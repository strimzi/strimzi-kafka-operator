--- conflicted
+++ resolved
@@ -9,20 +9,6 @@
 import io.strimzi.api.kafka.model.KafkaBridgeResources;
 import io.strimzi.api.kafka.model.KafkaResources;
 import io.strimzi.api.kafka.model.status.KafkaBridgeStatus;
-<<<<<<< HEAD
-import io.strimzi.systemtest.Constants;
-import io.strimzi.systemtest.kafkaclients.externalClients.BasicExternalKafkaClient;
-import io.strimzi.systemtest.utils.StUtils;
-import io.strimzi.systemtest.utils.kafkaUtils.KafkaBridgeUtils;
-import io.strimzi.systemtest.utils.kafkaUtils.KafkaTopicUtils;
-import io.strimzi.systemtest.utils.kafkaUtils.KafkaUserUtils;
-import io.strimzi.systemtest.utils.kubeUtils.controllers.DeploymentUtils;
-import io.strimzi.systemtest.utils.kubeUtils.objects.PodUtils;
-import io.strimzi.systemtest.utils.kubeUtils.objects.ServiceUtils;
-import io.strimzi.systemtest.utils.specific.BridgeUtils;
-import io.vertx.core.json.JsonArray;
-import io.vertx.core.json.JsonObject;
-=======
 import io.strimzi.operator.common.model.Labels;
 import io.strimzi.systemtest.kafkaclients.internalClients.InternalKafkaClient;
 import io.strimzi.systemtest.resources.crd.KafkaClientsResource;
@@ -32,16 +18,12 @@
 import io.strimzi.systemtest.utils.kubeUtils.controllers.DeploymentUtils;
 import io.strimzi.systemtest.utils.kubeUtils.objects.PodUtils;
 import io.vertx.core.json.JsonArray;
->>>>>>> 902ec063
 import org.apache.kafka.clients.consumer.ConsumerConfig;
 import org.apache.logging.log4j.LogManager;
 import org.apache.logging.log4j.Logger;
 import org.junit.jupiter.api.BeforeAll;
+import org.junit.jupiter.api.Tag;
 import org.junit.jupiter.api.Test;
-<<<<<<< HEAD
-import io.strimzi.systemtest.resources.KubernetesResource;
-=======
->>>>>>> 902ec063
 import io.strimzi.systemtest.resources.crd.KafkaBridgeResource;
 import io.strimzi.systemtest.resources.crd.KafkaResource;
 import io.strimzi.systemtest.resources.crd.KafkaTopicResource;
@@ -51,36 +33,25 @@
 import java.util.List;
 import java.util.Map;
 
-<<<<<<< HEAD
-=======
 import static io.strimzi.systemtest.Constants.BRIDGE;
 import static io.strimzi.systemtest.Constants.INTERNAL_CLIENTS_USED;
 import static io.strimzi.systemtest.Constants.REGRESSION;
 import static io.strimzi.systemtest.enums.CustomResourceStatus.Ready;
->>>>>>> 902ec063
 import static io.strimzi.test.k8s.KubeClusterResource.cmdKubeClient;
 import static io.strimzi.test.k8s.KubeClusterResource.kubeClient;
 import static org.hamcrest.CoreMatchers.is;
 import static org.hamcrest.CoreMatchers.not;
 import static org.hamcrest.MatcherAssert.assertThat;
 
-<<<<<<< HEAD
-=======
 @Tag(REGRESSION)
 @Tag(BRIDGE)
 @Tag(INTERNAL_CLIENTS_USED)
->>>>>>> 902ec063
 class HttpBridgeST extends HttpBridgeAbstractST {
     private static final Logger LOGGER = LogManager.getLogger(HttpBridgeST.class);
     private static final String NAMESPACE = "bridge-cluster-test";
 
     @Test
-<<<<<<< HEAD
-    void testSendSimpleMessage() throws Exception {
-        String topicName = KafkaTopicUtils.generateRandomNameOfTopic();
-=======
     void testSendSimpleMessage() {
->>>>>>> 902ec063
         // Create topic
         KafkaTopicResource.topic(CLUSTER_NAME, TOPIC_NAME).done();
 
@@ -96,22 +67,7 @@
             .withUsingPodName(kafkaClientsPodName)
             .build();
 
-<<<<<<< HEAD
-        JsonObject records = BridgeUtils.generateHttpMessages(MESSAGE_COUNT);
-        JsonObject response = BridgeUtils.sendMessagesHttpRequest(records, bridgeHost, bridgePort, topicName, client);
-        KafkaBridgeUtils.checkSendResponse(response, MESSAGE_COUNT);
-
-        BasicExternalKafkaClient basicKafkaClient = new BasicExternalKafkaClient.Builder()
-                .withTopicName(topicName)
-                .withNamespaceName(NAMESPACE)
-                .withClusterName(CLUSTER_NAME)
-                .withMessageCount(MESSAGE_COUNT)
-                .build();
-
-        assertThat(basicKafkaClient.receiveMessagesPlain(), is(MESSAGE_COUNT));
-=======
         assertThat(internalKafkaClient.receiveMessagesPlain(), is(MESSAGE_COUNT));
->>>>>>> 902ec063
 
         // Checking labels for Kafka Bridge
         verifyLabelsOnPods(CLUSTER_NAME, "my-bridge", null, "KafkaBridge");
@@ -119,50 +75,6 @@
     }
 
     @Test
-<<<<<<< HEAD
-    void testReceiveSimpleMessage() throws Exception {
-        String topicName = "topic-simple-receive";
-        // Create topic
-        KafkaTopicResource.topic(CLUSTER_NAME, topicName).done();
-
-        String name = KafkaUserUtils.generateRandomNameOfKafkaUser();
-        String groupId = "my-group-" + new Random().nextInt(Integer.MAX_VALUE);
-
-        JsonObject config = new JsonObject();
-        config.put("name", name);
-        config.put("format", "json");
-        config.put(ConsumerConfig.AUTO_OFFSET_RESET_CONFIG, "earliest");
-        // Create consumer
-        JsonObject response = BridgeUtils.createBridgeConsumer(config, bridgeHost, bridgePort, groupId, client);
-        assertThat("Consumer wasn't created correctly", response.getString("instance_id"), is(name));
-        // Create topics json
-        JsonArray topic = new JsonArray();
-        topic.add(topicName);
-        JsonObject topics = new JsonObject();
-        topics.put("topics", topic);
-        // Subscribe
-        assertThat(BridgeUtils.subscribeHttpConsumer(topics, bridgeHost, bridgePort, groupId, name, client), is(true));
-
-        BasicExternalKafkaClient basicKafkaClient = new BasicExternalKafkaClient.Builder()
-                .withTopicName(topicName)
-                .withNamespaceName(NAMESPACE)
-                .withClusterName(CLUSTER_NAME)
-                .withMessageCount(MESSAGE_COUNT)
-                .build();
-
-        // Send messages to Kafka
-        assertThat(basicKafkaClient.sendMessagesPlain(), is(MESSAGE_COUNT));
-
-        // Try to consume messages
-        JsonArray bridgeResponse = BridgeUtils.receiveMessagesHttpRequest(bridgeHost, bridgePort, groupId, name, client);
-        if (bridgeResponse.size() == 0) {
-            // Real consuming
-            bridgeResponse = BridgeUtils.receiveMessagesHttpRequest(bridgeHost, bridgePort, groupId, name, client);
-        }
-        assertThat("Sent message count is not equal with received message count", bridgeResponse.size(), is(MESSAGE_COUNT));
-        // Delete consumer
-        assertThat(deleteConsumer(bridgeHost, bridgePort, groupId, name), is(true));
-=======
     void testReceiveSimpleMessage() {
         KafkaTopicResource.topic(CLUSTER_NAME, TOPIC_NAME).done();
 
@@ -181,7 +93,6 @@
         assertThat(internalKafkaClient.sendMessagesPlain(), is(MESSAGE_COUNT));
 
         ClientUtils.waitForClientSuccess(consumerName, NAMESPACE, MESSAGE_COUNT);
->>>>>>> 902ec063
     }
 
     @Test
@@ -214,9 +125,6 @@
         int updatedFailureThreshold = 1;
 
         KafkaBridgeResource.kafkaBridge(bridgeName, KafkaResources.plainBootstrapAddress(CLUSTER_NAME), 1)
-            .editMetadata()
-                .addToLabels("type", "kafka-bridge")
-            .endMetadata()
             .editSpec()
                 .withNewTemplate()
                     .withNewBridgeContainer()
@@ -254,11 +162,7 @@
 
         LOGGER.info("Check if actual env variable {} has different value than {}", usedVariable, "test.value");
         assertThat(
-<<<<<<< HEAD
-                StUtils.checkEnvVarInPod(kubeClient().listPods("type", "kafka-bridge").get(0).getMetadata().getName(), usedVariable),
-=======
                 StUtils.checkEnvVarInPod(kubeClient().listPods(Labels.STRIMZI_KIND_LABEL, KafkaBridge.RESOURCE_KIND).get(0).getMetadata().getName(), usedVariable),
->>>>>>> 902ec063
                 is(not("test.value"))
         );
 
@@ -299,19 +203,9 @@
     void testScaleBridgeToZero() {
         String bridgeName = "scaling-bridge";
 
-<<<<<<< HEAD
-        KafkaBridgeResource.kafkaBridge(bridgeName, KafkaResources.plainBootstrapAddress(CLUSTER_NAME), 1)
-            .editMetadata()
-                .addToLabels("type", "kafka-bridge")
-            .endMetadata()
-            .done();
-
-        List<String> bridgePods = kubeClient().listPodNames("type", "kafka-bridge");
-=======
         KafkaBridgeResource.kafkaBridge(bridgeName, KafkaResources.plainBootstrapAddress(CLUSTER_NAME), 1).done();
 
         List<String> bridgePods = kubeClient().listPodNames(Labels.STRIMZI_CLUSTER_LABEL, bridgeName);
->>>>>>> 902ec063
         String deploymentName = KafkaBridgeResources.deploymentName(bridgeName);
 
         assertThat(bridgePods.size(), is(1));
@@ -322,42 +216,22 @@
         KafkaBridgeUtils.waitForKafkaBridgeReady(CLUSTER_NAME);
         PodUtils.waitForPodsReady(kubeClient().getDeploymentSelectors(deploymentName), 0, true);
 
-<<<<<<< HEAD
-        bridgePods = kubeClient().listPodNames("type", "kafka-bridge");
-        KafkaBridgeStatus bridgeStatus = KafkaBridgeResource.kafkaBridgeClient().inNamespace(NAMESPACE).withName(bridgeName).get().getStatus();
-
-        assertThat(bridgePods.size(), is(0));
-        assertThat(bridgeStatus.getConditions().get(0).getType(), is("Ready"));
-=======
         bridgePods = kubeClient().listPodNames(Labels.STRIMZI_CLUSTER_LABEL, bridgeName);
         KafkaBridgeStatus bridgeStatus = KafkaBridgeResource.kafkaBridgeClient().inNamespace(NAMESPACE).withName(bridgeName).get().getStatus();
 
         assertThat(bridgePods.size(), is(0));
         assertThat(bridgeStatus.getConditions().get(0).getType(), is(Ready.toString()));
->>>>>>> 902ec063
     }
 
     @Test
     void testScaleBridgeSubresource() {
         String bridgeName = "scaling-bridge";
 
-<<<<<<< HEAD
-        KafkaBridgeResource.kafkaBridge(bridgeName, KafkaResources.plainBootstrapAddress(CLUSTER_NAME), 1)
-            .editMetadata()
-                .addToLabels("type", "kafka-bridge")
-            .endMetadata()
-            .done();
-
-        int scaleTo = 4;
-        long bridgeObsGen = KafkaBridgeResource.kafkaBridgeClient().inNamespace(NAMESPACE).withName(bridgeName).get().getStatus().getObservedGeneration();
-        String bridgeGenName = kubeClient().listPods("type", "kafka-bridge").get(0).getMetadata().getGenerateName();
-=======
         KafkaBridgeResource.kafkaBridge(bridgeName, KafkaResources.plainBootstrapAddress(CLUSTER_NAME), 1).done();
 
         int scaleTo = 4;
         long bridgeObsGen = KafkaBridgeResource.kafkaBridgeClient().inNamespace(NAMESPACE).withName(bridgeName).get().getStatus().getObservedGeneration();
         String bridgeGenName = kubeClient().listPodsByPrefixInName(bridgeName).get(0).getMetadata().getGenerateName();
->>>>>>> 902ec063
 
         LOGGER.info("-------> Scaling KafkaBridge subresource <-------");
         LOGGER.info("Scaling subresource replicas to {}", scaleTo);
@@ -365,11 +239,7 @@
         DeploymentUtils.waitForDeploymentAndPodsReady(KafkaBridgeResources.deploymentName(bridgeName), scaleTo);
 
         LOGGER.info("Check if replicas is set to {}, naming prefix should be same and observed generation higher", scaleTo);
-<<<<<<< HEAD
-        List<String> bridgePods = kubeClient().listPodNames("type", "kafka-bridge");
-=======
         List<String> bridgePods = kubeClient().listPodNames(Labels.STRIMZI_CLUSTER_LABEL, bridgeName);
->>>>>>> 902ec063
         assertThat(bridgePods.size(), is(4));
         assertThat(KafkaBridgeResource.kafkaBridgeClient().inNamespace(NAMESPACE).withName(bridgeName).get().getSpec().getReplicas(), is(4));
         assertThat(KafkaBridgeResource.kafkaBridgeClient().inNamespace(NAMESPACE).withName(bridgeName).get().getStatus().getReplicas(), is(4));
@@ -384,12 +254,8 @@
     }
 
     @BeforeAll
-<<<<<<< HEAD
-    void createClassResources() throws InterruptedException {
-=======
     void createClassResources() throws Exception {
         deployClusterOperator(NAMESPACE);
->>>>>>> 902ec063
         LOGGER.info("Deploy Kafka and KafkaBridge before tests");
         // Deploy kafka
         KafkaResource.kafkaEphemeral(CLUSTER_NAME, 1, 1).done();
