/*
 * Copyright Strimzi authors.
 * License: Apache License 2.0 (see the file LICENSE or http://apache.org/licenses/LICENSE-2.0.html).
 */
package io.strimzi.systemtest.bridge;

import io.fabric8.kubernetes.api.model.Service;
import io.strimzi.api.kafka.model.KafkaBridge;
import io.strimzi.api.kafka.model.KafkaBridgeResources;
import io.strimzi.api.kafka.model.KafkaResources;
<<<<<<< HEAD
import io.strimzi.api.kafka.model.status.KafkaBridgeStatus;
import io.strimzi.operator.common.model.Labels;
import io.strimzi.systemtest.kafkaclients.internalClients.InternalKafkaClient;
import io.strimzi.systemtest.resources.crd.KafkaClientsResource;
import io.strimzi.systemtest.utils.ClientUtils;
=======
import io.strimzi.systemtest.Constants;
import io.strimzi.systemtest.kafkaclients.externalClients.BasicExternalKafkaClient;
>>>>>>> 2e537b00
import io.strimzi.systemtest.utils.StUtils;
import io.strimzi.systemtest.utils.kafkaUtils.KafkaBridgeUtils;
import io.strimzi.systemtest.utils.kubeUtils.controllers.DeploymentUtils;
import io.strimzi.systemtest.utils.kubeUtils.objects.PodUtils;
import io.vertx.core.json.JsonArray;
import org.apache.kafka.clients.consumer.ConsumerConfig;
import org.apache.logging.log4j.LogManager;
import org.apache.logging.log4j.Logger;
import org.junit.jupiter.api.BeforeAll;
import org.junit.jupiter.api.Tag;
import org.junit.jupiter.api.Test;
import io.strimzi.systemtest.resources.crd.KafkaBridgeResource;
import io.strimzi.systemtest.resources.crd.KafkaResource;
import io.strimzi.systemtest.resources.crd.KafkaTopicResource;

import java.util.HashMap;
import java.util.LinkedHashMap;
import java.util.List;
import java.util.Map;
<<<<<<< HEAD
=======
import java.util.Random;
>>>>>>> 2e537b00

import static io.strimzi.systemtest.Constants.BRIDGE;
import static io.strimzi.systemtest.Constants.INTERNAL_CLIENTS_USED;
import static io.strimzi.systemtest.Constants.REGRESSION;
import static io.strimzi.systemtest.enums.CustomResourceStatus.Ready;
import static io.strimzi.test.k8s.KubeClusterResource.cmdKubeClient;
import static io.strimzi.test.k8s.KubeClusterResource.kubeClient;
import static org.hamcrest.CoreMatchers.is;
import static org.hamcrest.CoreMatchers.not;
import static org.hamcrest.MatcherAssert.assertThat;

@Tag(REGRESSION)
@Tag(BRIDGE)
@Tag(INTERNAL_CLIENTS_USED)
class HttpBridgeST extends HttpBridgeAbstractST {
    private static final Logger LOGGER = LogManager.getLogger(HttpBridgeST.class);

    @Test
    void testSendSimpleMessage() {
        // Create topic
        KafkaTopicResource.topic(CLUSTER_NAME, TOPIC_NAME).done();

        kafkaBridgeClientJob.producerStrimziBridge().done();
        ClientUtils.waitForClientSuccess(producerName, NAMESPACE, MESSAGE_COUNT);

<<<<<<< HEAD
        InternalKafkaClient internalKafkaClient = new InternalKafkaClient.Builder()
            .withTopicName(TOPIC_NAME)
            .withNamespaceName(NAMESPACE)
            .withClusterName(CLUSTER_NAME)
            .withMessageCount(MESSAGE_COUNT)
            .withKafkaUsername(USER_NAME)
            .withUsingPodName(kafkaClientsPodName)
            .build();

        assertThat(internalKafkaClient.receiveMessagesPlain(), is(MESSAGE_COUNT));
=======
        BasicExternalKafkaClient basicKafkaClient = new BasicExternalKafkaClient.Builder()
                .withTopicName(topicName)
                .withNamespaceName(NAMESPACE)
                .withClusterName(CLUSTER_NAME)
                .withMessageCount(messageCount)
                .withConsumerGroupName(CONSUMER_GROUP_NAME + "-" + rng.nextInt(Integer.MAX_VALUE))
                .build();

        assertThat(basicKafkaClient.receiveMessagesPlain(), is(messageCount));
>>>>>>> 2e537b00

        // Checking labels for Kafka Bridge
        verifyLabelsOnPods(CLUSTER_NAME, "my-bridge", null, "KafkaBridge");
        verifyLabelsForService(CLUSTER_NAME, "my-bridge", "KafkaBridge");
    }

    @Test
<<<<<<< HEAD
    void testReceiveSimpleMessage() {
        KafkaTopicResource.topic(CLUSTER_NAME, TOPIC_NAME).done();

        kafkaBridgeClientJob.consumerStrimziBridge().done();

        // Send messages to Kafka
        InternalKafkaClient internalKafkaClient = new InternalKafkaClient.Builder()
            .withTopicName(TOPIC_NAME)
            .withNamespaceName(NAMESPACE)
            .withClusterName(CLUSTER_NAME)
            .withMessageCount(MESSAGE_COUNT)
            .withKafkaUsername(USER_NAME)
            .withUsingPodName(kafkaClientsPodName)
            .build();

        assertThat(internalKafkaClient.sendMessagesPlain(), is(MESSAGE_COUNT));

        ClientUtils.waitForClientSuccess(consumerName, NAMESPACE, MESSAGE_COUNT);
=======
    void testReceiveSimpleMessage() throws Exception {
        String topicName = "topic-simple-receive";
        // Create topic
        KafkaTopicResource.topic(CLUSTER_NAME, topicName).done();

        String name = "my-kafka-consumer";
        String groupId = "my-group-" + new Random().nextInt(Integer.MAX_VALUE);

        JsonObject config = new JsonObject();
        config.put("name", name);
        config.put("format", "json");
        config.put(ConsumerConfig.AUTO_OFFSET_RESET_CONFIG, "earliest");
        // Create consumer
        JsonObject response = createBridgeConsumer(config, bridgeHost, bridgePort, groupId);
        assertThat("Consumer wasn't created correctly", response.getString("instance_id"), is(name));
        // Create topics json
        JsonArray topic = new JsonArray();
        topic.add(topicName);
        JsonObject topics = new JsonObject();
        topics.put("topics", topic);
        // Subscribe
        assertThat(HttpUtils.subscribeHttpConsumer(topics, bridgeHost, bridgePort, groupId, name, client), is(true));

        BasicExternalKafkaClient basicKafkaClient = new BasicExternalKafkaClient.Builder()
                .withTopicName(topicName)
                .withNamespaceName(NAMESPACE)
                .withClusterName(CLUSTER_NAME)
                .withMessageCount(MESSAGE_COUNT)
                .build();

        // Send messages to Kafka
        assertThat(basicKafkaClient.sendMessagesPlain(), is(MESSAGE_COUNT));

        // Try to consume messages
        JsonArray bridgeResponse = HttpUtils.receiveMessagesHttpRequest(bridgeHost, bridgePort, groupId, name, client);
        if (bridgeResponse.size() == 0) {
            // Real consuming
            bridgeResponse = HttpUtils.receiveMessagesHttpRequest(bridgeHost, bridgePort, groupId, name, client);
        }
        assertThat("Sent message count is not equal with received message count", bridgeResponse.size(), is(MESSAGE_COUNT));
        // Delete consumer
        assertThat(deleteConsumer(bridgeHost, bridgePort, groupId, name), is(true));
>>>>>>> 2e537b00
    }

    @Test
    void testCustomAndUpdatedValues() {
        String bridgeName = "custom-bridge";
        String usedVariable = "KAFKA_BRIDGE_PRODUCER_CONFIG";
        LinkedHashMap<String, String> envVarGeneral = new LinkedHashMap<>();
        envVarGeneral.put("TEST_ENV_1", "test.env.one");
        envVarGeneral.put("TEST_ENV_2", "test.env.two");
        envVarGeneral.put(usedVariable, "test.value");

        LinkedHashMap<String, String> envVarUpdated = new LinkedHashMap<>();
        envVarUpdated.put("TEST_ENV_2", "updated.test.env.two");
        envVarUpdated.put("TEST_ENV_3", "test.env.three");

        Map<String, Object> producerConfig = new HashMap<>();
        producerConfig.put("acks", "1");

        Map<String, Object> consumerConfig = new HashMap<>();
        consumerConfig.put("auto.offset.reset", "earliest");

        int initialDelaySeconds = 30;
        int timeoutSeconds = 10;
        int updatedInitialDelaySeconds = 31;
        int updatedTimeoutSeconds = 11;
        int periodSeconds = 10;
        int successThreshold = 1;
        int failureThreshold = 3;
        int updatedPeriodSeconds = 5;
        int updatedFailureThreshold = 1;

        KafkaBridgeResource.kafkaBridge(bridgeName, KafkaResources.plainBootstrapAddress(CLUSTER_NAME), 1)
            .editMetadata()
                .addToLabels("type", "kafka-bridge")
            .endMetadata()
            .editSpec()
                .withNewTemplate()
                    .withNewBridgeContainer()
                        .withEnv(StUtils.createContainerEnvVarsFromMap(envVarGeneral))
                    .endBridgeContainer()
                .endTemplate()
                .withNewProducer()
                .endProducer()
                .withNewConsumer()
                .endConsumer()
                .withNewReadinessProbe()
                    .withInitialDelaySeconds(initialDelaySeconds)
                    .withTimeoutSeconds(timeoutSeconds)
                    .withPeriodSeconds(periodSeconds)
                    .withSuccessThreshold(successThreshold)
                    .withFailureThreshold(failureThreshold)
                .endReadinessProbe()
                .withNewLivenessProbe()
                    .withInitialDelaySeconds(initialDelaySeconds)
                    .withTimeoutSeconds(timeoutSeconds)
                    .withPeriodSeconds(periodSeconds)
                    .withSuccessThreshold(successThreshold)
                    .withFailureThreshold(failureThreshold)
                .endLivenessProbe()
            .endSpec().done();

        Map<String, String> bridgeSnapshot = DeploymentUtils.depSnapshot(KafkaBridgeResources.deploymentName(bridgeName));

        // Remove variable which is already in use
        envVarGeneral.remove(usedVariable);
        LOGGER.info("Verify values before update");
        checkReadinessLivenessProbe(KafkaBridgeResources.deploymentName(bridgeName), KafkaBridgeResources.deploymentName(bridgeName), initialDelaySeconds, timeoutSeconds,
                periodSeconds, successThreshold, failureThreshold);
        checkSpecificVariablesInContainer(KafkaBridgeResources.deploymentName(bridgeName), KafkaBridgeResources.deploymentName(bridgeName), envVarGeneral);

        LOGGER.info("Check if actual env variable {} has different value than {}", usedVariable, "test.value");
        assertThat(
<<<<<<< HEAD
                StUtils.checkEnvVarInPod(kubeClient().listPods(Labels.STRIMZI_KIND_LABEL, KafkaBridge.RESOURCE_KIND).get(0).getMetadata().getName(), usedVariable),
=======
                StUtils.checkEnvVarInPod(kubeClient().listPods("type", "kafka-bridge").get(0).getMetadata().getName(), usedVariable),
>>>>>>> 2e537b00
                is(not("test.value"))
        );

        LOGGER.info("Updating values in Bridge container");
        KafkaBridgeResource.replaceBridgeResource(bridgeName, kb -> {
            kb.getSpec().getTemplate().getBridgeContainer().setEnv(StUtils.createContainerEnvVarsFromMap(envVarUpdated));
            kb.getSpec().getProducer().setConfig(producerConfig);
            kb.getSpec().getConsumer().setConfig(consumerConfig);
            kb.getSpec().getLivenessProbe().setInitialDelaySeconds(updatedInitialDelaySeconds);
            kb.getSpec().getReadinessProbe().setInitialDelaySeconds(updatedInitialDelaySeconds);
            kb.getSpec().getLivenessProbe().setTimeoutSeconds(updatedTimeoutSeconds);
            kb.getSpec().getReadinessProbe().setTimeoutSeconds(updatedTimeoutSeconds);
            kb.getSpec().getLivenessProbe().setPeriodSeconds(updatedPeriodSeconds);
            kb.getSpec().getReadinessProbe().setPeriodSeconds(updatedPeriodSeconds);
            kb.getSpec().getLivenessProbe().setFailureThreshold(updatedFailureThreshold);
            kb.getSpec().getReadinessProbe().setFailureThreshold(updatedFailureThreshold);
        });

        DeploymentUtils.waitTillDepHasRolled(KafkaBridgeResources.deploymentName(bridgeName), 1, bridgeSnapshot);

        LOGGER.info("Verify values after update");
        checkReadinessLivenessProbe(KafkaBridgeResources.deploymentName(bridgeName), KafkaBridgeResources.deploymentName(bridgeName), updatedInitialDelaySeconds, updatedTimeoutSeconds,
                updatedPeriodSeconds, successThreshold, updatedFailureThreshold);
        checkSpecificVariablesInContainer(KafkaBridgeResources.deploymentName(bridgeName), KafkaBridgeResources.deploymentName(bridgeName), envVarUpdated);
        checkComponentConfiguration(KafkaBridgeResources.deploymentName(bridgeName), KafkaBridgeResources.deploymentName(bridgeName), "KAFKA_BRIDGE_PRODUCER_CONFIG", producerConfig);
        checkComponentConfiguration(KafkaBridgeResources.deploymentName(bridgeName), KafkaBridgeResources.deploymentName(bridgeName), "KAFKA_BRIDGE_CONSUMER_CONFIG", consumerConfig);
    }

    @Test
    void testDiscoveryAnnotation() {
        Service bridgeService = kubeClient().getService(KafkaBridgeResources.serviceName(CLUSTER_NAME));
        String bridgeServiceDiscoveryAnnotation = bridgeService.getMetadata().getAnnotations().get("strimzi.io/discovery");
        JsonArray serviceDiscoveryArray = new JsonArray(bridgeServiceDiscoveryAnnotation);
        assertThat(serviceDiscoveryArray, is(StUtils.expectedServiceDiscoveryInfo(8080, "http", "none")));
    }

    @Test
    void testScaleBridgeToZero() {
        String bridgeName = "scaling-bridge";

        KafkaBridgeResource.kafkaBridge(bridgeName, KafkaResources.plainBootstrapAddress(CLUSTER_NAME), 1).done();

        List<String> bridgePods = kubeClient().listPodNames(Labels.STRIMZI_CLUSTER_LABEL, bridgeName);
        String deploymentName = KafkaBridgeResources.deploymentName(bridgeName);

        assertThat(bridgePods.size(), is(1));

        LOGGER.info("Scaling KafkaBridge to zero replicas");
        KafkaBridgeResource.replaceBridgeResource(bridgeName, kafkaBridge -> kafkaBridge.getSpec().setReplicas(0));

        KafkaBridgeUtils.waitForKafkaBridgeReady(CLUSTER_NAME);
        PodUtils.waitForPodsReady(kubeClient().getDeploymentSelectors(deploymentName), 0, true);

        bridgePods = kubeClient().listPodNames(Labels.STRIMZI_CLUSTER_LABEL, bridgeName);
        KafkaBridgeStatus bridgeStatus = KafkaBridgeResource.kafkaBridgeClient().inNamespace(NAMESPACE).withName(bridgeName).get().getStatus();

        assertThat(bridgePods.size(), is(0));
        assertThat(bridgeStatus.getConditions().get(0).getType(), is(Ready.toString()));
    }

    @Test
    void testScaleBridgeSubresource() {
        String bridgeName = "scaling-bridge";

        KafkaBridgeResource.kafkaBridge(bridgeName, KafkaResources.plainBootstrapAddress(CLUSTER_NAME), 1).done();

        int scaleTo = 4;
        long bridgeObsGen = KafkaBridgeResource.kafkaBridgeClient().inNamespace(NAMESPACE).withName(bridgeName).get().getStatus().getObservedGeneration();
        String bridgeGenName = kubeClient().listPodsByPrefixInName(bridgeName).get(0).getMetadata().getGenerateName();

        LOGGER.info("-------> Scaling KafkaBridge subresource <-------");
        LOGGER.info("Scaling subresource replicas to {}", scaleTo);
        cmdKubeClient().scaleByName(KafkaBridge.RESOURCE_KIND, bridgeName, scaleTo);
        DeploymentUtils.waitForDeploymentAndPodsReady(KafkaBridgeResources.deploymentName(bridgeName), scaleTo);

        LOGGER.info("Check if replicas is set to {}, naming prefix should be same and observed generation higher", scaleTo);
        List<String> bridgePods = kubeClient().listPodNames(Labels.STRIMZI_CLUSTER_LABEL, bridgeName);
        assertThat(bridgePods.size(), is(4));
        assertThat(KafkaBridgeResource.kafkaBridgeClient().inNamespace(NAMESPACE).withName(bridgeName).get().getSpec().getReplicas(), is(4));
        assertThat(KafkaBridgeResource.kafkaBridgeClient().inNamespace(NAMESPACE).withName(bridgeName).get().getStatus().getReplicas(), is(4));
        /*
        observed generation should be higher than before scaling -> after change of spec and successful reconciliation,
        the observed generation is increased
        */
        assertThat(bridgeObsGen < KafkaBridgeResource.kafkaBridgeClient().inNamespace(NAMESPACE).withName(bridgeName).get().getStatus().getObservedGeneration(), is(true));
        for (String pod : bridgePods) {
            assertThat(pod.contains(bridgeGenName), is(true));
        }
    }

    @BeforeAll
    void createClassResources() throws Exception {
        deployClusterOperator(NAMESPACE);
        LOGGER.info("Deploy Kafka and KafkaBridge before tests");
        // Deploy kafka
        KafkaResource.kafkaEphemeral(CLUSTER_NAME, 1, 1).done();

        KafkaClientsResource.deployKafkaClients(false, KAFKA_CLIENTS_NAME).done();

        kafkaClientsPodName = kubeClient().listPodsByPrefixInName(KAFKA_CLIENTS_NAME).get(0).getMetadata().getName();

        // Deploy http bridge
        KafkaBridgeResource.kafkaBridge(CLUSTER_NAME, KafkaResources.plainBootstrapAddress(CLUSTER_NAME), 1)
            .editSpec()
                .withNewConsumer()
                    .addToConfig(ConsumerConfig.AUTO_OFFSET_RESET_CONFIG, "earliest")
                .endConsumer()
            .endSpec()
            .done();
    }
}<|MERGE_RESOLUTION|>--- conflicted
+++ resolved
@@ -5,79 +5,67 @@
 package io.strimzi.systemtest.bridge;
 
 import io.fabric8.kubernetes.api.model.Service;
-import io.strimzi.api.kafka.model.KafkaBridge;
 import io.strimzi.api.kafka.model.KafkaBridgeResources;
 import io.strimzi.api.kafka.model.KafkaResources;
-<<<<<<< HEAD
-import io.strimzi.api.kafka.model.status.KafkaBridgeStatus;
-import io.strimzi.operator.common.model.Labels;
-import io.strimzi.systemtest.kafkaclients.internalClients.InternalKafkaClient;
-import io.strimzi.systemtest.resources.crd.KafkaClientsResource;
-import io.strimzi.systemtest.utils.ClientUtils;
-=======
 import io.strimzi.systemtest.Constants;
 import io.strimzi.systemtest.kafkaclients.externalClients.BasicExternalKafkaClient;
->>>>>>> 2e537b00
 import io.strimzi.systemtest.utils.StUtils;
 import io.strimzi.systemtest.utils.kafkaUtils.KafkaBridgeUtils;
+import io.strimzi.systemtest.utils.HttpUtils;
 import io.strimzi.systemtest.utils.kubeUtils.controllers.DeploymentUtils;
-import io.strimzi.systemtest.utils.kubeUtils.objects.PodUtils;
+import io.strimzi.systemtest.utils.kubeUtils.objects.ServiceUtils;
 import io.vertx.core.json.JsonArray;
+import io.vertx.core.json.JsonObject;
+import io.vertx.junit5.VertxExtension;
 import org.apache.kafka.clients.consumer.ConsumerConfig;
 import org.apache.logging.log4j.LogManager;
 import org.apache.logging.log4j.Logger;
 import org.junit.jupiter.api.BeforeAll;
 import org.junit.jupiter.api.Tag;
 import org.junit.jupiter.api.Test;
+import org.junit.jupiter.api.extension.ExtendWith;
+import io.strimzi.systemtest.resources.KubernetesResource;
 import io.strimzi.systemtest.resources.crd.KafkaBridgeResource;
 import io.strimzi.systemtest.resources.crd.KafkaResource;
 import io.strimzi.systemtest.resources.crd.KafkaTopicResource;
 
 import java.util.HashMap;
 import java.util.LinkedHashMap;
-import java.util.List;
 import java.util.Map;
-<<<<<<< HEAD
-=======
 import java.util.Random;
->>>>>>> 2e537b00
 
 import static io.strimzi.systemtest.Constants.BRIDGE;
-import static io.strimzi.systemtest.Constants.INTERNAL_CLIENTS_USED;
+import static io.strimzi.systemtest.Constants.EXTERNAL_CLIENTS_USED;
+import static io.strimzi.systemtest.Constants.NODEPORT_SUPPORTED;
 import static io.strimzi.systemtest.Constants.REGRESSION;
-import static io.strimzi.systemtest.enums.CustomResourceStatus.Ready;
-import static io.strimzi.test.k8s.KubeClusterResource.cmdKubeClient;
 import static io.strimzi.test.k8s.KubeClusterResource.kubeClient;
 import static org.hamcrest.CoreMatchers.is;
 import static org.hamcrest.CoreMatchers.not;
 import static org.hamcrest.MatcherAssert.assertThat;
 
+@Tag(BRIDGE)
 @Tag(REGRESSION)
-@Tag(BRIDGE)
-@Tag(INTERNAL_CLIENTS_USED)
-class HttpBridgeST extends HttpBridgeAbstractST {
+@Tag(NODEPORT_SUPPORTED)
+@Tag(EXTERNAL_CLIENTS_USED)
+@ExtendWith(VertxExtension.class)
+class HttpBridgeST extends HttpBridgeBaseST {
     private static final Logger LOGGER = LogManager.getLogger(HttpBridgeST.class);
 
-    @Test
-    void testSendSimpleMessage() {
+    public static final String NAMESPACE = "bridge-cluster-test";
+    private String bridgeHost = "";
+    private int bridgePort = Constants.HTTP_BRIDGE_DEFAULT_PORT;
+
+    @Test
+    void testSendSimpleMessage() throws Exception {
+        int messageCount = 50;
+        String topicName = "topic-simple-send";
         // Create topic
-        KafkaTopicResource.topic(CLUSTER_NAME, TOPIC_NAME).done();
-
-        kafkaBridgeClientJob.producerStrimziBridge().done();
-        ClientUtils.waitForClientSuccess(producerName, NAMESPACE, MESSAGE_COUNT);
-
-<<<<<<< HEAD
-        InternalKafkaClient internalKafkaClient = new InternalKafkaClient.Builder()
-            .withTopicName(TOPIC_NAME)
-            .withNamespaceName(NAMESPACE)
-            .withClusterName(CLUSTER_NAME)
-            .withMessageCount(MESSAGE_COUNT)
-            .withKafkaUsername(USER_NAME)
-            .withUsingPodName(kafkaClientsPodName)
-            .build();
-
-        assertThat(internalKafkaClient.receiveMessagesPlain(), is(MESSAGE_COUNT));
-=======
+        KafkaTopicResource.topic(CLUSTER_NAME, topicName).done();
+
+        JsonObject records = HttpUtils.generateHttpMessages(messageCount);
+        JsonObject response = HttpUtils.sendMessagesHttpRequest(records, bridgeHost, bridgePort, topicName, client);
+        KafkaBridgeUtils.checkSendResponse(response, messageCount);
+
         BasicExternalKafkaClient basicKafkaClient = new BasicExternalKafkaClient.Builder()
                 .withTopicName(topicName)
                 .withNamespaceName(NAMESPACE)
@@ -87,7 +75,6 @@
                 .build();
 
         assertThat(basicKafkaClient.receiveMessagesPlain(), is(messageCount));
->>>>>>> 2e537b00
 
         // Checking labels for Kafka Bridge
         verifyLabelsOnPods(CLUSTER_NAME, "my-bridge", null, "KafkaBridge");
@@ -95,26 +82,6 @@
     }
 
     @Test
-<<<<<<< HEAD
-    void testReceiveSimpleMessage() {
-        KafkaTopicResource.topic(CLUSTER_NAME, TOPIC_NAME).done();
-
-        kafkaBridgeClientJob.consumerStrimziBridge().done();
-
-        // Send messages to Kafka
-        InternalKafkaClient internalKafkaClient = new InternalKafkaClient.Builder()
-            .withTopicName(TOPIC_NAME)
-            .withNamespaceName(NAMESPACE)
-            .withClusterName(CLUSTER_NAME)
-            .withMessageCount(MESSAGE_COUNT)
-            .withKafkaUsername(USER_NAME)
-            .withUsingPodName(kafkaClientsPodName)
-            .build();
-
-        assertThat(internalKafkaClient.sendMessagesPlain(), is(MESSAGE_COUNT));
-
-        ClientUtils.waitForClientSuccess(consumerName, NAMESPACE, MESSAGE_COUNT);
-=======
     void testReceiveSimpleMessage() throws Exception {
         String topicName = "topic-simple-receive";
         // Create topic
@@ -157,7 +124,6 @@
         assertThat("Sent message count is not equal with received message count", bridgeResponse.size(), is(MESSAGE_COUNT));
         // Delete consumer
         assertThat(deleteConsumer(bridgeHost, bridgePort, groupId, name), is(true));
->>>>>>> 2e537b00
     }
 
     @Test
@@ -219,7 +185,7 @@
                 .endLivenessProbe()
             .endSpec().done();
 
-        Map<String, String> bridgeSnapshot = DeploymentUtils.depSnapshot(KafkaBridgeResources.deploymentName(bridgeName));
+        Map<String, String> connectSnapshot = DeploymentUtils.depSnapshot(KafkaBridgeResources.deploymentName(bridgeName));
 
         // Remove variable which is already in use
         envVarGeneral.remove(usedVariable);
@@ -230,11 +196,7 @@
 
         LOGGER.info("Check if actual env variable {} has different value than {}", usedVariable, "test.value");
         assertThat(
-<<<<<<< HEAD
-                StUtils.checkEnvVarInPod(kubeClient().listPods(Labels.STRIMZI_KIND_LABEL, KafkaBridge.RESOURCE_KIND).get(0).getMetadata().getName(), usedVariable),
-=======
                 StUtils.checkEnvVarInPod(kubeClient().listPods("type", "kafka-bridge").get(0).getMetadata().getName(), usedVariable),
->>>>>>> 2e537b00
                 is(not("test.value"))
         );
 
@@ -253,7 +215,7 @@
             kb.getSpec().getReadinessProbe().setFailureThreshold(updatedFailureThreshold);
         });
 
-        DeploymentUtils.waitTillDepHasRolled(KafkaBridgeResources.deploymentName(bridgeName), 1, bridgeSnapshot);
+        DeploymentUtils.waitTillDepHasRolled(KafkaBridgeResources.deploymentName(bridgeName), 1, connectSnapshot);
 
         LOGGER.info("Verify values after update");
         checkReadinessLivenessProbe(KafkaBridgeResources.deploymentName(bridgeName), KafkaBridgeResources.deploymentName(bridgeName), updatedInitialDelaySeconds, updatedTimeoutSeconds,
@@ -271,78 +233,29 @@
         assertThat(serviceDiscoveryArray, is(StUtils.expectedServiceDiscoveryInfo(8080, "http", "none")));
     }
 
-    @Test
-    void testScaleBridgeToZero() {
-        String bridgeName = "scaling-bridge";
-
-        KafkaBridgeResource.kafkaBridge(bridgeName, KafkaResources.plainBootstrapAddress(CLUSTER_NAME), 1).done();
-
-        List<String> bridgePods = kubeClient().listPodNames(Labels.STRIMZI_CLUSTER_LABEL, bridgeName);
-        String deploymentName = KafkaBridgeResources.deploymentName(bridgeName);
-
-        assertThat(bridgePods.size(), is(1));
-
-        LOGGER.info("Scaling KafkaBridge to zero replicas");
-        KafkaBridgeResource.replaceBridgeResource(bridgeName, kafkaBridge -> kafkaBridge.getSpec().setReplicas(0));
-
-        KafkaBridgeUtils.waitForKafkaBridgeReady(CLUSTER_NAME);
-        PodUtils.waitForPodsReady(kubeClient().getDeploymentSelectors(deploymentName), 0, true);
-
-        bridgePods = kubeClient().listPodNames(Labels.STRIMZI_CLUSTER_LABEL, bridgeName);
-        KafkaBridgeStatus bridgeStatus = KafkaBridgeResource.kafkaBridgeClient().inNamespace(NAMESPACE).withName(bridgeName).get().getStatus();
-
-        assertThat(bridgePods.size(), is(0));
-        assertThat(bridgeStatus.getConditions().get(0).getType(), is(Ready.toString()));
-    }
-
-    @Test
-    void testScaleBridgeSubresource() {
-        String bridgeName = "scaling-bridge";
-
-        KafkaBridgeResource.kafkaBridge(bridgeName, KafkaResources.plainBootstrapAddress(CLUSTER_NAME), 1).done();
-
-        int scaleTo = 4;
-        long bridgeObsGen = KafkaBridgeResource.kafkaBridgeClient().inNamespace(NAMESPACE).withName(bridgeName).get().getStatus().getObservedGeneration();
-        String bridgeGenName = kubeClient().listPodsByPrefixInName(bridgeName).get(0).getMetadata().getGenerateName();
-
-        LOGGER.info("-------> Scaling KafkaBridge subresource <-------");
-        LOGGER.info("Scaling subresource replicas to {}", scaleTo);
-        cmdKubeClient().scaleByName(KafkaBridge.RESOURCE_KIND, bridgeName, scaleTo);
-        DeploymentUtils.waitForDeploymentAndPodsReady(KafkaBridgeResources.deploymentName(bridgeName), scaleTo);
-
-        LOGGER.info("Check if replicas is set to {}, naming prefix should be same and observed generation higher", scaleTo);
-        List<String> bridgePods = kubeClient().listPodNames(Labels.STRIMZI_CLUSTER_LABEL, bridgeName);
-        assertThat(bridgePods.size(), is(4));
-        assertThat(KafkaBridgeResource.kafkaBridgeClient().inNamespace(NAMESPACE).withName(bridgeName).get().getSpec().getReplicas(), is(4));
-        assertThat(KafkaBridgeResource.kafkaBridgeClient().inNamespace(NAMESPACE).withName(bridgeName).get().getStatus().getReplicas(), is(4));
-        /*
-        observed generation should be higher than before scaling -> after change of spec and successful reconciliation,
-        the observed generation is increased
-        */
-        assertThat(bridgeObsGen < KafkaBridgeResource.kafkaBridgeClient().inNamespace(NAMESPACE).withName(bridgeName).get().getStatus().getObservedGeneration(), is(true));
-        for (String pod : bridgePods) {
-            assertThat(pod.contains(bridgeGenName), is(true));
-        }
-    }
-
     @BeforeAll
-    void createClassResources() throws Exception {
-        deployClusterOperator(NAMESPACE);
-        LOGGER.info("Deploy Kafka and KafkaBridge before tests");
+    void createClassResources() throws InterruptedException {
+        LOGGER.info("Deploy Kafka and Kafka Bridge before tests");
         // Deploy kafka
-        KafkaResource.kafkaEphemeral(CLUSTER_NAME, 1, 1).done();
-
-        KafkaClientsResource.deployKafkaClients(false, KAFKA_CLIENTS_NAME).done();
-
-        kafkaClientsPodName = kubeClient().listPodsByPrefixInName(KAFKA_CLIENTS_NAME).get(0).getMetadata().getName();
+        KafkaResource.kafkaEphemeral(CLUSTER_NAME, 1, 1)
+            .editSpec()
+                .editKafka()
+                    .editListeners()
+                        .withNewKafkaListenerExternalNodePort()
+                            .withTls(false)
+                        .endKafkaListenerExternalNodePort()
+                    .endListeners()
+                .endKafka()
+            .endSpec().done();
 
         // Deploy http bridge
-        KafkaBridgeResource.kafkaBridge(CLUSTER_NAME, KafkaResources.plainBootstrapAddress(CLUSTER_NAME), 1)
-            .editSpec()
-                .withNewConsumer()
-                    .addToConfig(ConsumerConfig.AUTO_OFFSET_RESET_CONFIG, "earliest")
-                .endConsumer()
-            .endSpec()
-            .done();
+        KafkaBridgeResource.kafkaBridge(CLUSTER_NAME, KafkaResources.plainBootstrapAddress(CLUSTER_NAME), 1).done();
+
+        Service service = KafkaBridgeUtils.createBridgeNodePortService(CLUSTER_NAME, NAMESPACE, bridgeExternalService);
+        KubernetesResource.createServiceResource(service, NAMESPACE).done();
+        ServiceUtils.waitForNodePortService(bridgeExternalService);
+
+        bridgePort = KafkaBridgeUtils.getBridgeNodePort(NAMESPACE, bridgeExternalService);
+        bridgeHost = kubeClient(NAMESPACE).getNodeAddress();
     }
 }