--- conflicted
+++ resolved
@@ -6,18 +6,6 @@
 
 import io.strimzi.api.kafka.model.CertSecretSource;
 import io.strimzi.api.kafka.model.KafkaResources;
-<<<<<<< HEAD
-import io.strimzi.api.kafka.model.listener.KafkaListenerAuthenticationTls;
-import io.strimzi.systemtest.Constants;
-import io.strimzi.systemtest.kafkaclients.externalClients.BasicExternalKafkaClient;
-import io.strimzi.systemtest.utils.kafkaUtils.KafkaBridgeUtils;
-import io.strimzi.systemtest.utils.kafkaUtils.KafkaTopicUtils;
-import io.strimzi.systemtest.utils.kubeUtils.objects.ServiceUtils;
-import io.strimzi.systemtest.utils.specific.BridgeUtils;
-import io.vertx.core.json.JsonArray;
-import io.vertx.core.json.JsonObject;
-import io.vertx.junit5.VertxExtension;
-=======
 import io.strimzi.api.kafka.model.KafkaUser;
 import io.strimzi.api.kafka.model.listener.KafkaListenerAuthenticationTls;
 import io.strimzi.systemtest.kafkaclients.internalClients.InternalKafkaClient;
@@ -27,7 +15,6 @@
 import io.strimzi.systemtest.resources.crd.KafkaTopicResource;
 import io.strimzi.systemtest.resources.crd.KafkaUserResource;
 import io.strimzi.systemtest.utils.ClientUtils;
->>>>>>> 902ec063
 import org.apache.kafka.clients.consumer.ConsumerConfig;
 import org.apache.kafka.common.security.auth.SecurityProtocol;
 import org.apache.logging.log4j.LogManager;
@@ -38,43 +25,12 @@
 
 import static io.strimzi.systemtest.Constants.ACCEPTANCE;
 import static io.strimzi.systemtest.Constants.BRIDGE;
-<<<<<<< HEAD
-import static io.strimzi.systemtest.Constants.EXTERNAL_CLIENTS_USED;
-import static io.strimzi.systemtest.Constants.NODEPORT_SUPPORTED;
-=======
 import static io.strimzi.systemtest.Constants.INTERNAL_CLIENTS_USED;
->>>>>>> 902ec063
 import static io.strimzi.systemtest.Constants.REGRESSION;
 import static io.strimzi.test.k8s.KubeClusterResource.kubeClient;
 import static org.hamcrest.CoreMatchers.is;
 import static org.hamcrest.MatcherAssert.assertThat;
 
-<<<<<<< HEAD
-@Tag(BRIDGE)
-@Tag(ACCEPTANCE)
-@Tag(REGRESSION)
-@Tag(NODEPORT_SUPPORTED)
-@Tag(EXTERNAL_CLIENTS_USED)
-@ExtendWith(VertxExtension.class)
-class HttpBridgeTlsST extends HttpBridgeAbstractST {
-    private static final Logger LOGGER = LogManager.getLogger(HttpBridgeTlsST.class);
-
-    private String bridgeHost = "";
-    private int bridgePort = Constants.HTTP_BRIDGE_DEFAULT_PORT;
-
-    @Test
-    void testSendSimpleMessageTls() throws Exception {
-        String topicName = KafkaTopicUtils.generateRandomNameOfTopic();
-        // Create topic
-        KafkaTopicResource.topic(CLUSTER_NAME, topicName).done();
-
-        JsonObject records = BridgeUtils.generateHttpMessages(MESSAGE_COUNT);
-        JsonObject response = BridgeUtils.sendMessagesHttpRequest(records, bridgeHost, bridgePort, topicName, client);
-        KafkaBridgeUtils.checkSendResponse(response, MESSAGE_COUNT);
-
-        BasicExternalKafkaClient basicExternalKafkaClient = new BasicExternalKafkaClient.Builder()
-            .withTopicName(topicName)
-=======
 @Tag(REGRESSION)
 @Tag(BRIDGE)
 @Tag(ACCEPTANCE)
@@ -93,46 +49,11 @@
 
         InternalKafkaClient internalKafkaClient = new InternalKafkaClient.Builder()
             .withTopicName(TOPIC_NAME)
->>>>>>> 902ec063
             .withNamespaceName(NAMESPACE)
             .withClusterName(CLUSTER_NAME)
             .withMessageCount(MESSAGE_COUNT)
             .withSecurityProtocol(SecurityProtocol.SSL)
             .withKafkaUsername(USER_NAME)
-<<<<<<< HEAD
-            .withConsumerGroupName(CONSUMER_GROUP_NAME + "-" + rng.nextInt(Integer.MAX_VALUE))
-            .build();
-
-        assertThat(basicExternalKafkaClient.receiveMessagesTls(), is(MESSAGE_COUNT));
-    }
-
-    @Test
-    void testReceiveSimpleMessageTls() throws Exception {
-        String topicName = KafkaTopicUtils.generateRandomNameOfTopic();
-        // Create topic
-        KafkaTopicResource.topic(CLUSTER_NAME, topicName).done();
-        KafkaTopicUtils.waitForKafkaTopicCreation(topicName);
-
-        String groupId = "my-group-" + new Random().nextInt(Integer.MAX_VALUE);
-
-        JsonObject config = new JsonObject();
-        config.put("name", USER_NAME);
-        config.put("format", "json");
-        config.put(ConsumerConfig.AUTO_OFFSET_RESET_CONFIG, "earliest");
-        // Create consumer
-        JsonObject response = BridgeUtils.createBridgeConsumer(config, bridgeHost, bridgePort, groupId, client);
-        assertThat("Consumer wasn't created correctly", response.getString("instance_id"), is(USER_NAME));
-        // Create topics json
-        JsonArray topic = new JsonArray();
-        topic.add(topicName);
-        JsonObject topics = new JsonObject();
-        topics.put("topics", topic);
-        // Subscribe
-        assertThat(BridgeUtils.subscribeHttpConsumer(topics, bridgeHost, bridgePort, groupId, USER_NAME, client), is(true));
-        // Send messages to Kafka
-        BasicExternalKafkaClient basicExternalKafkaClient = new BasicExternalKafkaClient.Builder()
-            .withTopicName(topicName)
-=======
             .withUsingPodName(kafkaClientsPodName)
             .build();
 
@@ -148,88 +69,11 @@
         // Send messages to Kafka
         InternalKafkaClient internalKafkaClient = new InternalKafkaClient.Builder()
             .withTopicName(TOPIC_NAME)
->>>>>>> 902ec063
             .withNamespaceName(NAMESPACE)
             .withClusterName(CLUSTER_NAME)
             .withMessageCount(MESSAGE_COUNT)
             .withSecurityProtocol(SecurityProtocol.SSL)
             .withKafkaUsername(USER_NAME)
-<<<<<<< HEAD
-            .withConsumerGroupName(CONSUMER_GROUP_NAME + "-" + rng.nextInt(Integer.MAX_VALUE))
-            .build();
-
-
-        assertThat(basicExternalKafkaClient.sendMessagesTls(), is(MESSAGE_COUNT));
-        // Try to consume messages
-        JsonArray bridgeResponse = BridgeUtils.receiveMessagesHttpRequest(bridgeHost, bridgePort, groupId, USER_NAME, client);
-        if (bridgeResponse.size() == 0) {
-            // Real consuming
-            bridgeResponse = BridgeUtils.receiveMessagesHttpRequest(bridgeHost, bridgePort, groupId, USER_NAME, client);
-        }
-        assertThat("Sent message count is not equal with received message count", bridgeResponse.size(), is(MESSAGE_COUNT));
-        // Delete consumer
-        assertThat(deleteConsumer(bridgeHost, bridgePort, groupId, USER_NAME), is(true));
-    }
-
-    @Test
-    void testTlsAuthWithWeirdNamedUser() throws Exception {
-        String topicName = KafkaTopicUtils.generateRandomNameOfTopic();
-        String groupId = "my-group-" + rng.nextInt(Integer.MAX_VALUE);
-
-        // Create weird named user with . and maximum of 64 chars -> TLS
-        String weirdUserName = "jjglmahyijoambryleyxjjglmahy.ijoambryleyxjjglmahyijoambryleyxasd";
-        // Create user with normal name -> we don't need to set weird name for consumer
-        String aliceUser = "alice";
-
-        // Create topic
-        KafkaTopicResource.topic(CLUSTER_NAME, topicName).done();
-        // Create user
-        KafkaUserResource.tlsUser(CLUSTER_NAME, weirdUserName).done();
-        KafkaUserResource.tlsUser(CLUSTER_NAME, aliceUser).done();
-
-        JsonObject config = new JsonObject();
-        config.put("name", aliceUser);
-        config.put("format", "json");
-        config.put(ConsumerConfig.AUTO_OFFSET_RESET_CONFIG, "earliest");
-
-        // Create consumer
-        JsonObject response = BridgeUtils.createBridgeConsumer(config, bridgeHost, bridgePort, groupId, client);
-        assertThat("Consumer wasn't created correctly", response.getString("instance_id"), is(aliceUser));
-
-        // Create topics json
-        JsonArray topic = new JsonArray();
-        topic.add(topicName);
-        JsonObject topics = new JsonObject();
-        topics.put("topics", topic);
-
-        // Subscribe
-        assertThat(BridgeUtils.subscribeHttpConsumer(topics, bridgeHost, bridgePort, groupId, aliceUser, client), is(true));
-
-        BasicExternalKafkaClient basicExternalKafkaClient = new BasicExternalKafkaClient.Builder()
-            .withTopicName(topicName)
-            .withNamespaceName(NAMESPACE)
-            .withClusterName(CLUSTER_NAME)
-            .withMessageCount(MESSAGE_COUNT)
-            .withSecurityProtocol(SecurityProtocol.SSL)
-            .withKafkaUsername(weirdUserName)
-            .withConsumerGroupName(CONSUMER_GROUP_NAME + "-" + rng.nextInt(Integer.MAX_VALUE))
-            .build();
-
-        assertThat(basicExternalKafkaClient.sendMessagesTls(), is(MESSAGE_COUNT));
-        // Try to consume messages
-        JsonArray bridgeResponse = BridgeUtils.receiveMessagesHttpRequest(bridgeHost, bridgePort, groupId, aliceUser, client);
-        if (bridgeResponse.size() == 0) {
-            // Real consuming
-            bridgeResponse = BridgeUtils.receiveMessagesHttpRequest(bridgeHost, bridgePort, groupId, aliceUser, client);
-        }
-        assertThat("Sent message count is not equal with received message count", bridgeResponse.size(), is(MESSAGE_COUNT));
-        // Delete consumer
-        assertThat(deleteConsumer(bridgeHost, bridgePort, groupId, aliceUser), is(true));
-    }
-
-    @BeforeAll
-    void createClassResources() throws InterruptedException {
-=======
             .withUsingPodName(kafkaClientsPodName)
             .build();
 
@@ -241,39 +85,27 @@
     @BeforeAll
     void createClassResources() throws Exception {
         deployClusterOperator(NAMESPACE);
->>>>>>> 902ec063
         LOGGER.info("Deploy Kafka and KafkaBridge before tests");
 
         // Deploy kafka
         KafkaResource.kafkaEphemeral(CLUSTER_NAME, 1, 1)
             .editSpec()
                 .editKafka()
-<<<<<<< HEAD
-                    .editListeners()
-                        .withNewKafkaListenerExternalNodePort()
-                            .withAuth(new KafkaListenerAuthenticationTls())
-                        .endKafkaListenerExternalNodePort()
-=======
                     .withNewListeners()
                         .withNewTls()
                             .withAuth(new KafkaListenerAuthenticationTls())
                         .endTls()
->>>>>>> 902ec063
                     .endListeners()
                 .endKafka()
             .endSpec()
             .done();
 
         // Create Kafka user
-<<<<<<< HEAD
-        KafkaUserResource.tlsUser(CLUSTER_NAME, USER_NAME).done();
-=======
         KafkaUser tlsUser = KafkaUserResource.tlsUser(CLUSTER_NAME, USER_NAME).done();
 
         KafkaClientsResource.deployKafkaClients(true, KAFKA_CLIENTS_NAME, tlsUser).done();
 
         kafkaClientsPodName = kubeClient().listPodsByPrefixInName(KAFKA_CLIENTS_NAME).get(0).getMetadata().getName();
->>>>>>> 902ec063
 
         // Initialize CertSecretSource with certificate and secret names for consumer
         CertSecretSource certSecret = new CertSecretSource();
@@ -283,8 +115,6 @@
         // Deploy http bridge
         KafkaBridgeResource.kafkaBridge(CLUSTER_NAME, KafkaResources.tlsBootstrapAddress(CLUSTER_NAME), 1)
             .editSpec()
-<<<<<<< HEAD
-=======
                 .withNewConsumer()
                     .addToConfig(ConsumerConfig.AUTO_OFFSET_RESET_CONFIG, "earliest")
                 .endConsumer()
@@ -295,21 +125,10 @@
                         .withKey("user.key")
                     .endCertificateAndKey()
                 .endKafkaClientAuthenticationTls()
->>>>>>> 902ec063
                 .withNewTls()
                     .withTrustedCertificates(certSecret)
                 .endTls()
             .endSpec()
             .done();
-<<<<<<< HEAD
-
-        Service service = KafkaBridgeUtils.createBridgeNodePortService(CLUSTER_NAME, NAMESPACE, bridgeExternalService);
-        KubernetesResource.createServiceResource(service, NAMESPACE).done();
-        ServiceUtils.waitForNodePortService(bridgeExternalService);
-
-        bridgePort = KafkaBridgeUtils.getBridgeNodePort(NAMESPACE, bridgeExternalService);
-        bridgeHost = kubeClient(NAMESPACE).getNodeAddress();
-=======
->>>>>>> 902ec063
     }
 }