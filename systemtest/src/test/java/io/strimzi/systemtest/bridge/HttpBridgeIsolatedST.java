--- conflicted
+++ resolved
@@ -50,6 +50,7 @@
 import java.util.stream.Collectors;
 
 import static io.strimzi.systemtest.Constants.BRIDGE;
+import static io.strimzi.systemtest.Constants.INFRA_NAMESPACE;
 import static io.strimzi.systemtest.Constants.INTERNAL_CLIENTS_USED;
 import static io.strimzi.systemtest.Constants.REGRESSION;
 import static io.strimzi.systemtest.enums.CustomResourceStatus.Ready;
@@ -407,13 +408,13 @@
 
     @BeforeAll
     void createClassResources(ExtensionContext extensionContext) {
-        final String namespaceToWatch = Environment.isNamespaceRbacScope() ? Constants.INFRA_NAMESPACE : Constants.WATCH_ALL_NAMESPACES;
+        final String namespaceToWatch = Environment.isNamespaceRbacScope() ? INFRA_NAMESPACE : Constants.WATCH_ALL_NAMESPACES;
         // un-install old cluster operator
         clusterOperator.unInstall();
         // install new one with branch new configuration
         clusterOperator = new SetupClusterOperator.SetupClusterOperatorBuilder()
             .withExtensionContext(BeforeAllOnce.getSharedExtensionContext())
-            .withNamespace(Constants.INFRA_NAMESPACE)
+            .withNamespace(INFRA_NAMESPACE)
             .withWatchingNamespaces(namespaceToWatch)
             .withExtraEnvVars(
                 Arrays.asList(
@@ -430,10 +431,6 @@
             .runInstallation();
 
         LOGGER.info("Deploy Kafka and KafkaBridge before tests");
-<<<<<<< HEAD
-        String kafkaClientsName = clusterOperator.getDeploymentNamespace() + "-shared-" + Constants.KAFKA_CLIENTS;
-=======
->>>>>>> 62f63c12
 
         // Deploy kafka
         resourceManager.createResource(extensionContext, KafkaTemplates.kafkaEphemeral(httpBridgeClusterName, 1, 1)
@@ -441,16 +438,6 @@
                 .withNamespace(clusterOperator.getDeploymentNamespace())
             .endMetadata()
             .build());
-<<<<<<< HEAD
-        resourceManager.createResource(extensionContext, KafkaClientsTemplates.kafkaClients(false, kafkaClientsName)
-            .editMetadata()
-                .withNamespace(clusterOperator.getDeploymentNamespace())
-            .endMetadata()
-            .build());
-
-        kafkaClientsPodName = kubeClient().listPodsByPrefixInName(clusterOperator.getDeploymentNamespace(), kafkaClientsName).get(0).getMetadata().getName();
-=======
->>>>>>> 62f63c12
 
         // Deploy http bridge
         resourceManager.createResource(extensionContext, KafkaBridgeTemplates.kafkaBridge(httpBridgeClusterName,
