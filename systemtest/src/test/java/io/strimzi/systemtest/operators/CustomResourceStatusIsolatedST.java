/*
 * Copyright Strimzi authors.
 * License: Apache License 2.0 (see the file LICENSE or http://apache.org/licenses/LICENSE-2.0.html).
 */
package io.strimzi.systemtest.operators;

import io.fabric8.kubernetes.api.model.DeletionPropagation;
import io.fabric8.kubernetes.api.model.Quantity;
import io.fabric8.kubernetes.api.model.ResourceRequirementsBuilder;
import io.fabric8.kubernetes.api.model.Service;
import io.strimzi.api.kafka.model.KafkaBridgeResources;
import io.strimzi.api.kafka.model.KafkaBuilder;
import io.strimzi.api.kafka.model.KafkaConnectResources;
import io.strimzi.api.kafka.model.KafkaMirrorMaker2;
import io.strimzi.api.kafka.model.KafkaMirrorMaker2Resources;
import io.strimzi.api.kafka.model.KafkaResources;
import io.strimzi.api.kafka.model.KafkaTopic;
import io.strimzi.api.kafka.model.connect.ConnectorPlugin;
import io.strimzi.api.kafka.model.listener.arraylistener.GenericKafkaListener;
import io.strimzi.api.kafka.model.listener.arraylistener.GenericKafkaListenerBuilder;
import io.strimzi.api.kafka.model.listener.arraylistener.KafkaListenerType;
import io.strimzi.api.kafka.model.status.Condition;
import io.strimzi.api.kafka.model.status.KafkaBridgeStatus;
import io.strimzi.api.kafka.model.status.KafkaConnectStatus;
import io.strimzi.api.kafka.model.status.KafkaConnectorStatus;
import io.strimzi.api.kafka.model.status.KafkaMirrorMaker2Status;
import io.strimzi.api.kafka.model.status.KafkaMirrorMakerStatus;
import io.strimzi.api.kafka.model.status.KafkaStatus;
import io.strimzi.api.kafka.model.status.KafkaTopicStatus;
import io.strimzi.api.kafka.model.status.ListenerStatus;
import io.strimzi.operator.common.Annotations;
import io.strimzi.operator.common.model.Labels;
import io.strimzi.systemtest.AbstractST;
import io.strimzi.systemtest.BeforeAllOnce;
import io.strimzi.systemtest.Constants;
import io.strimzi.systemtest.Environment;
import io.strimzi.systemtest.annotations.IsolatedSuite;
import io.strimzi.systemtest.kafkaclients.externalClients.ExternalKafkaClient;
import io.strimzi.systemtest.resources.operator.SetupClusterOperator;
import io.strimzi.systemtest.annotations.ParallelTest;
import io.strimzi.systemtest.resources.ResourceManager;
import io.strimzi.systemtest.resources.crd.KafkaBridgeResource;
import io.strimzi.systemtest.resources.crd.KafkaConnectResource;
import io.strimzi.systemtest.resources.crd.KafkaConnectorResource;
import io.strimzi.systemtest.resources.crd.KafkaMirrorMaker2Resource;
import io.strimzi.systemtest.resources.crd.KafkaMirrorMakerResource;
import io.strimzi.systemtest.resources.crd.KafkaResource;
import io.strimzi.systemtest.resources.crd.KafkaTopicResource;
import io.strimzi.systemtest.resources.crd.KafkaUserResource;
import io.strimzi.systemtest.storage.TestStorage;
import io.strimzi.systemtest.templates.crd.KafkaBridgeTemplates;
import io.strimzi.systemtest.templates.crd.KafkaConnectTemplates;
import io.strimzi.systemtest.templates.crd.KafkaConnectorTemplates;
import io.strimzi.systemtest.templates.crd.KafkaMirrorMaker2Templates;
import io.strimzi.systemtest.templates.crd.KafkaMirrorMakerTemplates;
import io.strimzi.systemtest.templates.crd.KafkaTemplates;
import io.strimzi.systemtest.templates.crd.KafkaTopicTemplates;
import io.strimzi.systemtest.templates.crd.KafkaUserTemplates;
import io.strimzi.systemtest.utils.ClientUtils;
import io.strimzi.systemtest.utils.kafkaUtils.KafkaBridgeUtils;
import io.strimzi.systemtest.utils.kafkaUtils.KafkaConnectUtils;
import io.strimzi.systemtest.utils.kafkaUtils.KafkaConnectorUtils;
import io.strimzi.systemtest.utils.kafkaUtils.KafkaMirrorMaker2Utils;
import io.strimzi.systemtest.utils.kafkaUtils.KafkaMirrorMakerUtils;
import io.strimzi.systemtest.utils.kafkaUtils.KafkaTopicUtils;
import io.strimzi.systemtest.utils.kafkaUtils.KafkaUserUtils;
import io.strimzi.systemtest.utils.kafkaUtils.KafkaUtils;
import io.strimzi.systemtest.utils.kubeUtils.controllers.DeploymentUtils;
import io.strimzi.systemtest.utils.kubeUtils.objects.PodUtils;
import io.strimzi.test.TestUtils;
import org.apache.logging.log4j.LogManager;
import org.apache.logging.log4j.Logger;
import org.junit.jupiter.api.BeforeAll;
import org.junit.jupiter.api.Tag;
import org.junit.jupiter.api.extension.ExtensionContext;

import java.util.Collections;
import java.util.LinkedHashMap;
import java.util.List;
import java.util.Map;
import java.util.stream.Collectors;

import static io.strimzi.api.kafka.model.KafkaResources.externalBootstrapServiceName;

import static io.strimzi.systemtest.Constants.REGRESSION;
import static io.strimzi.systemtest.Constants.NODEPORT_SUPPORTED;
import static io.strimzi.systemtest.Constants.EXTERNAL_CLIENTS_USED;
import static io.strimzi.systemtest.Constants.MIRROR_MAKER;
import static io.strimzi.systemtest.Constants.BRIDGE;
import static io.strimzi.systemtest.Constants.CONNECT;
import static io.strimzi.systemtest.Constants.CONNECTOR_OPERATOR;
import static io.strimzi.systemtest.Constants.MIRROR_MAKER2;
import static io.strimzi.systemtest.Constants.CONNECT_COMPONENTS;
import static io.strimzi.systemtest.Constants.INFRA_NAMESPACE;
import static io.strimzi.systemtest.enums.CustomResourceStatus.NotReady;
import static io.strimzi.systemtest.enums.CustomResourceStatus.Ready;
import static io.strimzi.systemtest.utils.kafkaUtils.KafkaUtils.getKafkaSecretCertificates;
import static io.strimzi.systemtest.utils.kafkaUtils.KafkaUtils.getKafkaStatusCertificates;
import static io.strimzi.test.k8s.KubeClusterResource.cmdKubeClient;
import static io.strimzi.test.k8s.KubeClusterResource.kubeClient;
import static java.util.Arrays.asList;
import static org.hamcrest.CoreMatchers.hasItems;
import static org.hamcrest.CoreMatchers.is;
import static org.hamcrest.CoreMatchers.notNullValue;
import static org.hamcrest.CoreMatchers.nullValue;
import static org.hamcrest.MatcherAssert.assertThat;

@Tag(REGRESSION)
@IsolatedSuite
class CustomResourceStatusIsolatedST extends AbstractST {
    private static final Logger LOGGER = LogManager.getLogger(CustomResourceStatusIsolatedST.class);
    private static int topicOperatorReconciliationInterval;
    private static final String CUSTOM_RESOURCE_STATUS_CLUSTER_NAME = "custom-resource-status-cluster-name";
    private static final String EXAMPLE_TOPIC_NAME = "example-topic-name";

    @ParallelTest
    @Tag(NODEPORT_SUPPORTED)
    @Tag(EXTERNAL_CLIENTS_USED)
    void testKafkaStatus(ExtensionContext extensionContext) {
        LOGGER.info("Checking status of deployed kafka cluster");
        KafkaUtils.waitForKafkaReady(clusterOperator.getDeploymentNamespace(), CUSTOM_RESOURCE_STATUS_CLUSTER_NAME);

        ExternalKafkaClient externalKafkaClient = new ExternalKafkaClient.Builder()
            .withTopicName(TOPIC_NAME)
            .withNamespaceName(clusterOperator.getDeploymentNamespace())
            .withClusterName(CUSTOM_RESOURCE_STATUS_CLUSTER_NAME)
            .withMessageCount(MESSAGE_COUNT)
            .withListenerName(Constants.EXTERNAL_LISTENER_DEFAULT_NAME)
            .build();

        externalKafkaClient.verifyProducedAndConsumedMessages(
            externalKafkaClient.sendMessagesPlain(),
            externalKafkaClient.receiveMessagesPlain()
        );

        assertKafkaStatus(1, KafkaResources.bootstrapServiceName(CUSTOM_RESOURCE_STATUS_CLUSTER_NAME) + "." + clusterOperator.getDeploymentNamespace() + ".svc");

        KafkaResource.replaceKafkaResource(CUSTOM_RESOURCE_STATUS_CLUSTER_NAME, k -> {
            k.getSpec().getEntityOperator().getTopicOperator().setResources(new ResourceRequirementsBuilder()
                    .addToRequests("cpu", new Quantity("100000m"))
                    .build());
        });

        LOGGER.info("Wait until cluster will be in NotReady state ...");
        KafkaUtils.waitForKafkaNotReady(CUSTOM_RESOURCE_STATUS_CLUSTER_NAME);

        LOGGER.info("Recovery cluster to Ready state ...");
        KafkaResource.replaceKafkaResource(CUSTOM_RESOURCE_STATUS_CLUSTER_NAME, k -> {
            k.getSpec().getEntityOperator().getTopicOperator().setResources(new ResourceRequirementsBuilder()
                    .addToRequests("cpu", new Quantity("100m"))
                    .build());
        });

        KafkaUtils.waitForKafkaReady(clusterOperator.getDeploymentNamespace(), CUSTOM_RESOURCE_STATUS_CLUSTER_NAME);
        assertKafkaStatus(3, KafkaResources.bootstrapServiceName(CUSTOM_RESOURCE_STATUS_CLUSTER_NAME) + "." + clusterOperator.getDeploymentNamespace() + ".svc");
    }

    @ParallelTest
    void testKafkaUserStatus(ExtensionContext extensionContext) {
        String userName = mapWithTestUsers.get(extensionContext.getDisplayName());

        resourceManager.createResource(extensionContext, KafkaUserTemplates.tlsUser(clusterOperator.getDeploymentNamespace(), CUSTOM_RESOURCE_STATUS_CLUSTER_NAME, userName).build());

        LOGGER.info("Checking status of deployed KafkaUser");
        Condition kafkaCondition = KafkaUserResource.kafkaUserClient().inNamespace(clusterOperator.getDeploymentNamespace()).withName(userName).get().getStatus().getConditions().get(0);
        LOGGER.info("KafkaUser Status: {}", kafkaCondition.getStatus());
        LOGGER.info("KafkaUser Type: {}", kafkaCondition.getType());
        assertThat("KafkaUser is in wrong state!", kafkaCondition.getType(), is(Ready.toString()));
        LOGGER.info("KafkaUser is in desired state: Ready");
    }

    @ParallelTest
    void testKafkaUserStatusNotReady(ExtensionContext extensionContext) {
        // Simulate NotReady state with userName longer than 64 characters
        String userName = "sasl-use-rabcdefghijklmnopqrstuvxyzabcdefghijklmnopqrstuvxyzabcdef";

        resourceManager.createResource(extensionContext, false, KafkaUserTemplates.defaultUser(CUSTOM_RESOURCE_STATUS_CLUSTER_NAME, userName).build());

        KafkaUserUtils.waitForKafkaUserNotReady(clusterOperator.getDeploymentNamespace(), userName);

        LOGGER.info("Checking status of deployed KafkaUser {}", userName);
        Condition kafkaCondition = KafkaUserResource.kafkaUserClient().inNamespace(clusterOperator.getDeploymentNamespace()).withName(userName).get().getStatus().getConditions().get(0);
        LOGGER.info("KafkaUser Status: {}", kafkaCondition.getStatus());
        LOGGER.info("KafkaUser Type: {}", kafkaCondition.getType());
        LOGGER.info("KafkaUser Message: {}", kafkaCondition.getMessage());
        LOGGER.info("KafkaUser Reason: {}", kafkaCondition.getReason());
        assertThat("KafkaUser is in wrong state!", kafkaCondition.getType(), is(NotReady.toString()));
        LOGGER.info("KafkaUser {} is in desired state: {}", userName, kafkaCondition.getType());

        KafkaUserResource.kafkaUserClient().inNamespace(clusterOperator.getDeploymentNamespace()).withName(userName).delete();
        KafkaUserUtils.waitForKafkaUserDeletion(clusterOperator.getDeploymentNamespace(), userName);
    }

    @ParallelTest
    @Tag(MIRROR_MAKER)
    void testKafkaMirrorMakerStatus(ExtensionContext extensionContext) {
        String clusterName = mapWithClusterNames.get(extensionContext.getDisplayName());
        String mirrorMakerName = clusterName + "-mirror-maker";

        // Deploy Mirror Maker
        resourceManager.createResource(extensionContext, KafkaMirrorMakerTemplates.kafkaMirrorMaker(mirrorMakerName, CUSTOM_RESOURCE_STATUS_CLUSTER_NAME, CUSTOM_RESOURCE_STATUS_CLUSTER_NAME, ClientUtils.generateRandomConsumerGroup(), 1, false).build());
        KafkaMirrorMakerUtils.waitForKafkaMirrorMakerReady(mirrorMakerName);
        assertKafkaMirrorMakerStatus(1, mirrorMakerName);
        // Corrupt Mirror Maker pods
        KafkaMirrorMakerResource.replaceMirrorMakerResource(mirrorMakerName, mm -> mm.getSpec().setResources(new ResourceRequirementsBuilder()
                .addToRequests("cpu", new Quantity("100000000m"))
                .build()));
        KafkaMirrorMakerUtils.waitForKafkaMirrorMakerNotReady(mirrorMakerName);
        // Restore Mirror Maker pod
        KafkaMirrorMakerResource.replaceMirrorMakerResource(mirrorMakerName, mm -> mm.getSpec().setResources(new ResourceRequirementsBuilder()
                .addToRequests("cpu", new Quantity("100m"))
                .build()));
        KafkaMirrorMakerUtils.waitForKafkaMirrorMakerReady(mirrorMakerName);
        assertKafkaMirrorMakerStatus(3, mirrorMakerName);
    }

    @ParallelTest
    @Tag(MIRROR_MAKER)
    void testKafkaMirrorMakerStatusWrongBootstrap(ExtensionContext extensionContext) {
        String clusterName = mapWithClusterNames.get(extensionContext.getDisplayName());
        String mirrorMakerName = mapWithClusterNames.get(extensionContext.getDisplayName());

        resourceManager.createResource(extensionContext, KafkaMirrorMakerTemplates.kafkaMirrorMaker(mirrorMakerName, CUSTOM_RESOURCE_STATUS_CLUSTER_NAME, CUSTOM_RESOURCE_STATUS_CLUSTER_NAME, ClientUtils.generateRandomConsumerGroup(), 1, false)
            .editMetadata()
                .withNamespace(clusterOperator.getDeploymentNamespace())
            .endMetadata()
            .build());
        KafkaMirrorMakerUtils.waitForKafkaMirrorMakerReady(clusterOperator.getDeploymentNamespace(), mirrorMakerName);
        assertKafkaMirrorMakerStatus(1, mirrorMakerName);
        // Corrupt Mirror Maker pods
        KafkaMirrorMakerResource.replaceMirrorMakerResourceInSpecificNamespace(mirrorMakerName, mm -> mm.getSpec().getConsumer().setBootstrapServers("non-exists-bootstrap"), clusterOperator.getDeploymentNamespace());
        KafkaMirrorMakerUtils.waitForKafkaMirrorMakerNotReady(clusterOperator.getDeploymentNamespace(), mirrorMakerName);
        // Restore Mirror Maker pods
        KafkaMirrorMakerResource.replaceMirrorMakerResourceInSpecificNamespace(mirrorMakerName, mm -> mm.getSpec().getConsumer().setBootstrapServers(KafkaResources.plainBootstrapAddress(CUSTOM_RESOURCE_STATUS_CLUSTER_NAME)), clusterOperator.getDeploymentNamespace());
        KafkaMirrorMakerUtils.waitForKafkaMirrorMakerReady(clusterOperator.getDeploymentNamespace(), mirrorMakerName);
        assertKafkaMirrorMakerStatus(3, mirrorMakerName);
    }

    @ParallelTest
    @Tag(BRIDGE)
    void testKafkaBridgeStatus(ExtensionContext extensionContext) {
        String bridgeUrl = KafkaBridgeResources.url(CUSTOM_RESOURCE_STATUS_CLUSTER_NAME, clusterOperator.getDeploymentNamespace(), 8080);

        resourceManager.createResource(extensionContext, KafkaBridgeTemplates.kafkaBridge(CUSTOM_RESOURCE_STATUS_CLUSTER_NAME, KafkaResources.plainBootstrapAddress(CUSTOM_RESOURCE_STATUS_CLUSTER_NAME), 1)
            .editMetadata()
                .withNamespace(clusterOperator.getDeploymentNamespace())
            .endMetadata()
            .build());
        KafkaBridgeUtils.waitForKafkaBridgeReady(clusterOperator.getDeploymentNamespace(), CUSTOM_RESOURCE_STATUS_CLUSTER_NAME);
        assertKafkaBridgeStatus(1, bridgeUrl);

        KafkaBridgeResource.replaceBridgeResourceInSpecificNamespace(CUSTOM_RESOURCE_STATUS_CLUSTER_NAME, kb -> kb.getSpec().setResources(new ResourceRequirementsBuilder()
                .addToRequests("cpu", new Quantity("100000000m"))
                .build()),
            clusterOperator.getDeploymentNamespace());
        KafkaBridgeUtils.waitForKafkaBridgeNotReady(clusterOperator.getDeploymentNamespace(), CUSTOM_RESOURCE_STATUS_CLUSTER_NAME);

        KafkaBridgeResource.replaceBridgeResourceInSpecificNamespace(CUSTOM_RESOURCE_STATUS_CLUSTER_NAME, kb -> kb.getSpec().setResources(new ResourceRequirementsBuilder()
                .addToRequests("cpu", new Quantity("10m"))
                .build()),
            clusterOperator.getDeploymentNamespace());
        KafkaBridgeUtils.waitForKafkaBridgeReady(clusterOperator.getDeploymentNamespace(), CUSTOM_RESOURCE_STATUS_CLUSTER_NAME);
        assertKafkaBridgeStatus(3, bridgeUrl);
    }

    @ParallelTest
    @Tag(CONNECT)
    @Tag(CONNECTOR_OPERATOR)
    @Tag(CONNECT_COMPONENTS)
    void testKafkaConnectAndConnectorStatus(ExtensionContext extensionContext) {
        final TestStorage ts = new TestStorage(extensionContext);
        String connectUrl = KafkaConnectResources.url(CUSTOM_RESOURCE_STATUS_CLUSTER_NAME, ts.getNamespaceName(), 8083);

        resourceManager.createResource(extensionContext, KafkaConnectTemplates.kafkaConnectWithFilePlugin(extensionContext, ts.getNamespaceName(), CUSTOM_RESOURCE_STATUS_CLUSTER_NAME, 1)
            .editMetadata()
                .addToAnnotations(Annotations.STRIMZI_IO_USE_CONNECTOR_RESOURCES, "true")
                .withNamespace(ts.getNamespaceName())
            .endMetadata()
            .build());

        resourceManager.createResource(extensionContext, KafkaConnectorTemplates.kafkaConnector(CUSTOM_RESOURCE_STATUS_CLUSTER_NAME)
            .editMetadata()
                .withNamespace(ts.getNamespaceName())
            .endMetadata()
            .editSpec()
                .addToConfig("topic", EXAMPLE_TOPIC_NAME)
            .endSpec()
            .build());

        assertKafkaConnectStatus(1, connectUrl);
        assertKafkaConnectorStatus(1, "RUNNING|UNASSIGNED", "source", List.of(EXAMPLE_TOPIC_NAME));

        KafkaConnectResource.replaceKafkaConnectResourceInSpecificNamespace(CUSTOM_RESOURCE_STATUS_CLUSTER_NAME, kb -> kb.getSpec().setResources(new ResourceRequirementsBuilder()
                .addToRequests("cpu", new Quantity("100000000m"))
                .build()),
            ts.getNamespaceName());
        KafkaConnectUtils.waitForConnectNotReady(ts.getNamespaceName(), CUSTOM_RESOURCE_STATUS_CLUSTER_NAME);

        KafkaConnectResource.replaceKafkaConnectResourceInSpecificNamespace(CUSTOM_RESOURCE_STATUS_CLUSTER_NAME, kb -> kb.getSpec().setResources(new ResourceRequirementsBuilder()
                .addToRequests("cpu", new Quantity("100m"))
                .build()),
            ts.getNamespaceName());
        KafkaConnectUtils.waitForConnectReady(ts.getNamespaceName(), CUSTOM_RESOURCE_STATUS_CLUSTER_NAME);
        assertKafkaConnectStatus(3, connectUrl);

        KafkaConnectorResource.replaceKafkaConnectorResourceInSpecificNamespace(CUSTOM_RESOURCE_STATUS_CLUSTER_NAME,
            kc -> kc.getMetadata().setLabels(Collections.singletonMap(Labels.STRIMZI_CLUSTER_LABEL, "non-existing-connect-cluster")), ts.getNamespaceName());
        KafkaConnectorUtils.waitForConnectorNotReady(ts.getNamespaceName(), CUSTOM_RESOURCE_STATUS_CLUSTER_NAME);
        assertThat(KafkaConnectorResource.kafkaConnectorClient().inNamespace(ts.getNamespaceName()).withName(CUSTOM_RESOURCE_STATUS_CLUSTER_NAME).get().getStatus().getConnectorStatus(), is(nullValue()));

        KafkaConnectorResource.replaceKafkaConnectorResourceInSpecificNamespace(CUSTOM_RESOURCE_STATUS_CLUSTER_NAME,
            kc -> kc.getMetadata().setLabels(Collections.singletonMap(Labels.STRIMZI_CLUSTER_LABEL, CUSTOM_RESOURCE_STATUS_CLUSTER_NAME)), ts.getNamespaceName());

        KafkaConnectorUtils.waitForConnectorReady(ts.getNamespaceName(), CUSTOM_RESOURCE_STATUS_CLUSTER_NAME);
        KafkaConnectUtils.waitForConnectReady(ts.getNamespaceName(), CUSTOM_RESOURCE_STATUS_CLUSTER_NAME);

        assertKafkaConnectorStatus(1, "RUNNING|UNASSIGNED", "source", List.of(EXAMPLE_TOPIC_NAME));

        String defaultClass = KafkaConnectorResource.kafkaConnectorClient().inNamespace(ts.getNamespaceName()).withName(CUSTOM_RESOURCE_STATUS_CLUSTER_NAME).get().getSpec().getClassName();

        KafkaConnectorResource.replaceKafkaConnectorResourceInSpecificNamespace(CUSTOM_RESOURCE_STATUS_CLUSTER_NAME,
            kc -> kc.getSpec().setClassName("non-existing-class"), ts.getNamespaceName());
        KafkaConnectorUtils.waitForConnectorNotReady(ts.getNamespaceName(), CUSTOM_RESOURCE_STATUS_CLUSTER_NAME);
        assertThat(KafkaConnectorResource.kafkaConnectorClient().inNamespace(ts.getNamespaceName()).withName(CUSTOM_RESOURCE_STATUS_CLUSTER_NAME).get().getStatus().getConnectorStatus(), is(nullValue()));

        KafkaConnectorResource.replaceKafkaConnectorResourceInSpecificNamespace(CUSTOM_RESOURCE_STATUS_CLUSTER_NAME,
            kc -> {
                kc.getMetadata().setLabels(Collections.singletonMap(Labels.STRIMZI_CLUSTER_LABEL, CUSTOM_RESOURCE_STATUS_CLUSTER_NAME));
                kc.getSpec().setClassName(defaultClass);
            }, ts.getNamespaceName());

        KafkaConnectorUtils.waitForConnectorReady(ts.getNamespaceName(), CUSTOM_RESOURCE_STATUS_CLUSTER_NAME);
        assertKafkaConnectorStatus(3, "RUNNING|UNASSIGNED", "source", List.of(EXAMPLE_TOPIC_NAME));
    }

    @ParallelTest
    @Tag(CONNECTOR_OPERATOR)
    void testKafkaConnectorWithoutClusterConfig(ExtensionContext extensionContext) {
        String clusterName = mapWithClusterNames.get(extensionContext.getDisplayName());

        // This test check NPE when connect cluster is not specified in labels
        // Check for NPE in CO logs is performed after every test in BaseST
        resourceManager.createResource(extensionContext, false, KafkaConnectorTemplates.kafkaConnector(clusterName, CUSTOM_RESOURCE_STATUS_CLUSTER_NAME, 2)
            .withNewMetadata()
                .withName(clusterName)
                .withNamespace(ResourceManager.kubeClient().getNamespace())
            .endMetadata()
            .build());

        KafkaConnectorUtils.waitForConnectorNotReady(clusterName);

        KafkaConnectorResource.kafkaConnectorClient().inNamespace(clusterOperator.getDeploymentNamespace()).withName(clusterName).withPropagationPolicy(DeletionPropagation.FOREGROUND).delete();
        KafkaConnectorUtils.waitForConnectorDeletion(clusterName);
    }

    @ParallelTest
    void testKafkaTopicStatus(ExtensionContext extensionContext) {
        String topicName = mapWithTestTopics.get(extensionContext.getDisplayName());

        resourceManager.createResource(extensionContext, KafkaTopicTemplates.topic(CUSTOM_RESOURCE_STATUS_CLUSTER_NAME, topicName, clusterOperator.getDeploymentNamespace()).build());

        KafkaTopicUtils.waitForKafkaTopicReady(clusterOperator.getDeploymentNamespace(), topicName);
        assertKafkaTopicStatus(1, topicName);
    }

    @ParallelTest
    void testKafkaTopicStatusNotReady(ExtensionContext extensionContext) {
        String topicName = mapWithTestTopics.get(extensionContext.getDisplayName());

        resourceManager.createResource(extensionContext, false, KafkaTopicTemplates.topic(CUSTOM_RESOURCE_STATUS_CLUSTER_NAME, topicName, 1, 10, 10)
            .editMetadata()
                .withNamespace(clusterOperator.getDeploymentNamespace())
            .endMetadata()
            .build());
        KafkaTopicUtils.waitForKafkaTopicNotReady(clusterOperator.getDeploymentNamespace(), topicName);
        assertKafkaTopicStatus(1, topicName);

        cmdKubeClient(clusterOperator.getDeploymentNamespace()).deleteByName(KafkaTopic.RESOURCE_KIND, topicName);
        KafkaTopicUtils.waitForKafkaTopicDeletion(clusterOperator.getDeploymentNamespace(), topicName);
    }

    @ParallelTest
    void testKafkaStatusCertificate(ExtensionContext extensionContext) {
        String certs = getKafkaStatusCertificates(Constants.TLS_LISTENER_DEFAULT_NAME, clusterOperator.getDeploymentNamespace(), CUSTOM_RESOURCE_STATUS_CLUSTER_NAME);
        String secretCerts = getKafkaSecretCertificates(clusterOperator.getDeploymentNamespace(), CUSTOM_RESOURCE_STATUS_CLUSTER_NAME + "-cluster-ca-cert", "ca.crt");

        LOGGER.info("Check if KafkaStatus certificates are the same as secret certificates");
        assertThat(secretCerts, is(certs));
    }

    @ParallelTest
    @Tag(MIRROR_MAKER2)
    @Tag(CONNECT_COMPONENTS)
    void testKafkaMirrorMaker2Status(ExtensionContext extensionContext) {
        String targetClusterName = mapWithClusterNames.get(extensionContext.getDisplayName());
        String mirrorMaker2Name = targetClusterName + "-mirror-maker-2";
        String mm2Url = KafkaMirrorMaker2Resources.url(mirrorMaker2Name, clusterOperator.getDeploymentNamespace(), 8083);

        resourceManager.createResource(extensionContext, KafkaTemplates.kafkaEphemeral(targetClusterName, 1, 1)
            .editMetadata()
                .withNamespace(clusterOperator.getDeploymentNamespace())
            .endMetadata()
            .build());
        resourceManager.createResource(extensionContext, KafkaMirrorMaker2Templates.kafkaMirrorMaker2(mirrorMaker2Name, CUSTOM_RESOURCE_STATUS_CLUSTER_NAME, targetClusterName, 1, false)
            .editMetadata()
                .withNamespace(clusterOperator.getDeploymentNamespace())
            .endMetadata()
            .build());
        KafkaMirrorMaker2Utils.waitForKafkaMirrorMaker2Ready(clusterOperator.getDeploymentNamespace(), mirrorMaker2Name);
        KafkaMirrorMaker2Utils.waitForKafkaMirrorMaker2ConnectorReadiness(clusterOperator.getDeploymentNamespace(), mirrorMaker2Name);
        assertKafkaMirrorMaker2Status(1, mm2Url, mirrorMaker2Name);

        // Corrupt Mirror Maker pods
        KafkaMirrorMaker2Resource.replaceKafkaMirrorMaker2ResourceInSpecificNamespace(mirrorMaker2Name, mm2 -> mm2.getSpec().setResources(new ResourceRequirementsBuilder()
                .addToRequests("cpu", new Quantity("100000000m"))
                .build()),
            clusterOperator.getDeploymentNamespace());
        KafkaMirrorMaker2Utils.waitForKafkaMirrorMaker2NotReady(clusterOperator.getDeploymentNamespace(), mirrorMaker2Name);
        // Restore Mirror Maker pod
        KafkaMirrorMaker2Resource.replaceKafkaMirrorMaker2ResourceInSpecificNamespace(mirrorMaker2Name, mm2 -> mm2.getSpec().setResources(new ResourceRequirementsBuilder()
                .addToRequests("cpu", new Quantity("100m"))
                .build()),
            clusterOperator.getDeploymentNamespace());
        KafkaMirrorMaker2Utils.waitForKafkaMirrorMaker2Ready(clusterOperator.getDeploymentNamespace(), mirrorMaker2Name);
        KafkaMirrorMaker2Utils.waitForKafkaMirrorMaker2ConnectorReadiness(clusterOperator.getDeploymentNamespace(), mirrorMaker2Name);
        assertKafkaMirrorMaker2Status(3, mm2Url, mirrorMaker2Name);
        // Wait for pods stability and check that pods weren't rolled
        PodUtils.verifyThatRunningPodsAreStable(clusterOperator.getDeploymentNamespace(), KafkaMirrorMaker2Resources.deploymentName(mirrorMaker2Name));
        assertKafkaMirrorMaker2Status(3, mm2Url, mirrorMaker2Name);
        KafkaMirrorMaker2Utils.waitForKafkaMirrorMaker2ConnectorReadiness(clusterOperator.getDeploymentNamespace(), mirrorMaker2Name);
    }

    @ParallelTest
    @Tag(MIRROR_MAKER2)
    void testKafkaMirrorMaker2WrongBootstrap(ExtensionContext extensionContext) {
        String clusterName = mapWithClusterNames.get(extensionContext.getDisplayName());
        String mirrorMaker2Name = clusterName + "-mirror-maker-2";

        KafkaMirrorMaker2 kafkaMirrorMaker2 = KafkaMirrorMaker2Templates.kafkaMirrorMaker2(mirrorMaker2Name,
            "non-existing-source", "non-existing-target", 1, false).build();

        resourceManager.createResource(extensionContext, false, kafkaMirrorMaker2);

        KafkaMirrorMaker2Utils.waitForKafkaMirrorMaker2NotReady(mirrorMaker2Name);

        // delete
        KafkaMirrorMaker2Resource.kafkaMirrorMaker2Client().inNamespace(clusterOperator.getDeploymentNamespace()).withName(mirrorMaker2Name).withPropagationPolicy(DeletionPropagation.FOREGROUND).delete();

        DeploymentUtils.waitForDeploymentDeletion(KafkaMirrorMaker2Resources.deploymentName(mirrorMaker2Name));
    }

    @ParallelTest
    void testKafkaTopicDecreaseStatus(ExtensionContext extensionContext) throws InterruptedException {
        String topicName = mapWithTestTopics.get(extensionContext.getDisplayName());

        resourceManager.createResource(extensionContext, KafkaTopicTemplates.topic(CUSTOM_RESOURCE_STATUS_CLUSTER_NAME, topicName, 5)
            .editMetadata()
                .withNamespace(clusterOperator.getDeploymentNamespace())
            .endMetadata()
            .build());
        int decreaseTo = 1;

        LOGGER.info("Decreasing number of partitions to {}", decreaseTo);
        KafkaTopicResource.replaceTopicResourceInSpecificNamespace(topicName, kafkaTopic -> kafkaTopic.getSpec().setPartitions(decreaseTo), clusterOperator.getDeploymentNamespace());
        KafkaTopicUtils.waitForKafkaTopicPartitionChange(clusterOperator.getDeploymentNamespace(), topicName, decreaseTo);
        KafkaTopicUtils.waitForKafkaTopicNotReady(clusterOperator.getDeploymentNamespace(), topicName);

        assertKafkaTopicDecreasePartitionsStatus(topicName);

        // Wait some time to check if error is still present in KafkaTopic status
        LOGGER.info("Wait {} ms for next reconciliation", topicOperatorReconciliationInterval);
        Thread.sleep(topicOperatorReconciliationInterval);
        assertKafkaTopicDecreasePartitionsStatus(topicName);
    }

    @ParallelTest
    void testKafkaTopicChangingInSyncReplicasStatus(ExtensionContext extensionContext) throws InterruptedException {
        String topicName = mapWithTestTopics.get(extensionContext.getDisplayName());

        resourceManager.createResource(extensionContext, KafkaTopicTemplates.topic(CUSTOM_RESOURCE_STATUS_CLUSTER_NAME, topicName, 5)
            .editMetadata()
                .withNamespace(clusterOperator.getDeploymentNamespace())
            .endMetadata()
            .build());
        String invalidValue = "x";

        LOGGER.info("Changing min.insync.replicas to random char");
        KafkaTopicResource.replaceTopicResource(topicName, kafkaTopic -> kafkaTopic.getSpec().getConfig().replace("min.insync.replicas", invalidValue));
        KafkaTopicUtils.waitForKafkaTopicNotReady(topicName);

        assertKafkaTopicWrongMinInSyncReplicasStatus(topicName, invalidValue);

        // Wait some time to check if error is still present in KafkaTopic status
        LOGGER.info("Wait {} ms for next reconciliation", topicOperatorReconciliationInterval);
        Thread.sleep(topicOperatorReconciliationInterval);
        assertKafkaTopicWrongMinInSyncReplicasStatus(topicName, invalidValue);
    }

    @BeforeAll
    void setup(ExtensionContext extensionContext) {
        clusterOperator.unInstall();
        clusterOperator = new SetupClusterOperator.SetupClusterOperatorBuilder()
            .withExtensionContext(BeforeAllOnce.getSharedExtensionContext())
            .withNamespace(INFRA_NAMESPACE)
            .withOperationTimeout(Constants.CO_OPERATION_TIMEOUT_SHORT)
            .createInstallation()
            .runInstallation();

        GenericKafkaListener plain = new GenericKafkaListenerBuilder()
                .withName(Constants.PLAIN_LISTENER_DEFAULT_NAME)
                .withPort(9092)
                .withType(KafkaListenerType.INTERNAL)
                .withTls(false)
                .build();
        GenericKafkaListener tls = new GenericKafkaListenerBuilder()
                .withName(Constants.TLS_LISTENER_DEFAULT_NAME)
                .withPort(9093)
                .withType(KafkaListenerType.INTERNAL)
                .withTls(true)
                .build();
        GenericKafkaListener nodePort = new GenericKafkaListenerBuilder()
                .withName(Constants.EXTERNAL_LISTENER_DEFAULT_NAME)
                .withPort(9094)
                .withType(KafkaListenerType.NODEPORT)
                .withTls(false)
                .build();

        List<GenericKafkaListener> listeners;
        if (Environment.isNamespaceRbacScope()) {
            listeners = asList(plain, tls);
        } else {
            listeners = asList(plain, tls, nodePort);
        }


        KafkaBuilder kafkaBuilder = KafkaTemplates.kafkaEphemeral(CUSTOM_RESOURCE_STATUS_CLUSTER_NAME, 1, 1)
            .editSpec()
                .editKafka()
                    .withListeners(listeners)
                .endKafka()
            .endSpec();

<<<<<<< HEAD
        String kafkaClientsName = clusterOperator.getDeploymentNamespace() + "-shared-" + Constants.KAFKA_CLIENTS;

=======
>>>>>>> 62f63c12
        resourceManager.createResource(extensionContext, kafkaBuilder.build());
        resourceManager.createResource(extensionContext, KafkaTopicTemplates.topic(CUSTOM_RESOURCE_STATUS_CLUSTER_NAME, TOPIC_NAME).build());

        topicOperatorReconciliationInterval = KafkaResource.kafkaClient().inNamespace(clusterOperator.getDeploymentNamespace()).withName(CUSTOM_RESOURCE_STATUS_CLUSTER_NAME).get()
            .getSpec().getEntityOperator().getTopicOperator().getReconciliationIntervalSeconds() * 1_000 * 2 + 5_000;
    }

    void assertKafkaStatus(long expectedObservedGeneration, String internalAddress) {
        KafkaStatus kafkaStatus = KafkaResource.kafkaClient().inNamespace(clusterOperator.getDeploymentNamespace()).withName(CUSTOM_RESOURCE_STATUS_CLUSTER_NAME).get().getStatus();
        assertThat("Kafka cluster status has incorrect Observed Generation", kafkaStatus.getObservedGeneration(), is(expectedObservedGeneration));

        for (ListenerStatus listener : kafkaStatus.getListeners()) {
            switch (listener.getType()) {
                case Constants.TLS_LISTENER_DEFAULT_NAME:
                    assertThat("TLS bootstrap has incorrect port", listener.getAddresses().get(0).getPort(), is(9093));
                    assertThat("TLS bootstrap has incorrect host", listener.getAddresses().get(0).getHost(), is(internalAddress));
                    break;
                case Constants.PLAIN_LISTENER_DEFAULT_NAME:
                    assertThat("Plain bootstrap has incorrect port", listener.getAddresses().get(0).getPort(), is(9092));
                    assertThat("Plain bootstrap has incorrect host", listener.getAddresses().get(0).getHost(), is(internalAddress));
                    break;
                case Constants.EXTERNAL_LISTENER_DEFAULT_NAME:
                    Service extBootstrapService = kubeClient(clusterOperator.getDeploymentNamespace()).getClient().services()
                            .inNamespace(clusterOperator.getDeploymentNamespace())
                            .withName(externalBootstrapServiceName(CUSTOM_RESOURCE_STATUS_CLUSTER_NAME))
                            .get();
                    assertThat("External bootstrap has incorrect port", listener.getAddresses().get(0).getPort(), is(extBootstrapService.getSpec().getPorts().get(0).getNodePort()));
                    assertThat("External bootstrap has incorrect host", listener.getAddresses().get(0).getHost() != null);
                    break;
            }
        }
    }

    void assertKafkaMirrorMakerStatus(long expectedObservedGeneration, String mirrorMakerName) {
        KafkaMirrorMakerStatus kafkaMirrorMakerStatus = KafkaMirrorMakerResource.kafkaMirrorMakerClient().inNamespace(clusterOperator.getDeploymentNamespace()).withName(mirrorMakerName).get().getStatus();
        assertThat("Kafka MirrorMaker cluster status has incorrect Observed Generation", kafkaMirrorMakerStatus.getObservedGeneration(), is(expectedObservedGeneration));
    }

    void assertKafkaMirrorMaker2Status(long expectedObservedGeneration, String apiUrl, String mirrorMaker2Name) {
        KafkaMirrorMaker2Status kafkaMirrorMaker2Status = KafkaMirrorMaker2Resource.kafkaMirrorMaker2Client().inNamespace(clusterOperator.getDeploymentNamespace()).withName(mirrorMaker2Name).get().getStatus();
        assertThat("Kafka MirrorMaker2 cluster status has incorrect Observed Generation", kafkaMirrorMaker2Status.getObservedGeneration(), is(expectedObservedGeneration));
        assertThat("Kafka MirrorMaker2 cluster status has incorrect URL", kafkaMirrorMaker2Status.getUrl(), is(apiUrl));
        for (Map<String, Object> connector : kafkaMirrorMaker2Status.getConnectors()) {
            assertThat("One of the connectors is not RUNNING:\n" + connector.toString(), ((Map<String, String>) connector.get("connector")).get("state"), is("RUNNING"));
        }
    }

    void assertKafkaBridgeStatus(long expectedObservedGeneration, String bridgeAddress) {
        KafkaBridgeStatus kafkaBridgeStatus = KafkaBridgeResource.kafkaBridgeClient().inNamespace(clusterOperator.getDeploymentNamespace()).withName(CUSTOM_RESOURCE_STATUS_CLUSTER_NAME).get().getStatus();
        assertThat("Kafka Bridge cluster status has incorrect Observed Generation", kafkaBridgeStatus.getObservedGeneration(), is(expectedObservedGeneration));
        assertThat("Kafka Bridge cluster status has incorrect URL", kafkaBridgeStatus.getUrl(), is(bridgeAddress));
    }

    void assertKafkaConnectStatus(long expectedObservedGeneration, String expectedUrl) {
        KafkaConnectStatus kafkaConnectStatus = KafkaConnectResource.kafkaConnectClient().inNamespace(clusterOperator.getDeploymentNamespace()).withName(CUSTOM_RESOURCE_STATUS_CLUSTER_NAME).get().getStatus();
        assertThat("Kafka Connect cluster status has incorrect Observed Generation", kafkaConnectStatus.getObservedGeneration(), is(expectedObservedGeneration));
        assertThat("Kafka Connect cluster status has incorrect URL", kafkaConnectStatus.getUrl(), is(expectedUrl));

        validateConnectPlugins(kafkaConnectStatus.getConnectorPlugins());
    }

    void validateConnectPlugins(List<ConnectorPlugin> pluginsList) {
        assertThat(pluginsList, notNullValue());
        List<String> pluginsClasses = pluginsList.stream().map(p -> p.getConnectorClass()).collect(Collectors.toList());
        assertThat(pluginsClasses, hasItems("org.apache.kafka.connect.file.FileStreamSinkConnector",
                "org.apache.kafka.connect.file.FileStreamSourceConnector",
                "org.apache.kafka.connect.mirror.MirrorCheckpointConnector",
                "org.apache.kafka.connect.mirror.MirrorHeartbeatConnector",
                "org.apache.kafka.connect.mirror.MirrorSourceConnector"));
    }

    @SuppressWarnings("unchecked")
    void assertKafkaConnectorStatus(long expectedObservedGeneration, String connectorStates, String type, List<String> topics) {
        TestUtils.waitFor("wait until KafkaConnector status has excepted observed generation", Constants.GLOBAL_POLL_INTERVAL,
            Constants.GLOBAL_TIMEOUT, () -> {
                KafkaConnectorStatus kafkaConnectorStatus = KafkaConnectorResource.kafkaConnectorClient().inNamespace(clusterOperator.getDeploymentNamespace()).withName(CUSTOM_RESOURCE_STATUS_CLUSTER_NAME).get().getStatus();
                boolean formulaResult = kafkaConnectorStatus.getObservedGeneration() == expectedObservedGeneration;

                final Map<String, Object> connectorStatus = kafkaConnectorStatus.getConnectorStatus();
                final String currentState = ((LinkedHashMap<String, String>) connectorStatus.get("connector")).get("state");

                formulaResult = formulaResult && connectorStates.contains(currentState);
                formulaResult = formulaResult && connectorStatus.get("name").equals(CUSTOM_RESOURCE_STATUS_CLUSTER_NAME);
                formulaResult = formulaResult && connectorStatus.get("type").equals(type);
                formulaResult = formulaResult && connectorStatus.get("tasks") != null;
                formulaResult = formulaResult && kafkaConnectorStatus.getTopics().equals(topics);
                LOGGER.info("KafkaConnectorStatus topic: {}, and expected topic: {}", kafkaConnectorStatus.getTopics().toString(), topics);

                return formulaResult;
            });
    }

    void assertKafkaTopicStatus(long expectedObservedGeneration, String topicName) {
        KafkaTopicStatus kafkaTopicStatus = KafkaTopicResource.kafkaTopicClient().inNamespace(clusterOperator.getDeploymentNamespace()).withName(topicName).get().getStatus();
        assertThat("KafkaTopic status has incorrect Observed Generation", kafkaTopicStatus.getObservedGeneration(), is(expectedObservedGeneration));
    }

    void assertKafkaTopicDecreasePartitionsStatus(String topicName) {
        KafkaTopicStatus kafkaTopicStatus = KafkaTopicResource.kafkaTopicClient().inNamespace(clusterOperator.getDeploymentNamespace()).withName(topicName).get().getStatus();

        assertThat(kafkaTopicStatus.getConditions().stream()
            .anyMatch(condition -> condition.getType().equals(NotReady.toString())), is(true));
        assertThat(kafkaTopicStatus.getConditions().stream()
            .anyMatch(condition -> condition.getReason().equals("PartitionDecreaseException")), is(true));
        assertThat(kafkaTopicStatus.getConditions().stream()
            .anyMatch(condition -> condition.getMessage().contains("Number of partitions cannot be decreased")), is(true));
    }

    void assertKafkaTopicWrongMinInSyncReplicasStatus(String topicName, String invalidValue) {
        KafkaTopicStatus kafkaTopicStatus = KafkaTopicResource.kafkaTopicClient().inNamespace(clusterOperator.getDeploymentNamespace()).withName(topicName).get().getStatus();

        assertThat(kafkaTopicStatus.getConditions().stream()
            .anyMatch(condition -> condition.getType().equals(NotReady.toString())), is(true));
        assertThat(kafkaTopicStatus.getConditions().stream()
            .anyMatch(condition -> condition.getReason().equals("InvalidRequestException")), is(true));
        assertThat(kafkaTopicStatus.getConditions().stream()
            .anyMatch(condition -> condition.getMessage().contains(String.format("Invalid value %s for configuration min.insync.replicas", invalidValue))), is(true));
    }
}<|MERGE_RESOLUTION|>--- conflicted
+++ resolved
@@ -81,17 +81,15 @@
 import java.util.stream.Collectors;
 
 import static io.strimzi.api.kafka.model.KafkaResources.externalBootstrapServiceName;
-
-import static io.strimzi.systemtest.Constants.REGRESSION;
-import static io.strimzi.systemtest.Constants.NODEPORT_SUPPORTED;
-import static io.strimzi.systemtest.Constants.EXTERNAL_CLIENTS_USED;
-import static io.strimzi.systemtest.Constants.MIRROR_MAKER;
 import static io.strimzi.systemtest.Constants.BRIDGE;
 import static io.strimzi.systemtest.Constants.CONNECT;
 import static io.strimzi.systemtest.Constants.CONNECTOR_OPERATOR;
+import static io.strimzi.systemtest.Constants.CONNECT_COMPONENTS;
+import static io.strimzi.systemtest.Constants.EXTERNAL_CLIENTS_USED;
+import static io.strimzi.systemtest.Constants.MIRROR_MAKER;
 import static io.strimzi.systemtest.Constants.MIRROR_MAKER2;
-import static io.strimzi.systemtest.Constants.CONNECT_COMPONENTS;
-import static io.strimzi.systemtest.Constants.INFRA_NAMESPACE;
+import static io.strimzi.systemtest.Constants.NODEPORT_SUPPORTED;
+import static io.strimzi.systemtest.Constants.REGRESSION;
 import static io.strimzi.systemtest.enums.CustomResourceStatus.NotReady;
 import static io.strimzi.systemtest.enums.CustomResourceStatus.Ready;
 import static io.strimzi.systemtest.utils.kafkaUtils.KafkaUtils.getKafkaSecretCertificates;
@@ -501,7 +499,7 @@
         clusterOperator.unInstall();
         clusterOperator = new SetupClusterOperator.SetupClusterOperatorBuilder()
             .withExtensionContext(BeforeAllOnce.getSharedExtensionContext())
-            .withNamespace(INFRA_NAMESPACE)
+            .withNamespace(Constants.INFRA_NAMESPACE)
             .withOperationTimeout(Constants.CO_OPERATION_TIMEOUT_SHORT)
             .createInstallation()
             .runInstallation();
@@ -540,11 +538,6 @@
                 .endKafka()
             .endSpec();
 
-<<<<<<< HEAD
-        String kafkaClientsName = clusterOperator.getDeploymentNamespace() + "-shared-" + Constants.KAFKA_CLIENTS;
-
-=======
->>>>>>> 62f63c12
         resourceManager.createResource(extensionContext, kafkaBuilder.build());
         resourceManager.createResource(extensionContext, KafkaTopicTemplates.topic(CUSTOM_RESOURCE_STATUS_CLUSTER_NAME, TOPIC_NAME).build());
 
