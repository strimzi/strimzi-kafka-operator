--- conflicted
+++ resolved
@@ -266,31 +266,19 @@
     @Tag(CONNECTOR_OPERATOR)
     @Tag(CONNECT_COMPONENTS)
     void testKafkaConnectAndConnectorStatus(ExtensionContext extensionContext) {
-<<<<<<< HEAD
-        String connectUrl = KafkaConnectResources.url(CUSTOM_RESOURCE_STATUS_CLUSTER_NAME, clusterOperator.getDeploymentNamespace(), 8083);
-=======
         final TestStorage ts = new TestStorage(extensionContext);
         String connectUrl = KafkaConnectResources.url(CUSTOM_RESOURCE_STATUS_CLUSTER_NAME, ts.getNamespaceName(), 8083);
->>>>>>> 464f9831
 
         resourceManager.createResource(extensionContext, KafkaConnectTemplates.kafkaConnectWithFilePlugin(extensionContext, ts.getNamespaceName(), CUSTOM_RESOURCE_STATUS_CLUSTER_NAME, 1)
             .editMetadata()
                 .addToAnnotations(Annotations.STRIMZI_IO_USE_CONNECTOR_RESOURCES, "true")
-<<<<<<< HEAD
-                .withNamespace(clusterOperator.getDeploymentNamespace())
-=======
                 .withNamespace(ts.getNamespaceName())
->>>>>>> 464f9831
             .endMetadata()
             .build());
 
         resourceManager.createResource(extensionContext, KafkaConnectorTemplates.kafkaConnector(CUSTOM_RESOURCE_STATUS_CLUSTER_NAME)
             .editMetadata()
-<<<<<<< HEAD
-                .withNamespace(clusterOperator.getDeploymentNamespace())
-=======
                 .withNamespace(ts.getNamespaceName())
->>>>>>> 464f9831
             .endMetadata()
             .editSpec()
                 .addToConfig("topic", EXAMPLE_TOPIC_NAME)
@@ -303,39 +291,12 @@
         KafkaConnectResource.replaceKafkaConnectResourceInSpecificNamespace(CUSTOM_RESOURCE_STATUS_CLUSTER_NAME, kb -> kb.getSpec().setResources(new ResourceRequirementsBuilder()
                 .addToRequests("cpu", new Quantity("100000000m"))
                 .build()),
-<<<<<<< HEAD
-            clusterOperator.getDeploymentNamespace());
-        KafkaConnectUtils.waitForConnectNotReady(clusterOperator.getDeploymentNamespace(), CUSTOM_RESOURCE_STATUS_CLUSTER_NAME);
-=======
             ts.getNamespaceName());
         KafkaConnectUtils.waitForConnectNotReady(ts.getNamespaceName(), CUSTOM_RESOURCE_STATUS_CLUSTER_NAME);
->>>>>>> 464f9831
 
         KafkaConnectResource.replaceKafkaConnectResourceInSpecificNamespace(CUSTOM_RESOURCE_STATUS_CLUSTER_NAME, kb -> kb.getSpec().setResources(new ResourceRequirementsBuilder()
                 .addToRequests("cpu", new Quantity("100m"))
                 .build()),
-<<<<<<< HEAD
-            clusterOperator.getDeploymentNamespace());
-        KafkaConnectUtils.waitForConnectReady(clusterOperator.getDeploymentNamespace(), CUSTOM_RESOURCE_STATUS_CLUSTER_NAME);
-        assertKafkaConnectStatus(3, connectUrl);
-
-        KafkaConnectorResource.replaceKafkaConnectorResourceInSpecificNamespace(CUSTOM_RESOURCE_STATUS_CLUSTER_NAME,
-            kc -> kc.getMetadata().setLabels(Collections.singletonMap(Labels.STRIMZI_CLUSTER_LABEL, "non-existing-connect-cluster")), clusterOperator.getDeploymentNamespace());
-        KafkaConnectorUtils.waitForConnectorNotReady(clusterOperator.getDeploymentNamespace(), CUSTOM_RESOURCE_STATUS_CLUSTER_NAME);
-        assertThat(KafkaConnectorResource.kafkaConnectorClient().inNamespace(clusterOperator.getDeploymentNamespace()).withName(CUSTOM_RESOURCE_STATUS_CLUSTER_NAME).get().getStatus().getConnectorStatus(), is(nullValue()));
-
-        KafkaConnectorResource.replaceKafkaConnectorResourceInSpecificNamespace(CUSTOM_RESOURCE_STATUS_CLUSTER_NAME,
-            kc -> kc.getMetadata().setLabels(Collections.singletonMap(Labels.STRIMZI_CLUSTER_LABEL, CUSTOM_RESOURCE_STATUS_CLUSTER_NAME)), clusterOperator.getDeploymentNamespace());
-        KafkaConnectorUtils.waitForConnectorReady(clusterOperator.getDeploymentNamespace(), CUSTOM_RESOURCE_STATUS_CLUSTER_NAME);
-        assertKafkaConnectorStatus(1, "RUNNING|UNASSIGNED", "source", List.of(EXAMPLE_TOPIC_NAME));
-
-        String defaultClass = KafkaConnectorResource.kafkaConnectorClient().inNamespace(clusterOperator.getDeploymentNamespace()).withName(CUSTOM_RESOURCE_STATUS_CLUSTER_NAME).get().getSpec().getClassName();
-
-        KafkaConnectorResource.replaceKafkaConnectorResourceInSpecificNamespace(CUSTOM_RESOURCE_STATUS_CLUSTER_NAME,
-            kc -> kc.getSpec().setClassName("non-existing-class"), clusterOperator.getDeploymentNamespace());
-        KafkaConnectorUtils.waitForConnectorNotReady(clusterOperator.getDeploymentNamespace(), CUSTOM_RESOURCE_STATUS_CLUSTER_NAME);
-        assertThat(KafkaConnectorResource.kafkaConnectorClient().inNamespace(clusterOperator.getDeploymentNamespace()).withName(CUSTOM_RESOURCE_STATUS_CLUSTER_NAME).get().getStatus().getConnectorStatus(), is(nullValue()));
-=======
             ts.getNamespaceName());
         KafkaConnectUtils.waitForConnectReady(ts.getNamespaceName(), CUSTOM_RESOURCE_STATUS_CLUSTER_NAME);
         assertKafkaConnectStatus(3, connectUrl);
@@ -359,21 +320,14 @@
             kc -> kc.getSpec().setClassName("non-existing-class"), ts.getNamespaceName());
         KafkaConnectorUtils.waitForConnectorNotReady(ts.getNamespaceName(), CUSTOM_RESOURCE_STATUS_CLUSTER_NAME);
         assertThat(KafkaConnectorResource.kafkaConnectorClient().inNamespace(ts.getNamespaceName()).withName(CUSTOM_RESOURCE_STATUS_CLUSTER_NAME).get().getStatus().getConnectorStatus(), is(nullValue()));
->>>>>>> 464f9831
 
         KafkaConnectorResource.replaceKafkaConnectorResourceInSpecificNamespace(CUSTOM_RESOURCE_STATUS_CLUSTER_NAME,
             kc -> {
                 kc.getMetadata().setLabels(Collections.singletonMap(Labels.STRIMZI_CLUSTER_LABEL, CUSTOM_RESOURCE_STATUS_CLUSTER_NAME));
                 kc.getSpec().setClassName(defaultClass);
-<<<<<<< HEAD
-            }, clusterOperator.getDeploymentNamespace());
-
-        KafkaConnectorUtils.waitForConnectorReady(clusterOperator.getDeploymentNamespace(), CUSTOM_RESOURCE_STATUS_CLUSTER_NAME);
-=======
             }, ts.getNamespaceName());
 
         KafkaConnectorUtils.waitForConnectorReady(ts.getNamespaceName(), CUSTOM_RESOURCE_STATUS_CLUSTER_NAME);
->>>>>>> 464f9831
         assertKafkaConnectorStatus(3, "RUNNING|UNASSIGNED", "source", List.of(EXAMPLE_TOPIC_NAME));
     }
 
@@ -545,13 +499,8 @@
         clusterOperator.unInstall();
         clusterOperator = new SetupClusterOperator.SetupClusterOperatorBuilder()
             .withExtensionContext(BeforeAllOnce.getSharedExtensionContext())
-<<<<<<< HEAD
             .withNamespace(clusterOperator.getDeploymentNamespace())
             .withOperationTimeout(Constants.CO_OPERATION_TIMEOUT_SHORT)
-=======
-            .withNamespace(Constants.INFRA_NAMESPACE)
-            .withOperationTimeout(Constants.CO_OPERATION_TIMEOUT_MEDIUM)
->>>>>>> 464f9831
             .createInstallation()
             .runInstallation();
 
@@ -664,20 +613,9 @@
 
     @SuppressWarnings("unchecked")
     void assertKafkaConnectorStatus(long expectedObservedGeneration, String connectorStates, String type, List<String> topics) {
-<<<<<<< HEAD
-        KafkaConnectorStatus kafkaConnectorStatus = KafkaConnectorResource.kafkaConnectorClient().inNamespace(clusterOperator.getDeploymentNamespace()).withName(CUSTOM_RESOURCE_STATUS_CLUSTER_NAME).get().getStatus();
-        assertThat(kafkaConnectorStatus.getObservedGeneration(), is(expectedObservedGeneration));
-        Map<String, Object> connectorStatus = kafkaConnectorStatus.getConnectorStatus();
-        String currentState = ((LinkedHashMap<String, String>) connectorStatus.get("connector")).get("state");
-        assertThat(connectorStates, containsString(currentState));
-        assertThat(connectorStatus.get("name"), is(CUSTOM_RESOURCE_STATUS_CLUSTER_NAME));
-        assertThat(connectorStatus.get("type"), is(type));
-        assertThat(connectorStatus.get("tasks"), notNullValue());
-        assertThat(kafkaConnectorStatus.getTopics(), is(topics));
-=======
         TestUtils.waitFor("wait until KafkaConnector status has excepted observed generation", Constants.GLOBAL_POLL_INTERVAL,
             Constants.GLOBAL_TIMEOUT, () -> {
-                KafkaConnectorStatus kafkaConnectorStatus = KafkaConnectorResource.kafkaConnectorClient().inNamespace(Constants.INFRA_NAMESPACE).withName(CUSTOM_RESOURCE_STATUS_CLUSTER_NAME).get().getStatus();
+                KafkaConnectorStatus kafkaConnectorStatus = KafkaConnectorResource.kafkaConnectorClient().inNamespace(clusterOperator.getDeploymentNamespace()).withName(CUSTOM_RESOURCE_STATUS_CLUSTER_NAME).get().getStatus();
                 boolean formulaResult = kafkaConnectorStatus.getObservedGeneration() == expectedObservedGeneration;
 
                 final Map<String, Object> connectorStatus = kafkaConnectorStatus.getConnectorStatus();
@@ -692,7 +630,6 @@
 
                 return formulaResult;
             });
->>>>>>> 464f9831
     }
 
     void assertKafkaTopicStatus(long expectedObservedGeneration, String topicName) {
