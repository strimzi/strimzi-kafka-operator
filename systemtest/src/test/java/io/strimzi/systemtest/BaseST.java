/*
 * Copyright Strimzi authors.
 * License: Apache License 2.0 (see the file LICENSE or http://apache.org/licenses/LICENSE-2.0.html).
 */
package io.strimzi.systemtest;

import io.fabric8.kubernetes.api.model.Container;
import io.fabric8.kubernetes.api.model.EnvVar;
import io.fabric8.kubernetes.api.model.Pod;
import io.fabric8.kubernetes.api.model.Quantity;
import io.strimzi.api.kafka.Crds;
import io.strimzi.api.kafka.model.KafkaResources;
import io.strimzi.api.kafka.model.status.Condition;
import io.strimzi.operator.common.model.Labels;
import io.strimzi.systemtest.interfaces.TestSeparator;
import io.strimzi.systemtest.kafkaclients.ClientFactory;
import io.strimzi.systemtest.kafkaclients.EClientType;
import io.strimzi.systemtest.kafkaclients.internalClients.InternalKafkaClient;
import io.strimzi.systemtest.kafkaclients.externalClients.KafkaClient;
import io.strimzi.systemtest.logs.TestExecutionWatcher;
import io.strimzi.systemtest.resources.KubernetesResource;
import io.strimzi.systemtest.resources.ResourceManager;
import io.strimzi.systemtest.utils.StUtils;
import io.strimzi.systemtest.utils.kubeUtils.objects.PodUtils;
import io.strimzi.test.TestUtils;
import io.strimzi.test.executor.Exec;
import io.strimzi.test.k8s.HelmClient;
import io.strimzi.test.k8s.KubeClusterResource;
import io.strimzi.test.timemeasuring.TimeMeasuringSystem;
import org.apache.logging.log4j.LogManager;
import org.apache.logging.log4j.Logger;
import org.junit.jupiter.api.AfterAll;
import org.junit.jupiter.api.AfterEach;
import org.junit.jupiter.api.BeforeAll;
import org.junit.jupiter.api.BeforeEach;
import org.junit.jupiter.api.TestInfo;
import org.junit.jupiter.api.TestInstance;
import org.junit.jupiter.api.extension.ExtendWith;
import org.junit.jupiter.api.extension.ExtensionContext;

import java.io.File;
import java.io.InputStream;
import java.nio.file.Path;
import java.util.ArrayList;
import java.util.Arrays;
import java.util.Collections;
import java.util.HashMap;
import java.util.List;
import java.util.Map;
import java.util.Optional;
import java.util.Random;
import java.util.stream.Collectors;
import java.util.stream.Stream;

import static io.strimzi.systemtest.matchers.Matchers.logHasNoUnexpectedErrors;
import static io.strimzi.test.TestUtils.entry;
import static io.strimzi.test.k8s.KubeClusterResource.cmdKubeClient;
import static io.strimzi.test.k8s.KubeClusterResource.kubeClient;
import static java.util.Arrays.asList;
import static org.hamcrest.CoreMatchers.containsString;
import static org.hamcrest.CoreMatchers.is;
import static org.hamcrest.CoreMatchers.notNullValue;
import static org.hamcrest.MatcherAssert.assertThat;
import static org.hamcrest.core.IsNull.nullValue;
import static org.junit.jupiter.api.Assertions.fail;

@TestInstance(TestInstance.Lifecycle.PER_CLASS)
@ExtendWith(TestExecutionWatcher.class)
public abstract class BaseST implements TestSeparator {

    static {
        Crds.registerCustomKinds();
    }

    protected KubeClusterResource cluster = KubeClusterResource.getInstance();
    protected KafkaClient kafkaClient = (KafkaClient) ClientFactory.getClient(EClientType.BASIC);
    protected InternalKafkaClient internalKafkaClient = (InternalKafkaClient) ClientFactory.getClient(EClientType.INTERNAL);

    protected static final String CLUSTER_NAME = "my-cluster";

    protected static TimeMeasuringSystem timeMeasuringSystem = TimeMeasuringSystem.getInstance();

    private static final Logger LOGGER = LogManager.getLogger(BaseST.class);
    protected static final String KAFKA_IMAGE_MAP = "STRIMZI_KAFKA_IMAGES";
    protected static final String KAFKA_CONNECT_IMAGE_MAP = "STRIMZI_KAFKA_CONNECT_IMAGES";
    protected static final String KAFKA_MIRROR_MAKER_2_IMAGE_MAP = "STRIMZI_KAFKA_MIRROR_MAKER_2_IMAGES";
    protected static final String TO_IMAGE = "STRIMZI_DEFAULT_TOPIC_OPERATOR_IMAGE";
    protected static final String UO_IMAGE = "STRIMZI_DEFAULT_USER_OPERATOR_IMAGE";
    protected static final String KAFKA_INIT_IMAGE = "STRIMZI_DEFAULT_KAFKA_INIT_IMAGE";
    protected static final String TLS_SIDECAR_ZOOKEEPER_IMAGE = "STRIMZI_DEFAULT_TLS_SIDECAR_ZOOKEEPER_IMAGE";
    protected static final String TLS_SIDECAR_KAFKA_IMAGE = "STRIMZI_DEFAULT_TLS_SIDECAR_KAFKA_IMAGE";
    protected static final String TLS_SIDECAR_EO_IMAGE = "STRIMZI_DEFAULT_TLS_SIDECAR_ENTITY_OPERATOR_IMAGE";
    protected static final String TEST_TOPIC_NAME = "test-topic";
    protected static final String CONSUMER_GROUP_NAME = "my-consumer-group";
    private static final String CLUSTER_OPERATOR_PREFIX = "strimzi";

    public static final String TOPIC_CM = "../examples/topic/kafka-topic.yaml";
    public static final String HELM_CHART = "../helm-charts/strimzi-kafka-operator/";
    public static final String HELM_RELEASE_NAME = "strimzi-systemtests";
    public static final String REQUESTS_MEMORY = "512Mi";
    public static final String REQUESTS_CPU = "200m";
    public static final String LIMITS_MEMORY = "512Mi";
    public static final String LIMITS_CPU = "1000m";

    protected String testClass;
    protected String testName;

    protected Random rng = new Random();

    private HelmClient helmClient() {
        return cluster.helmClient().namespace(cluster.getNamespace());
    }

    /**
     * Prepare environment for cluster operator which includes creation of namespaces, custom resources and operator
     * specific config files such as ServiceAccount, Roles and CRDs.
     * @param clientNamespace namespace which will be created and used as default by kube client
     * @param namespaces list of namespaces which will be created
     * @param resources list of path to yaml files with resources specifications
     */
    protected void prepareEnvForOperator(String clientNamespace, List<String> namespaces, String... resources) {
        cluster.createNamespaces(clientNamespace, namespaces);
        cluster.createCustomResources(resources);
        cluster.applyClusterOperatorInstallFiles();
        // This is needed in case you are using internal kubernetes registry and you want to pull images from there
        for (String namespace : namespaces) {
            Exec.exec(null, Arrays.asList("oc", "policy", "add-role-to-group", "system:image-puller", "system:serviceaccounts:" + namespace, "-n", Environment.STRIMZI_ORG), 0, false, false);
        }
    }

    /**
     * Prepare environment for cluster operator which includes creation of namespaces, custom resources and operator
     * specific config files such as ServiceAccount, Roles and CRDs.
     * @param clientNamespace namespace which will be created and used as default by kube client
     * @param resources list of path to yaml files with resources specifications
     */
    protected void prepareEnvForOperator(String clientNamespace, String... resources) {
        prepareEnvForOperator(clientNamespace, Collections.singletonList(clientNamespace), resources);
    }

    /**
     * Prepare environment for cluster operator which includes creation of namespaces, custom resources and operator
     * specific config files such as ServiceAccount, Roles and CRDs.
     * @param clientNamespace namespace which will be created and used as default by kube client
     */
    protected void prepareEnvForOperator(String clientNamespace) {
        prepareEnvForOperator(clientNamespace, Collections.singletonList(clientNamespace));
    }

    /**
     * Clear cluster from all created namespaces and configurations files for cluster operator.
     */
    protected void teardownEnvForOperator() {
        cluster.deleteClusterOperatorInstallFiles();
        cluster.deleteCustomResources();
        cluster.deleteNamespaces();
    }

    /**
     * Recreate namespace and CO after test failure
     * @param coNamespace namespace where CO will be deployed to
     * @param bindingsNamespaces array of namespaces where Bindings should be deployed to.
     */
    protected void recreateTestEnv(String coNamespace, List<String> bindingsNamespaces) {
        recreateTestEnv(coNamespace, bindingsNamespaces, Constants.CO_OPERATION_TIMEOUT_DEFAULT);
    }

    /**
     * Recreate namespace and CO after test failure
     * @param coNamespace namespace where CO will be deployed to
     * @param bindingsNamespaces array of namespaces where Bindings should be deployed to.
     * @param operationTimeout timeout for CO operations
     */
    protected void recreateTestEnv(String coNamespace, List<String> bindingsNamespaces, long operationTimeout) {
        ResourceManager.deleteMethodResources();
        ResourceManager.deleteClassResources();

        KubeClusterResource.getInstance().deleteClusterOperatorInstallFiles();
        KubeClusterResource.getInstance().deleteNamespaces();

        KubeClusterResource.getInstance().createNamespaces(coNamespace, bindingsNamespaces);
        KubeClusterResource.getInstance().applyClusterOperatorInstallFiles();

        ResourceManager.setClassResources();

        applyRoleBindings(coNamespace, bindingsNamespaces);
        // 050-Deployment
        KubernetesResource.clusterOperator(coNamespace).done();
    }

    /**
     * Method for apply Strimzi cluster operator specific Role and ClusterRole bindings for specific namespaces.
     * @param namespace namespace where CO will be deployed to
     * @param bindingsNamespaces list of namespaces where Bindings should be deployed to
     */
    public static void applyRoleBindings(String namespace, List<String> bindingsNamespaces) {
        for (String bindingsNamespace : bindingsNamespaces) {
            // 020-RoleBinding
            KubernetesResource.roleBinding("../install/cluster-operator/020-RoleBinding-strimzi-cluster-operator.yaml", namespace, bindingsNamespace);
            // 021-ClusterRoleBinding
            KubernetesResource.clusterRoleBinding("../install/cluster-operator/021-ClusterRoleBinding-strimzi-cluster-operator.yaml", namespace, bindingsNamespace);
            // 030-ClusterRoleBinding
            KubernetesResource.clusterRoleBinding("../install/cluster-operator/030-ClusterRoleBinding-strimzi-cluster-operator-kafka-broker-delegation.yaml", namespace, bindingsNamespace);
            // 031-RoleBinding
            KubernetesResource.roleBinding("../install/cluster-operator/031-RoleBinding-strimzi-cluster-operator-entity-operator-delegation.yaml", namespace, bindingsNamespace);
            // 032-RoleBinding
            KubernetesResource.roleBinding("../install/cluster-operator/032-RoleBinding-strimzi-cluster-operator-topic-operator-delegation.yaml", namespace, bindingsNamespace);
        }
    }

    /**
     * Method for apply Strimzi cluster operator specific Role and ClusterRole bindings for specific namespaces.
     * @param namespace namespace where CO will be deployed to
     */
    public static void applyRoleBindings(String namespace) {
        applyRoleBindings(namespace, Collections.singletonList(namespace));
    }

    /**
     * Method for apply Strimzi cluster operator specific Role and ClusterRole bindings for specific namespaces.
     * @param namespace namespace where CO will be deployed to
     * @param bindingsNamespaces array of namespaces where Bindings should be deployed to
     */
    public static void applyRoleBindings(String namespace, String... bindingsNamespaces) {
        applyRoleBindings(namespace, Arrays.asList(bindingsNamespaces));
    }

    protected void assertResources(String namespace, String podName, String containerName, String memoryLimit, String cpuLimit, String memoryRequest, String cpuRequest) {
        Pod po = kubeClient().getPod(podName);
        assertThat("Not found an expected pod  " + podName + " in namespace " + namespace + " but found " +
            kubeClient().listPods().stream().map(p -> p.getMetadata().getName()).collect(Collectors.toList()), po, is(notNullValue()));

        Optional optional = po.getSpec().getContainers().stream().filter(c -> c.getName().equals(containerName)).findFirst();
        assertThat("Not found an expected container " + containerName, optional.isPresent(), is(true));

        Container container = (Container) optional.get();
        Map<String, Quantity> limits = container.getResources().getLimits();
        assertThat(limits.get("memory").getAmount(), is(memoryLimit));
        assertThat(limits.get("cpu").getAmount(), is(cpuLimit));
        Map<String, Quantity> requests = container.getResources().getRequests();
        assertThat(requests.get("memory").getAmount(), is(memoryRequest));
        assertThat(requests.get("cpu").getAmount(), is(cpuRequest));
    }

    private void assertCmdOption(List<String> cmd, String expectedXmx) {
        if (!cmd.contains(expectedXmx)) {
            fail("Failed to find argument matching " + expectedXmx + " in java command line " +
                cmd.stream().collect(Collectors.joining("\n")));
        }
    }

    private List<List<String>> commandLines(String podName, String containerName, String cmd) {
        List<List<String>> result = new ArrayList<>();
        String output = cmdKubeClient().execInPod(podName, "/bin/bash", "-c",
            "for pid in $(ps -C java -o pid h); do cat /proc/$pid/cmdline; done"
        ).out();
        for (String cmdLine : output.split("\n")) {
            result.add(asList(cmdLine.split("\0")));
        }
        return result;
    }

    protected void assertExpectedJavaOpts(String podName, String containerName, String expectedXmx, String expectedXms, String expectedServer, String expectedXx) {
        List<List<String>> cmdLines = commandLines(podName, containerName, "java");
        assertThat("Expected exactly 1 java process to be running", cmdLines.size(), is(1));
        List<String> cmd = cmdLines.get(0);
        int toIndex = cmd.indexOf("-jar");
        if (toIndex != -1) {
            // Just consider arguments to the JVM, not the application running in it
            cmd = cmd.subList(0, toIndex);
            // We should do something similar if the class not -jar was given, but that's
            // hard to do properly.
        }
        assertCmdOption(cmd, expectedXmx);
        assertCmdOption(cmd, expectedXms);
        assertCmdOption(cmd, expectedServer);
        assertCmdOption(cmd, expectedXx);
    }

    public Map<String, String> getImagesFromConfig() {
        Map<String, String> images = new HashMap<>();
        for (Container c : kubeClient().getDeployment("strimzi-cluster-operator").getSpec().getTemplate().getSpec().getContainers()) {
            for (EnvVar envVar : c.getEnv()) {
                images.put(envVar.getName(), envVar.getValue());
            }
        }
        return images;
    }

    /**
     * Wait till all pods in specific namespace being deleted and recreate testing environment in case of some pods cannot be deleted.
     * This method is {@Deprecated} and it should be removed in the future. Instead of use this method, you should use method {@link io.strimzi.systemtest.utils.kubeUtils.objects.PodUtils#waitForPodDeletion(String)}
     * which should be used by default in deletion process for all components (it force pod deletion via executor instead of fabric8 client, which seems to be unstable).
     * @param time timeout in miliseconds
     * @throws Exception exception
     */
    @Deprecated
    void waitForDeletion(long time) throws Exception {
        List<Pod> pods = kubeClient().listPods().stream().filter(
            p -> !p.getMetadata().getName().startsWith(CLUSTER_OPERATOR_PREFIX)).collect(Collectors.toList());
        // Delete pods in case of kubernetes keep them up
        pods.forEach(p -> kubeClient().deletePod(p));

        LOGGER.info("Wait for {} ms after cleanup to make sure everything is deleted", time);
        Thread.sleep(time);

        // Collect pods again after proper removal
        pods = kubeClient().listPods().stream().filter(
            p -> !p.getMetadata().getName().startsWith(CLUSTER_OPERATOR_PREFIX)).collect(Collectors.toList());
        long podCount = pods.size();

        StringBuilder nonTerminated = new StringBuilder();
        if (podCount > 0) {
            pods.forEach(
                p -> nonTerminated.append("\n").append(p.getMetadata().getName()).append(" - ").append(p.getStatus().getPhase())
            );
            throw new Exception("There are some unexpected pods! Cleanup is not finished properly!" + nonTerminated);
        }
    }

    /**
     * Deploy CO via helm chart. Using config file stored in test resources.
     */
    public void deployClusterOperatorViaHelmChart() {
        String dockerOrg = Environment.STRIMZI_ORG;
        String dockerTag = Environment.STRIMZI_TAG;

        Map<String, String> values = Collections.unmodifiableMap(Stream.of(
            entry("imageRepositoryOverride", dockerOrg),
            entry("imageTagOverride", dockerTag),
            entry("image.pullPolicy", Environment.OPERATOR_IMAGE_PULL_POLICY),
            entry("resources.requests.memory", REQUESTS_MEMORY),
            entry("resources.requests.cpu", REQUESTS_CPU),
            entry("resources.limits.memory", LIMITS_MEMORY),
            entry("resources.limits.cpu", LIMITS_CPU),
            entry("logLevel", Environment.STRIMZI_LOG_LEVEL))
            .collect(TestUtils.entriesToMap()));

        LOGGER.info("Creating cluster operator with Helm Chart before test class {}", testClass);
        Path pathToChart = new File(HELM_CHART).toPath();
        String oldNamespace = cluster.setNamespace("kube-system");
        InputStream helmAccountAsStream = getClass().getClassLoader().getResourceAsStream("helm/helm-service-account.yaml");
        String helmServiceAccount = TestUtils.readResource(helmAccountAsStream);
        cmdKubeClient().applyContent(helmServiceAccount);
        helmClient().init();
        cluster.setNamespace(oldNamespace);
        helmClient().install(pathToChart, HELM_RELEASE_NAME, values);
    }

    /**
     * Delete CO deployed via helm chart.
     */
    public void deleteClusterOperatorViaHelmChart() {
        LOGGER.info("Deleting cluster operator with Helm Chart after test class {}", testClass);
        helmClient().delete(HELM_RELEASE_NAME);
    }


    /**
     * Verifies container configuration for specific component (kafka/zookeeper/bridge/mm) by environment key.
     * @param podNamePrefix Name of pod where container is located
     * @param containerName The container where verifying is expected
     * @param configKey Expected configuration key
     * @param config Expected component configuration
     */
    protected void checkComponentConfiguration(String podNamePrefix, String containerName, String configKey, Map<String, Object> config) {
        LOGGER.info("Getting pods by prefix in name {}", podNamePrefix);
        List<Pod> pods = kubeClient().listPodsByPrefixInName(podNamePrefix);

        if (pods.size() != 0) {
            LOGGER.info("Testing configuration for container {}", containerName);

            Map<String, Object> actual = pods.stream()
                .flatMap(p -> p.getSpec().getContainers().stream()) // get containers
                .filter(c -> c.getName().equals(containerName))
                .flatMap(c -> c.getEnv().stream().filter(envVar -> envVar.getName().equals(configKey)))
                .map(envVar -> StUtils.loadProperties(envVar.getValue()))
                .collect(Collectors.toList()).get(0);

            assertThat(actual.entrySet().containsAll(config.entrySet()), is(true));
        } else {
            fail("Pod with prefix " + podNamePrefix + " in name, not found");
        }
    }

    /**
     * Verifies container environment variables passed as a map.
     * @param podNamePrefix Name of pod where container is located
     * @param containerName The container where verifying is expected
     * @param config Expected environment variables with values
     */
    protected void checkSpecificVariablesInContainer(String podNamePrefix, String containerName, Map<String, String> config) {
        LOGGER.info("Getting pods by prefix in name {}", podNamePrefix);
        List<Pod> pods = kubeClient().listPodsByPrefixInName(podNamePrefix);

        if (pods.size() != 0) {
            LOGGER.info("Testing EnvVars configuration for container {}", containerName);

            Map<String, Object> actual = pods.stream()
                .flatMap(p -> p.getSpec().getContainers().stream()) // get containers
                .filter(c -> c.getName().equals(containerName))
                .flatMap(c -> c.getEnv().stream().filter(envVar -> config.containsKey(envVar.getName())))
                .collect(Collectors.toMap(EnvVar::getName, EnvVar::getValue, (item, duplicatedItem) -> item));
            assertThat(actual, is(config));
        } else {
            fail("Pod with prefix " + podNamePrefix + " in name, not found");
        }
    }

    /**
     * Verifies readinessProbe and livenessProbe properties in expected container
     * @param podNamePrefix Prefix of pod name where container is located
     * @param containerName The container where verifying is expected
     * @param initialDelaySeconds expected value for property initialDelaySeconds
     * @param timeoutSeconds expected value for property timeoutSeconds
     * @param periodSeconds expected value for property periodSeconds
     * @param successThreshold expected value for property successThreshold
     * @param failureThreshold expected value for property failureThreshold
     */
    protected void checkReadinessLivenessProbe(String podNamePrefix, String containerName, int initialDelaySeconds, int timeoutSeconds,
                                               int periodSeconds, int successThreshold, int failureThreshold) {
        LOGGER.info("Getting pods by prefix {} in pod name", podNamePrefix);
        List<Pod> pods = kubeClient().listPodsByPrefixInName(podNamePrefix);

        if (pods.size() != 0) {
            LOGGER.info("Testing Readiness and Liveness configuration for container {}", containerName);

            List<Container> containerList = pods.stream()
                .flatMap(p -> p.getSpec().getContainers().stream())
                .filter(c -> c.getName().equals(containerName))
                .collect(Collectors.toList());

            containerList.forEach(container -> {
                assertThat(container.getLivenessProbe().getInitialDelaySeconds(), is(initialDelaySeconds));
                assertThat(container.getReadinessProbe().getInitialDelaySeconds(), is(initialDelaySeconds));
                assertThat(container.getLivenessProbe().getTimeoutSeconds(), is(timeoutSeconds));
                assertThat(container.getReadinessProbe().getTimeoutSeconds(), is(timeoutSeconds));
                assertThat(container.getLivenessProbe().getPeriodSeconds(), is(periodSeconds));
                assertThat(container.getReadinessProbe().getPeriodSeconds(), is(periodSeconds));
                assertThat(container.getLivenessProbe().getSuccessThreshold(), is(successThreshold));
                assertThat(container.getReadinessProbe().getSuccessThreshold(), is(successThreshold));
                assertThat(container.getLivenessProbe().getFailureThreshold(), is(failureThreshold));
                assertThat(container.getReadinessProbe().getFailureThreshold(), is(failureThreshold));
            });
        } else {
            fail("Pod with prefix " + podNamePrefix + " in name, not found");
        }
    }

    void verifyLabelsForKafkaCluster(String clusterName, String appName) {
        verifyLabelsForKafkaOrZkPods(clusterName, "zookeeper", appName);
        verifyLabelsForKafkaOrZkPods(clusterName, "kafka", appName);
        verifyLabelsOnCOPod();
        verifyLabelsOnPods(clusterName, "entity-operator", appName, "Kafka");
        verifyLabelsForCRDs();
        verifyLabelsForKafkaAndZKServices(clusterName, appName);
        verifyLabelsForSecrets(clusterName, appName);
        verifyLabelsForConfigMaps(clusterName, appName, "");
        verifyLabelsForRoleBindings(clusterName, appName);
        verifyLabelsForServiceAccounts(clusterName, appName);
    }

    void verifyLabelsForKafkaOrZkPods(String clusterName, String podType, String appName) {
        LOGGER.info("Verifying labels for {}", podType);

        kubeClient().listPodsByPrefixInName(clusterName + "-" + podType).forEach(
            pod -> {
                String podName = pod.getMetadata().getName();
                LOGGER.info("Verifying labels for pod {}", podName);
                Map<String, String> labels = pod.getMetadata().getLabels();
                assertThat(labels.get("app"), is(appName));
                assertThat(labels.get("controller-revision-hash").matches("openshift-my-cluster-" + podType + "-.+"), is(true));
                assertThat(labels.get("statefulset.kubernetes.io/pod-name"), is(podName));
                assertThat(labels.get(Labels.STRIMZI_CLUSTER_LABEL), is(clusterName));
                assertThat(labels.get(Labels.STRIMZI_KIND_LABEL), is("Kafka"));
                assertThat(labels.get(Labels.STRIMZI_NAME_LABEL), is(clusterName.concat("-").concat(podType)));
            }
        );
    }

    void verifyLabelsOnCOPod() {
        LOGGER.info("Verifying labels for cluster-operator pod");

        Map<String, String> coLabels = kubeClient().listPods("name", "strimzi-cluster-operator").get(0).getMetadata().getLabels();
        assertThat(coLabels.get("name"), is("strimzi-cluster-operator"));
<<<<<<< HEAD
        assertThat(coLabels.get("pod-template-hash").matches("\\d+"), is(true));
        assertThat(coLabels.get(Labels.STRIMZI_KIND_LABEL), is("cluster-operator"));
=======
        assertThat(coLabels.get("strimzi.io/kind"), is("cluster-operator"));
>>>>>>> 89404d3f
    }

    protected void verifyLabelsOnPods(String clusterName, String podType, String appName, String kind) {
        LOGGER.info("Verifying labels on pod type {}", podType);
        kubeClient().listPods().stream()
            .filter(pod -> pod.getMetadata().getName().startsWith(clusterName.concat("-" + podType)))
            .forEach(pod -> {
                LOGGER.info("Verifying labels for pod: " + pod.getMetadata().getName());
                assertThat(pod.getMetadata().getLabels().get("app"), is(appName));
                assertThat(pod.getMetadata().getLabels().get("pod-template-hash").matches("[0-9A-Fa-f]+"), is(true));
                assertThat(pod.getMetadata().getLabels().get(Labels.STRIMZI_CLUSTER_LABEL), is(clusterName));
                assertThat(pod.getMetadata().getLabels().get(Labels.STRIMZI_KIND_LABEL), is(kind));
                assertThat(pod.getMetadata().getLabels().get(Labels.STRIMZI_NAME_LABEL), is(clusterName.concat("-" + podType)));
            });
    }

    void verifyLabelsForCRDs() {
        LOGGER.info("Verifying labels for CRDs");
        kubeClient().listCustomResourceDefinition().stream()
            .filter(crd -> crd.getMetadata().getName().startsWith("kafka"))
            .forEach(crd -> {
                LOGGER.info("Verifying labels for custom resource {]", crd.getMetadata().getName());
                assertThat(crd.getMetadata().getLabels().get("app"), is("strimzi"));
            });
    }

    void verifyLabelsForKafkaAndZKServices(String clusterName, String appName) {
        LOGGER.info("Verifying labels for Services");
        List<String> servicesList = new ArrayList<>();
        servicesList.add(clusterName + "-kafka-bootstrap");
        servicesList.add(clusterName + "-kafka-brokers");
        servicesList.add(clusterName + "-zookeeper-nodes");
        servicesList.add(clusterName + "-zookeeper-client");

        for (String serviceName : servicesList) {
            kubeClient().listServices().stream()
                .filter(service -> service.getMetadata().getName().equals(serviceName))
                .forEach(service -> {
                    LOGGER.info("Verifying labels for service {}", serviceName);
                    assertThat(service.getMetadata().getLabels().get("app"), is(appName));
                    assertThat(service.getMetadata().getLabels().get(Labels.STRIMZI_CLUSTER_LABEL), is(clusterName));
                    assertThat(service.getMetadata().getLabels().get(Labels.STRIMZI_KIND_LABEL), is("Kafka"));
                    assertThat(service.getMetadata().getLabels().get(Labels.STRIMZI_NAME_LABEL), is(serviceName));
                });
        }
    }

    protected void verifyLabelsForService(String clusterName, String serviceToTest, String kind) {
        LOGGER.info("Verifying labels for Kafka Connect Services");

        String serviceName = clusterName.concat("-").concat(serviceToTest);
        kubeClient().listServices().stream()
            .filter(service -> service.getMetadata().getName().equals(serviceName))
            .forEach(service -> {
                LOGGER.info("Verifying labels for service {}", service.getMetadata().getName());
                assertThat(service.getMetadata().getLabels().get(Labels.STRIMZI_CLUSTER_LABEL), is(clusterName));
                assertThat(service.getMetadata().getLabels().get(Labels.STRIMZI_KIND_LABEL), is(kind));
                assertThat(service.getMetadata().getLabels().get(Labels.STRIMZI_NAME_LABEL), is(serviceName));
            }
        );
    }

    void verifyLabelsForSecrets(String clusterName, String appName) {
        LOGGER.info("Verifying labels for secrets");
        kubeClient().listSecrets().stream()
            .filter(p -> p.getMetadata().getName().matches("(" + clusterName + ")-(clients|cluster|(entity))(-operator)?(-ca)?(-certs?)?"))
            .forEach(p -> {
                LOGGER.info("Verifying secret {}", p.getMetadata().getName());
                assertThat(p.getMetadata().getLabels().get("app"), is(appName));
                assertThat(p.getMetadata().getLabels().get(Labels.STRIMZI_KIND_LABEL), is("Kafka"));
                assertThat(p.getMetadata().getLabels().get(Labels.STRIMZI_CLUSTER_LABEL), is(clusterName));
            }
        );
    }

    void verifyLabelsForConfigMaps(String clusterName, String appName, String additionalClusterName) {
        LOGGER.info("Verifying labels for Config maps");

        kubeClient().listConfigMaps()
            .forEach(cm -> {
                LOGGER.info("Verifying labels for CM {}", cm.getMetadata().getName());
                if (cm.getMetadata().getName().equals(clusterName.concat("-connect-config"))) {
                    assertThat(cm.getMetadata().getLabels().get("app"), is(nullValue()));
                    assertThat(cm.getMetadata().getLabels().get(Labels.STRIMZI_KIND_LABEL), is("KafkaConnect"));
                } else if (cm.getMetadata().getName().contains("-mirror-maker-config")) {
                    assertThat(cm.getMetadata().getLabels().get("app"), is(nullValue()));
                    assertThat(cm.getMetadata().getLabels().get(Labels.STRIMZI_KIND_LABEL), is("KafkaMirrorMaker"));
                } else if (cm.getMetadata().getName().contains("-mirrormaker2-config")) {
                    assertThat(cm.getMetadata().getLabels().get("app"), is(nullValue()));
                    assertThat(cm.getMetadata().getLabels().get(Labels.STRIMZI_KIND_LABEL), is("KafkaMirrorMaker2"));
                } else if (cm.getMetadata().getName().equals(clusterName.concat("-kafka-config"))) {
                    assertThat(cm.getMetadata().getLabels().get("app"), is(appName));
                    assertThat(cm.getMetadata().getLabels().get(Labels.STRIMZI_KIND_LABEL), is("Kafka"));
                    assertThat(cm.getMetadata().getLabels().get(Labels.STRIMZI_CLUSTER_LABEL), is(clusterName));
                } else if (cm.getMetadata().getName().equals(additionalClusterName.concat("-kafka-config"))) {
                    assertThat(cm.getMetadata().getLabels().get("app"), is(appName));
                    assertThat(cm.getMetadata().getLabels().get(Labels.STRIMZI_KIND_LABEL), is("Kafka"));
                    assertThat(cm.getMetadata().getLabels().get(Labels.STRIMZI_CLUSTER_LABEL), is(additionalClusterName));
                } else {
                    LOGGER.info("CM {} is not related to current test", cm.getMetadata().getName());
                }
            }
        );
    }

    void verifyLabelsForServiceAccounts(String clusterName, String appName) {
        LOGGER.info("Verifying labels for Service Accounts");

        kubeClient().listServiceAccounts().stream()
            .filter(sa -> sa.getMetadata().getName().equals("strimzi-cluster-operator"))
            .forEach(sa -> {
                LOGGER.info("Verifying labels for service account {}", sa.getMetadata().getName());
                assertThat(sa.getMetadata().getLabels().get("app"), is("strimzi"));
            }
        );

        kubeClient().listServiceAccounts().stream()
            .filter(sa -> sa.getMetadata().getName().startsWith(clusterName))
            .forEach(sa -> {
                LOGGER.info("Verifying labels for service account {}", sa.getMetadata().getName());
                if (sa.getMetadata().getName().equals(clusterName.concat("-connect"))) {
                    assertThat(sa.getMetadata().getLabels().get("app"), is(nullValue()));
                    assertThat(sa.getMetadata().getLabels().get(Labels.STRIMZI_KIND_LABEL), is("KafkaConnect"));
                } else if (sa.getMetadata().getName().equals(clusterName.concat("-mirror-maker"))) {
                    assertThat(sa.getMetadata().getLabels().get("app"), is(nullValue()));
                    assertThat(sa.getMetadata().getLabels().get(Labels.STRIMZI_KIND_LABEL), is("KafkaMirrorMaker"));
                } else {
                    assertThat(sa.getMetadata().getLabels().get("app"), is(appName));
                    assertThat(sa.getMetadata().getLabels().get(Labels.STRIMZI_KIND_LABEL), is("Kafka"));
                }
                assertThat(sa.getMetadata().getLabels().get(Labels.STRIMZI_CLUSTER_LABEL), is(clusterName));
            }
        );
    }

    void verifyLabelsForRoleBindings(String clusterName, String appName) {
        LOGGER.info("Verifying labels for Cluster Role bindings");
        kubeClient().listRoleBindings().stream()
            .filter(rb -> rb.getMetadata().getName().startsWith("strimzi-cluster-operator"))
            .forEach(rb -> {
                LOGGER.info("Verifying labels for cluster role {}", rb.getMetadata().getName());
                assertThat(rb.getMetadata().getLabels().get("app"), is("strimzi"));
            });

        kubeClient().listRoleBindings().stream()
            .filter(rb -> rb.getMetadata().getName().startsWith("strimzi-".concat(clusterName)))
            .forEach(rb -> {
                LOGGER.info("Verifying labels for cluster role {}", rb.getMetadata().getName());
                assertThat(rb.getMetadata().getLabels().get("app"), is(appName));
                assertThat(rb.getMetadata().getLabels().get(Labels.STRIMZI_CLUSTER_LABEL), is(clusterName));
                assertThat(rb.getMetadata().getLabels().get(Labels.STRIMZI_KIND_LABEL), is("Kafka"));
            }
        );
    }

    protected void verifyCRStatusCondition(Condition condition, String status, String type) {
        verifyCRStatusCondition(condition, null, null, status, type);
    }

    protected void verifyCRStatusCondition(Condition condition, String message, String reason, String status, String type) {
        assertThat(condition.getStatus(), is(status));
        assertThat(condition.getType(), is(type));

        if (condition.getMessage() != null && condition.getReason() != null) {
            assertThat(condition.getMessage(), containsString(message));
            assertThat(condition.getReason(), is(reason));
        }
    }

    protected void assertNoCoErrorsLogged(long sinceSeconds) {
        LOGGER.info("Search in strimzi-cluster-operator log for errors in last {} seconds", sinceSeconds);
        String clusterOperatorLog = cmdKubeClient().searchInLog("deploy", "strimzi-cluster-operator", sinceSeconds, "Exception", "Error", "Throwable");
        assertThat(clusterOperatorLog, logHasNoUnexpectedErrors());
    }

    protected void tearDownEnvironmentAfterEach() throws Exception {
        ResourceManager.deleteMethodResources();
    }

    protected void tearDownEnvironmentAfterAll() {
        ResourceManager.deleteClassResources();
    }

    protected void testDockerImagesForKafkaCluster(String clusterName, String namespace, int kafkaPods, int zkPods, boolean rackAwareEnabled) {
        LOGGER.info("Verifying docker image names");
        //Verifying docker image for cluster-operator

        Map<String, String> imgFromDeplConf = getImagesFromConfig();

        String kafkaVersion = Crds.kafkaOperation(kubeClient().getClient()).inNamespace(namespace).withName(clusterName).get().getSpec().getKafka().getVersion();
        if (kafkaVersion == null) {
            kafkaVersion = Environment.ST_KAFKA_VERSION;
        }

        //Verifying docker image for zookeeper pods
        for (int i = 0; i < zkPods; i++) {
            String imgFromPod = PodUtils.getContainerImageNameFromPod(KafkaResources.zookeeperPodName(clusterName, i), "zookeeper");
            assertThat("Zookeeper pod " + i + " uses wrong image", TestUtils.parseImageMap(imgFromDeplConf.get(KAFKA_IMAGE_MAP)).get(kafkaVersion), is(imgFromPod));
            imgFromPod = PodUtils.getContainerImageNameFromPod(KafkaResources.zookeeperPodName(clusterName, i), "tls-sidecar");
            assertThat("Zookeeper TLS side car for pod " + i + " uses wrong image", imgFromDeplConf.get(TLS_SIDECAR_ZOOKEEPER_IMAGE), is(imgFromPod));
        }

        //Verifying docker image for kafka pods
        for (int i = 0; i < kafkaPods; i++) {
            String imgFromPod = PodUtils.getContainerImageNameFromPod(KafkaResources.kafkaPodName(clusterName, i), "kafka");
            assertThat("Kafka pod " + i + " uses wrong image", TestUtils.parseImageMap(imgFromDeplConf.get(KAFKA_IMAGE_MAP)).get(kafkaVersion), is(imgFromPod));
            imgFromPod = PodUtils.getContainerImageNameFromPod(KafkaResources.kafkaPodName(clusterName, i), "tls-sidecar");
            assertThat("Kafka TLS side car for pod " + i + " uses wrong image", imgFromDeplConf.get(TLS_SIDECAR_KAFKA_IMAGE), is(imgFromPod));
            if (rackAwareEnabled) {
                String initContainerImage = PodUtils.getInitContainerImageName(KafkaResources.kafkaPodName(clusterName, i));
                assertThat(initContainerImage, is(imgFromDeplConf.get(KAFKA_INIT_IMAGE)));
            }
        }

        //Verifying docker image for entity-operator
        String entityOperatorPodName = cmdKubeClient().listResourcesByLabel("pod",
                Labels.STRIMZI_NAME_LABEL + "=" + clusterName + "-entity-operator").get(0);
        String imgFromPod = PodUtils.getContainerImageNameFromPod(entityOperatorPodName, "topic-operator");
        assertThat(imgFromPod, is(imgFromDeplConf.get(TO_IMAGE)));
        imgFromPod = PodUtils.getContainerImageNameFromPod(entityOperatorPodName, "user-operator");
        assertThat(imgFromPod, is(imgFromDeplConf.get(UO_IMAGE)));
        imgFromPod = PodUtils.getContainerImageNameFromPod(entityOperatorPodName, "tls-sidecar");
        assertThat(imgFromPod, is(imgFromDeplConf.get(TLS_SIDECAR_EO_IMAGE)));

        LOGGER.info("Docker images verified");
    }

    @BeforeEach
    void createTestResources(TestInfo testInfo) {
        if (testInfo.getTestMethod().isPresent()) {
            testName = testInfo.getTestMethod().get().getName();
        }
        ResourceManager.setMethodResources();
    }

    @BeforeAll
    void setTestClassName(TestInfo testInfo) {
        if (testInfo.getTestClass().isPresent()) {
            testClass = testInfo.getTestClass().get().getName();
        }
    }

    @AfterEach
    void teardownEnvironmentMethod(ExtensionContext context) throws Exception {
        boolean logError = false;
        AssertionError assertionError = new AssertionError();
        try {
            assertNoCoErrorsLogged(0);
        } catch (AssertionError e) {
            LOGGER.error("Cluster Operator contains unexpected errors!");
            logError = true;
            assertionError = e;
        }

        if (Environment.SKIP_TEARDOWN == null) {
            if (context.getExecutionException().isPresent() || logError) {
                LOGGER.info("Test execution contains exception, going to recreate test environment");
                recreateTestEnv(cluster.getTestNamespace(), cluster.getBindingsNamespaces());
                LOGGER.info("Env recreated.");
            }
            tearDownEnvironmentAfterEach();
        }

        if (logError) {
            throw assertionError;
        }
    }

    @AfterAll
    void teardownEnvironmentClass() {
        if (Environment.SKIP_TEARDOWN == null) {
            tearDownEnvironmentAfterAll();
            teardownEnvForOperator();
        }
    }
}<|MERGE_RESOLUTION|>--- conflicted
+++ resolved
@@ -483,12 +483,7 @@
 
         Map<String, String> coLabels = kubeClient().listPods("name", "strimzi-cluster-operator").get(0).getMetadata().getLabels();
         assertThat(coLabels.get("name"), is("strimzi-cluster-operator"));
-<<<<<<< HEAD
-        assertThat(coLabels.get("pod-template-hash").matches("\\d+"), is(true));
         assertThat(coLabels.get(Labels.STRIMZI_KIND_LABEL), is("cluster-operator"));
-=======
-        assertThat(coLabels.get("strimzi.io/kind"), is("cluster-operator"));
->>>>>>> 89404d3f
     }
 
     protected void verifyLabelsOnPods(String clusterName, String podType, String appName, String kind) {
