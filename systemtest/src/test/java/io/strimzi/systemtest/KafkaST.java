/*
 * Copyright 2018, Strimzi authors.
 * License: Apache License 2.0 (see the file LICENSE or http://apache.org/licenses/LICENSE-2.0.html).
 */
package io.strimzi.systemtest;

import io.fabric8.kubernetes.api.model.Event;
import io.fabric8.kubernetes.api.model.Pod;
import io.fabric8.kubernetes.api.model.Quantity;
import io.fabric8.kubernetes.api.model.ResourceRequirementsBuilder;
import io.fabric8.kubernetes.api.model.PersistentVolumeClaim;
<<<<<<< HEAD
import io.fabric8.kubernetes.api.model.Service;
import io.fabric8.kubernetes.api.model.ConfigMap;
import io.fabric8.kubernetes.api.model.apps.StatefulSet;

=======
import io.fabric8.kubernetes.api.model.Secret;
>>>>>>> 4b80ae1f
import io.strimzi.api.kafka.Crds;
import io.strimzi.api.kafka.model.EntityOperatorSpec;
import io.strimzi.api.kafka.model.EntityTopicOperatorSpec;
import io.strimzi.api.kafka.model.EntityUserOperatorSpec;
import io.strimzi.api.kafka.model.Kafka;
import io.strimzi.api.kafka.model.KafkaClusterSpec;
import io.strimzi.api.kafka.model.KafkaResources;
import io.strimzi.api.kafka.model.KafkaTopic;
import io.strimzi.api.kafka.model.KafkaUser;
import io.strimzi.api.kafka.model.ZookeeperClusterSpec;
import io.strimzi.api.kafka.model.listener.KafkaListenerAuthenticationScramSha512;
import io.strimzi.api.kafka.model.listener.KafkaListenerAuthenticationTls;
import io.strimzi.api.kafka.model.listener.KafkaListenerPlain;
import io.strimzi.api.kafka.model.listener.KafkaListenerTls;
import io.strimzi.api.kafka.model.listener.NodePortListenerBrokerOverride;
import io.strimzi.api.kafka.model.storage.JbodStorage;
import io.strimzi.api.kafka.model.storage.JbodStorageBuilder;
import io.strimzi.api.kafka.model.storage.PersistentClaimStorage;
import io.strimzi.api.kafka.model.storage.PersistentClaimStorageBuilder;
import io.strimzi.systemtest.annotations.OpenShiftOnly;
import io.strimzi.systemtest.utils.StUtils;
import io.strimzi.test.TestUtils;
import io.strimzi.test.k8s.Oc;
import io.strimzi.test.timemeasuring.Operation;
import io.strimzi.test.timemeasuring.TimeMeasuringSystem;
import org.apache.logging.log4j.LogManager;
import org.apache.logging.log4j.Logger;
import org.junit.jupiter.api.AfterEach;
import org.junit.jupiter.api.BeforeAll;
import org.junit.jupiter.api.BeforeEach;
import org.junit.jupiter.api.Tag;
import org.junit.jupiter.api.Test;

import java.util.ArrayList;
import java.util.HashMap;
import java.util.List;
import java.util.Map;
import java.util.Optional;
import java.util.concurrent.atomic.AtomicInteger;
import java.util.regex.Matcher;
import java.util.regex.Pattern;
import java.util.stream.Collectors;

import static io.strimzi.api.kafka.model.KafkaResources.kafkaStatefulSetName;
import static io.strimzi.api.kafka.model.KafkaResources.zookeeperStatefulSetName;
import static io.strimzi.systemtest.Constants.ACCEPTANCE;
import static io.strimzi.systemtest.Constants.REGRESSION;
import static io.strimzi.systemtest.Constants.SCALABILITY;
import static io.strimzi.systemtest.Constants.WAIT_FOR_ROLLING_UPDATE_TIMEOUT;
import static io.strimzi.systemtest.k8s.Events.Created;
import static io.strimzi.systemtest.k8s.Events.Killing;
import static io.strimzi.systemtest.k8s.Events.Pulled;
import static io.strimzi.systemtest.k8s.Events.Scheduled;
import static io.strimzi.systemtest.k8s.Events.Started;
import static io.strimzi.systemtest.k8s.Events.SuccessfulDelete;
import static io.strimzi.systemtest.matchers.Matchers.hasAllOfReasons;
import static io.strimzi.test.TestUtils.fromYamlString;
import static io.strimzi.test.TestUtils.map;
import static io.strimzi.test.TestUtils.waitFor;
import static java.util.Collections.singletonMap;
import static org.hamcrest.MatcherAssert.assertThat;
import static org.hamcrest.Matchers.anyOf;
import static org.hamcrest.Matchers.containsString;
import static org.hamcrest.Matchers.hasItem;
import static org.hamcrest.Matchers.hasItems;
import static org.hamcrest.Matchers.not;
<<<<<<< HEAD
import static org.junit.jupiter.api.Assertions.*;
=======
import static org.junit.jupiter.api.Assertions.assertEquals;
import static org.junit.jupiter.api.Assertions.assertNotEquals;
import static org.junit.jupiter.api.Assertions.assertFalse;
import static org.junit.jupiter.api.Assertions.assertNotNull;
import static org.junit.jupiter.api.Assertions.assertTrue;
import static org.junit.jupiter.api.Assertions.fail;
>>>>>>> 4b80ae1f

@Tag(REGRESSION)
class KafkaST extends MessagingBaseST {

    private static final Logger LOGGER = LogManager.getLogger(KafkaST.class);

    public static final String NAMESPACE = "kafka-cluster-test";
    private static final String TOPIC_NAME = "test-topic";
    private static final Pattern ZK_SERVER_STATE = Pattern.compile("zk_server_state\\s+(leader|follower)");

    @Test
    @OpenShiftOnly
    void testDeployKafkaClusterViaTemplate() {
        createCustomResources("../examples/templates/cluster-operator");
        String appName = "strimzi-ephemeral";
        Oc oc = (Oc) cmdKubeClient();
        String clusterName = "openshift-my-cluster";
        oc.newApp(appName, map("CLUSTER_NAME", clusterName));
        StUtils.waitForAllStatefulSetPodsReady(zookeeperClusterName(clusterName), 3);
        StUtils.waitForAllStatefulSetPodsReady(kafkaClusterName(clusterName), 3);
        StUtils.waitForDeploymentReady(entityOperatorDeploymentName(clusterName), 1);

        //Testing docker images
        testDockerImagesForKafkaCluster(clusterName, 3, 3, false);

        //Testing labels
        verifyLabelsForKafkaCluster(clusterName, appName);

        LOGGER.info("Deleting Kafka cluster {} after test", clusterName);
        oc.deleteByName("Kafka", clusterName);

        //Wait for kafka deletion
        oc.waitForResourceDeletion("Kafka", clusterName);
        kubeClient().listPods().stream()
            .filter(p -> p.getMetadata().getName().startsWith(clusterName))
            .forEach(p -> StUtils.waitForPodDeletion(p.getMetadata().getName()));

        StUtils.waitForStatefulSetDeletion(kafkaClusterName(clusterName));
        StUtils.waitForStatefulSetDeletion(zookeeperClusterName(clusterName));
        StUtils.waitForDeploymentDeletion(entityOperatorDeploymentName(clusterName));
        deleteCustomResources("../examples/templates/cluster-operator");
    }

    @Test
    @Tag(ACCEPTANCE)
    void testKafkaAndZookeeperScaleUpScaleDown() throws Exception {
        setOperationID(startTimeMeasuring(Operation.SCALE_UP));
        testMethodResources().kafkaEphemeral(CLUSTER_NAME, 3)
            .editSpec()
                .editKafka()
                    .editListeners()
                        .withNewKafkaListenerExternalLoadBalancer()
                            .withTls(false)
                        .endKafkaListenerExternalLoadBalancer()
                    .endListeners()
                    .addToConfig(singletonMap("default.replication.factor", 3))
                    .addToConfig("auto.create.topics.enable", "false")
                .endKafka()
            .endSpec().done();

        testDockerImagesForKafkaCluster(CLUSTER_NAME, 3, 1, false);
        // kafka cluster already deployed
        LOGGER.info("Running kafkaScaleUpScaleDown {}", CLUSTER_NAME);

        final int initialReplicas = kubeClient().getStatefulSet(kafkaClusterName(CLUSTER_NAME)).getStatus().getReplicas();
        assertEquals(3, initialReplicas);
        // scale up
        final int scaleTo = initialReplicas + 1;
        final int newPodId = initialReplicas;
        final String newPodName = kafkaPodName(CLUSTER_NAME,  newPodId);
        LOGGER.info("Scaling up to {}", scaleTo);
        // Create snapshot of current cluster
        String kafkaSsName = kafkaStatefulSetName(CLUSTER_NAME);
        Map<String, String> kafkaPods = StUtils.ssSnapshot(kafkaSsName);
        replaceKafkaResource(CLUSTER_NAME, k -> k.getSpec().getKafka().setReplicas(scaleTo));
        kafkaPods = StUtils.waitTillSsHasRolled(kafkaSsName, scaleTo, kafkaPods);

        String firstTopicName = "test-topic";
        testMethodResources().topic(CLUSTER_NAME, firstTopicName, scaleTo, scaleTo).done();

        //Test that the new pod does not have errors or failures in events
        String uid = kubeClient().getPodUid(newPodName);
        List<Event> events = getEvents(uid);
        assertThat(events, hasAllOfReasons(Scheduled, Pulled, Created, Started));
        waitForClusterAvailability(NAMESPACE, firstTopicName);
        //Test that CO doesn't have any exceptions in log
        TimeMeasuringSystem.stopOperation(getOperationID());
        assertNoCoErrorsLogged(TimeMeasuringSystem.getDurationInSecconds(testClass, testName, getOperationID()));

        // scale down
        LOGGER.info("Scaling down");
        // Get kafka new pod uid before deletion
        uid = kubeClient().getPodUid(newPodName);
        setOperationID(startTimeMeasuring(Operation.SCALE_DOWN));
        replaceKafkaResource(CLUSTER_NAME, k -> k.getSpec().getKafka().setReplicas(initialReplicas));
        StUtils.waitTillSsHasRolled(kafkaSsName, initialReplicas, kafkaPods);

        final int finalReplicas = kubeClient().getStatefulSet(kafkaClusterName(CLUSTER_NAME)).getStatus().getReplicas();
        assertEquals(initialReplicas, finalReplicas);

        //Test that the new broker has event 'Killing'
        assertThat(getEvents(uid), hasAllOfReasons(Killing));
        //Test that stateful set has event 'SuccessfulDelete'
        uid = kubeClient().getStatefulSetUid(kafkaClusterName(CLUSTER_NAME));
        assertThat(getEvents(uid), hasAllOfReasons(SuccessfulDelete));
        //Test that CO doesn't have any exceptions in log
        TimeMeasuringSystem.stopOperation(getOperationID());
        assertNoCoErrorsLogged(TimeMeasuringSystem.getDurationInSecconds(testClass, testName, getOperationID()));

        String secondTopicName = "test-topic-2";
        testMethodResources().topic(CLUSTER_NAME, secondTopicName, finalReplicas, finalReplicas).done();
        waitForClusterAvailability(NAMESPACE, secondTopicName);
    }

    @Test
    void testEODeletion() {
        // Deploy kafka cluster with EO
        Kafka kafka = testMethodResources().kafkaEphemeral(CLUSTER_NAME, 3).done();

        // Get pod name to check termination process
        Optional<Pod> pod = kubeClient().listPods()
                .stream().filter(p -> p.getMetadata().getName().startsWith(entityOperatorDeploymentName(CLUSTER_NAME)))
                .findFirst();

        assertTrue(pod.isPresent(), "EO pod does not exist");

        // Remove EO from Kafka DTO
        kafka.getSpec().setEntityOperator(null);
        // Replace Kafka configuration with removed EO
        testMethodResources.kafka(kafka).done();

        // Wait when EO(UO + TO) will be removed
        StUtils.waitForDeploymentDeletion(entityOperatorDeploymentName(CLUSTER_NAME));
        StUtils.waitForPodDeletion(pod.get().getMetadata().getName());
        LOGGER.info("EO was deleted");
    }

    @Test
    void testZookeeperScaleUpScaleDown() {
        setOperationID(startTimeMeasuring(Operation.SCALE_UP));
        testMethodResources().kafkaEphemeral(CLUSTER_NAME, 3).done();
        // kafka cluster already deployed
        LOGGER.info("Running zookeeperScaleUpScaleDown with cluster {}", CLUSTER_NAME);
        final int initialZkReplicas = kubeClient().getStatefulSet(zookeeperClusterName(CLUSTER_NAME)).getStatus().getReplicas();
        assertEquals(3, initialZkReplicas);

        final int scaleZkTo = initialZkReplicas + 4;
        final List<String> newZkPodNames = new ArrayList<String>() {{
                for (int i = initialZkReplicas; i < scaleZkTo; i++) {
                    add(zookeeperPodName(CLUSTER_NAME, i));
                }
            }};

        LOGGER.info("Scaling up to {}", scaleZkTo);
        replaceKafkaResource(CLUSTER_NAME, k -> k.getSpec().getZookeeper().setReplicas(scaleZkTo));

        waitForZkPods(newZkPodNames);
        // check the new node is either in leader or follower state
        waitForZkMntr(ZK_SERVER_STATE, 0, 1, 2, 3, 4, 5, 6);
        checkZkPodsLog(newZkPodNames);

        //Test that CO doesn't have any exceptions in log
        TimeMeasuringSystem.stopOperation(getOperationID());
        assertNoCoErrorsLogged(TimeMeasuringSystem.getDurationInSecconds(testClass, testName, getOperationID()));

        // scale down
        LOGGER.info("Scaling down");
        // Get zk-3 uid before deletion
        String uid = kubeClient().getPodUid(newZkPodNames.get(3));
        setOperationID(startTimeMeasuring(Operation.SCALE_DOWN));
        replaceKafkaResource(CLUSTER_NAME, k -> k.getSpec().getZookeeper().setReplicas(initialZkReplicas));

        for (String name : newZkPodNames) {
            StUtils.waitForPodDeletion(name);
        }

        // Wait for one zk pods will became leader and others follower state
        waitForZkMntr(ZK_SERVER_STATE, 0, 1, 2);

        //Test that the second pod has event 'Killing'
        assertThat(getEvents(uid), hasAllOfReasons(Killing));
        //Test that stateful set has event 'SuccessfulDelete'
        uid = kubeClient().getStatefulSetUid(zookeeperClusterName(CLUSTER_NAME));
        assertThat(getEvents(uid), hasAllOfReasons(SuccessfulDelete));
        // Stop measuring
        TimeMeasuringSystem.stopOperation(getOperationID());
        //Test that CO doesn't have any exceptions in log
        assertNoCoErrorsLogged(TimeMeasuringSystem.getDurationInSecconds(testClass, testName, getOperationID()));
    }

    @Test
    @SuppressWarnings({"checkstyle:MethodLength", "checkstyle:JavaNCSS"})
    void testCustomAndUpdatedValues() {
        Map<String, Object> kafkaConfig = new HashMap<>();
        kafkaConfig.put("offsets.topic.replication.factor", "1");
        kafkaConfig.put("transaction.state.log.replication.factor", "1");
        kafkaConfig.put("default.replication.factor", "1");

        Map<String, Object> zookeeperConfig = new HashMap<>();
        zookeeperConfig.put("tickTime", "2000");
        zookeeperConfig.put("initLimit", "5");
        zookeeperConfig.put("syncLimit", "2");
        zookeeperConfig.put("autopurge.purgeInterval", "1");
        int initialDelaySeconds = 30;
        int timeoutSeconds = 10;
        int updatedInitialDelaySeconds = 31;
        int updatedTimeoutSeconds = 11;
        int periodSeconds = 10;
        int successThreshold = 1;
        int failureThreshold = 3;
        int updatedPeriodSeconds = 5;
        int updatedFailureThreshold = 1;

        testMethodResources().kafkaEphemeral(CLUSTER_NAME, 2)
            .editSpec()
                .editKafka()
                    .withNewTlsSidecar()
                        .withNewReadinessProbe()
                            .withInitialDelaySeconds(initialDelaySeconds)
                            .withTimeoutSeconds(timeoutSeconds)
                        .endReadinessProbe()
                        .withNewLivenessProbe()
                            .withInitialDelaySeconds(initialDelaySeconds)
                            .withTimeoutSeconds(timeoutSeconds)
                        .endLivenessProbe()
                    .endTlsSidecar()
                    .withNewReadinessProbe()
                        .withInitialDelaySeconds(initialDelaySeconds)
                        .withTimeoutSeconds(timeoutSeconds)
                        .withPeriodSeconds(periodSeconds)
                        .withSuccessThreshold(successThreshold)
                        .withFailureThreshold(failureThreshold)
                    .endReadinessProbe()
                    .withNewLivenessProbe()
                        .withInitialDelaySeconds(initialDelaySeconds)
                        .withTimeoutSeconds(timeoutSeconds)
                        .withPeriodSeconds(periodSeconds)
                        .withSuccessThreshold(successThreshold)
                        .withFailureThreshold(failureThreshold)
                    .endLivenessProbe()
                    .withConfig(kafkaConfig)
                .endKafka()
                .editZookeeper()
                    .withNewTlsSidecar()
                        .withNewReadinessProbe()
                            .withInitialDelaySeconds(initialDelaySeconds)
                            .withTimeoutSeconds(timeoutSeconds)
                            .withPeriodSeconds(periodSeconds)
                            .withSuccessThreshold(successThreshold)
                            .withFailureThreshold(failureThreshold)
                        .endReadinessProbe()
                        .withNewLivenessProbe()
                            .withInitialDelaySeconds(initialDelaySeconds)
                            .withTimeoutSeconds(timeoutSeconds)
                            .withPeriodSeconds(periodSeconds)
                            .withSuccessThreshold(successThreshold)
                            .withFailureThreshold(failureThreshold)
                        .endLivenessProbe()
                    .endTlsSidecar()
                .withReplicas(2)
                    .withNewReadinessProbe()
                       .withInitialDelaySeconds(initialDelaySeconds)
                        .withTimeoutSeconds(timeoutSeconds)
                    .endReadinessProbe()
                        .withNewLivenessProbe()
                        .withInitialDelaySeconds(initialDelaySeconds)
                        .withTimeoutSeconds(timeoutSeconds)
                    .endLivenessProbe()
                    .withConfig(zookeeperConfig)
                .endZookeeper()
                .editEntityOperator()
                    .editUserOperator()
                        .withNewReadinessProbe()
                            .withInitialDelaySeconds(initialDelaySeconds)
                            .withTimeoutSeconds(timeoutSeconds)
                            .withPeriodSeconds(periodSeconds)
                            .withSuccessThreshold(successThreshold)
                            .withFailureThreshold(failureThreshold)
                        .endReadinessProbe()
                            .withNewLivenessProbe()
                            .withInitialDelaySeconds(initialDelaySeconds)
                            .withTimeoutSeconds(timeoutSeconds)
                            .withPeriodSeconds(periodSeconds)
                            .withSuccessThreshold(successThreshold)
                            .withFailureThreshold(failureThreshold)
                        .endLivenessProbe()
                    .endUserOperator()
                    .editTopicOperator()
                        .withNewReadinessProbe()
                            .withInitialDelaySeconds(initialDelaySeconds)
                            .withTimeoutSeconds(timeoutSeconds)
                            .withPeriodSeconds(periodSeconds)
                            .withSuccessThreshold(successThreshold)
                            .withFailureThreshold(failureThreshold)
                        .endReadinessProbe()
                        .withNewLivenessProbe()
                            .withInitialDelaySeconds(initialDelaySeconds)
                            .withTimeoutSeconds(timeoutSeconds)
                            .withPeriodSeconds(periodSeconds)
                            .withSuccessThreshold(successThreshold)
                            .withFailureThreshold(failureThreshold)
                        .endLivenessProbe()
                    .endTopicOperator()
                    .withNewTlsSidecar()
                        .withNewReadinessProbe()
                            .withInitialDelaySeconds(initialDelaySeconds)
                            .withTimeoutSeconds(timeoutSeconds)
                            .withPeriodSeconds(periodSeconds)
                            .withSuccessThreshold(successThreshold)
                            .withFailureThreshold(failureThreshold)
                        .endReadinessProbe()
                        .withNewLivenessProbe()
                            .withInitialDelaySeconds(initialDelaySeconds)
                            .withTimeoutSeconds(timeoutSeconds)
                            .withPeriodSeconds(periodSeconds)
                            .withSuccessThreshold(successThreshold)
                            .withFailureThreshold(failureThreshold)
                        .endLivenessProbe()
                    .endTlsSidecar()
                .endEntityOperator()
                .endSpec()
            .done();

        Map<String, String> kafkaSnapshot = StUtils.ssSnapshot(kafkaClusterName(CLUSTER_NAME));
        Map<String, String> zkSnapshot = StUtils.ssSnapshot(zookeeperClusterName(CLUSTER_NAME));
        Map<String, String> eoPod = StUtils.depSnapshot(KafkaResources.entityOperatorDeploymentName(CLUSTER_NAME));

        LOGGER.info("Verify values before update");
        checkReadinessLivenessProbe(kafkaStatefulSetName(CLUSTER_NAME), "kafka", initialDelaySeconds, timeoutSeconds,
                periodSeconds, successThreshold, failureThreshold);
        checkContainerConfiguration(kafkaStatefulSetName(CLUSTER_NAME), "kafka", "KAFKA_CONFIGURATION",
                "default.replication.factor=1\noffsets.topic.replication.factor=1\ntransaction.state.log.replication.factor=1\n");
        checkReadinessLivenessProbe(kafkaStatefulSetName(CLUSTER_NAME), "tls-sidecar", initialDelaySeconds, timeoutSeconds,
                periodSeconds, successThreshold, failureThreshold);

        LOGGER.info("Testing Zookeepers");
        checkReadinessLivenessProbe(zookeeperStatefulSetName(CLUSTER_NAME), "zookeeper", initialDelaySeconds, timeoutSeconds,
                periodSeconds, successThreshold, failureThreshold);
        checkContainerConfiguration(zookeeperStatefulSetName(CLUSTER_NAME), "zookeeper", "ZOOKEEPER_CONFIGURATION",
                "autopurge.purgeInterval=1\ntickTime=2000\ninitLimit=5\nsyncLimit=2\n");
        checkReadinessLivenessProbe(zookeeperStatefulSetName(CLUSTER_NAME), "tls-sidecar", initialDelaySeconds, timeoutSeconds,
                periodSeconds, successThreshold, failureThreshold);

        LOGGER.info("Checking configuration of TO and UO");
        checkReadinessLivenessProbe(entityOperatorDeploymentName(CLUSTER_NAME), "topic-operator", initialDelaySeconds, timeoutSeconds,
                periodSeconds, successThreshold, failureThreshold);
        checkReadinessLivenessProbe(entityOperatorDeploymentName(CLUSTER_NAME), "user-operator", initialDelaySeconds, timeoutSeconds,
                periodSeconds, successThreshold, failureThreshold);
        checkReadinessLivenessProbe(entityOperatorDeploymentName(CLUSTER_NAME), "tls-sidecar", initialDelaySeconds, timeoutSeconds,
                periodSeconds, successThreshold, failureThreshold);

        LOGGER.info("Updating configuration of Kafka cluster");
        replaceKafkaResource(CLUSTER_NAME, k -> {
            KafkaClusterSpec kafkaClusterSpec = k.getSpec().getKafka();
            kafkaClusterSpec.getLivenessProbe().setInitialDelaySeconds(updatedInitialDelaySeconds);
            kafkaClusterSpec.getReadinessProbe().setInitialDelaySeconds(updatedInitialDelaySeconds);
            kafkaClusterSpec.getLivenessProbe().setTimeoutSeconds(updatedTimeoutSeconds);
            kafkaClusterSpec.getReadinessProbe().setTimeoutSeconds(updatedTimeoutSeconds);
            kafkaClusterSpec.getLivenessProbe().setPeriodSeconds(updatedPeriodSeconds);
            kafkaClusterSpec.getReadinessProbe().setPeriodSeconds(updatedPeriodSeconds);
            kafkaClusterSpec.getLivenessProbe().setFailureThreshold(updatedFailureThreshold);
            kafkaClusterSpec.getReadinessProbe().setFailureThreshold(updatedFailureThreshold);
            kafkaClusterSpec.setConfig(TestUtils.fromJson("{\"default.replication.factor\": 2,\"offsets.topic.replication.factor\": 2,\"transaction.state.log.replication.factor\": 2}", Map.class));
            kafkaClusterSpec.getTlsSidecar().getLivenessProbe().setInitialDelaySeconds(updatedInitialDelaySeconds);
            kafkaClusterSpec.getTlsSidecar().getReadinessProbe().setInitialDelaySeconds(updatedInitialDelaySeconds);
            kafkaClusterSpec.getTlsSidecar().getLivenessProbe().setTimeoutSeconds(updatedTimeoutSeconds);
            kafkaClusterSpec.getTlsSidecar().getReadinessProbe().setTimeoutSeconds(updatedTimeoutSeconds);
            kafkaClusterSpec.getTlsSidecar().getLivenessProbe().setPeriodSeconds(updatedPeriodSeconds);
            kafkaClusterSpec.getTlsSidecar().getReadinessProbe().setPeriodSeconds(updatedPeriodSeconds);
            kafkaClusterSpec.getTlsSidecar().getLivenessProbe().setFailureThreshold(updatedFailureThreshold);
            kafkaClusterSpec.getTlsSidecar().getReadinessProbe().setFailureThreshold(updatedFailureThreshold);
            ZookeeperClusterSpec zookeeperClusterSpec = k.getSpec().getZookeeper();
            zookeeperClusterSpec.getLivenessProbe().setInitialDelaySeconds(updatedInitialDelaySeconds);
            zookeeperClusterSpec.getReadinessProbe().setInitialDelaySeconds(updatedInitialDelaySeconds);
            zookeeperClusterSpec.getLivenessProbe().setTimeoutSeconds(updatedTimeoutSeconds);
            zookeeperClusterSpec.getReadinessProbe().setTimeoutSeconds(updatedTimeoutSeconds);
            zookeeperClusterSpec.getLivenessProbe().setPeriodSeconds(updatedPeriodSeconds);
            zookeeperClusterSpec.getReadinessProbe().setPeriodSeconds(updatedPeriodSeconds);
            zookeeperClusterSpec.getLivenessProbe().setFailureThreshold(updatedFailureThreshold);
            zookeeperClusterSpec.getReadinessProbe().setFailureThreshold(updatedFailureThreshold);
            zookeeperClusterSpec.setConfig(TestUtils.fromJson("{\"tickTime\": 2100, \"initLimit\": 6, \"syncLimit\": 3}", Map.class));
            zookeeperClusterSpec.getTlsSidecar().getLivenessProbe().setInitialDelaySeconds(updatedInitialDelaySeconds);
            zookeeperClusterSpec.getTlsSidecar().getReadinessProbe().setInitialDelaySeconds(updatedInitialDelaySeconds);
            zookeeperClusterSpec.getTlsSidecar().getLivenessProbe().setTimeoutSeconds(updatedTimeoutSeconds);
            zookeeperClusterSpec.getTlsSidecar().getReadinessProbe().setTimeoutSeconds(updatedTimeoutSeconds);
            zookeeperClusterSpec.getTlsSidecar().getLivenessProbe().setPeriodSeconds(updatedPeriodSeconds);
            zookeeperClusterSpec.getTlsSidecar().getReadinessProbe().setPeriodSeconds(updatedPeriodSeconds);
            zookeeperClusterSpec.getTlsSidecar().getLivenessProbe().setFailureThreshold(updatedFailureThreshold);
            zookeeperClusterSpec.getTlsSidecar().getReadinessProbe().setFailureThreshold(updatedFailureThreshold);
            // Configuring TO and UO to use new values for InitialDelaySeconds and TimeoutSeconds
            EntityOperatorSpec entityOperatorSpec = k.getSpec().getEntityOperator();
            entityOperatorSpec.getTopicOperator().getLivenessProbe().setInitialDelaySeconds(updatedInitialDelaySeconds);
            entityOperatorSpec.getTopicOperator().getReadinessProbe().setInitialDelaySeconds(updatedInitialDelaySeconds);
            entityOperatorSpec.getTopicOperator().getLivenessProbe().setTimeoutSeconds(updatedTimeoutSeconds);
            entityOperatorSpec.getTopicOperator().getReadinessProbe().setTimeoutSeconds(updatedTimeoutSeconds);
            entityOperatorSpec.getTopicOperator().getLivenessProbe().setPeriodSeconds(updatedPeriodSeconds);
            entityOperatorSpec.getTopicOperator().getReadinessProbe().setPeriodSeconds(updatedPeriodSeconds);
            entityOperatorSpec.getTopicOperator().getLivenessProbe().setFailureThreshold(updatedFailureThreshold);
            entityOperatorSpec.getTopicOperator().getReadinessProbe().setFailureThreshold(updatedFailureThreshold);
            entityOperatorSpec.getUserOperator().getLivenessProbe().setInitialDelaySeconds(updatedInitialDelaySeconds);
            entityOperatorSpec.getUserOperator().getReadinessProbe().setInitialDelaySeconds(updatedInitialDelaySeconds);
            entityOperatorSpec.getUserOperator().getLivenessProbe().setTimeoutSeconds(updatedTimeoutSeconds);
            entityOperatorSpec.getUserOperator().getReadinessProbe().setTimeoutSeconds(updatedTimeoutSeconds);
            entityOperatorSpec.getUserOperator().getLivenessProbe().setPeriodSeconds(updatedPeriodSeconds);
            entityOperatorSpec.getUserOperator().getReadinessProbe().setPeriodSeconds(updatedPeriodSeconds);
            entityOperatorSpec.getUserOperator().getLivenessProbe().setFailureThreshold(updatedFailureThreshold);
            entityOperatorSpec.getUserOperator().getReadinessProbe().setFailureThreshold(updatedFailureThreshold);
            entityOperatorSpec.getTlsSidecar().getLivenessProbe().setInitialDelaySeconds(updatedInitialDelaySeconds);
            entityOperatorSpec.getTlsSidecar().getReadinessProbe().setInitialDelaySeconds(updatedInitialDelaySeconds);
            entityOperatorSpec.getTlsSidecar().getLivenessProbe().setTimeoutSeconds(updatedTimeoutSeconds);
            entityOperatorSpec.getTlsSidecar().getReadinessProbe().setTimeoutSeconds(updatedTimeoutSeconds);
            entityOperatorSpec.getTlsSidecar().getLivenessProbe().setPeriodSeconds(updatedPeriodSeconds);
            entityOperatorSpec.getTlsSidecar().getReadinessProbe().setPeriodSeconds(updatedPeriodSeconds);
            entityOperatorSpec.getTlsSidecar().getLivenessProbe().setFailureThreshold(updatedFailureThreshold);
            entityOperatorSpec.getTlsSidecar().getReadinessProbe().setFailureThreshold(updatedFailureThreshold);
        });

        StUtils.waitTillSsHasRolled(kafkaClusterName(CLUSTER_NAME), 2, kafkaSnapshot);
        StUtils.waitTillSsHasRolled(zookeeperClusterName(CLUSTER_NAME), 2, zkSnapshot);
        StUtils.waitTillDepHasRolled(KafkaResources.entityOperatorDeploymentName(CLUSTER_NAME), 1, eoPod);

        LOGGER.info("Verify values after update");
        checkReadinessLivenessProbe(kafkaStatefulSetName(CLUSTER_NAME), "kafka", updatedInitialDelaySeconds, updatedTimeoutSeconds,
                updatedPeriodSeconds, successThreshold, updatedFailureThreshold);
        checkContainerConfiguration(kafkaStatefulSetName(CLUSTER_NAME), "kafka", "KAFKA_CONFIGURATION",
                "default.replication.factor=2\noffsets.topic.replication.factor=2\ntransaction.state.log.replication.factor=2\n");
        checkReadinessLivenessProbe(kafkaStatefulSetName(CLUSTER_NAME), "tls-sidecar", updatedInitialDelaySeconds, updatedTimeoutSeconds,
                updatedPeriodSeconds, successThreshold, updatedFailureThreshold);

        LOGGER.info("Testing Zookeepers");
        checkReadinessLivenessProbe(zookeeperStatefulSetName(CLUSTER_NAME), "zookeeper", updatedInitialDelaySeconds, updatedTimeoutSeconds,
                updatedPeriodSeconds, successThreshold, updatedFailureThreshold);
        checkContainerConfiguration(zookeeperStatefulSetName(CLUSTER_NAME), "zookeeper", "ZOOKEEPER_CONFIGURATION",
                "autopurge.purgeInterval=1\ntickTime=2100\ninitLimit=6\nsyncLimit=3\n");
        checkReadinessLivenessProbe(zookeeperStatefulSetName(CLUSTER_NAME), "tls-sidecar", updatedInitialDelaySeconds, updatedTimeoutSeconds,
                updatedPeriodSeconds, successThreshold, updatedFailureThreshold);

        LOGGER.info("Getting entity operator to check configuration of TO and UO");
        checkReadinessLivenessProbe(entityOperatorDeploymentName(CLUSTER_NAME), "topic-operator", updatedInitialDelaySeconds, updatedTimeoutSeconds,
                updatedPeriodSeconds, successThreshold, updatedFailureThreshold);
        checkReadinessLivenessProbe(entityOperatorDeploymentName(CLUSTER_NAME), "user-operator", updatedInitialDelaySeconds, updatedTimeoutSeconds,
                updatedPeriodSeconds, successThreshold, updatedFailureThreshold);
        checkReadinessLivenessProbe(entityOperatorDeploymentName(CLUSTER_NAME), "tls-sidecar", updatedInitialDelaySeconds, updatedTimeoutSeconds,
                updatedPeriodSeconds, successThreshold, updatedFailureThreshold);
    }

    /**
     * Verifies readinessProbe and livenessProbe properties in expected container
     * @param podNamePrefix Prexif of pod name where container is located
     * @param containerName The container where verifying is expected
     * @param initialDelaySeconds expected value for property initialDelaySeconds
     * @param timeoutSeconds expected value for property timeoutSeconds
     */
    void checkReadinessLivenessProbe(String podNamePrefix, String containerName, int initialDelaySeconds, int timeoutSeconds,
                                     int periodSeconds, int successThreshold, int failureThreshold) {
        LOGGER.info("Getting pods by prefix {} in pod name", podNamePrefix);
        List<Pod> pods = kubeClient().listPodsByPrefixInName(podNamePrefix);

        if (pods.size() != 0) {
            LOGGER.info("Testing configuration for container {}", containerName);
            pods.forEach(pod -> {
                pod.getSpec().getContainers().stream().filter(c -> c.getName().equals(containerName))
                    .forEach(container -> {
                        assertEquals(initialDelaySeconds, container.getLivenessProbe().getInitialDelaySeconds());
                        assertEquals(initialDelaySeconds, container.getReadinessProbe().getInitialDelaySeconds());
                        assertEquals(timeoutSeconds, container.getLivenessProbe().getTimeoutSeconds());
                        assertEquals(timeoutSeconds, container.getReadinessProbe().getTimeoutSeconds());
                        assertEquals(periodSeconds, container.getLivenessProbe().getPeriodSeconds());
                        assertEquals(periodSeconds, container.getReadinessProbe().getPeriodSeconds());
                        assertEquals(successThreshold, container.getLivenessProbe().getSuccessThreshold());
                        assertEquals(successThreshold, container.getReadinessProbe().getSuccessThreshold());
                        assertEquals(failureThreshold, container.getLivenessProbe().getFailureThreshold());
                        assertEquals(failureThreshold, container.getReadinessProbe().getFailureThreshold());
                    });
            });
        } else {
            fail("Pod with prefix " + podNamePrefix + " in name, not found");
        }
    }

    /**
     * Verifies container configuration by environment key
     * @param podNamePrefix Name of pod where container is located
     * @param containerName The container where verifying is expected
     * @param configKey Expected configuration key
     * @param config Expected configuration
     */
    void checkContainerConfiguration(String podNamePrefix, String containerName, String configKey, String config) {
        LOGGER.info("Getting pods by prefix in name {}", podNamePrefix);
        List<Pod> pods = kubeClient().listPodsByPrefixInName(podNamePrefix);

        if (pods.size() != 0) {
            LOGGER.info("Testing configuration for container {}", containerName);
            pods.forEach(pod -> {
                pod.getSpec().getContainers().stream().filter(c -> c.getName().equals(containerName))
                    .forEach(container -> {
                        container.getEnv().stream().filter(
                            envVar -> envVar.getName().equals(configKey))
                                .forEach(envVar -> assertEquals(config, envVar.getValue()));
                    });
            });
        } else {
            fail("Pod with prefix " + podNamePrefix + " in name, not found");
        }
    }

    /**
     * Test sending messages over plain transport, without auth
     */
    @Test
    @Tag(ACCEPTANCE)
    void testSendMessagesPlainAnonymous() throws Exception {
        int messagesCount = 200;
        String topicName = TOPIC_NAME + "-" + rng.nextInt(Integer.MAX_VALUE);

        testMethodResources().kafkaEphemeral(CLUSTER_NAME, 3).done();
        testMethodResources().topic(CLUSTER_NAME, topicName).done();

        testMethodResources().deployKafkaClients(CLUSTER_NAME, NAMESPACE).done();

        availabilityTest(messagesCount, Constants.TIMEOUT_AVAILABILITY_TEST, CLUSTER_NAME, false, topicName, null);
    }

    /**
     * Test sending messages over tls transport using mutual tls auth
     */
    @Test
    void testSendMessagesTlsAuthenticated() throws Exception {
        String kafkaUser = "my-user";
        int messagesCount = 200;
        String topicName = TOPIC_NAME + "-" + rng.nextInt(Integer.MAX_VALUE);

        KafkaListenerAuthenticationTls auth = new KafkaListenerAuthenticationTls();
        KafkaListenerTls listenerTls = new KafkaListenerTls();
        listenerTls.setAuth(auth);

        // Use a Kafka with plain listener disabled
        testMethodResources().kafka(testMethodResources().defaultKafka(CLUSTER_NAME, 3)
                .editSpec()
                    .editKafka()
                        .withNewListeners()
                            .withTls(listenerTls)
                            .withNewTls()
                            .endTls()
                        .endListeners()
                    .endKafka()
                .endSpec().build()).done();
        testMethodResources().topic(CLUSTER_NAME, topicName).done();
        KafkaUser user = testMethodResources().tlsUser(CLUSTER_NAME, kafkaUser).done();
        StUtils.waitForSecretReady(kafkaUser);

        testMethodResources().deployKafkaClients(true, CLUSTER_NAME, NAMESPACE, user).done();
        availabilityTest(messagesCount, Constants.TIMEOUT_AVAILABILITY_TEST, CLUSTER_NAME, true, topicName, user);
    }

    /**
     * Test sending messages over plain transport using scram sha auth
     */
    @Test
    @Tag(ACCEPTANCE)
    void testSendMessagesPlainScramSha() throws Exception {
        String kafkaUser = "my-user";
        int messagesCount = 200;
        String topicName = TOPIC_NAME + "-" + rng.nextInt(Integer.MAX_VALUE);

        KafkaListenerAuthenticationScramSha512 auth = new KafkaListenerAuthenticationScramSha512();
        KafkaListenerPlain listenerTls = new KafkaListenerPlain();
        listenerTls.setAuthentication(auth);

        // Use a Kafka with plain listener disabled
        testMethodResources().kafka(testMethodResources().defaultKafka(CLUSTER_NAME, 1)
                .editSpec()
                    .editKafka()
                        .withNewListeners()
                            .withPlain(listenerTls)
                        .endListeners()
                    .endKafka()
                .endSpec().build()).done();
        testMethodResources().topic(CLUSTER_NAME, topicName).done();
        KafkaUser user = testMethodResources().scramShaUser(CLUSTER_NAME, kafkaUser).done();
        StUtils.waitForSecretReady(kafkaUser);
        String brokerPodLog = kubeClient().logs(CLUSTER_NAME + "-kafka-0", "kafka");
        Pattern p = Pattern.compile("^.*" + Pattern.quote(kafkaUser) + ".*$", Pattern.MULTILINE);
        Matcher m = p.matcher(brokerPodLog);
        boolean found = false;
        while (m.find()) {
            found = true;
            LOGGER.info("Broker pod log line about user {}: {}", kafkaUser, m.group());
        }
        if (!found) {
            LOGGER.warn("No broker pod log lines about user {}", kafkaUser);
            LOGGER.info("Broker pod log:\n----\n{}\n----\n", brokerPodLog);
        }

        testMethodResources().deployKafkaClients(false, CLUSTER_NAME, NAMESPACE, user).done();
        availabilityTest(messagesCount, Constants.TIMEOUT_AVAILABILITY_TEST, CLUSTER_NAME, false, topicName, user);
    }

    /**
     * Test sending messages over tls transport using scram sha auth
     */
    @Test
    void testSendMessagesTlsScramSha() throws Exception {
        String kafkaUser = "my-user";
        int messagesCount = 200;
        String topicName = TOPIC_NAME + "-" + rng.nextInt(Integer.MAX_VALUE);

        KafkaListenerTls listenerTls = new KafkaListenerTls();
        listenerTls.setAuth(new KafkaListenerAuthenticationScramSha512());

        // Use a Kafka with plain listener disabled
        testMethodResources().kafka(testMethodResources().defaultKafka(CLUSTER_NAME, 3)
                .editSpec()
                    .editKafka()
                        .withNewListeners()
                            .withNewTls().withAuth(new KafkaListenerAuthenticationScramSha512()).endTls()
                        .endListeners()
                    .endKafka()
                .endSpec().build()).done();
        testMethodResources().topic(CLUSTER_NAME, topicName).done();
        KafkaUser user = testMethodResources().scramShaUser(CLUSTER_NAME, kafkaUser).done();
        StUtils.waitForSecretReady(kafkaUser);

        testMethodResources().deployKafkaClients(true, CLUSTER_NAME, NAMESPACE, user).done();
        availabilityTest(messagesCount, 180000, CLUSTER_NAME, true, topicName, user);
    }

    @Test
    void testJvmAndResources() {
        Map<String, String> jvmOptionsXX = new HashMap<>();
        jvmOptionsXX.put("UseG1GC", "true");

        testMethodResources().kafkaEphemeral(CLUSTER_NAME, 1)
            .editSpec()
                .editKafka()
                    .withResources(new ResourceRequirementsBuilder()
                            .addToLimits("memory", new Quantity("1.5Gi"))
                            .addToLimits("cpu", new Quantity("1"))
                            .addToRequests("memory", new Quantity("1Gi"))
                            .addToRequests("cpu", new Quantity("500m"))
                            .build())
                    .withNewJvmOptions()
                        .withXmx("1g")
                        .withXms("512m")
                        .withServer(true)
                        .withXx(jvmOptionsXX)
                    .endJvmOptions()
                .endKafka()
                .editZookeeper()
                    .withResources(new ResourceRequirementsBuilder()
                            .addToLimits("memory", new Quantity("1G"))
                            .addToLimits("cpu", new Quantity("0.5"))
                            .addToRequests("memory", new Quantity("0.5G"))
                            .addToRequests("cpu", new Quantity("250m"))
                            .build())
                    .withNewJvmOptions()
                        .withXmx("1G")
                        .withXms("512M")
                        .withServer(true)
                        .withXx(jvmOptionsXX)
                    .endJvmOptions()
                .endZookeeper()
                .withNewEntityOperator()
                    .withNewTopicOperator()
                        .withResources(new ResourceRequirementsBuilder()
                                .addToLimits("memory", new Quantity("1024Mi"))
                                .addToLimits("cpu", new Quantity("500m"))
                                .addToRequests("memory", new Quantity("512Mi"))
                                .addToRequests("cpu", new Quantity("0.25"))
                                .build())
                    .endTopicOperator()
                    .withNewUserOperator()
                        .withResources(new ResourceRequirementsBuilder()
                                .addToLimits("memory", new Quantity("512M"))
                                .addToLimits("cpu", new Quantity("300m"))
                                .addToRequests("memory", new Quantity("256M"))
                                .addToRequests("cpu", new Quantity("300m"))
                                .build())
                    .endUserOperator()
                .endEntityOperator()
            .endSpec().done();

        setOperationID(startTimeMeasuring(Operation.NEXT_RECONCILIATION));

        // Make snapshots for Kafka cluster to meke sure that there is no rolling update after CO reconciliation
        String zkSsName = KafkaResources.zookeeperStatefulSetName(CLUSTER_NAME);
        String kafkaSsName = kafkaStatefulSetName(CLUSTER_NAME);
        String eoDepName = KafkaResources.entityOperatorDeploymentName(CLUSTER_NAME);
        Map<String, String> zkPods = StUtils.ssSnapshot(zkSsName);
        Map<String, String> kafkaPods = StUtils.ssSnapshot(kafkaSsName);
        Map<String, String> eoPods = StUtils.depSnapshot(eoDepName);

        assertResources(cmdKubeClient().namespace(), kafkaPodName(CLUSTER_NAME, 0), "kafka",
                "1536Mi", "1", "1Gi", "500m");
        assertExpectedJavaOpts(kafkaPodName(CLUSTER_NAME, 0), "kafka",
                "-Xmx1g", "-Xms512m", "-server", "-XX:+UseG1GC");

        assertResources(cmdKubeClient().namespace(), zookeeperPodName(CLUSTER_NAME, 0), "zookeeper",
                "1G", "500m", "500M", "250m");
        assertExpectedJavaOpts(zookeeperPodName(CLUSTER_NAME, 0), "zookeeper",
                "-Xmx1G", "-Xms512M", "-server", "-XX:+UseG1GC");

        Optional<Pod> pod = kubeClient().listPods()
                .stream().filter(p -> p.getMetadata().getName().startsWith(entityOperatorDeploymentName(CLUSTER_NAME)))
                .findFirst();
        assertTrue(pod.isPresent(), "EO pod does not exist");

        assertResources(cmdKubeClient().namespace(), pod.get().getMetadata().getName(), "topic-operator",
                "1Gi", "500m", "512Mi", "250m");
        assertResources(cmdKubeClient().namespace(), pod.get().getMetadata().getName(), "user-operator",
                "512M", "300m", "256M", "300m");

        TestUtils.waitFor("Wait till reconciliation timeout", Constants.GLOBAL_POLL_INTERVAL, Constants.GLOBAL_TIMEOUT,
            () -> !cmdKubeClient().searchInLog("deploy", "strimzi-cluster-operator", TimeMeasuringSystem.getCurrentDuration(testClass, testName, getOperationID()), "\"Assembly reconciled\"").isEmpty());

        // Checking no rolling update after last CO reconciliation
        LOGGER.info("Checking no rolling update for Kafka cluster");
        assertFalse(StUtils.ssHasRolled(zkSsName, zkPods));
        assertFalse(StUtils.ssHasRolled(kafkaSsName, kafkaPods));
        assertFalse(StUtils.depHasRolled(eoDepName, eoPods));
        TimeMeasuringSystem.stopOperation(getOperationID());
    }

    @Test
    void testForTopicOperator() throws InterruptedException {
        testMethodResources().kafkaEphemeral(CLUSTER_NAME, 3).done();

        //Creating topics for testing
        cmdKubeClient().create(TOPIC_CM);
        TestUtils.waitFor("wait for 'my-topic' to be created in Kafka", Constants.GLOBAL_POLL_INTERVAL, Constants.TIMEOUT_FOR_TOPIC_CREATION, () -> {
            List<String> topics = listTopicsUsingPodCLI(CLUSTER_NAME, 0);
            return topics.contains("my-topic");
        });

        assertThat(listTopicsUsingPodCLI(CLUSTER_NAME, 0), hasItem("my-topic"));

        createTopicUsingPodCLI(CLUSTER_NAME, 0, "topic-from-cli", 1, 1);
        assertThat(listTopicsUsingPodCLI(CLUSTER_NAME, 0), hasItems("my-topic", "topic-from-cli"));
        assertThat(cmdKubeClient().list("kafkatopic"), hasItems("my-topic", "topic-from-cli", "my-topic"));

        //Updating first topic using pod CLI
        updateTopicPartitionsCountUsingPodCLI(CLUSTER_NAME, 0, "my-topic", 2);
        assertThat(describeTopicUsingPodCLI(CLUSTER_NAME, 0, "my-topic"),
                hasItems("PartitionCount:2"));
        KafkaTopic testTopic = fromYamlString(cmdKubeClient().get("kafkatopic", "my-topic"), KafkaTopic.class);
        assertNotNull(testTopic);
        assertNotNull(testTopic.getSpec());
        assertEquals(Integer.valueOf(2), testTopic.getSpec().getPartitions());

        //Updating second topic via KafkaTopic update
        replaceTopicResource("topic-from-cli", topic -> {
            topic.getSpec().setPartitions(2);
        });
        assertThat(describeTopicUsingPodCLI(CLUSTER_NAME, 0, "topic-from-cli"),
                hasItems("PartitionCount:2"));
        testTopic = fromYamlString(cmdKubeClient().get("kafkatopic", "topic-from-cli"), KafkaTopic.class);
        assertNotNull(testTopic);
        assertNotNull(testTopic.getSpec());
        assertEquals(Integer.valueOf(2), testTopic.getSpec().getPartitions());

        //Deleting first topic by deletion of CM
        cmdKubeClient().deleteByName("kafkatopic", "topic-from-cli");

        //Deleting another topic using pod CLI
        deleteTopicUsingPodCLI(CLUSTER_NAME, 0, "my-topic");
        StUtils.waitForKafkaTopicDeletion("my-topic");

        //Checking all topics were deleted
        Thread.sleep(Constants.TIMEOUT_TEARDOWN);
        List<String> topics = listTopicsUsingPodCLI(CLUSTER_NAME, 0);
        assertThat(topics, not(hasItems("my-topic")));
        assertThat(topics, not(hasItems("topic-from-cli")));
    }

    @Test
    void testRemoveTopicOperatorFromEntityOperator() {
        LOGGER.info("Deploying Kafka cluster {}", CLUSTER_NAME);
        testMethodResources().kafkaEphemeral(CLUSTER_NAME, 3).done();
        String eoPodName = kubeClient().listPodsByPrefixInName(entityOperatorDeploymentName(CLUSTER_NAME))
            .get(0).getMetadata().getName();

        replaceKafkaResource(CLUSTER_NAME, k -> k.getSpec().getEntityOperator().setTopicOperator(null));
        //Waiting when EO pod will be recreated without TO
        StUtils.waitForPodDeletion(eoPodName);
        StUtils.waitForDeploymentReady(entityOperatorDeploymentName(CLUSTER_NAME), 1);

        //Checking that TO was removed
        kubeClient().listPodsByPrefixInName(entityOperatorDeploymentName(CLUSTER_NAME)).forEach(pod -> {
            pod.getSpec().getContainers().forEach(container -> {
                assertThat(container.getName(), not(containsString("topic-operator")));
            });
        });

        eoPodName = kubeClient().listPodsByPrefixInName(entityOperatorDeploymentName(CLUSTER_NAME))
                .get(0).getMetadata().getName();

        replaceKafkaResource(CLUSTER_NAME, k -> k.getSpec().getEntityOperator().setTopicOperator(new EntityTopicOperatorSpec()));
        //Waiting when EO pod will be recreated with TO
        StUtils.waitForPodDeletion(eoPodName);
        StUtils.waitForDeploymentReady(entityOperatorDeploymentName(CLUSTER_NAME), 1);

        //Checking that TO was created
        kubeClient().listPodsByPrefixInName(entityOperatorDeploymentName(CLUSTER_NAME)).forEach(pod -> {
            pod.getSpec().getContainers().forEach(container -> {
                assertThat(container.getName(), anyOf(
                    containsString("topic-operator"),
                    containsString("user-operator"),
                    containsString("tls-sidecar"))
                );
            });
        });
    }

    @Test
    void testRemoveUserOperatorFromEntityOperator() {
        LOGGER.info("Deploying Kafka cluster {}", CLUSTER_NAME);
        setOperationID(startTimeMeasuring(Operation.CLUSTER_DEPLOYMENT));
        testMethodResources().kafkaEphemeral(CLUSTER_NAME, 3).done();
        String eoPodName = kubeClient().listPodsByPrefixInName(entityOperatorDeploymentName(CLUSTER_NAME))
                .get(0).getMetadata().getName();

        replaceKafkaResource(CLUSTER_NAME, k -> k.getSpec().getEntityOperator().setUserOperator(null));

        //Waiting when EO pod will be recreated without UO
        StUtils.waitForPodDeletion(eoPodName);
        StUtils.waitForDeploymentReady(entityOperatorDeploymentName(CLUSTER_NAME), 1);

        //Checking that UO was removed
        kubeClient().listPodsByPrefixInName(entityOperatorDeploymentName(CLUSTER_NAME)).forEach(pod -> {
            pod.getSpec().getContainers().forEach(container -> {
                assertThat(container.getName(), not(containsString("user-operator")));
            });
        });

        eoPodName = kubeClient().listPodsByPrefixInName(entityOperatorDeploymentName(CLUSTER_NAME))
                .get(0).getMetadata().getName();

        replaceKafkaResource(CLUSTER_NAME, k -> k.getSpec().getEntityOperator().setUserOperator(new EntityUserOperatorSpec()));
        //Waiting when EO pod will be recreated with UO
        StUtils.waitForPodDeletion(eoPodName);
        StUtils.waitForDeploymentReady(entityOperatorDeploymentName(CLUSTER_NAME), 1);

        //Checking that UO was created
        kubeClient().listPodsByPrefixInName(entityOperatorDeploymentName(CLUSTER_NAME)).forEach(pod -> {
            pod.getSpec().getContainers().forEach(container -> {
                assertThat(container.getName(), anyOf(
                        containsString("topic-operator"),
                        containsString("user-operator"),
                        containsString("tls-sidecar"))
                );
            });
        });

        TimeMeasuringSystem.stopOperation(getOperationID());
        assertNoCoErrorsLogged(TimeMeasuringSystem.getDurationInSecconds(testClass, testName, getOperationID()));
    }

    @Test
    void testRemoveUserAndTopicOperatorsFromEntityOperator() {
        LOGGER.info("Deploying Kafka cluster {}", CLUSTER_NAME);
        setOperationID(startTimeMeasuring(Operation.CLUSTER_DEPLOYMENT));
        testMethodResources().kafkaEphemeral(CLUSTER_NAME, 3).done();

        String eoPodName = kubeClient().listPodsByPrefixInName(entityOperatorDeploymentName(CLUSTER_NAME))
                .get(0).getMetadata().getName();

        replaceKafkaResource(CLUSTER_NAME, k -> {
            EntityOperatorSpec entityOperatorSpec = k.getSpec().getEntityOperator();
            entityOperatorSpec.setTopicOperator(null);
            entityOperatorSpec.setUserOperator(null);
            k.getSpec().setEntityOperator(entityOperatorSpec);
        });

        //Waiting when EO pod will be deleted
        StUtils.waitForPodDeletion(eoPodName);

        //Checking that EO was removed
        assertEquals(0, kubeClient().listPodsByPrefixInName(entityOperatorDeploymentName(CLUSTER_NAME)).size());

        replaceKafkaResource(CLUSTER_NAME, k -> {
            EntityOperatorSpec entityOperatorSpec = k.getSpec().getEntityOperator();
            entityOperatorSpec.setTopicOperator(new EntityTopicOperatorSpec());
            entityOperatorSpec.setUserOperator(new EntityUserOperatorSpec());
            k.getSpec().setEntityOperator(entityOperatorSpec);
        });
        StUtils.waitForDeploymentReady(entityOperatorDeploymentName(CLUSTER_NAME));

        //Checking that EO was created
        kubeClient().listPodsByPrefixInName(entityOperatorDeploymentName(CLUSTER_NAME)).forEach(pod -> {
            pod.getSpec().getContainers().forEach(container -> {
                assertThat(container.getName(), anyOf(
                    containsString("topic-operator"),
                    containsString("user-operator"),
                    containsString("tls-sidecar"))
                );
            });
        });

        TimeMeasuringSystem.stopOperation(getOperationID());
        assertNoCoErrorsLogged(TimeMeasuringSystem.getDurationInSecconds(testClass, testName, getOperationID()));
    }

    @Test
    void testEntityOperatorWithoutTopicOperator() {
        LOGGER.info("Deploying Kafka cluster without TO in EO");
        setOperationID(startTimeMeasuring(Operation.CLUSTER_DEPLOYMENT));
        testMethodResources().kafkaEphemeral(CLUSTER_NAME, 3)
            .editSpec()
                .withNewEntityOperator()
                    .withNewUserOperator()
                    .endUserOperator()
                .endEntityOperator()
            .endSpec()
        .done();

        TimeMeasuringSystem.stopOperation(getOperationID());
        assertNoCoErrorsLogged(TimeMeasuringSystem.getDurationInSecconds(testClass, testName, getOperationID()));

        //Checking that TO was not deployed
        kubeClient().listPodsByPrefixInName(entityOperatorDeploymentName(CLUSTER_NAME)).forEach(pod -> {
            pod.getSpec().getContainers().forEach(container -> {
                assertThat(container.getName(), not(containsString("topic-operator")));
            });
        });
    }

    @Test
    void testEntityOperatorWithoutUserOperator() {
        LOGGER.info("Deploying Kafka cluster without UO in EO");
        setOperationID(startTimeMeasuring(Operation.CLUSTER_DEPLOYMENT));
        testMethodResources().kafkaEphemeral(CLUSTER_NAME, 3)
            .editSpec()
                .withNewEntityOperator()
                    .withNewTopicOperator()
                    .endTopicOperator()
                .endEntityOperator()
            .endSpec()
        .done();

        TimeMeasuringSystem.stopOperation(getOperationID());
        assertNoCoErrorsLogged(TimeMeasuringSystem.getDurationInSecconds(testClass, testName, getOperationID()));

        //Checking that UO was not deployed
        kubeClient().listPodsByPrefixInName(entityOperatorDeploymentName(CLUSTER_NAME)).forEach(pod -> {
            pod.getSpec().getContainers().forEach(container -> {
                assertThat(container.getName(), not(containsString("user-operator")));
            });
        });
    }

    @Test
    void testEntityOperatorWithoutUserAndTopicOperators() {
        LOGGER.info("Deploying Kafka cluster without UO and TO in EO");
        setOperationID(startTimeMeasuring(Operation.CLUSTER_DEPLOYMENT));
        testMethodResources().kafkaEphemeral(CLUSTER_NAME, 3)
            .editSpec()
                .withNewEntityOperator()
                .endEntityOperator()
            .endSpec()
        .done();

        TimeMeasuringSystem.stopOperation(getOperationID());
        assertNoCoErrorsLogged(TimeMeasuringSystem.getDurationInSecconds(testClass, testName, getOperationID()));

        //Checking that EO was not deployed
        assertEquals(0, kubeClient().listPodsByPrefixInName(entityOperatorDeploymentName(CLUSTER_NAME)).size(), "EO should not be deployed");
    }

    @Test
    void testTopicWithoutLabels() {
        // Negative scenario: creating topic without any labels and make sure that TO can't handle this topic
        testMethodResources().kafkaEphemeral(CLUSTER_NAME, 3).done();

        // Creating topic without any label
        testMethodResources().topic(CLUSTER_NAME, "topic-without-labels")
            .editMetadata()
                .withLabels(null)
            .endMetadata()
            .done();

        // Checking that resource was created
        assertThat(cmdKubeClient().list("kafkatopic"), hasItems("topic-without-labels"));
        // Checking that TO didn't handle new topic and zk pods don't contain new topic
        assertThat(listTopicsUsingPodCLI(CLUSTER_NAME, 0), not(hasItems("topic-without-labels")));

        // Checking TO logs
        String tOPodName = cmdKubeClient().listResourcesByLabel("pod", "strimzi.io/name=my-cluster-entity-operator").get(0);
        String tOlogs = kubeClient().logs(tOPodName, "topic-operator");
        assertThat(tOlogs, not(containsString("Created topic 'topic-without-labels'")));

        //Deleting topic
        cmdKubeClient().deleteByName("kafkatopic", "topic-without-labels");
        StUtils.waitForKafkaTopicDeletion("topic-without-labels");

        //Checking all topics were deleted
        List<String> topics = listTopicsUsingPodCLI(CLUSTER_NAME, 0);
        assertThat(topics, not(hasItems("topic-without-labels")));
    }

    private void testDockerImagesForKafkaCluster(String clusterName, int kafkaPods, int zkPods, boolean rackAwareEnabled) {
        LOGGER.info("Verifying docker image names");
        //Verifying docker image for cluster-operator

        Map<String, String> imgFromDeplConf = getImagesFromConfig();

        //Verifying docker image for zookeeper pods
        for (int i = 0; i < zkPods; i++) {
            String imgFromPod = getContainerImageNameFromPod(zookeeperPodName(clusterName, i), "zookeeper");
            assertThat("Zookeeper image for pod " + i + " uses wrong image", imgFromPod.contains(Environment.ST_KAFKA_VERSION));
            imgFromPod = getContainerImageNameFromPod(zookeeperPodName(clusterName, i), "tls-sidecar");
            assertEquals(imgFromDeplConf.get(TLS_SIDECAR_ZOOKEEPER_IMAGE), imgFromPod);
        }

        //Verifying docker image for kafka pods
        for (int i = 0; i < kafkaPods; i++) {
            String imgFromPod = getContainerImageNameFromPod(kafkaPodName(clusterName, i), "kafka");
            String kafkaVersion = Crds.kafkaOperation(kubeClient().getClient()).inNamespace(NAMESPACE).withName(clusterName).get().getSpec().getKafka().getVersion();
            if (kafkaVersion == null) {
                kafkaVersion = Environment.ST_KAFKA_VERSION;
            }
            assertEquals(TestUtils.parseImageMap(imgFromDeplConf.get(KAFKA_IMAGE_MAP)).get(kafkaVersion), imgFromPod);
            imgFromPod = getContainerImageNameFromPod(kafkaPodName(clusterName, i), "tls-sidecar");
            assertEquals(imgFromDeplConf.get(TLS_SIDECAR_KAFKA_IMAGE), imgFromPod);
            if (rackAwareEnabled) {
                String initContainerImage = getInitContainerImageName(kafkaPodName(clusterName, i));
                assertEquals(imgFromDeplConf.get(KAFKA_INIT_IMAGE), initContainerImage);
            }
        }

        //Verifying docker image for entity-operator
        String entityOperatorPodName = cmdKubeClient().listResourcesByLabel("pod",
                "strimzi.io/name=" + clusterName + "-entity-operator").get(0);
        String imgFromPod = getContainerImageNameFromPod(entityOperatorPodName, "topic-operator");
        assertEquals(imgFromDeplConf.get(TO_IMAGE), imgFromPod);
        imgFromPod = getContainerImageNameFromPod(entityOperatorPodName, "user-operator");
        assertEquals(imgFromDeplConf.get(UO_IMAGE), imgFromPod);
        imgFromPod = getContainerImageNameFromPod(entityOperatorPodName, "tls-sidecar");
        assertEquals(imgFromDeplConf.get(TLS_SIDECAR_EO_IMAGE), imgFromPod);

        LOGGER.info("Docker images verified");
    }

    @Test
    void testRackAware() throws Exception {
        testMethodResources().kafkaEphemeral(CLUSTER_NAME, 1, 1)
            .editSpec()
                .editKafka()
                    .withNewRack()
                        .withTopologyKey("rack-key")
                    .endRack()
                    .editListeners()
                        .withNewKafkaListenerExternalLoadBalancer()
                            .withTls(false)
                        .endKafkaListenerExternalLoadBalancer()
                    .endListeners()
                .endKafka()
            .endSpec().done();

        testDockerImagesForKafkaCluster(CLUSTER_NAME, 1, 1, true);

        String kafkaPodName = kafkaPodName(CLUSTER_NAME, 0);
        StUtils.waitForPod(kafkaPodName);

        String rackId = cmdKubeClient().execInPod(kafkaPodName, "/bin/bash", "-c", "cat /opt/kafka/init/rack.id").out();
        assertEquals("zone", rackId.trim());

        String brokerRack = cmdKubeClient().execInPod(kafkaPodName, "/bin/bash", "-c", "cat /tmp/strimzi.properties | grep broker.rack").out();
        assertTrue(brokerRack.contains("broker.rack=zone"));

        String uid = kubeClient().getPodUid(kafkaPodName);
        List<Event> events = getEvents(uid);
        assertThat(events, hasAllOfReasons(Scheduled, Pulled, Created, Started));
        waitForClusterAvailability(NAMESPACE);
    }

    @Test
    void testManualTriggeringRollingUpdate() {
        String coPodName = kubeClient().listPods("name", "strimzi-cluster-operator").get(0).getMetadata().getName();
        testMethodResources().kafkaEphemeral(CLUSTER_NAME, 1).done();

        // rolling update for kafka
        setOperationID(startTimeMeasuring(Operation.ROLLING_UPDATE));
        // set annotation to trigger Kafka rolling update
        kubeClient().statefulSet(kafkaClusterName(CLUSTER_NAME)).cascading(false).edit()
                .editMetadata()
                    .addToAnnotations("strimzi.io/manual-rolling-update", "true")
                .endMetadata().done();

        // check annotation to trigger rolling update
        assertTrue(Boolean.parseBoolean(kubeClient().getStatefulSet(kafkaClusterName(CLUSTER_NAME))
                .getMetadata().getAnnotations().get("strimzi.io/manual-rolling-update")));

        // wait when annotation will be removed
        waitFor("CO removes rolling update annotation", Constants.WAIT_FOR_ROLLING_UPDATE_INTERVAL, WAIT_FOR_ROLLING_UPDATE_TIMEOUT,
            () -> getAnnotationsForSS(kafkaClusterName(CLUSTER_NAME)) == null
                || !getAnnotationsForSS(kafkaClusterName(CLUSTER_NAME)).containsKey("strimzi.io/manual-rolling-update"));

        // check rolling update messages in CO log
        String coLog = kubeClient().logs(coPodName);
        assertThat(coLog, containsString("Rolling Kafka pod " + kafkaClusterName(CLUSTER_NAME) + "-0" + " due to manual rolling update"));

        // rolling update for zookeeper
        setOperationID(startTimeMeasuring(Operation.ROLLING_UPDATE));
        // set annotation to trigger Zookeeper rolling update
        kubeClient().statefulSet(zookeeperClusterName(CLUSTER_NAME)).cascading(false).edit()
                .editMetadata()
                    .addToAnnotations("strimzi.io/manual-rolling-update", "true")
                .endMetadata().done();

        // check annotation to trigger rolling update
        assertTrue(Boolean.parseBoolean(kubeClient().getStatefulSet(zookeeperClusterName(CLUSTER_NAME))
                .getMetadata().getAnnotations().get("strimzi.io/manual-rolling-update")));

        // wait when annotation will be removed
        waitFor("CO removes rolling update annotation", Constants.WAIT_FOR_ROLLING_UPDATE_INTERVAL, WAIT_FOR_ROLLING_UPDATE_TIMEOUT,
            () -> getAnnotationsForSS(zookeeperClusterName(CLUSTER_NAME)) == null
                || !getAnnotationsForSS(zookeeperClusterName(CLUSTER_NAME)).containsKey("strimzi.io/manual-rolling-update"));

        // check rolling update messages in CO log
        coLog = kubeClient().logs(coPodName);
        assertThat(coLog, containsString("Rolling Zookeeper pod " + zookeeperClusterName(CLUSTER_NAME) + "-0" + " to manual rolling update"));
    }

    @Test
    void testNodePort() throws Exception {
        testMethodResources().kafkaEphemeral(CLUSTER_NAME, 3, 1)
            .editSpec()
                .editKafka()
                    .editListeners()
                        .withNewKafkaListenerExternalNodePort()
                            .withTls(false)
                        .endKafkaListenerExternalNodePort()
                    .endListeners()
                    .withConfig(singletonMap("default.replication.factor", 3))
                .endKafka()
            .endSpec()
            .done();

        waitForClusterAvailability(NAMESPACE);
    }

    @Test
    void testOverrideNodePortConfiguration() throws Exception {
        int brokerNodePort = 32000;
        int brokerId = 0;

        NodePortListenerBrokerOverride nodePortListenerBrokerOverride = new NodePortListenerBrokerOverride();
        nodePortListenerBrokerOverride.setBroker(brokerId);
        nodePortListenerBrokerOverride.setNodePort(brokerNodePort);
        LOGGER.info("Setting nodePort to {} for broker {}", nodePortListenerBrokerOverride.getNodePort(),
                nodePortListenerBrokerOverride.getBroker());

        int clusterBootstrapNodePort = 32100;
        testMethodResources().kafkaEphemeral(CLUSTER_NAME, 3, 1)
                .editSpec()
                    .editKafka()
                        .editListeners()
                            .withNewKafkaListenerExternalNodePort()
                            .withTls(false)
                                .withNewOverrides()
                                    .withNewBootstrap()
                                        .withNodePort(clusterBootstrapNodePort)
                                    .endBootstrap()
                                    .withBrokers(nodePortListenerBrokerOverride)
                                .endOverrides()
                            .endKafkaListenerExternalNodePort()
                        .endListeners()
                    .endKafka()
                .endSpec()
                .done();

        assertEquals(clusterBootstrapNodePort, kubeClient().getService(KafkaResources.externalBootstrapServiceName(CLUSTER_NAME))
                .getSpec().getPorts().get(0).getNodePort());
        LOGGER.info("Checking nodePort to {} for bootstrap service {}", clusterBootstrapNodePort,
                KafkaResources.externalBootstrapServiceName(CLUSTER_NAME));
        assertEquals(brokerNodePort, kubeClient().getService(KafkaResources.kafkaPodName(CLUSTER_NAME, brokerId))
                .getSpec().getPorts().get(0).getNodePort());
        LOGGER.info("Checking nodePort to {} for kafka-broker service {}", brokerNodePort,
                KafkaResources.kafkaPodName(CLUSTER_NAME, brokerId));

        waitForClusterAvailability(NAMESPACE);
    }

    @Test
    @Tag(ACCEPTANCE)
    void testNodePortTls() throws Exception {
        testMethodResources().kafkaEphemeral(CLUSTER_NAME, 3, 1)
            .editSpec()
                .editKafka()
                    .editListeners()
                    .withNewKafkaListenerExternalNodePort()
                    .endKafkaListenerExternalNodePort()
                    .endListeners()
                    .withConfig(singletonMap("default.replication.factor", 3))
                .endKafka()
            .endSpec()
            .done();

        String userName = "alice";
        testMethodResources().tlsUser(CLUSTER_NAME, userName).done();
        waitFor("Wait for secrets became available", Constants.GLOBAL_POLL_INTERVAL, Constants.TIMEOUT_FOR_GET_SECRETS,
            () -> kubeClient().getSecret("alice") != null,
            () -> LOGGER.error("Couldn't find user secret {}", kubeClient().listSecrets()));

        waitForClusterAvailabilityTls(userName, NAMESPACE);
    }

    @Test
    void testLoadBalancer() throws Exception {
        testMethodResources().kafkaEphemeral(CLUSTER_NAME, 3)
            .editSpec()
                .editKafka()
                    .editListeners()
                        .withNewKafkaListenerExternalLoadBalancer()
                            .withTls(false)
                        .endKafkaListenerExternalLoadBalancer()
                    .endListeners()
                    .withConfig(singletonMap("default.replication.factor", 3))
                .endKafka()
            .endSpec()
            .done();

        waitForClusterAvailability(NAMESPACE);
    }

    @Test
    @Tag(ACCEPTANCE)
    void testLoadBalancerTls() throws Exception {
        testMethodResources().kafkaEphemeral(CLUSTER_NAME, 3)
            .editSpec()
                .editKafka()
                    .editListeners()
                        .withNewKafkaListenerExternalLoadBalancer()
                        .endKafkaListenerExternalLoadBalancer()
                    .endListeners()
                    .withConfig(singletonMap("default.replication.factor", 3))
                .endKafka()
            .endSpec()
            .done();

        String userName = "alice";
        testMethodResources().tlsUser(CLUSTER_NAME, userName).done();
        waitFor("Wait for secrets became available", Constants.GLOBAL_POLL_INTERVAL, Constants.TIMEOUT_FOR_GET_SECRETS,
            () -> kubeClient().getSecret("alice") != null,
            () -> LOGGER.error("Couldn't find user secret {}", kubeClient().listSecrets()));

        waitForClusterAvailabilityTls(userName, NAMESPACE);
    }

    private Map<String, String> getAnnotationsForSS(String ssName) {
        return kubeClient().getStatefulSet(ssName).getMetadata().getAnnotations();
    }

    void waitForZkRollUp() {
        LOGGER.info("Waiting for cluster stability");
        Map<String, String>[] zkPods = new Map[1];
        AtomicInteger count = new AtomicInteger();
        zkPods[0] = StUtils.ssSnapshot(zookeeperStatefulSetName(CLUSTER_NAME));
        TestUtils.waitFor("Cluster stable and ready", Constants.GLOBAL_POLL_INTERVAL, Constants.TIMEOUT_FOR_ZK_CLUSTER_STABILIZATION, () -> {
            Map<String, String> zkSnapshot = StUtils.ssSnapshot(zookeeperStatefulSetName(CLUSTER_NAME));
            boolean zkSameAsLast = zkSnapshot.equals(zkPods[0]);
            if (!zkSameAsLast) {
                LOGGER.info("ZK Cluster not stable");
            }
            if (zkSameAsLast) {
                int c = count.getAndIncrement();
                LOGGER.info("All stable for {} polls", c);
                return c > 60;
            }
            zkPods[0] = zkSnapshot;
            count.set(0);
            return false;
        });
    }

    void checkZkPodsLog(List<String> newZkPodNames) {
        for (String name : newZkPodNames) {
            //Test that second pod does not have errors or failures in events
            LOGGER.info("Checking logs fro pod {}", name);
            String uid = kubeClient().getPodUid(name);
            List<Event> eventsForSecondPod = getEvents(uid);
            assertThat(eventsForSecondPod, hasAllOfReasons(Scheduled, Pulled, Created, Started));
        }
    }

    void waitForZkPods(List<String> newZkPodNames) {
        for (String name : newZkPodNames) {
            StUtils.waitForPod(name);
            LOGGER.info("Pod {} is ready", name);
        }
        waitForZkRollUp();
    }

    @Test
    @Tag(REGRESSION)
    void testKafkaJBODDeleteClaimsTrueFalse() {
        int kafkaReplicas = 2;
        int diskSizeGi = 10;

        JbodStorage jbodStorage = new JbodStorageBuilder().withVolumes(
            new PersistentClaimStorageBuilder().withDeleteClaim(true).withId(0).withSize(diskSizeGi + "Gi").build(),
            new PersistentClaimStorageBuilder().withDeleteClaim(false).withId(1).withSize(diskSizeGi + "Gi").build()).build();

        testMethodResources().kafkaJBOD(CLUSTER_NAME, kafkaReplicas, jbodStorage).done();
        // kafka cluster already deployed
        verifyVolumeNamesAndLabels(2, 2, 10);
        LOGGER.info("Deleting cluster");
        cmdKubeClient().deleteByName("kafka", CLUSTER_NAME).waitForResourceDeletion("pod", kafkaPodName(CLUSTER_NAME, 0));
        verifyPVCDeletion(2, jbodStorage);
    }

    @Test
    @Tag(REGRESSION)
    void testKafkaJBODDeleteClaimsTrue() {
        int kafkaReplicas = 2;
        int diskSizeGi = 10;

        JbodStorage jbodStorage = new JbodStorageBuilder().withVolumes(
            new PersistentClaimStorageBuilder().withDeleteClaim(true).withId(0).withSize(diskSizeGi + "Gi").build(),
            new PersistentClaimStorageBuilder().withDeleteClaim(true).withId(1).withSize(diskSizeGi + "Gi").build()).build();

        testMethodResources().kafkaJBOD(CLUSTER_NAME, kafkaReplicas, jbodStorage).done();
        // kafka cluster already deployed

        verifyVolumeNamesAndLabels(kafkaReplicas, jbodStorage.getVolumes().size(), diskSizeGi);
        LOGGER.info("Deleting Kafka cluster {}", CLUSTER_NAME);
        cmdKubeClient().deleteByName("kafka", CLUSTER_NAME).waitForResourceDeletion("Kafka", CLUSTER_NAME);
        LOGGER.info("Waiting for Kafka pods deletion");
        StUtils.waitForKafkaClusterPodsDeletion(CLUSTER_NAME);
        verifyPVCDeletion(kafkaReplicas, jbodStorage);
    }

    @Test
    @Tag(REGRESSION)
    void testKafkaJBODDeleteClaimsFalse() {
        int kafkaReplicas = 2;
        int diskSizeGi = 10;

        JbodStorage jbodStorage = new JbodStorageBuilder().withVolumes(
            new PersistentClaimStorageBuilder().withDeleteClaim(false).withId(0).withSize(diskSizeGi + "Gi").build(),
            new PersistentClaimStorageBuilder().withDeleteClaim(false).withId(1).withSize(diskSizeGi + "Gi").build()).build();

        testMethodResources().kafkaJBOD(CLUSTER_NAME, kafkaReplicas, jbodStorage).done();
        // kafka cluster already deployed
        verifyVolumeNamesAndLabels(kafkaReplicas, jbodStorage.getVolumes().size(), diskSizeGi);
        LOGGER.info("Deleting cluster");
        cmdKubeClient().deleteByName("kafka", CLUSTER_NAME).waitForResourceDeletion("Kafka", CLUSTER_NAME);
        LOGGER.info("Waiting for Kafka pods deletion");
        StUtils.waitForKafkaClusterPodsDeletion(CLUSTER_NAME);
        verifyPVCDeletion(kafkaReplicas, jbodStorage);
    }

    void verifyPVCDeletion(int kafkaReplicas, JbodStorage jbodStorage) {
        List<String> pvcs = kubeClient().listPersistentVolumeClaims().stream()
                .map(pvc -> pvc.getMetadata().getName())
                .collect(Collectors.toList());

        jbodStorage.getVolumes().forEach(singleVolumeStorage -> {
            for (int i = 0; i < kafkaReplicas; i++) {
                String volumeName = "data-" + singleVolumeStorage.getId() + "-" + CLUSTER_NAME + "-kafka-" + i;
                LOGGER.info("Verifying volume: " + volumeName);
                if (((PersistentClaimStorage) singleVolumeStorage).isDeleteClaim()) {
                    assertThat(pvcs, not(hasItem(volumeName)));
                } else {
                    assertThat(pvcs, hasItem(volumeName));
                }
            }
        });
    }

    void verifyVolumeNamesAndLabels(int kafkaReplicas, int diskCountPerReplica, int diskSizeGi) {

        ArrayList pvcs = new ArrayList();

        kubeClient().listPersistentVolumeClaims().stream()
                .forEach(volume -> {
                    String volumeName = volume.getMetadata().getName();
                    pvcs.add(volumeName);
                    LOGGER.info("Checking labels for volume:" + volumeName);
                    assertEquals(CLUSTER_NAME, volume.getMetadata().getLabels().get("strimzi.io/cluster"));
                    assertEquals("Kafka", volume.getMetadata().getLabels().get("strimzi.io/kind"));
                    assertEquals(CLUSTER_NAME.concat("-kafka"), volume.getMetadata().getLabels().get("strimzi.io/name"));
                    assertEquals(diskSizeGi + "Gi", volume.getSpec().getResources().getRequests().get("storage").getAmount());
                });

        LOGGER.info("Checking PVC names included in JBOD array");
        for (int i = 0; i < kafkaReplicas; i++) {
            for (int j = 0; j < diskCountPerReplica; j++) {
                pvcs.contains("data-" + j + "-" + CLUSTER_NAME + "-kafka-" + i);
            }
        }

        LOGGER.info("Checking PVC on Kafka pods");
        for (int i = 0; i < kafkaReplicas; i++) {
            ArrayList dataSourcesOnPod = new ArrayList();
            ArrayList pvcsOnPod = new ArrayList();

            LOGGER.info("Getting list of mounted data sources and PVCs on Kafka pod " + i);
            for (int j = 0; j < diskCountPerReplica; j++) {
                dataSourcesOnPod.add(kubeClient().getPod(CLUSTER_NAME.concat("-kafka-" + i))
                        .getSpec().getVolumes().get(j).getName());
                pvcsOnPod.add(kubeClient().getPod(CLUSTER_NAME.concat("-kafka-" + i))
                        .getSpec().getVolumes().get(j).getPersistentVolumeClaim().getClaimName());
            }

            LOGGER.info("Verifying mounted data sources and PVCs on Kafka pod " + i);
            for (int j = 0; j < diskCountPerReplica; j++) {
                dataSourcesOnPod.contains("data-" + j);
                pvcsOnPod.contains("data-" + j + "-" + CLUSTER_NAME + "-kafka-" + i);
            }
        }
    }

    @Test
    void testPersistentStorageSize() throws Exception {
        String[] diskSizes = {"70Gi", "20Gi"};
        int kafkaRepl = 2;
        int diskCount = 2;

        JbodStorage jbodStorage =  new JbodStorageBuilder()
                .withVolumes(
                        new PersistentClaimStorageBuilder().withDeleteClaim(false).withId(0).withSize(diskSizes[0]).build(),
                        new PersistentClaimStorageBuilder().withDeleteClaim(false).withId(1).withSize(diskSizes[1]).build()
                ).build();

        testMethodResources().kafka(testMethodResources().defaultKafka(CLUSTER_NAME, kafkaRepl)
                .editSpec()
                    .editKafka()
                        .editListeners()
                            .withNewKafkaListenerExternalNodePort()
                                .withTls(false)
                                .withNewOverrides()
                                    .withNewBootstrap()
                                    .endBootstrap()
                                .endOverrides()
                            .endKafkaListenerExternalNodePort()
                        .endListeners()
                        .withStorage(jbodStorage)
                    .endKafka()
                    .editZookeeper().
                        withReplicas(1)
                    .endZookeeper()
                .endSpec()
                .build())
                .done();

        List<PersistentVolumeClaim> volumes = kubeClient().listPersistentVolumeClaims();

        checkStorageSizeForVolumes(volumes, diskSizes, kafkaRepl, diskCount);

        waitForClusterAvailability(NAMESPACE);
    }

    void checkStorageSizeForVolumes(List<PersistentVolumeClaim> volumes, String[] diskSizes, int kafkaRepl, int diskCount) {
        int k = 0;
        for (int i = 0; i < kafkaRepl; i++) {
            for (int j = 0; j < diskCount; j++) {
                LOGGER.info("Checking volume {} and size of storage {}", volumes.get(k).getMetadata().getName(),
                        volumes.get(k).getSpec().getResources().getRequests().get("storage").getAmount());
                assertEquals(diskSizes[i], volumes.get(k).getSpec().getResources().getRequests().get("storage").getAmount());
                k++;
            }
        }
    }

<<<<<<< HEAD
    @Test
    void testLabelModificationDoesNotBreakCluster() throws Exception {
        Map<String, String> labels = new HashMap<>();
        String[] labelKeys = {"label-name-1", "label-name-2"};
        String[] labelValues = {"name-of-the-label-1", "name-of-the-label-2"};
        String[] labelNewValues = {"new-name-of-the-label-1", "new-name-of-the-label-2"};
        String brokerServiceName = "my-cluster-kafka-brokers";
        String configMapName = "my-cluster-kafka-config";

        labels.put(labelKeys[0], labelValues[0]);
        labels.put(labelKeys[1], labelValues[1]);

        testMethodResources().kafkaEphemeral(CLUSTER_NAME, 3, 1)
                .editSpec()
                    .editKafka()
                        .editListeners()
                            .withNewKafkaListenerExternalNodePort()
                            .endKafkaListenerExternalNodePort()
                        .endListeners()
                    .endKafka()
                .endSpec()
                .editMetadata()
                    .withLabels(labels)
                .endMetadata()
                .done();

        LOGGER.info("Waiting for kafka service labels changed {}", labels);
        StUtils.waitForKafkaServiceLabelsChange(brokerServiceName, labels);

        LOGGER.info("Getting labels from stateful set resource");
        StatefulSet statefulSet = kubeClient().getStatefulSet(kafkaClusterName(CLUSTER_NAME));
        labels = statefulSet.getSpec().getTemplate().getMetadata().getLabels();
        LOGGER.info("Verifying default labels in the KafkaCR");

        assertEquals(labelValues[0], labels.get(labelKeys[0]));
        assertEquals(labelValues[1], labels.get(labelKeys[1]));

        String newLabelKey = "label-name-3";
        String newLabelValue = "name-of-the-label-3";

        LOGGER.info("Edit kafka labels in Kafka CR");
        replaceKafkaResource(CLUSTER_NAME, resource -> {
            resource.getMetadata().getLabels().put(labelKeys[0], labelNewValues[0]);
            resource.getMetadata().getLabels().put(labelKeys[1], labelNewValues[1]);
            resource.getMetadata().getLabels().put(newLabelKey, newLabelValue);
        });

        labels.put(labelKeys[0], labelNewValues[0]);
        labels.put(labelKeys[1], labelNewValues[1]);
        labels.put(newLabelKey, newLabelValue);

        LOGGER.info("Waiting for kafka service labels changed {}", labels);
        StUtils.waitForKafkaServiceLabelsChange(brokerServiceName, labels);

        LOGGER.info("Verifying kafka labels via services");
        Service service = kubeClient().getService(brokerServiceName);

        assertEquals(labelNewValues[0], service.getMetadata().getLabels().get(labelKeys[0]));
        assertEquals(labelNewValues[1], service.getMetadata().getLabels().get(labelKeys[1]));
        assertEquals(newLabelValue, service.getMetadata().getLabels().get(newLabelKey));

        LOGGER.info("Waiting for kafka config map labels changed {}", labels);
        StUtils.waitForKafkaConfigMapLabelsChange(configMapName, labels);

        LOGGER.info("Verifying kafka labels via config maps");
        ConfigMap configMap = kubeClient().getConfigMap(configMapName);

        assertEquals(labelNewValues[0], configMap.getMetadata().getLabels().get(labelKeys[0]));
        assertEquals(labelNewValues[1], configMap.getMetadata().getLabels().get(labelKeys[1]));
        assertEquals(newLabelValue, configMap.getMetadata().getLabels().get(newLabelKey));

        LOGGER.info("Waiting for kafka stateful set labels changed {}", labels);
        StUtils.waitForKafkaStatefulSetLabelsChange(kafkaClusterName(CLUSTER_NAME), labels);

        LOGGER.info("Verifying kafka labels via stateful set");
        statefulSet = kubeClient().getStatefulSet(kafkaClusterName(CLUSTER_NAME));
        labels = statefulSet.getSpec().getTemplate().getMetadata().getLabels();

        assertEquals(labelNewValues[0], labels.get(labelKeys[0]));
        assertEquals(labelNewValues[1], labels.get(labelKeys[1]));
        assertEquals(newLabelValue, labels.get(newLabelKey));

        StUtils.waitForReconciliation(testClass, testName, NAMESPACE);
        LOGGER.info("Verifying via kafka pods");
        labels = kubeClient().getPod(KafkaResources.kafkaPodName(CLUSTER_NAME, 0)).getMetadata().getLabels();
        assertEquals(labelNewValues[0], labels.get(labelKeys[0]));
        assertEquals(labelNewValues[1], labels.get(labelKeys[1]));
        assertEquals(newLabelValue, labels.get(newLabelKey));

        LOGGER.info("Removing labels: {} -> {}, {} -> {}, {} -> {}", labelKeys[0], labels.get(labelKeys[0]),
                labelKeys[1], labels.get(labelKeys[1]), newLabelKey, labels.get(newLabelKey));
        replaceKafkaResource(CLUSTER_NAME, resource -> {
            resource.getMetadata().getLabels().remove(labelKeys[0]);
            resource.getMetadata().getLabels().remove(labelKeys[1]);
            resource.getMetadata().getLabels().remove(newLabelKey);
        });

        labels.remove(labelKeys[0]);
        labels.remove(labelKeys[1]);
        labels.remove(newLabelKey);

        LOGGER.info("Waiting for kafka service labels deletion {}", labels);
        StUtils.waitForKafkaServiceLabelsDeletion(brokerServiceName, labelKeys[0], labelKeys[1], newLabelKey);

        LOGGER.info("Verifying kafka labels via services");
        service = kubeClient().getService(brokerServiceName);

        assertNull(service.getMetadata().getLabels().get(labelKeys[0]));
        assertNull(service.getMetadata().getLabels().get(labelKeys[1]));
        assertNull(service.getMetadata().getLabels().get(newLabelKey));

        LOGGER.info("Verifying kafka labels via config maps");
        configMap = kubeClient().getConfigMap(configMapName);

        assertNull(configMap.getMetadata().getLabels().get(labelKeys[0]));
        assertNull(configMap.getMetadata().getLabels().get(labelKeys[1]));
        assertNull(configMap.getMetadata().getLabels().get(newLabelKey));

        LOGGER.info("Waiting for kafka stateful set labels changed {}", labels);

        LOGGER.info("Verifying kafka labels via stateful set");
        statefulSet = kubeClient().getStatefulSet(kafkaClusterName(CLUSTER_NAME));
        labels = statefulSet.getSpec().getTemplate().getMetadata().getLabels();

        assertNull(labels.get(labelKeys[0]));
        assertNull(labels.get(labelKeys[1]));
        assertNull(labels.get(newLabelKey));

        StUtils.waitForReconciliation(testClass, testName, NAMESPACE);
        LOGGER.info("Verifying via kafka pods");
        labels = kubeClient().getPod(KafkaResources.kafkaPodName(CLUSTER_NAME, 0)).getMetadata().getLabels();
        assertNull(labels.get(labelKeys[0]));
        assertNull(labels.get(labelKeys[1]));
        assertNull(labels.get(newLabelKey));

        waitForClusterAvailability(NAMESPACE);
    }

=======
    @Tag(SCALABILITY)
    @Test
    void testBigAmountOfTopicsCreatingViaK8s() {
        final String topicName = "topic-example";
        String currentTopic;
        int numberOfTopics = 50;
        int topicPartitions = 3;

        testMethodResources().kafkaEphemeral(CLUSTER_NAME, 3, 1).done();

        LOGGER.info("Creating topics via Kubernetes");
        for (int i = 0; i < numberOfTopics; i++) {
            currentTopic = topicName + i;
            testMethodResources().topic(CLUSTER_NAME, currentTopic, topicPartitions).done();
        }

        for (int i = 0; i < numberOfTopics; i++) {
            currentTopic = topicName + i;
            verifyTopicViaKafka(currentTopic, topicPartitions);
        }

        topicPartitions = 5;
        LOGGER.info("Editing topic via Kubernetes settings to partitions {}", topicPartitions);

        for (int i = 0; i < numberOfTopics; i++) {
            currentTopic = topicName + i;

            replaceTopicResource(currentTopic, topic -> topic.getSpec().setPartitions(5));
        }

        for (int i = 0; i < numberOfTopics; i++) {
            currentTopic = topicName + i;
            LOGGER.info("Waiting for kafka topic {} will change partitions to {}", currentTopic, topicPartitions);
            StUtils.waitForKafkaTopicPartitionChange(currentTopic, topicPartitions);
            verifyTopicViaKafka(currentTopic, topicPartitions);
        }
    }

    @Tag(SCALABILITY)
    @Test
    void testBigAmountOfTopicsCreatingViaKafka() {
        final String topicName = "topic-example";
        String currentTopic;
        int numberOfTopics = 50;
        int topicPartitions = 3;

        testMethodResources().kafkaEphemeral(CLUSTER_NAME, 3, 1).done();

        LOGGER.info("Creating topics via Kafka");
        for (int i = 0; i < numberOfTopics; i++) {
            currentTopic = topicName + i;
            createTopicUsingPodCLI(CLUSTER_NAME, 0, currentTopic, 3, topicPartitions);
        }

        for (int i = 0; i < numberOfTopics; i++) {
            currentTopic = topicName + i;
            KafkaTopic kafkaTopic = testMethodResources().kafkaTopic().withName(currentTopic).get();
            verifyTopicViaKafkaTopicCRK8s(kafkaTopic, currentTopic, topicPartitions);
        }

        topicPartitions = 5;
        LOGGER.info("Editing topic via Kafka, settings to partitions {}", topicPartitions);

        for (int i = 0; i < numberOfTopics; i++) {
            currentTopic = topicName + i;
            updateTopicPartitionsCountUsingPodCLI(CLUSTER_NAME, 0, currentTopic, topicPartitions);
        }

        for (int i = 0; i < numberOfTopics; i++) {
            currentTopic = topicName + i;
            StUtils.waitForKafkaTopicPartitionChange(currentTopic, topicPartitions);
            verifyTopicViaKafka(currentTopic, topicPartitions);
        }
    }

    void verifyTopicViaKafka(String topicName, int topicPartitions) {
        LOGGER.info("Checking topic in Kafka {}", describeTopicUsingPodCLI(CLUSTER_NAME, 0, topicName));
        assertThat(describeTopicUsingPodCLI(CLUSTER_NAME, 0, topicName),
                hasItems("Topic:" + topicName, "PartitionCount:" + topicPartitions));
    }

    void verifyTopicViaKafkaTopicCRK8s(KafkaTopic kafkaTopic, String topicName, int topicPartitions) {
        LOGGER.info("Checking in KafkaTopic CR that topic {} was created with expected settings", topicName);
        assertNotNull(kafkaTopic);
        assertThat(listTopicsUsingPodCLI(CLUSTER_NAME, 0), hasItem(topicName));
        assertEquals(topicName, kafkaTopic.getMetadata().getName());
        assertEquals(topicPartitions, kafkaTopic.getSpec().getPartitions());
    }

    @Test
    void testRegenerateCertExternalAddressChange() throws InterruptedException {
        LOGGER.info("Creating kafka without external listener");
        testMethodResources().kafkaEphemeral(CLUSTER_NAME, 3, 1).done();

        String brokerSecret = "my-cluster-kafka-brokers";

        Secret secretsWithoutExt = kubeClient().getSecret(brokerSecret);

        LOGGER.info("Editing kafka with external listener");
        testMethodResources().kafkaEphemeral(CLUSTER_NAME, 3, 1)
            .editSpec()
                .editKafka()
                    .editListeners()
                        .withNewKafkaListenerExternalLoadBalancer()
                        .endKafkaListenerExternalLoadBalancer()
                    .endListeners()
                .endKafka()
            .endSpec()
            .done();

        LOGGER.info("Waiting until secrets will change");
        Thread.sleep(4000);

        Secret secretsWithExt = kubeClient().getSecret(brokerSecret);

        LOGGER.info("Checking secrets");
        assertNotEquals(secretsWithoutExt.getData().get("my-cluster-kafka-0.crt"), secretsWithExt.getData().get("my-cluster-kafka-0.crt"));
        assertNotEquals(secretsWithoutExt.getData().get("my-cluster-kafka-0.key"), secretsWithExt.getData().get("my-cluster-kafka-0.key"));
        assertNotEquals(secretsWithoutExt.getData().get("my-cluster-kafka-1.crt"), secretsWithExt.getData().get("my-cluster-kafka-1.crt"));
        assertNotEquals(secretsWithoutExt.getData().get("my-cluster-kafka-1.key"), secretsWithExt.getData().get("my-cluster-kafka-1.key"));
        assertNotEquals(secretsWithoutExt.getData().get("my-cluster-kafka-2.crt"), secretsWithExt.getData().get("my-cluster-kafka-2.crt"));
        assertNotEquals(secretsWithoutExt.getData().get("my-cluster-kafka-2.key"), secretsWithExt.getData().get("my-cluster-kafka-2.key"));
    }
>>>>>>> 4b80ae1f

    @BeforeEach
    void createTestResources() throws Exception {
        createTestMethodResources();
        testMethodResources.createServiceResource(Constants.KAFKA_CLIENTS, Environment.KAFKA_CLIENTS_DEFAULT_PORT, NAMESPACE).done();
        testMethodResources.createIngress(Constants.KAFKA_CLIENTS, Environment.KAFKA_CLIENTS_DEFAULT_PORT, CONFIG.getMasterUrl(), NAMESPACE).done();
    }

    @AfterEach
    void deleteTestResources() throws Exception {
        deleteTestMethodResources();
        waitForDeletion(Constants.TIMEOUT_TEARDOWN);
    }

    @BeforeAll
    void setupEnvironment() {
        LOGGER.info("Creating resources before the test class");
        prepareEnvForOperator(NAMESPACE);

        createTestClassResources();
        applyRoleBindings(NAMESPACE);
        // 050-Deployment
        testClassResources().clusterOperator(NAMESPACE).done();
    }

    @Override
    protected void tearDownEnvironmentAfterEach() throws Exception {
        deleteTestMethodResources();
        waitForDeletion(Constants.TIMEOUT_TEARDOWN);
    }
}<|MERGE_RESOLUTION|>--- conflicted
+++ resolved
@@ -9,14 +9,10 @@
 import io.fabric8.kubernetes.api.model.Quantity;
 import io.fabric8.kubernetes.api.model.ResourceRequirementsBuilder;
 import io.fabric8.kubernetes.api.model.PersistentVolumeClaim;
-<<<<<<< HEAD
 import io.fabric8.kubernetes.api.model.Service;
 import io.fabric8.kubernetes.api.model.ConfigMap;
 import io.fabric8.kubernetes.api.model.apps.StatefulSet;
 
-=======
-import io.fabric8.kubernetes.api.model.Secret;
->>>>>>> 4b80ae1f
 import io.strimzi.api.kafka.Crds;
 import io.strimzi.api.kafka.model.EntityOperatorSpec;
 import io.strimzi.api.kafka.model.EntityTopicOperatorSpec;
@@ -83,16 +79,15 @@
 import static org.hamcrest.Matchers.hasItem;
 import static org.hamcrest.Matchers.hasItems;
 import static org.hamcrest.Matchers.not;
-<<<<<<< HEAD
-import static org.junit.jupiter.api.Assertions.*;
-=======
+
 import static org.junit.jupiter.api.Assertions.assertEquals;
 import static org.junit.jupiter.api.Assertions.assertNotEquals;
 import static org.junit.jupiter.api.Assertions.assertFalse;
 import static org.junit.jupiter.api.Assertions.assertNotNull;
+import static org.junit.jupiter.api.Assertions.assertNull;
 import static org.junit.jupiter.api.Assertions.assertTrue;
 import static org.junit.jupiter.api.Assertions.fail;
->>>>>>> 4b80ae1f
+
 
 @Tag(REGRESSION)
 class KafkaST extends MessagingBaseST {
@@ -1558,7 +1553,6 @@
         }
     }
 
-<<<<<<< HEAD
     @Test
     void testLabelModificationDoesNotBreakCluster() throws Exception {
         Map<String, String> labels = new HashMap<>();
@@ -1697,132 +1691,6 @@
         waitForClusterAvailability(NAMESPACE);
     }
 
-=======
-    @Tag(SCALABILITY)
-    @Test
-    void testBigAmountOfTopicsCreatingViaK8s() {
-        final String topicName = "topic-example";
-        String currentTopic;
-        int numberOfTopics = 50;
-        int topicPartitions = 3;
-
-        testMethodResources().kafkaEphemeral(CLUSTER_NAME, 3, 1).done();
-
-        LOGGER.info("Creating topics via Kubernetes");
-        for (int i = 0; i < numberOfTopics; i++) {
-            currentTopic = topicName + i;
-            testMethodResources().topic(CLUSTER_NAME, currentTopic, topicPartitions).done();
-        }
-
-        for (int i = 0; i < numberOfTopics; i++) {
-            currentTopic = topicName + i;
-            verifyTopicViaKafka(currentTopic, topicPartitions);
-        }
-
-        topicPartitions = 5;
-        LOGGER.info("Editing topic via Kubernetes settings to partitions {}", topicPartitions);
-
-        for (int i = 0; i < numberOfTopics; i++) {
-            currentTopic = topicName + i;
-
-            replaceTopicResource(currentTopic, topic -> topic.getSpec().setPartitions(5));
-        }
-
-        for (int i = 0; i < numberOfTopics; i++) {
-            currentTopic = topicName + i;
-            LOGGER.info("Waiting for kafka topic {} will change partitions to {}", currentTopic, topicPartitions);
-            StUtils.waitForKafkaTopicPartitionChange(currentTopic, topicPartitions);
-            verifyTopicViaKafka(currentTopic, topicPartitions);
-        }
-    }
-
-    @Tag(SCALABILITY)
-    @Test
-    void testBigAmountOfTopicsCreatingViaKafka() {
-        final String topicName = "topic-example";
-        String currentTopic;
-        int numberOfTopics = 50;
-        int topicPartitions = 3;
-
-        testMethodResources().kafkaEphemeral(CLUSTER_NAME, 3, 1).done();
-
-        LOGGER.info("Creating topics via Kafka");
-        for (int i = 0; i < numberOfTopics; i++) {
-            currentTopic = topicName + i;
-            createTopicUsingPodCLI(CLUSTER_NAME, 0, currentTopic, 3, topicPartitions);
-        }
-
-        for (int i = 0; i < numberOfTopics; i++) {
-            currentTopic = topicName + i;
-            KafkaTopic kafkaTopic = testMethodResources().kafkaTopic().withName(currentTopic).get();
-            verifyTopicViaKafkaTopicCRK8s(kafkaTopic, currentTopic, topicPartitions);
-        }
-
-        topicPartitions = 5;
-        LOGGER.info("Editing topic via Kafka, settings to partitions {}", topicPartitions);
-
-        for (int i = 0; i < numberOfTopics; i++) {
-            currentTopic = topicName + i;
-            updateTopicPartitionsCountUsingPodCLI(CLUSTER_NAME, 0, currentTopic, topicPartitions);
-        }
-
-        for (int i = 0; i < numberOfTopics; i++) {
-            currentTopic = topicName + i;
-            StUtils.waitForKafkaTopicPartitionChange(currentTopic, topicPartitions);
-            verifyTopicViaKafka(currentTopic, topicPartitions);
-        }
-    }
-
-    void verifyTopicViaKafka(String topicName, int topicPartitions) {
-        LOGGER.info("Checking topic in Kafka {}", describeTopicUsingPodCLI(CLUSTER_NAME, 0, topicName));
-        assertThat(describeTopicUsingPodCLI(CLUSTER_NAME, 0, topicName),
-                hasItems("Topic:" + topicName, "PartitionCount:" + topicPartitions));
-    }
-
-    void verifyTopicViaKafkaTopicCRK8s(KafkaTopic kafkaTopic, String topicName, int topicPartitions) {
-        LOGGER.info("Checking in KafkaTopic CR that topic {} was created with expected settings", topicName);
-        assertNotNull(kafkaTopic);
-        assertThat(listTopicsUsingPodCLI(CLUSTER_NAME, 0), hasItem(topicName));
-        assertEquals(topicName, kafkaTopic.getMetadata().getName());
-        assertEquals(topicPartitions, kafkaTopic.getSpec().getPartitions());
-    }
-
-    @Test
-    void testRegenerateCertExternalAddressChange() throws InterruptedException {
-        LOGGER.info("Creating kafka without external listener");
-        testMethodResources().kafkaEphemeral(CLUSTER_NAME, 3, 1).done();
-
-        String brokerSecret = "my-cluster-kafka-brokers";
-
-        Secret secretsWithoutExt = kubeClient().getSecret(brokerSecret);
-
-        LOGGER.info("Editing kafka with external listener");
-        testMethodResources().kafkaEphemeral(CLUSTER_NAME, 3, 1)
-            .editSpec()
-                .editKafka()
-                    .editListeners()
-                        .withNewKafkaListenerExternalLoadBalancer()
-                        .endKafkaListenerExternalLoadBalancer()
-                    .endListeners()
-                .endKafka()
-            .endSpec()
-            .done();
-
-        LOGGER.info("Waiting until secrets will change");
-        Thread.sleep(4000);
-
-        Secret secretsWithExt = kubeClient().getSecret(brokerSecret);
-
-        LOGGER.info("Checking secrets");
-        assertNotEquals(secretsWithoutExt.getData().get("my-cluster-kafka-0.crt"), secretsWithExt.getData().get("my-cluster-kafka-0.crt"));
-        assertNotEquals(secretsWithoutExt.getData().get("my-cluster-kafka-0.key"), secretsWithExt.getData().get("my-cluster-kafka-0.key"));
-        assertNotEquals(secretsWithoutExt.getData().get("my-cluster-kafka-1.crt"), secretsWithExt.getData().get("my-cluster-kafka-1.crt"));
-        assertNotEquals(secretsWithoutExt.getData().get("my-cluster-kafka-1.key"), secretsWithExt.getData().get("my-cluster-kafka-1.key"));
-        assertNotEquals(secretsWithoutExt.getData().get("my-cluster-kafka-2.crt"), secretsWithExt.getData().get("my-cluster-kafka-2.crt"));
-        assertNotEquals(secretsWithoutExt.getData().get("my-cluster-kafka-2.key"), secretsWithExt.getData().get("my-cluster-kafka-2.key"));
-    }
->>>>>>> 4b80ae1f
-
     @BeforeEach
     void createTestResources() throws Exception {
         createTestMethodResources();
