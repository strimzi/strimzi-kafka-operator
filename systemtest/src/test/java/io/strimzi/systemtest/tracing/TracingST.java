/*
 * Copyright Strimzi authors.
 * License: Apache License 2.0 (see the file LICENSE or http://apache.org/licenses/LICENSE-2.0.html).
 */
package io.strimzi.systemtest.tracing;

<<<<<<< HEAD
import io.fabric8.kubernetes.api.model.Service;
import io.fabric8.kubernetes.api.model.networking.NetworkPolicy;
import io.fabric8.kubernetes.api.model.networking.NetworkPolicyBuilder;
=======
import io.fabric8.kubernetes.api.model.networking.NetworkPolicy;
import io.fabric8.kubernetes.api.model.networking.NetworkPolicyBuilder;
import io.strimzi.api.kafka.model.KafkaConnect;
>>>>>>> 902ec063
import io.strimzi.api.kafka.model.KafkaConnectResources;
import io.strimzi.api.kafka.model.KafkaConnectS2I;
import io.strimzi.api.kafka.model.KafkaResources;
import io.strimzi.api.kafka.model.KafkaTopic;
<<<<<<< HEAD
=======
import io.strimzi.operator.common.model.Labels;
>>>>>>> 902ec063
import io.strimzi.systemtest.AbstractST;
import io.strimzi.systemtest.Constants;
import io.strimzi.systemtest.annotations.OpenShiftOnly;
import io.strimzi.systemtest.kafkaclients.internalClients.InternalKafkaClient;
<<<<<<< HEAD
import io.strimzi.systemtest.utils.kafkaUtils.KafkaBridgeUtils;
import io.strimzi.systemtest.utils.kafkaUtils.KafkaConnectUtils;
import io.strimzi.systemtest.utils.kafkaUtils.KafkaConnectorUtils;
import io.strimzi.systemtest.utils.kafkaUtils.KafkaTopicUtils;
import io.strimzi.systemtest.utils.kubeUtils.objects.ServiceUtils;
import io.strimzi.systemtest.utils.specific.BridgeUtils;
=======
import io.strimzi.systemtest.resources.crd.KafkaMirrorMaker2Resource;
import io.strimzi.systemtest.utils.ClientUtils;
import io.strimzi.systemtest.utils.kafkaUtils.KafkaConnectUtils;
import io.strimzi.systemtest.utils.kafkaUtils.KafkaConnectorUtils;
import io.strimzi.systemtest.utils.kafkaUtils.KafkaTopicUtils;
>>>>>>> 902ec063
import io.strimzi.systemtest.utils.specific.TracingUtils;
import io.strimzi.test.TestUtils;
import io.vertx.junit5.VertxExtension;
import org.apache.logging.log4j.LogManager;
import org.apache.logging.log4j.Logger;
import org.junit.jupiter.api.AfterEach;
import org.junit.jupiter.api.BeforeAll;
import org.junit.jupiter.api.BeforeEach;
import org.junit.jupiter.api.Tag;
import org.junit.jupiter.api.Test;
import io.strimzi.systemtest.resources.KubernetesResource;
import io.strimzi.systemtest.resources.ResourceManager;
import io.strimzi.systemtest.resources.crd.KafkaBridgeResource;
import io.strimzi.systemtest.resources.crd.KafkaClientsResource;
import io.strimzi.systemtest.resources.crd.KafkaConnectResource;
import io.strimzi.systemtest.resources.crd.KafkaConnectS2IResource;
import io.strimzi.systemtest.resources.crd.KafkaMirrorMakerResource;
import io.strimzi.systemtest.resources.crd.KafkaResource;
import io.strimzi.systemtest.resources.crd.KafkaTopicResource;
import org.junit.jupiter.api.extension.ExtendWith;

import java.io.File;
import java.util.Arrays;
import java.util.HashMap;
import java.util.LinkedHashMap;
import java.util.Map;
import java.util.Objects;
import java.util.Stack;
import java.util.stream.Collectors;

<<<<<<< HEAD
=======
import static io.strimzi.systemtest.Constants.ACCEPTANCE;
import static io.strimzi.systemtest.Constants.BRIDGE;
>>>>>>> 902ec063
import static io.strimzi.systemtest.Constants.CONNECT;
import static io.strimzi.systemtest.Constants.CONNECT_COMPONENTS;
import static io.strimzi.systemtest.Constants.CONNECT_S2I;
import static io.strimzi.systemtest.Constants.INTERNAL_CLIENTS_USED;
import static io.strimzi.systemtest.Constants.MIRROR_MAKER;
<<<<<<< HEAD
import static io.strimzi.systemtest.Constants.ACCEPTANCE;
=======
import static io.strimzi.systemtest.Constants.MIRROR_MAKER2;
>>>>>>> 902ec063
import static io.strimzi.systemtest.Constants.NODEPORT_SUPPORTED;
import static io.strimzi.systemtest.Constants.REGRESSION;
import static io.strimzi.systemtest.Constants.TRACING;
import static io.strimzi.systemtest.bridge.HttpBridgeAbstractST.bridgePort;
import static io.strimzi.systemtest.bridge.HttpBridgeAbstractST.bridgeServiceName;
import static io.strimzi.test.TestUtils.getFileAsString;
import static io.strimzi.test.k8s.KubeClusterResource.cmdKubeClient;
import static io.strimzi.test.k8s.KubeClusterResource.kubeClient;
import static org.hamcrest.CoreMatchers.is;
import static org.hamcrest.MatcherAssert.assertThat;

@Tag(REGRESSION)
@Tag(TRACING)
@Tag(INTERNAL_CLIENTS_USED)
@ExtendWith(VertxExtension.class)
public class TracingST extends AbstractST {

    private static final String NAMESPACE = "tracing-cluster-test";
    private static final Logger LOGGER = LogManager.getLogger(TracingST.class);

    private static final String JI_INSTALL_DIR = TestUtils.USER_PATH + "/../systemtest/src/test/resources/tracing/jaeger-instance/";
    private static final String JO_INSTALL_DIR = TestUtils.USER_PATH + "/../systemtest/src/test/resources/tracing/jaeger-operator/";

    private static final String JAEGER_PRODUCER_SERVICE = "hello-world-producer";
    private static final String JAEGER_CONSUMER_SERVICE = "hello-world-consumer";
    private static final String JAEGER_KAFKA_STREAMS_SERVICE = "hello-world-streams";
    private static final String JAEGER_MIRROR_MAKER_SERVICE = "my-mirror-maker";
    private static final String JAEGER_MIRROR_MAKER2_SERVICE = "my-mirror-maker2";
    private static final String JAEGER_KAFKA_CONNECT_SERVICE = "my-connect";
    private static final String JAEGER_KAFKA_CONNECT_S2I_SERVICE = "my-connect-s2i";
    private static final String JAEGER_KAFKA_BRIDGE_SERVICE = "my-kafka-bridge";
    private static final String BRIDGE_EXTERNAL_SERVICE = CLUSTER_NAME + "-bridge-external-service";

    private static final String JAEGER_AGENT_NAME = "my-jaeger-agent";
    private static final String JAEGER_SAMPLER_TYPE = "const";
    private static final String JAEGER_SAMPLER_PARAM = "1";

    private static final String TOPIC_TARGET_NAME = "cipot-ym";

    private Stack<String> jaegerConfigs = new Stack<>();

    private String kafkaClientsPodName;

    @Test
    void testProducerService() {
        Map<String, Object> configOfSourceKafka = new HashMap<>();
        configOfSourceKafka.put("offsets.topic.replication.factor", "1");
        configOfSourceKafka.put("transaction.state.log.replication.factor", "1");
        configOfSourceKafka.put("transaction.state.log.min.isr", "1");

        KafkaResource.kafkaEphemeral(CLUSTER_NAME, 3, 1)
                .editSpec()
                    .editKafka()
                        .withNewPersistentClaimStorage()
                            .withNewSize("10")
                            .withDeleteClaim(true)
                        .endPersistentClaimStorage()
                    .endKafka()
                    .editZookeeper()
                        .withNewPersistentClaimStorage()
                            .withNewSize("10")
                            .withDeleteClaim(true)
                        .endPersistentClaimStorage()
                    .endZookeeper()
                .endSpec()
                .done();

        KafkaTopicResource.topic(CLUSTER_NAME, TOPIC_NAME)
                .editSpec()
                    .withReplicas(1)
                    .withPartitions(12)
                .endSpec()
                .done();

        KafkaClientsResource.producerWithTracing(KafkaResources.plainBootstrapAddress(CLUSTER_NAME)).done();

        TracingUtils.verify(JAEGER_PRODUCER_SERVICE, kafkaClientsPodName);

        LOGGER.info("Deleting topic {} from CR", TOPIC_NAME);
        cmdKubeClient().deleteByName("kafkatopic", TOPIC_NAME);
        KafkaTopicUtils.waitForKafkaTopicDeletion(TOPIC_NAME);
    }

    @Test
    @Tag(CONNECT)
    @Tag(CONNECT_COMPONENTS)
    void testConnectService() {
        KafkaResource.kafkaEphemeral(CLUSTER_NAME, 3, 1)
                .editSpec()
                    .editKafka()
                        .withNewPersistentClaimStorage()
                            .withNewSize("10")
                            .withDeleteClaim(true)
                        .endPersistentClaimStorage()
                    .endKafka()
                    .editZookeeper()
                        .withNewPersistentClaimStorage()
                            .withNewSize("10")
                            .withDeleteClaim(true)
                        .endPersistentClaimStorage()
                    .endZookeeper()
                .endSpec()
                .done();

        Map<String, Object> configOfKafkaConnect = new HashMap<>();
        configOfKafkaConnect.put("config.storage.replication.factor", "1");
        configOfKafkaConnect.put("offset.storage.replication.factor", "1");
        configOfKafkaConnect.put("status.storage.replication.factor", "1");
        configOfKafkaConnect.put("key.converter", "org.apache.kafka.connect.storage.StringConverter");
        configOfKafkaConnect.put("value.converter", "org.apache.kafka.connect.storage.StringConverter");
        configOfKafkaConnect.put("key.converter.schemas.enable", "false");
        configOfKafkaConnect.put("value.converter.schemas.enable", "false");

        KafkaConnectResource.kafkaConnect(CLUSTER_NAME, 1)
                .withNewSpec()
                    .withConfig(configOfKafkaConnect)
                    .withNewJaegerTracing()
                    .endJaegerTracing()
                    .withBootstrapServers(KafkaResources.plainBootstrapAddress(CLUSTER_NAME))
                    .withReplicas(1)
                    .withNewTemplate()
                        .withNewConnectContainer()
                            .addNewEnv()
                                .withName("JAEGER_SERVICE_NAME")
                                .withValue(JAEGER_KAFKA_CONNECT_SERVICE)
                            .endEnv()
                            .addNewEnv()
                                .withName("JAEGER_AGENT_HOST")
                                .withValue(JAEGER_AGENT_NAME)
                            .endEnv()
                            .addNewEnv()
                                .withName("JAEGER_SAMPLER_TYPE")
                                .withValue(JAEGER_SAMPLER_TYPE)
                            .endEnv()
                            .addNewEnv()
                                .withName("JAEGER_SAMPLER_PARAM")
                                .withValue(JAEGER_SAMPLER_PARAM)
                            .endEnv()
                        .endConnectContainer()
                    .endTemplate()
                .endSpec()
                .done();

        String kafkaConnectPodName = kubeClient().listPods(Labels.STRIMZI_KIND_LABEL, KafkaConnect.RESOURCE_KIND).get(0).getMetadata().getName();
        String pathToConnectorSinkConfig = TestUtils.USER_PATH + "/../systemtest/src/test/resources/file/sink/connector.json";
        String connectorConfig = getFileAsString(pathToConnectorSinkConfig);

        LOGGER.info("Creating file sink in {}", pathToConnectorSinkConfig);
        cmdKubeClient().execInPod(kafkaConnectPodName, "/bin/bash", "-c", "curl -X POST -H \"Content-Type: application/json\" --data "
                + "'" + connectorConfig + "'" + " http://localhost:8083/connectors");

        InternalKafkaClient internalKafkaClient = new InternalKafkaClient.Builder()
            .withUsingPodName(kafkaClientsPodName)
            .withTopicName(TEST_TOPIC_NAME)
            .withNamespaceName(NAMESPACE)
            .withClusterName(CLUSTER_NAME)
            .withMessageCount(MESSAGE_COUNT)
            .build();

        internalKafkaClient.checkProducedAndConsumedMessages(
            internalKafkaClient.sendMessagesPlain(),
            internalKafkaClient.receiveMessagesPlain()
        );

        TracingUtils.verify(JAEGER_KAFKA_CONNECT_SERVICE, kafkaClientsPodName);

        LOGGER.info("Deleting topic {} from CR", TEST_TOPIC_NAME);
        cmdKubeClient().deleteByName("kafkatopic", TEST_TOPIC_NAME);
        KafkaTopicUtils.waitForKafkaTopicDeletion(TEST_TOPIC_NAME);
    }

    @Test
    void testProducerWithStreamsService() {
        Map<String, Object> configOfSourceKafka = new HashMap<>();
        configOfSourceKafka.put("offsets.topic.replication.factor", "1");
        configOfSourceKafka.put("transaction.state.log.replication.factor", "1");
        configOfSourceKafka.put("transaction.state.log.min.isr", "1");

        KafkaResource.kafkaEphemeral(CLUSTER_NAME, 3, 1)
                .editSpec()
                    .editKafka()
                        .withConfig(configOfSourceKafka)
                        .withNewPersistentClaimStorage()
                            .withNewSize("10")
                            .withDeleteClaim(true)
                        .endPersistentClaimStorage()
                    .endKafka()
                    .editZookeeper()
                        .withNewPersistentClaimStorage()
                            .withNewSize("10")
                            .withDeleteClaim(true)
                        .endPersistentClaimStorage()
                    .endZookeeper()
                .endSpec()
                .done();

        KafkaTopicResource.topic(CLUSTER_NAME, TOPIC_NAME)
                .editSpec()
                    .withReplicas(3)
                    .withPartitions(12)
                .endSpec()
                .done();

        KafkaTopicResource.topic(CLUSTER_NAME, TOPIC_TARGET_NAME)
                .editSpec()
                    .withReplicas(3)
                    .withPartitions(12)
                .endSpec()
                .done();

        KafkaClientsResource.producerWithTracing(KafkaResources.plainBootstrapAddress(CLUSTER_NAME)).done();

        TracingUtils.verify(JAEGER_PRODUCER_SERVICE, kafkaClientsPodName);

        KafkaClientsResource.kafkaStreamsWithTracing(KafkaResources.plainBootstrapAddress(CLUSTER_NAME)).done();

        TracingUtils.verify(JAEGER_KAFKA_STREAMS_SERVICE, kafkaClientsPodName);

        LOGGER.info("Deleting topic {} from CR", TOPIC_NAME);
        cmdKubeClient().deleteByName("kafkatopic", TOPIC_NAME);
        KafkaTopicUtils.waitForKafkaTopicDeletion(TOPIC_NAME);

        LOGGER.info("Deleting topic {} from CR", TOPIC_TARGET_NAME);
        cmdKubeClient().deleteByName("kafkatopic", TOPIC_TARGET_NAME);
        KafkaTopicUtils.waitForKafkaTopicDeletion(TOPIC_TARGET_NAME);
    }

    @Test
    void testProducerConsumerService() {
        Map<String, Object> configOfSourceKafka = new HashMap<>();
        configOfSourceKafka.put("offsets.topic.replication.factor", "1");
        configOfSourceKafka.put("transaction.state.log.replication.factor", "1");
        configOfSourceKafka.put("transaction.state.log.min.isr", "1");

        KafkaResource.kafkaEphemeral(CLUSTER_NAME, 3, 1)
                .editSpec()
                    .editKafka()
                        .withConfig(configOfSourceKafka)
                        .withNewPersistentClaimStorage()
                            .withNewSize("10")
                            .withDeleteClaim(true)
                        .endPersistentClaimStorage()
                    .endKafka()
                    .editZookeeper()
                        .withNewPersistentClaimStorage()
                            .withNewSize("10")
                            .withDeleteClaim(true)
                        .endPersistentClaimStorage()
                    .endZookeeper()
                .endSpec()
                .done();

        KafkaTopicResource.topic(CLUSTER_NAME, TOPIC_NAME)
                .editSpec()
                    .withReplicas(3)
                    .withPartitions(12)
                .endSpec()
                .done();

        KafkaClientsResource.producerWithTracing(KafkaResources.plainBootstrapAddress(CLUSTER_NAME)).done();

        TracingUtils.verify(JAEGER_PRODUCER_SERVICE, kafkaClientsPodName);

        KafkaClientsResource.consumerWithTracing(KafkaResources.plainBootstrapAddress(CLUSTER_NAME)).done();

        TracingUtils.verify(JAEGER_CONSUMER_SERVICE, kafkaClientsPodName);

        LOGGER.info("Deleting topic {} from CR", TOPIC_NAME);
        cmdKubeClient().deleteByName("kafkatopic", TOPIC_NAME);
        KafkaTopicUtils.waitForKafkaTopicDeletion(TOPIC_NAME);
    }

    @Test
    @Tag(ACCEPTANCE)
    void testProducerConsumerStreamsService() {
        Map<String, Object> configOfSourceKafka = new HashMap<>();
        configOfSourceKafka.put("offsets.topic.replication.factor", "1");
        configOfSourceKafka.put("transaction.state.log.replication.factor", "1");
        configOfSourceKafka.put("transaction.state.log.min.isr", "1");

        KafkaResource.kafkaEphemeral(CLUSTER_NAME, 3, 1)
                .editSpec()
                    .editKafka()
                        .withConfig(configOfSourceKafka)
                        .withNewPersistentClaimStorage()
                            .withNewSize("10")
                            .withDeleteClaim(true)
                        .endPersistentClaimStorage()
                    .endKafka()
                    .editZookeeper()
                        .withNewPersistentClaimStorage()
                            .withNewSize("10")
                            .withDeleteClaim(true)
                        .endPersistentClaimStorage()
                    .endZookeeper()
                .endSpec()
                .done();

        KafkaTopicResource.topic(CLUSTER_NAME, TOPIC_NAME)
                .editSpec()
                    .withReplicas(3)
                    .withPartitions(12)
                .endSpec()
                .done();


        KafkaTopicResource.topic(CLUSTER_NAME, TOPIC_TARGET_NAME)
                .editSpec()
                    .withReplicas(3)
                    .withPartitions(12)
                .endSpec()
                .done();

        KafkaClientsResource.producerWithTracing(KafkaResources.plainBootstrapAddress(CLUSTER_NAME)).done();

        TracingUtils.verify(JAEGER_PRODUCER_SERVICE, kafkaClientsPodName);

        KafkaClientsResource.consumerWithTracing(KafkaResources.plainBootstrapAddress(CLUSTER_NAME)).done();

        TracingUtils.verify(JAEGER_CONSUMER_SERVICE, kafkaClientsPodName);

        KafkaClientsResource.kafkaStreamsWithTracing(KafkaResources.plainBootstrapAddress(CLUSTER_NAME)).done();

        TracingUtils.verify(JAEGER_KAFKA_STREAMS_SERVICE, kafkaClientsPodName);

        LOGGER.info("Deleting topic {} from CR", TOPIC_NAME);
        cmdKubeClient().deleteByName("kafkatopic", TOPIC_NAME);
        KafkaTopicUtils.waitForKafkaTopicDeletion(TOPIC_NAME);

        LOGGER.info("Deleting topic {} from CR", TOPIC_TARGET_NAME);
        cmdKubeClient().deleteByName("kafkatopic", TOPIC_TARGET_NAME);
        KafkaTopicUtils.waitForKafkaTopicDeletion(TOPIC_TARGET_NAME);
    }

    @Test
<<<<<<< HEAD
    @Tag(MIRROR_MAKER)
    void testProducerConsumerMirrorMakerService() {
        Map<String, Object> configOfKafka = new HashMap<>();
        configOfKafka.put("offsets.topic.replication.factor", "1");
        configOfKafka.put("transaction.state.log.replication.factor", "1");
        configOfKafka.put("transaction.state.log.min.isr", "1");

=======
    @Tag(MIRROR_MAKER2)
    void testProducerConsumerMirrorMaker2Service() {
>>>>>>> 902ec063
        final String kafkaClusterSourceName = CLUSTER_NAME + "-source";
        final String kafkaClusterTargetName = CLUSTER_NAME + "-target";

        KafkaResource.kafkaEphemeral(kafkaClusterSourceName, 3, 1)
                .editSpec()
                    .editKafka()
                        .withNewPersistentClaimStorage()
                            .withNewSize("10")
                            .withDeleteClaim(true)
                        .endPersistentClaimStorage()
                    .endKafka()
                    .editZookeeper()
                        .withNewPersistentClaimStorage()
                            .withNewSize("10")
                            .withDeleteClaim(true)
                        .endPersistentClaimStorage()
                    .endZookeeper()
                .endSpec()
                .done();

        KafkaResource.kafkaEphemeral(kafkaClusterTargetName, 3, 1)
                .editSpec()
                    .editKafka()
                        .withNewPersistentClaimStorage()
                            .withNewSize("10")
                            .withDeleteClaim(true)
                        .endPersistentClaimStorage()
                    .endKafka()
                    .editZookeeper()
                        .withNewPersistentClaimStorage()
                            .withNewSize("10")
                            .withDeleteClaim(true)
                        .endPersistentClaimStorage()
                    .endZookeeper()
                .endSpec()
                .done();

        // Create topic and deploy clients before Mirror Maker to not wait for MM to find the new topics
        KafkaTopicResource.topic(kafkaClusterSourceName, TOPIC_NAME)
                .editSpec()
                    .withReplicas(3)
                    .withPartitions(12)
                .endSpec()
                .done();

        KafkaTopicResource.topic(kafkaClusterTargetName, kafkaClusterSourceName + "." + TOPIC_NAME)
                .editSpec()
                    .withReplicas(3)
                    .withPartitions(12)
                .endSpec()
                .done();

        LOGGER.info("Setting for kafka source plain bootstrap:{}", KafkaResources.plainBootstrapAddress(kafkaClusterSourceName));
        KafkaClientsResource.producerWithTracing(KafkaResources.plainBootstrapAddress(kafkaClusterSourceName)).done();

        LOGGER.info("Setting for kafka target plain bootstrap:{}", KafkaResources.plainBootstrapAddress(kafkaClusterTargetName));
        KafkaClientsResource.consumerWithTracing(KafkaResources.plainBootstrapAddress(kafkaClusterTargetName), kafkaClusterSourceName + "." + TOPIC_NAME).done();

        KafkaMirrorMaker2Resource.kafkaMirrorMaker2(CLUSTER_NAME, kafkaClusterTargetName, kafkaClusterSourceName, 1, false)
                .editMetadata()
                    .withName("my-mirror-maker2")
                .endMetadata()
                .editSpec()
                    .withNewJaegerTracing()
                    .endJaegerTracing()
                    .withNewTemplate()
                        .withNewConnectContainer()
                            .addNewEnv()
                                .withNewName("JAEGER_SERVICE_NAME")
                                .withValue(JAEGER_MIRROR_MAKER2_SERVICE)
                            .endEnv()
                            .addNewEnv()
                                .withNewName("JAEGER_AGENT_HOST")
                                .withValue(JAEGER_AGENT_NAME)
                            .endEnv()
                            .addNewEnv()
                                .withNewName("JAEGER_SAMPLER_TYPE")
                                .withValue(JAEGER_SAMPLER_TYPE)
                            .endEnv()
                            .addNewEnv()
                                .withNewName("JAEGER_SAMPLER_PARAM")
                                .withValue(JAEGER_SAMPLER_PARAM)
                            .endEnv()
                        .endConnectContainer()
                    .endTemplate()
                .endSpec()
                .done();

        TracingUtils.verify(JAEGER_PRODUCER_SERVICE, kafkaClientsPodName, "To_" + TOPIC_NAME);
        TracingUtils.verify(JAEGER_CONSUMER_SERVICE, kafkaClientsPodName, "From_" + kafkaClusterSourceName + "." + TOPIC_NAME);
        TracingUtils.verify(JAEGER_MIRROR_MAKER2_SERVICE, kafkaClientsPodName, "From_" + TOPIC_NAME);
        TracingUtils.verify(JAEGER_MIRROR_MAKER2_SERVICE, kafkaClientsPodName, "To_" + kafkaClusterSourceName + "." + TOPIC_NAME);
    }

    @Test
    @Tag(MIRROR_MAKER)
    void testProducerConsumerMirrorMakerService() {
        final String kafkaClusterSourceName = CLUSTER_NAME + "-source";
        final String kafkaClusterTargetName = CLUSTER_NAME + "-target";

        KafkaResource.kafkaEphemeral(kafkaClusterSourceName, 3, 1)
                .editSpec()
                    .editKafka()
                        .withNewPersistentClaimStorage()
                            .withNewSize("10")
                            .withDeleteClaim(true)
                        .endPersistentClaimStorage()
                    .endKafka()
                    .editZookeeper()
                        .withNewPersistentClaimStorage()
                            .withNewSize("10")
                            .withDeleteClaim(true)
                        .endPersistentClaimStorage()
                    .endZookeeper()
                .endSpec()
                .done();

        KafkaResource.kafkaEphemeral(kafkaClusterTargetName, 3, 1)
                .editSpec()
                    .editKafka()
                        .withNewPersistentClaimStorage()
                            .withNewSize("10")
                            .withDeleteClaim(true)
                        .endPersistentClaimStorage()
                    .endKafka()
                    .editZookeeper()
                        .withNewPersistentClaimStorage()
                            .withNewSize("10")
                            .withDeleteClaim(true)
                        .endPersistentClaimStorage()
                    .endZookeeper()
                .endSpec()
                .done();

        // Create topic and deploy clients before Mirror Maker to not wait for MM to find the new topics
        KafkaTopicResource.topic(kafkaClusterSourceName, TOPIC_NAME)
                .editSpec()
                    .withReplicas(3)
                    .withPartitions(12)
                .endSpec()
                .done();

        KafkaTopicResource.topic(kafkaClusterTargetName, TOPIC_NAME + "-target")
                .editSpec()
                    .withReplicas(3)
                    .withPartitions(12)
                    .withTopicName(TOPIC_NAME)
                .endSpec()
                .done();

        LOGGER.info("Setting for kafka source plain bootstrap:{}", KafkaResources.plainBootstrapAddress(kafkaClusterSourceName));
        KafkaClientsResource.producerWithTracing(KafkaResources.plainBootstrapAddress(kafkaClusterSourceName)).done();

        LOGGER.info("Setting for kafka target plain bootstrap:{}", KafkaResources.plainBootstrapAddress(kafkaClusterTargetName));
        KafkaClientsResource.consumerWithTracing(KafkaResources.plainBootstrapAddress(kafkaClusterTargetName)).done();

<<<<<<< HEAD
        TracingUtils.verify(JAEGER_PRODUCER_SERVICE, kafkaClientsPodName);
        TracingUtils.verify(JAEGER_CONSUMER_SERVICE, kafkaClientsPodName);
        TracingUtils.verify(JAEGER_MIRROR_MAKER_SERVICE, kafkaClientsPodName);

        LOGGER.info("Deleting topic {} from CR", TOPIC_NAME);
        cmdKubeClient().deleteByName("kafkatopic", TOPIC_NAME);
        KafkaTopicUtils.waitForKafkaTopicDeletion(TOPIC_NAME);

        LOGGER.info("Deleting topic {} from CR", TOPIC_TARGET_NAME);
        cmdKubeClient().deleteByName("kafkatopic", TOPIC_TARGET_NAME);
        KafkaTopicUtils.waitForKafkaTopicDeletion(TOPIC_TARGET_NAME);
    }

    @Test
    @Tag(CONNECT)
    @Tag(MIRROR_MAKER)
    @Tag(CONNECT_COMPONENTS)
    @SuppressWarnings({"checkstyle:MethodLength"})
    void testProducerConsumerMirrorMakerConnectStreamsService() {
        Map<String, Object> configOfKafka = new HashMap<>();
        configOfKafka.put("offsets.topic.replication.factor", "1");
        configOfKafka.put("transaction.state.log.replication.factor", "1");
        configOfKafka.put("transaction.state.log.min.isr", "1");

        final String kafkaClusterSourceName = CLUSTER_NAME + "-source";
        final String kafkaClusterTargetName = CLUSTER_NAME + "-target";

        KafkaResource.kafkaEphemeral(kafkaClusterSourceName, 3, 1).done();
        KafkaResource.kafkaEphemeral(kafkaClusterTargetName, 3, 1).done();

=======
>>>>>>> 902ec063
        KafkaMirrorMakerResource.kafkaMirrorMaker(CLUSTER_NAME, kafkaClusterSourceName, kafkaClusterTargetName,
            ClientUtils.generateRandomConsumerGroup(), 1, false)
                .editMetadata()
                    .withName("my-mirror-maker")
                .endMetadata()
                .editSpec()
                    .withNewJaegerTracing()
                    .endJaegerTracing()
                    .withNewTemplate()
                        .withNewMirrorMakerContainer()
                            .addNewEnv()
                                .withNewName("JAEGER_SERVICE_NAME")
                                .withValue(JAEGER_MIRROR_MAKER_SERVICE)
                            .endEnv()
                            .addNewEnv()
                                .withNewName("JAEGER_AGENT_HOST")
                                .withValue(JAEGER_AGENT_NAME)
                            .endEnv()
                            .addNewEnv()
                                .withNewName("JAEGER_SAMPLER_TYPE")
                                .withValue(JAEGER_SAMPLER_TYPE)
                            .endEnv()
                            .addNewEnv()
                                .withNewName("JAEGER_SAMPLER_PARAM")
                                .withValue(JAEGER_SAMPLER_PARAM)
                            .endEnv()
                        .endMirrorMakerContainer()
                    .endTemplate()
                .endSpec()
                .done();

        TracingUtils.verify(JAEGER_PRODUCER_SERVICE, kafkaClientsPodName, "To_" + TOPIC_NAME);
        TracingUtils.verify(JAEGER_CONSUMER_SERVICE, kafkaClientsPodName, "From_" + TOPIC_NAME);
        TracingUtils.verify(JAEGER_MIRROR_MAKER_SERVICE, kafkaClientsPodName, "From_" + TOPIC_NAME);
        TracingUtils.verify(JAEGER_MIRROR_MAKER_SERVICE, kafkaClientsPodName, "To_" + TOPIC_NAME);
    }

    @Test
    @Tag(CONNECT)
    @Tag(MIRROR_MAKER)
    @Tag(CONNECT_COMPONENTS)
    @SuppressWarnings({"checkstyle:MethodLength"})
    void testProducerConsumerMirrorMakerConnectStreamsService() {
        final String kafkaClusterSourceName = CLUSTER_NAME + "-source";
        final String kafkaClusterTargetName = CLUSTER_NAME + "-target";

        KafkaResource.kafkaEphemeral(kafkaClusterSourceName, 3, 1).done();
        KafkaResource.kafkaEphemeral(kafkaClusterTargetName, 3, 1).done();

        // Create topic and deploy clients before Mirror Maker to not wait for MM to find the new topics
        KafkaTopicResource.topic(kafkaClusterSourceName, TOPIC_NAME)
                .editSpec()
                    .withReplicas(3)
                    .withPartitions(12)
                .endSpec()
                .done();

        KafkaTopicResource.topic(kafkaClusterSourceName, TOPIC_TARGET_NAME)
                .editSpec()
                    .withReplicas(3)
                    .withPartitions(12)
                .endSpec()
                .done();

        KafkaTopicResource.topic(kafkaClusterTargetName, TOPIC_NAME + "-target")
                .editSpec()
                    .withReplicas(3)
                    .withPartitions(12)
                    .withTopicName(TOPIC_NAME)
                .endSpec()
                .done();

        KafkaTopicResource.topic(kafkaClusterTargetName, TOPIC_TARGET_NAME + "-target")
                .editSpec()
                    .withReplicas(3)
                    .withPartitions(12)
                    .withTopicName(TOPIC_TARGET_NAME)
                .endSpec()
                .done();

        KafkaClientsResource.producerWithTracing(KafkaResources.plainBootstrapAddress(kafkaClusterSourceName)).done();
        KafkaClientsResource.consumerWithTracing(KafkaResources.plainBootstrapAddress(kafkaClusterTargetName)).done();
        KafkaClientsResource.kafkaStreamsWithTracing(KafkaResources.plainBootstrapAddress(kafkaClusterSourceName)).done();

        Map<String, Object> configOfKafkaConnect = new HashMap<>();
        configOfKafkaConnect.put("config.storage.replication.factor", "1");
        configOfKafkaConnect.put("offset.storage.replication.factor", "1");
        configOfKafkaConnect.put("status.storage.replication.factor", "1");
        configOfKafkaConnect.put("key.converter", "org.apache.kafka.connect.storage.StringConverter");
        configOfKafkaConnect.put("value.converter", "org.apache.kafka.connect.storage.StringConverter");
        configOfKafkaConnect.put("key.converter.schemas.enable", "false");
        configOfKafkaConnect.put("value.converter.schemas.enable", "false");

        KafkaConnectResource.kafkaConnect(CLUSTER_NAME, 1)
                .withNewSpec()
                    .withConfig(configOfKafkaConnect)
                    .withNewJaegerTracing()
                    .endJaegerTracing()
                    .withBootstrapServers(KafkaResources.plainBootstrapAddress(kafkaClusterTargetName))
                    .withReplicas(1)
                    .withNewTemplate()
                        .withNewConnectContainer()
                            .addNewEnv()
                                .withName("JAEGER_SERVICE_NAME")
                                .withValue(JAEGER_KAFKA_CONNECT_SERVICE)
                            .endEnv()
                            .addNewEnv()
                                .withName("JAEGER_AGENT_HOST")
                                .withValue(JAEGER_AGENT_NAME)
                            .endEnv()
                            .addNewEnv()
                                .withName("JAEGER_SAMPLER_TYPE")
                                .withValue(JAEGER_SAMPLER_TYPE)
                            .endEnv()
                            .addNewEnv()
                                .withName("JAEGER_SAMPLER_PARAM")
                                .withValue(JAEGER_SAMPLER_PARAM)
                            .endEnv()
                        .endConnectContainer()
                    .endTemplate()
                .endSpec()
                .done();


        String kafkaConnectPodName = kubeClient().listPods(Labels.STRIMZI_KIND_LABEL, KafkaConnect.RESOURCE_KIND).get(0).getMetadata().getName();
        String pathToConnectorSinkConfig = TestUtils.USER_PATH + "/../systemtest/src/test/resources/file/sink/connector.json";
        String connectorConfig = getFileAsString(pathToConnectorSinkConfig);

        LOGGER.info("Creating file sink in {}", pathToConnectorSinkConfig);
        cmdKubeClient().execInPod(kafkaConnectPodName, "/bin/bash", "-c", "curl -X POST -H \"Content-Type: application/json\" --data "
                + "'" + connectorConfig + "'" + " http://localhost:8083/connectors");

<<<<<<< HEAD
        InternalKafkaClient internalKafkaClient = new InternalKafkaClient.Builder()
            .withUsingPodName(kafkaClientsPodName)
            .withTopicName(TEST_TOPIC_NAME)
            .withNamespaceName(NAMESPACE)
            .withClusterName(kafkaClusterTargetName)
            .withMessageCount(MESSAGE_COUNT)
            .build();

        internalKafkaClient.checkProducedAndConsumedMessages(
            internalKafkaClient.sendMessagesPlain(),
            internalKafkaClient.receiveMessagesPlain()
        );

        TracingUtils.verify(JAEGER_PRODUCER_SERVICE, kafkaClientsPodName);
        TracingUtils.verify(JAEGER_CONSUMER_SERVICE, kafkaClientsPodName);
        TracingUtils.verify(JAEGER_KAFKA_CONNECT_SERVICE, kafkaClientsPodName);
        TracingUtils.verify(JAEGER_KAFKA_STREAMS_SERVICE, kafkaClientsPodName);
        TracingUtils.verify(JAEGER_MIRROR_MAKER_SERVICE, kafkaClientsPodName);

        LOGGER.info("Deleting topic {} from CR", TEST_TOPIC_NAME);
        cmdKubeClient().deleteByName("kafkatopic", TEST_TOPIC_NAME);
        KafkaTopicUtils.waitForKafkaTopicDeletion(TEST_TOPIC_NAME);

        LOGGER.info("Deleting topic {} from CR", TOPIC_NAME);
        cmdKubeClient().deleteByName("kafkatopic", TOPIC_NAME);
        KafkaTopicUtils.waitForKafkaTopicDeletion(TOPIC_NAME);
=======
        KafkaMirrorMakerResource.kafkaMirrorMaker(CLUSTER_NAME, kafkaClusterSourceName, kafkaClusterTargetName,
            ClientUtils.generateRandomConsumerGroup(), 1, false)
                .editMetadata()
                    .withName("my-mirror-maker")
                .endMetadata()
                .editSpec()
                    .withNewJaegerTracing()
                    .endJaegerTracing()
                    .withNewTemplate()
                        .withNewMirrorMakerContainer()
                            .addNewEnv()
                                .withNewName("JAEGER_SERVICE_NAME")
                                .withValue("my-mirror-maker")
                            .endEnv()
                            .addNewEnv()
                                .withNewName("JAEGER_AGENT_HOST")
                                .withValue(JAEGER_AGENT_NAME)
                            .endEnv()
                            .addNewEnv()
                                .withNewName("JAEGER_SAMPLER_TYPE")
                                .withValue(JAEGER_SAMPLER_TYPE)
                            .endEnv()
                            .addNewEnv()
                                .withNewName("JAEGER_SAMPLER_PARAM")
                                .withValue(JAEGER_SAMPLER_PARAM)
                            .endEnv()
                        .endMirrorMakerContainer()
                    .endTemplate()
                .endSpec()
                .done();
>>>>>>> 902ec063

        InternalKafkaClient internalKafkaClient = new InternalKafkaClient.Builder()
            .withUsingPodName(kafkaClientsPodName)
            .withTopicName(TEST_TOPIC_NAME)
            .withNamespaceName(NAMESPACE)
            .withClusterName(kafkaClusterTargetName)
            .withMessageCount(MESSAGE_COUNT)
            .build();

        internalKafkaClient.checkProducedAndConsumedMessages(
            internalKafkaClient.sendMessagesPlain(),
            internalKafkaClient.receiveMessagesPlain()
        );

        TracingUtils.verify(JAEGER_PRODUCER_SERVICE, kafkaClientsPodName, "To_" + TOPIC_NAME);
        TracingUtils.verify(JAEGER_CONSUMER_SERVICE, kafkaClientsPodName, "From_" + TOPIC_NAME);
        TracingUtils.verify(JAEGER_KAFKA_CONNECT_SERVICE, kafkaClientsPodName, "From_" + TOPIC_NAME);
        TracingUtils.verify(JAEGER_KAFKA_STREAMS_SERVICE, kafkaClientsPodName, "From_" + TOPIC_NAME);
        TracingUtils.verify(JAEGER_KAFKA_STREAMS_SERVICE, kafkaClientsPodName, "To_" + TOPIC_TARGET_NAME);
        TracingUtils.verify(JAEGER_MIRROR_MAKER_SERVICE, kafkaClientsPodName, "From_" + TOPIC_NAME);
        TracingUtils.verify(JAEGER_MIRROR_MAKER_SERVICE, kafkaClientsPodName, "To_" + TOPIC_NAME);
        TracingUtils.verify(JAEGER_MIRROR_MAKER_SERVICE, kafkaClientsPodName, "From_" + TOPIC_TARGET_NAME);
        TracingUtils.verify(JAEGER_MIRROR_MAKER_SERVICE, kafkaClientsPodName, "To_" + TOPIC_TARGET_NAME);
    }

    @Test
    @OpenShiftOnly
    @Tag(CONNECT_S2I)
    @Tag(CONNECT_COMPONENTS)
    void testConnectS2IService() {

        KafkaResource.kafkaEphemeral(CLUSTER_NAME, 3, 1)
                .editSpec()
                    .editKafka()
                        .editListeners()
                            .withNewKafkaListenerExternalNodePort()
                                .withTls(false)
                            .endKafkaListenerExternalNodePort()
                        .endListeners()
                    .endKafka()
                .endSpec()
                .done();

        KafkaClientsResource.producerWithTracing(KafkaResources.plainBootstrapAddress(CLUSTER_NAME)).done();
        KafkaClientsResource.consumerWithTracing(KafkaResources.plainBootstrapAddress(CLUSTER_NAME)).done();

        final String kafkaConnectS2IName = "kafka-connect-s2i-name-1";

        KafkaClientsResource.deployKafkaClients(false, KAFKA_CLIENTS_NAME).done();

        Map<String, Object> configOfKafkaConnectS2I = new HashMap<>();
        configOfKafkaConnectS2I.put("key.converter.schemas.enable", "false");
        configOfKafkaConnectS2I.put("value.converter.schemas.enable", "false");
        configOfKafkaConnectS2I.put("key.converter", "org.apache.kafka.connect.storage.StringConverter");
        configOfKafkaConnectS2I.put("value.converter", "org.apache.kafka.connect.storage.StringConverter");


        KafkaConnectS2IResource.kafkaConnectS2I(kafkaConnectS2IName, CLUSTER_NAME, 1)
                .editSpec()
                    .withConfig(configOfKafkaConnectS2I)
                    .withNewJaegerTracing()
                    .endJaegerTracing()
                    .withNewTemplate()
                        .withNewConnectContainer()
                            .addNewEnv()
                                .withName("JAEGER_SERVICE_NAME")
                                .withValue(JAEGER_KAFKA_CONNECT_S2I_SERVICE)
                            .endEnv()
                            .addNewEnv()
                                .withName("JAEGER_AGENT_HOST")
                                .withValue(JAEGER_AGENT_NAME)
                            .endEnv()
                            .addNewEnv()
                                .withName("JAEGER_SAMPLER_TYPE")
                                .withValue(JAEGER_SAMPLER_TYPE)
                            .endEnv()
                            .addNewEnv()
                                .withName("JAEGER_SAMPLER_PARAM")
                                .withValue(JAEGER_SAMPLER_PARAM)
                            .endEnv()
                        .endConnectContainer()
                    .endTemplate()
                .endSpec()
                .done();

<<<<<<< HEAD
        String kafkaConnectS2IPodName = kubeClient().listPods("type", "kafka-connect-s2i").get(0).getMetadata().getName();
=======
        String kafkaConnectS2IPodName = kubeClient().listPods(Labels.STRIMZI_KIND_LABEL, KafkaConnectS2I.RESOURCE_KIND).get(0).getMetadata().getName();
>>>>>>> 902ec063
        String execPodName = kubeClient().listPodsByPrefixInName(KAFKA_CLIENTS_NAME).get(0).getMetadata().getName();

        LOGGER.info("Creating FileSink connect via Pod:{}", execPodName);
        KafkaConnectorUtils.createFileSinkConnector(execPodName, TEST_TOPIC_NAME, Constants.DEFAULT_SINK_FILE_PATH,
                KafkaConnectResources.url(kafkaConnectS2IName, NAMESPACE, 8083));
<<<<<<< HEAD

        InternalKafkaClient internalKafkaClient = new InternalKafkaClient.Builder()
            .withUsingPodName(kafkaClientsPodName)
            .withTopicName(TEST_TOPIC_NAME)
            .withNamespaceName(NAMESPACE)
            .withClusterName(CLUSTER_NAME)
            .withMessageCount(MESSAGE_COUNT)
            .build();

        internalKafkaClient.checkProducedAndConsumedMessages(
            internalKafkaClient.sendMessagesPlain(),
            internalKafkaClient.receiveMessagesPlain()
        );

        KafkaConnectUtils.waitForMessagesInKafkaConnectFileSink(kafkaConnectS2IPodName, Constants.DEFAULT_SINK_FILE_PATH, "99");

        TracingUtils.verify(JAEGER_PRODUCER_SERVICE, kafkaClientsPodName);
        TracingUtils.verify(JAEGER_CONSUMER_SERVICE, kafkaClientsPodName);
        TracingUtils.verify(JAEGER_KAFKA_CONNECT_S2I_SERVICE, kafkaClientsPodName);

=======

        InternalKafkaClient internalKafkaClient = new InternalKafkaClient.Builder()
            .withUsingPodName(kafkaClientsPodName)
            .withTopicName(TEST_TOPIC_NAME)
            .withNamespaceName(NAMESPACE)
            .withClusterName(CLUSTER_NAME)
            .withMessageCount(MESSAGE_COUNT)
            .build();

        internalKafkaClient.checkProducedAndConsumedMessages(
            internalKafkaClient.sendMessagesPlain(),
            internalKafkaClient.receiveMessagesPlain()
        );

        KafkaConnectUtils.waitForMessagesInKafkaConnectFileSink(kafkaConnectS2IPodName, Constants.DEFAULT_SINK_FILE_PATH, "99");

        TracingUtils.verify(JAEGER_PRODUCER_SERVICE, kafkaClientsPodName);
        TracingUtils.verify(JAEGER_CONSUMER_SERVICE, kafkaClientsPodName);
        TracingUtils.verify(JAEGER_KAFKA_CONNECT_S2I_SERVICE, kafkaClientsPodName);

>>>>>>> 902ec063
        LOGGER.info("Deleting topic {} from CR", TEST_TOPIC_NAME);
        cmdKubeClient().deleteByName(KafkaTopic.RESOURCE_KIND, TEST_TOPIC_NAME);
        KafkaTopicUtils.waitForKafkaTopicDeletion(TEST_TOPIC_NAME);
    }

    @Tag(NODEPORT_SUPPORTED)
<<<<<<< HEAD
=======
    @Tag(BRIDGE)
>>>>>>> 902ec063
    @Test
    void testKafkaBridgeService() {
        KafkaResource.kafkaEphemeral(CLUSTER_NAME, 3, 1).done();

        // Deploy http bridge
        KafkaBridgeResource.kafkaBridge(CLUSTER_NAME, KafkaResources.plainBootstrapAddress(CLUSTER_NAME), 1)
            .editSpec()
                .withNewJaegerTracing()
                .endJaegerTracing()
                    .withNewTemplate()
                        .withNewBridgeContainer()
                            .addNewEnv()
                                .withName("JAEGER_SERVICE_NAME")
                                .withValue(JAEGER_KAFKA_BRIDGE_SERVICE)
                            .endEnv()
                            .addNewEnv()
                                .withName("JAEGER_AGENT_HOST")
                                .withValue(JAEGER_AGENT_NAME)
                            .endEnv()
                            .addNewEnv()
                                .withName("JAEGER_SAMPLER_TYPE")
                                .withValue(JAEGER_SAMPLER_TYPE)
                            .endEnv()
                            .addNewEnv()
                                .withName("JAEGER_SAMPLER_PARAM")
                                .withValue(JAEGER_SAMPLER_PARAM)
                            .endEnv()
                        .endBridgeContainer()
                    .endTemplate()
            .endSpec()
            .done();

<<<<<<< HEAD
        Service service = KafkaBridgeUtils.createBridgeNodePortService(CLUSTER_NAME, NAMESPACE, BRIDGE_EXTERNAL_SERVICE);
        KubernetesResource.createServiceResource(service, NAMESPACE).done();
        ServiceUtils.waitForNodePortService(BRIDGE_EXTERNAL_SERVICE);

        int bridgePort = KafkaBridgeUtils.getBridgeNodePort(NAMESPACE, BRIDGE_EXTERNAL_SERVICE);
        String bridgeHost = kubeClient(NAMESPACE).getNodeAddress();

        String topicName = "topic-simple-send";

        KafkaTopicResource.topic(CLUSTER_NAME, topicName).done();
        JsonObject records = BridgeUtils.generateHttpMessages(MESSAGE_COUNT);

        JsonObject response = BridgeUtils.sendMessagesHttpRequest(records, bridgeHost, bridgePort, topicName, client);
        KafkaBridgeUtils.checkSendResponse(response, MESSAGE_COUNT);

        InternalKafkaClient internalKafkaClient = new InternalKafkaClient.Builder()
            .withUsingPodName(kafkaClientsPodName)
            .withTopicName(topicName)
            .withNamespaceName(NAMESPACE)
            .withClusterName(CLUSTER_NAME)
            .withMessageCount(MESSAGE_COUNT)
            .build();

        assertThat(internalKafkaClient.receiveMessagesPlain(), is(MESSAGE_COUNT));

        TracingUtils.verify(JAEGER_KAFKA_BRIDGE_SERVICE, kafkaClientsPodName);
    }

=======
        String bridgeProducer = "bridge-producer";
        KafkaTopicResource.topic(CLUSTER_NAME, TOPIC_NAME).done();

        KafkaClientsResource.producerStrimziBridge(bridgeProducer, bridgeServiceName, bridgePort, TOPIC_NAME, MESSAGE_COUNT).done();
        ClientUtils.waitForClientSuccess(bridgeProducer, NAMESPACE, MESSAGE_COUNT);

        InternalKafkaClient internalKafkaClient = new InternalKafkaClient.Builder()
            .withUsingPodName(kafkaClientsPodName)
            .withTopicName(TOPIC_NAME)
            .withNamespaceName(NAMESPACE)
            .withClusterName(CLUSTER_NAME)
            .withMessageCount(MESSAGE_COUNT)
            .build();

        assertThat(internalKafkaClient.receiveMessagesPlain(), is(MESSAGE_COUNT));

        TracingUtils.verify(JAEGER_KAFKA_BRIDGE_SERVICE, kafkaClientsPodName);
    }

>>>>>>> 902ec063
    /**
     * Delete Jaeger instance
     */
    void deleteJaeger() {
        while (!jaegerConfigs.empty()) {
            cmdKubeClient().clientWithAdmin().namespace(cluster.getNamespace()).deleteContent(jaegerConfigs.pop());
        }
    }

    private void deployJaeger() {
        LOGGER.info("=== Applying jaeger operator install files ===");

        Map<File, String> operatorFiles = Arrays.stream(Objects.requireNonNull(new File(JO_INSTALL_DIR).listFiles())
        ).collect(Collectors.toMap(file -> file, f -> TestUtils.getContent(f, TestUtils::toYamlString), (x, y) -> x, LinkedHashMap::new));

        for (Map.Entry<File, String> entry : operatorFiles.entrySet()) {
            LOGGER.info("Applying configuration file: {}", entry.getKey());
            jaegerConfigs.push(entry.getValue());
            cmdKubeClient().clientWithAdmin().namespace(cluster.getNamespace()).applyContent(entry.getValue());
        }

        installJaegerInstance();

        NetworkPolicy networkPolicy = new NetworkPolicyBuilder()
            .withNewApiVersion("networking.k8s.io/v1")
            .withNewKind("NetworkPolicy")
            .withNewMetadata()
                .withName("jaeger-allow")
            .endMetadata()
            .withNewSpec()
                .addNewIngress()
                .endIngress()
                .withNewPodSelector()
                    .addToMatchLabels("app", "jaeger")
                .endPodSelector()
                .withPolicyTypes("Ingress")
            .endSpec()
            .build();

        LOGGER.debug("Going to apply the following NetworkPolicy: {}", networkPolicy.toString());
        KubernetesResource.deleteLater(kubeClient().getClient().network().networkPolicies().inNamespace(ResourceManager.kubeClient().getNamespace()).createOrReplace(networkPolicy));
        LOGGER.info("Network policy for jaeger successfully applied");
    }

    /**
     * Install of Jaeger instance
     */
    void installJaegerInstance() {
        LOGGER.info("=== Applying jaeger instance install files ===");

        Map<File, String> operatorFiles = Arrays.stream(Objects.requireNonNull(new File(JI_INSTALL_DIR).listFiles())
        ).collect(Collectors.toMap(file -> file, f -> TestUtils.getContent(f, TestUtils::toYamlString), (x, y) -> x, LinkedHashMap::new));

        for (Map.Entry<File, String> entry : operatorFiles.entrySet()) {
            LOGGER.info("Applying configuration file: {}", entry.getKey());
            jaegerConfigs.push(entry.getValue());
            cmdKubeClient().clientWithAdmin().namespace(cluster.getNamespace()).applyContent(entry.getValue());
        }
    }

    @AfterEach
    void tearDown() {
        deleteJaeger();
    }

    @BeforeEach
    void createTestResources() {
        // deployment of the jaeger
        deployJaeger();

        KafkaClientsResource.deployKafkaClients(false, KAFKA_CLIENTS_NAME).done();

        kafkaClientsPodName = kubeClient().listPodsByPrefixInName(KAFKA_CLIENTS_NAME).get(0).getMetadata().getName();
    }

    @BeforeAll
    void setup() throws Exception {
        ResourceManager.setClassResources();
        installClusterOperator(NAMESPACE);
    }
}<|MERGE_RESOLUTION|>--- conflicted
+++ resolved
@@ -4,41 +4,23 @@
  */
 package io.strimzi.systemtest.tracing;
 
-<<<<<<< HEAD
-import io.fabric8.kubernetes.api.model.Service;
-import io.fabric8.kubernetes.api.model.networking.NetworkPolicy;
-import io.fabric8.kubernetes.api.model.networking.NetworkPolicyBuilder;
-=======
 import io.fabric8.kubernetes.api.model.networking.NetworkPolicy;
 import io.fabric8.kubernetes.api.model.networking.NetworkPolicyBuilder;
 import io.strimzi.api.kafka.model.KafkaConnect;
->>>>>>> 902ec063
 import io.strimzi.api.kafka.model.KafkaConnectResources;
 import io.strimzi.api.kafka.model.KafkaConnectS2I;
 import io.strimzi.api.kafka.model.KafkaResources;
 import io.strimzi.api.kafka.model.KafkaTopic;
-<<<<<<< HEAD
-=======
 import io.strimzi.operator.common.model.Labels;
->>>>>>> 902ec063
 import io.strimzi.systemtest.AbstractST;
 import io.strimzi.systemtest.Constants;
 import io.strimzi.systemtest.annotations.OpenShiftOnly;
 import io.strimzi.systemtest.kafkaclients.internalClients.InternalKafkaClient;
-<<<<<<< HEAD
-import io.strimzi.systemtest.utils.kafkaUtils.KafkaBridgeUtils;
-import io.strimzi.systemtest.utils.kafkaUtils.KafkaConnectUtils;
-import io.strimzi.systemtest.utils.kafkaUtils.KafkaConnectorUtils;
-import io.strimzi.systemtest.utils.kafkaUtils.KafkaTopicUtils;
-import io.strimzi.systemtest.utils.kubeUtils.objects.ServiceUtils;
-import io.strimzi.systemtest.utils.specific.BridgeUtils;
-=======
 import io.strimzi.systemtest.resources.crd.KafkaMirrorMaker2Resource;
 import io.strimzi.systemtest.utils.ClientUtils;
 import io.strimzi.systemtest.utils.kafkaUtils.KafkaConnectUtils;
 import io.strimzi.systemtest.utils.kafkaUtils.KafkaConnectorUtils;
 import io.strimzi.systemtest.utils.kafkaUtils.KafkaTopicUtils;
->>>>>>> 902ec063
 import io.strimzi.systemtest.utils.specific.TracingUtils;
 import io.strimzi.test.TestUtils;
 import io.vertx.junit5.VertxExtension;
@@ -69,21 +51,14 @@
 import java.util.Stack;
 import java.util.stream.Collectors;
 
-<<<<<<< HEAD
-=======
 import static io.strimzi.systemtest.Constants.ACCEPTANCE;
 import static io.strimzi.systemtest.Constants.BRIDGE;
->>>>>>> 902ec063
 import static io.strimzi.systemtest.Constants.CONNECT;
 import static io.strimzi.systemtest.Constants.CONNECT_COMPONENTS;
 import static io.strimzi.systemtest.Constants.CONNECT_S2I;
 import static io.strimzi.systemtest.Constants.INTERNAL_CLIENTS_USED;
 import static io.strimzi.systemtest.Constants.MIRROR_MAKER;
-<<<<<<< HEAD
-import static io.strimzi.systemtest.Constants.ACCEPTANCE;
-=======
 import static io.strimzi.systemtest.Constants.MIRROR_MAKER2;
->>>>>>> 902ec063
 import static io.strimzi.systemtest.Constants.NODEPORT_SUPPORTED;
 import static io.strimzi.systemtest.Constants.REGRESSION;
 import static io.strimzi.systemtest.Constants.TRACING;
@@ -121,6 +96,7 @@
     private static final String JAEGER_SAMPLER_TYPE = "const";
     private static final String JAEGER_SAMPLER_PARAM = "1";
 
+    private static final String TOPIC_NAME = "my-topic";
     private static final String TOPIC_TARGET_NAME = "cipot-ym";
 
     private Stack<String> jaegerConfigs = new Stack<>();
@@ -419,18 +395,8 @@
     }
 
     @Test
-<<<<<<< HEAD
-    @Tag(MIRROR_MAKER)
-    void testProducerConsumerMirrorMakerService() {
-        Map<String, Object> configOfKafka = new HashMap<>();
-        configOfKafka.put("offsets.topic.replication.factor", "1");
-        configOfKafka.put("transaction.state.log.replication.factor", "1");
-        configOfKafka.put("transaction.state.log.min.isr", "1");
-
-=======
     @Tag(MIRROR_MAKER2)
     void testProducerConsumerMirrorMaker2Service() {
->>>>>>> 902ec063
         final String kafkaClusterSourceName = CLUSTER_NAME + "-source";
         final String kafkaClusterTargetName = CLUSTER_NAME + "-target";
 
@@ -587,39 +553,6 @@
         LOGGER.info("Setting for kafka target plain bootstrap:{}", KafkaResources.plainBootstrapAddress(kafkaClusterTargetName));
         KafkaClientsResource.consumerWithTracing(KafkaResources.plainBootstrapAddress(kafkaClusterTargetName)).done();
 
-<<<<<<< HEAD
-        TracingUtils.verify(JAEGER_PRODUCER_SERVICE, kafkaClientsPodName);
-        TracingUtils.verify(JAEGER_CONSUMER_SERVICE, kafkaClientsPodName);
-        TracingUtils.verify(JAEGER_MIRROR_MAKER_SERVICE, kafkaClientsPodName);
-
-        LOGGER.info("Deleting topic {} from CR", TOPIC_NAME);
-        cmdKubeClient().deleteByName("kafkatopic", TOPIC_NAME);
-        KafkaTopicUtils.waitForKafkaTopicDeletion(TOPIC_NAME);
-
-        LOGGER.info("Deleting topic {} from CR", TOPIC_TARGET_NAME);
-        cmdKubeClient().deleteByName("kafkatopic", TOPIC_TARGET_NAME);
-        KafkaTopicUtils.waitForKafkaTopicDeletion(TOPIC_TARGET_NAME);
-    }
-
-    @Test
-    @Tag(CONNECT)
-    @Tag(MIRROR_MAKER)
-    @Tag(CONNECT_COMPONENTS)
-    @SuppressWarnings({"checkstyle:MethodLength"})
-    void testProducerConsumerMirrorMakerConnectStreamsService() {
-        Map<String, Object> configOfKafka = new HashMap<>();
-        configOfKafka.put("offsets.topic.replication.factor", "1");
-        configOfKafka.put("transaction.state.log.replication.factor", "1");
-        configOfKafka.put("transaction.state.log.min.isr", "1");
-
-        final String kafkaClusterSourceName = CLUSTER_NAME + "-source";
-        final String kafkaClusterTargetName = CLUSTER_NAME + "-target";
-
-        KafkaResource.kafkaEphemeral(kafkaClusterSourceName, 3, 1).done();
-        KafkaResource.kafkaEphemeral(kafkaClusterTargetName, 3, 1).done();
-
-=======
->>>>>>> 902ec063
         KafkaMirrorMakerResource.kafkaMirrorMaker(CLUSTER_NAME, kafkaClusterSourceName, kafkaClusterTargetName,
             ClientUtils.generateRandomConsumerGroup(), 1, false)
                 .editMetadata()
@@ -752,34 +685,6 @@
         cmdKubeClient().execInPod(kafkaConnectPodName, "/bin/bash", "-c", "curl -X POST -H \"Content-Type: application/json\" --data "
                 + "'" + connectorConfig + "'" + " http://localhost:8083/connectors");
 
-<<<<<<< HEAD
-        InternalKafkaClient internalKafkaClient = new InternalKafkaClient.Builder()
-            .withUsingPodName(kafkaClientsPodName)
-            .withTopicName(TEST_TOPIC_NAME)
-            .withNamespaceName(NAMESPACE)
-            .withClusterName(kafkaClusterTargetName)
-            .withMessageCount(MESSAGE_COUNT)
-            .build();
-
-        internalKafkaClient.checkProducedAndConsumedMessages(
-            internalKafkaClient.sendMessagesPlain(),
-            internalKafkaClient.receiveMessagesPlain()
-        );
-
-        TracingUtils.verify(JAEGER_PRODUCER_SERVICE, kafkaClientsPodName);
-        TracingUtils.verify(JAEGER_CONSUMER_SERVICE, kafkaClientsPodName);
-        TracingUtils.verify(JAEGER_KAFKA_CONNECT_SERVICE, kafkaClientsPodName);
-        TracingUtils.verify(JAEGER_KAFKA_STREAMS_SERVICE, kafkaClientsPodName);
-        TracingUtils.verify(JAEGER_MIRROR_MAKER_SERVICE, kafkaClientsPodName);
-
-        LOGGER.info("Deleting topic {} from CR", TEST_TOPIC_NAME);
-        cmdKubeClient().deleteByName("kafkatopic", TEST_TOPIC_NAME);
-        KafkaTopicUtils.waitForKafkaTopicDeletion(TEST_TOPIC_NAME);
-
-        LOGGER.info("Deleting topic {} from CR", TOPIC_NAME);
-        cmdKubeClient().deleteByName("kafkatopic", TOPIC_NAME);
-        KafkaTopicUtils.waitForKafkaTopicDeletion(TOPIC_NAME);
-=======
         KafkaMirrorMakerResource.kafkaMirrorMaker(CLUSTER_NAME, kafkaClusterSourceName, kafkaClusterTargetName,
             ClientUtils.generateRandomConsumerGroup(), 1, false)
                 .editMetadata()
@@ -810,7 +715,6 @@
                     .endTemplate()
                 .endSpec()
                 .done();
->>>>>>> 902ec063
 
         InternalKafkaClient internalKafkaClient = new InternalKafkaClient.Builder()
             .withUsingPodName(kafkaClientsPodName)
@@ -896,17 +800,12 @@
                 .endSpec()
                 .done();
 
-<<<<<<< HEAD
-        String kafkaConnectS2IPodName = kubeClient().listPods("type", "kafka-connect-s2i").get(0).getMetadata().getName();
-=======
         String kafkaConnectS2IPodName = kubeClient().listPods(Labels.STRIMZI_KIND_LABEL, KafkaConnectS2I.RESOURCE_KIND).get(0).getMetadata().getName();
->>>>>>> 902ec063
         String execPodName = kubeClient().listPodsByPrefixInName(KAFKA_CLIENTS_NAME).get(0).getMetadata().getName();
 
         LOGGER.info("Creating FileSink connect via Pod:{}", execPodName);
         KafkaConnectorUtils.createFileSinkConnector(execPodName, TEST_TOPIC_NAME, Constants.DEFAULT_SINK_FILE_PATH,
                 KafkaConnectResources.url(kafkaConnectS2IName, NAMESPACE, 8083));
-<<<<<<< HEAD
 
         InternalKafkaClient internalKafkaClient = new InternalKafkaClient.Builder()
             .withUsingPodName(kafkaClientsPodName)
@@ -927,38 +826,13 @@
         TracingUtils.verify(JAEGER_CONSUMER_SERVICE, kafkaClientsPodName);
         TracingUtils.verify(JAEGER_KAFKA_CONNECT_S2I_SERVICE, kafkaClientsPodName);
 
-=======
-
-        InternalKafkaClient internalKafkaClient = new InternalKafkaClient.Builder()
-            .withUsingPodName(kafkaClientsPodName)
-            .withTopicName(TEST_TOPIC_NAME)
-            .withNamespaceName(NAMESPACE)
-            .withClusterName(CLUSTER_NAME)
-            .withMessageCount(MESSAGE_COUNT)
-            .build();
-
-        internalKafkaClient.checkProducedAndConsumedMessages(
-            internalKafkaClient.sendMessagesPlain(),
-            internalKafkaClient.receiveMessagesPlain()
-        );
-
-        KafkaConnectUtils.waitForMessagesInKafkaConnectFileSink(kafkaConnectS2IPodName, Constants.DEFAULT_SINK_FILE_PATH, "99");
-
-        TracingUtils.verify(JAEGER_PRODUCER_SERVICE, kafkaClientsPodName);
-        TracingUtils.verify(JAEGER_CONSUMER_SERVICE, kafkaClientsPodName);
-        TracingUtils.verify(JAEGER_KAFKA_CONNECT_S2I_SERVICE, kafkaClientsPodName);
-
->>>>>>> 902ec063
         LOGGER.info("Deleting topic {} from CR", TEST_TOPIC_NAME);
         cmdKubeClient().deleteByName(KafkaTopic.RESOURCE_KIND, TEST_TOPIC_NAME);
         KafkaTopicUtils.waitForKafkaTopicDeletion(TEST_TOPIC_NAME);
     }
 
     @Tag(NODEPORT_SUPPORTED)
-<<<<<<< HEAD
-=======
     @Tag(BRIDGE)
->>>>>>> 902ec063
     @Test
     void testKafkaBridgeService() {
         KafkaResource.kafkaEphemeral(CLUSTER_NAME, 3, 1).done();
@@ -991,36 +865,6 @@
             .endSpec()
             .done();
 
-<<<<<<< HEAD
-        Service service = KafkaBridgeUtils.createBridgeNodePortService(CLUSTER_NAME, NAMESPACE, BRIDGE_EXTERNAL_SERVICE);
-        KubernetesResource.createServiceResource(service, NAMESPACE).done();
-        ServiceUtils.waitForNodePortService(BRIDGE_EXTERNAL_SERVICE);
-
-        int bridgePort = KafkaBridgeUtils.getBridgeNodePort(NAMESPACE, BRIDGE_EXTERNAL_SERVICE);
-        String bridgeHost = kubeClient(NAMESPACE).getNodeAddress();
-
-        String topicName = "topic-simple-send";
-
-        KafkaTopicResource.topic(CLUSTER_NAME, topicName).done();
-        JsonObject records = BridgeUtils.generateHttpMessages(MESSAGE_COUNT);
-
-        JsonObject response = BridgeUtils.sendMessagesHttpRequest(records, bridgeHost, bridgePort, topicName, client);
-        KafkaBridgeUtils.checkSendResponse(response, MESSAGE_COUNT);
-
-        InternalKafkaClient internalKafkaClient = new InternalKafkaClient.Builder()
-            .withUsingPodName(kafkaClientsPodName)
-            .withTopicName(topicName)
-            .withNamespaceName(NAMESPACE)
-            .withClusterName(CLUSTER_NAME)
-            .withMessageCount(MESSAGE_COUNT)
-            .build();
-
-        assertThat(internalKafkaClient.receiveMessagesPlain(), is(MESSAGE_COUNT));
-
-        TracingUtils.verify(JAEGER_KAFKA_BRIDGE_SERVICE, kafkaClientsPodName);
-    }
-
-=======
         String bridgeProducer = "bridge-producer";
         KafkaTopicResource.topic(CLUSTER_NAME, TOPIC_NAME).done();
 
@@ -1040,7 +884,6 @@
         TracingUtils.verify(JAEGER_KAFKA_BRIDGE_SERVICE, kafkaClientsPodName);
     }
 
->>>>>>> 902ec063
     /**
      * Delete Jaeger instance
      */
