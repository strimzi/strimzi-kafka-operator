/*
 * Copyright Strimzi authors.
 * License: Apache License 2.0 (see the file LICENSE or http://apache.org/licenses/LICENSE-2.0.html).
 */
package io.strimzi.systemtest.connect;

import io.fabric8.openshift.api.model.ImageStream;
import io.fabric8.openshift.api.model.ImageStreamBuilder;
import io.fabric8.openshift.client.OpenShiftClient;
import io.strimzi.api.kafka.model.KafkaConnect;
import io.strimzi.api.kafka.model.KafkaConnectResources;
import io.strimzi.api.kafka.model.KafkaConnector;
import io.strimzi.api.kafka.model.KafkaResources;
import io.strimzi.api.kafka.model.connect.build.JarArtifactBuilder;
import io.strimzi.api.kafka.model.connect.build.MavenArtifactBuilder;
import io.strimzi.api.kafka.model.connect.build.OtherArtifactBuilder;
import io.strimzi.api.kafka.model.connect.build.Plugin;
import io.strimzi.api.kafka.model.connect.build.PluginBuilder;
import io.strimzi.api.kafka.model.connect.build.TgzArtifactBuilder;
import io.strimzi.api.kafka.model.connect.build.ZipArtifactBuilder;
import io.strimzi.api.kafka.model.status.Condition;
import io.strimzi.operator.common.Annotations;
import io.strimzi.operator.common.Util;
import io.strimzi.operator.common.model.Labels;
import io.strimzi.systemtest.AbstractST;
import io.strimzi.systemtest.Constants;
import io.strimzi.systemtest.Environment;
import io.strimzi.systemtest.annotations.IsolatedSuite;
import io.strimzi.systemtest.annotations.OpenShiftOnly;
import io.strimzi.systemtest.annotations.ParallelTest;
import io.strimzi.systemtest.kafkaclients.internalClients.KafkaClients;
import io.strimzi.systemtest.kafkaclients.internalClients.KafkaClientsBuilder;
import io.strimzi.systemtest.resources.crd.KafkaConnectResource;
import io.strimzi.systemtest.resources.crd.KafkaConnectorResource;
import io.strimzi.systemtest.resources.kubernetes.NetworkPolicyResource;
import io.strimzi.systemtest.storage.TestStorage;
import io.strimzi.systemtest.templates.crd.KafkaConnectTemplates;
import io.strimzi.systemtest.templates.crd.KafkaConnectorTemplates;
import io.strimzi.systemtest.templates.crd.KafkaTemplates;
import io.strimzi.systemtest.templates.crd.KafkaTopicTemplates;
import io.strimzi.systemtest.utils.ClientUtils;
import io.strimzi.systemtest.utils.kafkaUtils.KafkaConnectUtils;
import io.strimzi.systemtest.utils.kafkaUtils.KafkaTopicUtils;
import io.strimzi.systemtest.utils.kubeUtils.controllers.DeploymentUtils;
import io.strimzi.systemtest.utils.kubeUtils.objects.PodUtils;
import org.apache.logging.log4j.LogManager;
import org.apache.logging.log4j.Logger;
import org.junit.jupiter.api.BeforeAll;
import org.junit.jupiter.api.Tag;
import org.junit.jupiter.api.extension.ExtensionContext;

import java.util.Collections;
import java.util.HashMap;
import java.util.Map;
import java.util.Random;
import java.util.stream.Collectors;

import static io.strimzi.systemtest.Constants.ACCEPTANCE;
import static io.strimzi.systemtest.Constants.CONNECT;
import static io.strimzi.systemtest.Constants.CONNECT_COMPONENTS;
import static io.strimzi.systemtest.Constants.REGRESSION;
import static io.strimzi.systemtest.Constants.SANITY;
import static io.strimzi.systemtest.enums.CustomResourceStatus.NotReady;
import static io.strimzi.systemtest.enums.CustomResourceStatus.Ready;
import static io.strimzi.test.k8s.KubeClusterResource.cmdKubeClient;
import static io.strimzi.test.k8s.KubeClusterResource.kubeClient;
import static org.hamcrest.MatcherAssert.assertThat;
import static org.hamcrest.Matchers.is;
import static org.junit.jupiter.api.Assertions.assertEquals;
import static org.junit.jupiter.api.Assertions.assertFalse;
import static org.junit.jupiter.api.Assertions.assertNotEquals;
import static org.junit.jupiter.api.Assertions.assertTrue;

@Tag(REGRESSION)
@Tag(CONNECT_COMPONENTS)
@Tag(CONNECT)
@IsolatedSuite
class ConnectBuilderIsolatedST extends AbstractST {

    private static final Logger LOGGER = LogManager.getLogger(ConnectBuilderIsolatedST.class);

    private static final String ECHO_SINK_CLASS_NAME = "cz.scholz.kafka.connect.echosink.EchoSinkConnector";
    private static final String CAMEL_CONNECTOR_HTTP_SINK_CLASS_NAME = "org.apache.camel.kafkaconnector.http.CamelHttpSinkConnector";
    private static final String CAMEL_CONNECTOR_TIMER_CLASS_NAME = "org.apache.camel.kafkaconnector.timer.CamelTimerSourceConnector";

    private static final String ECHO_SINK_JAR_URL = "https://github.com/scholzj/echo-sink/releases/download/1.1.0/echo-sink-1.1.0.jar";
    private static final String ECHO_SINK_JAR_CHECKSUM = "b7da48d5ecd1e4199886d169ced1bf702ffbdfd704d69e0da97e78ff63c1bcece2f59c2c6c751f9c20be73472b8cb6a31b6fd4f75558c1cb9d96daa9e9e603d2";
    private static final String ECHO_SINK_FILE_NAME = "echo-sink-test.jar";

    private static final String ECHO_SINK_JAR_WRONG_CHECKSUM = "f1f167902325062efc8c755647bc1b782b2b067a87a6e507ff7a3f6205803220";

    private static final String ECHO_SINK_TGZ_URL = "https://github.com/scholzj/echo-sink/archive/1.1.0.tar.gz";
    private static final String ECHO_SINK_TGZ_CHECKSUM = "5318b1f031d4e5eeab6f8b774c76de297237574fc51d1e81b03a10e0b5d5435a46a108b85fdb604c644529f38830ae83239c17b6ec91c90a60ac790119bb2950";

    private static final String CAMEL_CONNECTOR_TGZ_URL = "https://repo.maven.apache.org/maven2/org/apache/camel/kafkaconnector/camel-http-kafka-connector/0.7.0/camel-http-kafka-connector-0.7.0-package.tar.gz";
    private static final String CAMEL_CONNECTOR_TGZ_CHECKSUM = "d0bb8c6a9e50b68eee3e4d70b6b7e5ae361373883ed3156bc11771330095b66195ac1c12480a0669712da4e5f38e64f004ffecabca4bf70d312f3f7ae0ad51b5";

    private static final String CAMEL_CONNECTOR_ZIP_URL = "https://repo.maven.apache.org/maven2/org/apache/camel/kafkaconnector/camel-http-kafka-connector/0.7.0/camel-http-kafka-connector-0.7.0-package.zip";
    private static final String CAMEL_CONNECTOR_ZIP_CHECKSUM = "bc15135b8ef7faccd073508da0510c023c0f6fa3ec7e48c98ad880dd112b53bf106ad0a47bcb353eed3ec03bb3d273da7de356f3f7f1766a13a234a6bc28d602";

    private static final String CAMEL_CONNECTOR_MAVEN_GROUP_ID = "org.apache.camel.kafkaconnector";
    private static final String CAMEL_CONNECTOR_MAVEN_ARTIFACT_ID = "camel-timer-kafka-connector";
    private static final String CAMEL_CONNECTOR_MAVEN_VERSION = "0.9.0";

    private static final String PLUGIN_WITH_TAR_AND_JAR_NAME = "connector-with-tar-and-jar";
    private static final String PLUGIN_WITH_ZIP_NAME = "connector-from-zip";
    private static final String PLUGIN_WITH_OTHER_TYPE_NAME = "plugin-with-other-type";
    private static final String PLUGIN_WITH_MAVEN_NAME = "connector-from-maven";

    private String outputRegistry = "";

    private static final Plugin PLUGIN_WITH_TAR_AND_JAR = new PluginBuilder()
        .withName(PLUGIN_WITH_TAR_AND_JAR_NAME)
        .withArtifacts(
            new JarArtifactBuilder()
                .withUrl(ECHO_SINK_JAR_URL)
                .withSha512sum(ECHO_SINK_JAR_CHECKSUM)
                .build(),
            new TgzArtifactBuilder()
                .withUrl(ECHO_SINK_TGZ_URL)
                .withSha512sum(ECHO_SINK_TGZ_CHECKSUM)
                .build())
        .build();

    private static final Plugin PLUGIN_WITH_ZIP = new PluginBuilder()
        .withName(PLUGIN_WITH_ZIP_NAME)
        .withArtifacts(
            new ZipArtifactBuilder()
                .withUrl(CAMEL_CONNECTOR_ZIP_URL)
                .withSha512sum(CAMEL_CONNECTOR_ZIP_CHECKSUM)
                .build())
        .build();

    private static final Plugin PLUGIN_WITH_OTHER_TYPE = new PluginBuilder()
        .withName(PLUGIN_WITH_OTHER_TYPE_NAME)
        .withArtifacts(
            new OtherArtifactBuilder()
                .withUrl(ECHO_SINK_JAR_URL)
                .withFileName(ECHO_SINK_FILE_NAME)
                .withSha512sum(ECHO_SINK_JAR_CHECKSUM)
                .build()
        )
        .build();

    private static final Plugin PLUGIN_WITH_MAVEN_TYPE = new PluginBuilder()
        .withName(PLUGIN_WITH_MAVEN_NAME)
        .withArtifacts(
            new MavenArtifactBuilder()
                .withVersion(CAMEL_CONNECTOR_MAVEN_VERSION)
                .withArtifact(CAMEL_CONNECTOR_MAVEN_ARTIFACT_ID)
                .withGroup(CAMEL_CONNECTOR_MAVEN_GROUP_ID)
                .build()
        )
        .build();

    @ParallelTest
    void testBuildFailsWithWrongChecksumOfArtifact(ExtensionContext extensionContext) {
        TestStorage storage = new TestStorage(extensionContext, clusterOperator.getDeploymentNamespace());

        final String imageName = getImageNameForTestCase();

        Plugin pluginWithWrongChecksum = new PluginBuilder()
            .withName("connector-with-wrong-checksum")
            .withArtifacts(new JarArtifactBuilder()
                .withUrl(ECHO_SINK_JAR_URL)
                .withSha512sum(ECHO_SINK_JAR_WRONG_CHECKSUM)
                .build())
            .build();

        resourceManager.createResource(extensionContext, false, KafkaConnectTemplates.kafkaConnect(extensionContext, storage.getClusterName(), storage.getNamespaceName(), storage.getNamespaceName(), 1)
            .editMetadata()
                .addToAnnotations(Annotations.STRIMZI_IO_USE_CONNECTOR_RESOURCES, "true")
            .endMetadata()
            .editOrNewSpec()
                .withNewBuild()
                    .withPlugins(pluginWithWrongChecksum)
                    .withNewDockerOutput()
                        .withImage(imageName)
                    .endDockerOutput()
                .endBuild()
            .endSpec()
            .build());

        KafkaConnectUtils.waitForConnectNotReady(storage.getClusterName());
        KafkaConnectUtils.waitUntilKafkaConnectStatusConditionContainsMessage(storage.getClusterName(), storage.getNamespaceName(), "The Kafka Connect build failed(.*)?");

        LOGGER.info("Checking if KafkaConnect status condition contains message about build failure");
        KafkaConnect kafkaConnect = KafkaConnectResource.kafkaConnectClient().inNamespace(storage.getNamespaceName()).withName(storage.getClusterName()).get();

        LOGGER.info("Deploying network policies for KafkaConnect");
        NetworkPolicyResource.deployNetworkPolicyForResource(extensionContext, kafkaConnect, KafkaConnectResources.deploymentName(storage.getClusterName()));

        Condition connectCondition = kafkaConnect.getStatus().getConditions().stream().findFirst().orElseThrow();

        assertTrue(connectCondition.getMessage().matches("The Kafka Connect build failed(.*)?"));
        assertThat(connectCondition.getType(), is(NotReady.toString()));

        LOGGER.info("Replacing plugin's checksum with right one");
        KafkaConnectResource.replaceKafkaConnectResource(storage.getClusterName(), kC -> {
            Plugin pluginWithRightChecksum = new PluginBuilder()
                .withName("connector-with-right-checksum")
                .withArtifacts(new JarArtifactBuilder()
                    .withUrl(ECHO_SINK_JAR_URL)
                    .withSha512sum(ECHO_SINK_JAR_CHECKSUM)
                    .build())
                .build();

            kC.getSpec().getBuild().getPlugins().remove(0);
            kC.getSpec().getBuild().getPlugins().add(pluginWithRightChecksum);
        });

        KafkaConnectUtils.waitForConnectReady(storage.getClusterName());

        String scraperPodName = kubeClient(storage.getNamespaceName()).listPodsByPrefixInName(storage.getScraperName()).get(0).getMetadata().getName();

        LOGGER.info("Checking if KafkaConnect API contains EchoSink connector");
        String plugins = cmdKubeClient().execInPod(scraperPodName, "curl", "-X", "GET", "http://" + KafkaConnectResources.serviceName(storage.getClusterName()) + ":8083/connector-plugins").out();

        assertTrue(plugins.contains(ECHO_SINK_CLASS_NAME));

        LOGGER.info("Checking if KafkaConnect resource contains EchoSink connector in status");
        kafkaConnect = KafkaConnectResource.kafkaConnectClient().inNamespace(storage.getNamespaceName()).withName(storage.getClusterName()).get();
        assertTrue(kafkaConnect.getStatus().getConnectorPlugins().stream().anyMatch(connectorPlugin -> connectorPlugin.getConnectorClass().contains(ECHO_SINK_CLASS_NAME)));
    }

    @ParallelTest
    void testBuildWithJarTgzAndZip(ExtensionContext extensionContext) {
        TestStorage storage = new TestStorage(extensionContext, clusterOperator.getDeploymentNamespace());

        // this test also testing push into Docker output
        final String imageName = getImageNameForTestCase();

        resourceManager.createResource(extensionContext, KafkaTopicTemplates.topic(storage.getNamespaceName(), storage.getTopicName()).build());
        resourceManager.createResource(extensionContext, KafkaConnectTemplates.kafkaConnect(extensionContext, storage.getClusterName(), storage.getNamespaceName(), storage.getNamespaceName(), 1, false)
            .editMetadata()
                .addToAnnotations(Annotations.STRIMZI_IO_USE_CONNECTOR_RESOURCES, "true")
            .endMetadata()
            .editOrNewSpec()
                .addToConfig("key.converter.schemas.enable", false)
                .addToConfig("value.converter.schemas.enable", false)
                .addToConfig("key.converter", "org.apache.kafka.connect.storage.StringConverter")
                .addToConfig("value.converter", "org.apache.kafka.connect.storage.StringConverter")
                .withNewBuild()
                    .withPlugins(PLUGIN_WITH_TAR_AND_JAR, PLUGIN_WITH_ZIP)
                    .withNewDockerOutput()
                        .withImage(imageName)
                    .endDockerOutput()
                .endBuild()
                .withNewInlineLogging()
                    .addToLoggers("connect.root.logger.level", "INFO")
                .endInlineLogging()
            .endSpec()
            .build());

        Map<String, Object> connectorConfig = new HashMap<>();
        connectorConfig.put("topics", storage.getTopicName());
        connectorConfig.put("level", "INFO");

        resourceManager.createResource(extensionContext, KafkaConnectorTemplates.kafkaConnector(storage.getClusterName())
            .editOrNewSpec()
                .withClassName(ECHO_SINK_CLASS_NAME)
                .withConfig(connectorConfig)
            .endSpec()
            .build());

        KafkaConnector kafkaConnector = KafkaConnectorResource.kafkaConnectorClient().inNamespace(storage.getNamespaceName()).withName(storage.getClusterName()).get();
        assertThat(kafkaConnector.getSpec().getClassName(), is(ECHO_SINK_CLASS_NAME));

        KafkaClients kafkaClients = new KafkaClientsBuilder()
            .withTopicName(storage.getTopicName())
            .withMessageCount(MESSAGE_COUNT)
            .withBootstrapAddress(KafkaResources.plainBootstrapAddress(storage.getNamespaceName()))
            .withProducerName(storage.getProducerName())
            .withNamespaceName(storage.getNamespaceName())
            .build();

        resourceManager.createResource(extensionContext, kafkaClients.producerStrimzi());
        ClientUtils.waitForClientSuccess(storage.getProducerName(), storage.getNamespaceName(), MESSAGE_COUNT);

        String connectPodName = kubeClient(storage.getNamespaceName()).listPodNamesInSpecificNamespace(storage.getNamespaceName(), Labels.STRIMZI_KIND_LABEL, KafkaConnect.RESOURCE_KIND).stream()
                .filter(it -> it.contains(storage.getClusterName())).collect(Collectors.toList()).get(0);
        PodUtils.waitUntilMessageIsInPodLogs(storage.getNamespaceName(), connectPodName, "Received message with key 'null' and value '\"Hello-world - 99\"'");
    }

    @OpenShiftOnly
    @ParallelTest
    void testPushIntoImageStream(ExtensionContext extensionContext) {
        TestStorage storage = new TestStorage(extensionContext, clusterOperator.getDeploymentNamespace());

        String imageStreamName = "custom-image-stream";
        ImageStream imageStream = new ImageStreamBuilder()
            .editOrNewMetadata()
                .withName(imageStreamName)
                .withNamespace(storage.getNamespaceName())
            .endMetadata()
            .build();

        kubeClient().getClient().adapt(OpenShiftClient.class).imageStreams().inNamespace(storage.getNamespaceName()).create(imageStream);

        resourceManager.createResource(extensionContext, KafkaConnectTemplates.kafkaConnect(extensionContext, storage.getClusterName(), storage.getNamespaceName(), storage.getNamespaceName(), 1, false)
            .editMetadata()
                .addToAnnotations(Annotations.STRIMZI_IO_USE_CONNECTOR_RESOURCES, "true")
            .endMetadata()
            .editOrNewSpec()
                .withNewBuild()
                    .withPlugins(PLUGIN_WITH_TAR_AND_JAR)
                    .withNewImageStreamOutput()
                        .withImage(imageStreamName + ":latest")
                    .endImageStreamOutput()
                .endBuild()
            .endSpec()
            .build());

        KafkaConnect kafkaConnect = KafkaConnectResource.kafkaConnectClient().inNamespace(storage.getNamespaceName()).withName(storage.getClusterName()).get();

        LOGGER.info("Checking, if KafkaConnect has all artifacts and if is successfully created");
        assertThat(kafkaConnect.getSpec().getBuild().getPlugins().get(0).getArtifacts().size(), is(2));
        assertThat(kafkaConnect.getSpec().getBuild().getOutput().getType(), is("imagestream"));
        assertThat(kafkaConnect.getSpec().getBuild().getOutput().getImage(), is(imageStreamName + ":latest"));
        assertThat(kafkaConnect.getStatus().getConditions().get(0).getType(), is(Ready.toString()));

        assertTrue(kafkaConnect.getStatus().getConnectorPlugins().size() > 0);
        assertTrue(kafkaConnect.getStatus().getConnectorPlugins().stream().anyMatch(connectorPlugin -> connectorPlugin.getConnectorClass().contains(ECHO_SINK_CLASS_NAME)));
    }

    @ParallelTest
    void testUpdateConnectWithAnotherPlugin(ExtensionContext extensionContext) {
        TestStorage storage = new TestStorage(extensionContext, clusterOperator.getDeploymentNamespace());

        String echoConnector = "echo-sink-connector";
        String camelConnector = "camel-http-connector";
        final String imageName = getImageNameForTestCase();

        Plugin secondPlugin =  new PluginBuilder()
            .withName("camel-connector")
            .withArtifacts(
                new TgzArtifactBuilder()
                    .withUrl(CAMEL_CONNECTOR_TGZ_URL)
                    .withSha512sum(CAMEL_CONNECTOR_TGZ_CHECKSUM)
                    .build())
            .build();

        String topicName = KafkaTopicUtils.generateRandomNameOfTopic();
        resourceManager.createResource(extensionContext, KafkaTopicTemplates.topic(storage.getNamespaceName(), topicName).build());

        resourceManager.createResource(extensionContext, KafkaConnectTemplates.kafkaConnect(extensionContext, storage.getClusterName(), storage.getNamespaceName(), storage.getNamespaceName(), 1)
            .editMetadata()
                .addToAnnotations(Annotations.STRIMZI_IO_USE_CONNECTOR_RESOURCES, "true")
            .endMetadata()
            .editOrNewSpec()
                .addToConfig("key.converter.schemas.enable", false)
                .addToConfig("value.converter.schemas.enable", false)
                .addToConfig("key.converter", "org.apache.kafka.connect.storage.StringConverter")
                .addToConfig("value.converter", "org.apache.kafka.connect.storage.StringConverter")
                .withNewBuild()
                    .withPlugins(PLUGIN_WITH_TAR_AND_JAR)
                    .withNewDockerOutput()
                        .withImage(imageName)
                    .endDockerOutput()
                .endBuild()
                .withNewInlineLogging()
                    .addToLoggers("connect.root.logger.level", "INFO")
                .endInlineLogging()
            .endSpec()
            .build());

        Map<String, Object> echoSinkConfig = new HashMap<>();
        echoSinkConfig.put("topics", topicName);
        echoSinkConfig.put("level", "INFO");

        LOGGER.info("Creating EchoSink connector");
        resourceManager.createResource(extensionContext, KafkaConnectorTemplates.kafkaConnector(echoConnector, storage.getClusterName())
            .editOrNewSpec()
                .withClassName(ECHO_SINK_CLASS_NAME)
                .withConfig(echoSinkConfig)
            .endSpec()
            .build());

        String deploymentName = KafkaConnectResources.deploymentName(storage.getClusterName());
        Map<String, String> connectSnapshot = DeploymentUtils.depSnapshot(deploymentName);
        String scraperPodName = kubeClient(storage.getNamespaceName()).listPodsByPrefixInName(storage.getScraperName()).get(0).getMetadata().getName();

        LOGGER.info("Checking that KafkaConnect API contains EchoSink connector and not Camel-Telegram Connector class name");
        String plugins = cmdKubeClient().execInPod(scraperPodName, "curl", "-X", "GET", "http://" + KafkaConnectResources.serviceName(storage.getClusterName()) + ":8083/connector-plugins").out();

        assertFalse(plugins.contains(CAMEL_CONNECTOR_HTTP_SINK_CLASS_NAME));
        assertTrue(plugins.contains(ECHO_SINK_CLASS_NAME));

        LOGGER.info("Adding one more connector to the KafkaConnect");
        KafkaConnectResource.replaceKafkaConnectResource(storage.getClusterName(), kafkaConnect -> {
            kafkaConnect.getSpec().getBuild().getPlugins().add(secondPlugin);
        });

        DeploymentUtils.waitTillDepHasRolled(deploymentName, 1, connectSnapshot);

        Map<String, Object> camelHttpConfig = new HashMap<>();
        camelHttpConfig.put("camel.sink.path.httpUri", "http://" + KafkaConnectResources.serviceName(storage.getClusterName()) + ":8083");
        camelHttpConfig.put("topics", topicName);

        LOGGER.info("Creating Camel-HTTP-Sink connector");
        resourceManager.createResource(extensionContext, KafkaConnectorTemplates.kafkaConnector(camelConnector, storage.getClusterName())
            .editOrNewSpec()
                .withClassName(CAMEL_CONNECTOR_HTTP_SINK_CLASS_NAME)
                .withConfig(camelHttpConfig)
            .endSpec()
            .build());

        KafkaConnect kafkaConnect = KafkaConnectResource.kafkaConnectClient().inNamespace(storage.getNamespaceName()).withName(storage.getClusterName()).get();

        LOGGER.info("Checking if both Connectors were created and Connect contains both plugins");
        assertThat(kafkaConnect.getSpec().getBuild().getPlugins().size(), is(2));

        assertTrue(kafkaConnect.getStatus().getConnectorPlugins().stream().anyMatch(connectorPlugin -> connectorPlugin.getConnectorClass().contains(ECHO_SINK_CLASS_NAME)));
        assertTrue(kafkaConnect.getStatus().getConnectorPlugins().stream().anyMatch(connectorPlugin -> connectorPlugin.getConnectorClass().contains(CAMEL_CONNECTOR_HTTP_SINK_CLASS_NAME)));
    }

    @ParallelTest
    void testBuildOtherPluginTypeWithAndWithoutFileName(ExtensionContext extensionContext) {
        TestStorage storage = new TestStorage(extensionContext, clusterOperator.getDeploymentNamespace());

        final String imageName = getImageNameForTestCase();

        String topicName = KafkaTopicUtils.generateRandomNameOfTopic();

        resourceManager.createResource(extensionContext, KafkaTopicTemplates.topic(storage.getNamespaceName(), topicName).build());

        resourceManager.createResource(extensionContext, KafkaConnectTemplates.kafkaConnect(extensionContext, storage.getClusterName(), storage.getNamespaceName(), storage.getNamespaceName(), 1)
            .editMetadata()
                .addToAnnotations(Annotations.STRIMZI_IO_USE_CONNECTOR_RESOURCES, "true")
            .endMetadata()
            .editOrNewSpec()
                .addToConfig("key.converter.schemas.enable", false)
                .addToConfig("value.converter.schemas.enable", false)
                .addToConfig("key.converter", "org.apache.kafka.connect.storage.StringConverter")
                .addToConfig("value.converter", "org.apache.kafka.connect.storage.StringConverter")
                    .withNewBuild()
                        .withPlugins(PLUGIN_WITH_OTHER_TYPE)
                        .withNewDockerOutput()
                            .withImage(imageName)
                        .endDockerOutput()
                .endBuild()
            .endSpec()
            .build());

        String deploymentName = KafkaConnectResources.deploymentName(storage.getClusterName());
        Map<String, String> connectSnapshot = DeploymentUtils.depSnapshot(deploymentName);
        String connectPodName = kubeClient().listPods(storage.getClusterName(), Labels.STRIMZI_KIND_LABEL, KafkaConnect.RESOURCE_KIND).get(0).getMetadata().getName();

        LOGGER.info("Checking that plugin has correct file name: {}", ECHO_SINK_FILE_NAME);
        assertEquals(getPluginFileNameFromConnectPod(connectPodName), ECHO_SINK_FILE_NAME);

        final Plugin pluginWithoutFileName = new PluginBuilder()
            .withName(PLUGIN_WITH_OTHER_TYPE_NAME)
            .withArtifacts(
                new OtherArtifactBuilder()
                    .withUrl(ECHO_SINK_JAR_URL)
                    .withSha512sum(ECHO_SINK_JAR_CHECKSUM)
                    .build()
            )
            .build();

        LOGGER.info("Removing file name from the plugin, hash should be used");
        KafkaConnectResource.replaceKafkaConnectResource(storage.getClusterName(), connect -> {
            connect.getSpec().getBuild().setPlugins(Collections.singletonList(pluginWithoutFileName));
        });

        DeploymentUtils.waitTillDepHasRolled(deploymentName, 1, connectSnapshot);

        LOGGER.info("Checking that plugin has different name than before");
        connectPodName = kubeClient().listPods(storage.getClusterName(), Labels.STRIMZI_KIND_LABEL, KafkaConnect.RESOURCE_KIND).get(0).getMetadata().getName();
        String fileName = getPluginFileNameFromConnectPod(connectPodName);
        assertNotEquals(fileName, ECHO_SINK_FILE_NAME);
        assertEquals(fileName, Util.hashStub(ECHO_SINK_JAR_URL));
    }

    @Tag(SANITY)
    @Tag(ACCEPTANCE)
    @ParallelTest
    void testBuildPluginUsingMavenCoordinatesArtifacts(ExtensionContext extensionContext) {
        TestStorage storage = new TestStorage(extensionContext, clusterOperator.getDeploymentNamespace());

        final String imageName = getImageNameForTestCase();
        final String connectorName = storage.getClusterName() + "-camel-connector";

        resourceManager.createResource(extensionContext,
            KafkaTopicTemplates.topic(storage.getNamespaceName(), storage.getTopicName()).build(),
            KafkaConnectTemplates.kafkaConnect(extensionContext, storage.getClusterName(), storage.getNamespaceName(), storage.getNamespaceName(), 1, false)
                .editMetadata()
                    .addToAnnotations(Annotations.STRIMZI_IO_USE_CONNECTOR_RESOURCES, "true")
                .endMetadata()
                .editOrNewSpec()
                    .addToConfig("key.converter.schemas.enable", false)
                    .addToConfig("value.converter.schemas.enable", false)
                    .addToConfig("key.converter", "org.apache.kafka.connect.storage.StringConverter")
                    .addToConfig("value.converter", "org.apache.kafka.connect.storage.StringConverter")
                    .withNewBuild()
                        .withPlugins(PLUGIN_WITH_MAVEN_TYPE)
                        .withNewDockerOutput()
                            .withImage(imageName)
                        .endDockerOutput()
                    .endBuild()
                .endSpec()
                .build());

        Map<String, Object> connectorConfig = new HashMap<>();
        connectorConfig.put("topics", storage.getTopicName());
        connectorConfig.put("camel.source.path.timerName", "timer");

        resourceManager.createResource(extensionContext, KafkaConnectorTemplates.kafkaConnector(connectorName, storage.getClusterName())
            .editOrNewSpec()
                .withClassName(CAMEL_CONNECTOR_TIMER_CLASS_NAME)
                .withConfig(connectorConfig)
            .endSpec()
            .build());

        KafkaClients kafkaClient = new KafkaClientsBuilder()
            .withConsumerName(storage.getConsumerName())
            .withBootstrapAddress(KafkaResources.plainBootstrapAddress(storage.getNamespaceName()))
            .withTopicName(storage.getTopicName())
            .withMessageCount(MESSAGE_COUNT)
            .withDelayMs(0)
            .build();

        resourceManager.createResource(extensionContext, kafkaClient.consumerStrimzi());
        ClientUtils.waitForClientSuccess(storage.getConsumerName(), storage.getNamespaceName(), MESSAGE_COUNT);
    }

    private String getPluginFileNameFromConnectPod(String connectPodName) {
        return cmdKubeClient().execInPod(connectPodName,
            "/bin/bash", "-c", "ls plugins/plugin-with-other-type/*").out().trim();
    }

    private String getImageNameForTestCase() {
        int randomNum = new Random().nextInt(Integer.MAX_VALUE);
        return outputRegistry + "/connect-build-" + randomNum + ":latest";
    }

    @BeforeAll
    void setup(ExtensionContext extensionContext) {
        clusterOperator.unInstall();
        clusterOperator = clusterOperator.defaultInstallation()
            .withOperationTimeout(Constants.CO_OPERATION_TIMEOUT_SHORT)
            .createInstallation()
            .runInstallation();

<<<<<<< HEAD
        if (cluster.isNotKubernetes()) {
            outputRegistry = "image-registry.openshift-image-registry.svc:5000/" + clusterOperator.getDeploymentNamespace();
        } else {
            LOGGER.warn("For running these tests on K8s you have to have internal registry deployed using `minikube start --insecure-registry '10.0.0.0/24'` and `minikube addons enable registry`");
            Service service = kubeClient("kube-system").getService("registry");
            outputRegistry = service.getSpec().getClusterIP() + ":" + service.getSpec().getPorts().stream().filter(servicePort -> servicePort.getName().equals("http")).findFirst().orElseThrow().getPort();
        }
        resourceManager.createResource(extensionContext, KafkaTemplates.kafkaEphemeral(clusterOperator.getDeploymentNamespace(), 3).build());
=======
        outputRegistry = Environment.getImageOutputRegistry() + "/" + INFRA_NAMESPACE;

        resourceManager.createResource(extensionContext, KafkaTemplates.kafkaEphemeral(INFRA_NAMESPACE, 3).build());
>>>>>>> 464f9831
    }
}<|MERGE_RESOLUTION|>--- conflicted
+++ resolved
@@ -4,6 +4,7 @@
  */
 package io.strimzi.systemtest.connect;
 
+import io.fabric8.kubernetes.api.model.Service;
 import io.fabric8.openshift.api.model.ImageStream;
 import io.fabric8.openshift.api.model.ImageStreamBuilder;
 import io.fabric8.openshift.client.OpenShiftClient;
@@ -543,19 +544,8 @@
             .createInstallation()
             .runInstallation();
 
-<<<<<<< HEAD
-        if (cluster.isNotKubernetes()) {
-            outputRegistry = "image-registry.openshift-image-registry.svc:5000/" + clusterOperator.getDeploymentNamespace();
-        } else {
-            LOGGER.warn("For running these tests on K8s you have to have internal registry deployed using `minikube start --insecure-registry '10.0.0.0/24'` and `minikube addons enable registry`");
-            Service service = kubeClient("kube-system").getService("registry");
-            outputRegistry = service.getSpec().getClusterIP() + ":" + service.getSpec().getPorts().stream().filter(servicePort -> servicePort.getName().equals("http")).findFirst().orElseThrow().getPort();
-        }
-        resourceManager.createResource(extensionContext, KafkaTemplates.kafkaEphemeral(clusterOperator.getDeploymentNamespace(), 3).build());
-=======
-        outputRegistry = Environment.getImageOutputRegistry() + "/" + INFRA_NAMESPACE;
-
-        resourceManager.createResource(extensionContext, KafkaTemplates.kafkaEphemeral(INFRA_NAMESPACE, 3).build());
->>>>>>> 464f9831
+        outputRegistry = Environment.getImageOutputRegistry() + "/" +  clusterOperator.getDeploymentNamespace();
+
+        resourceManager.createResource(extensionContext, KafkaTemplates.kafkaEphemeral( clusterOperator.getDeploymentNamespace(), 3).build());
     }
 }