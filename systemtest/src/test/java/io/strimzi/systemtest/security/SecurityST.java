--- conflicted
+++ resolved
@@ -216,11 +216,7 @@
             boolean keAndCCShouldRoll) {
 
         final TestStorage testStorage = new TestStorage(extensionContext, namespace);
-<<<<<<< HEAD
-        createKafkaCluster(extensionContext);
-=======
         createKafkaCluster(extensionContext, testStorage.getClusterName());
->>>>>>> 464f9831
 
         List<String> secrets;
 
@@ -247,10 +243,7 @@
             .withProducerName(testStorage.getProducerName())
             .withConsumerName(testStorage.getConsumerName())
             .withNamespaceName(testStorage.getNamespaceName())
-<<<<<<< HEAD
-=======
             .withUserName(testStorage.getUserName())
->>>>>>> 464f9831
             .build();
 
         resourceManager.createResource(extensionContext, kafkaClients.producerTlsStrimzi(testStorage.getClusterName()), kafkaClients.consumerTlsStrimzi(testStorage.getClusterName()));
@@ -316,15 +309,9 @@
 
         // Check a new client (signed by new client key) can consume
         String bobUserName = "bob-" + testStorage.getUserName();
-<<<<<<< HEAD
 
         resourceManager.createResource(extensionContext, KafkaUserTemplates.tlsUser(testStorage.getClusterName(), bobUserName).build());
 
-=======
-
-        resourceManager.createResource(extensionContext, KafkaUserTemplates.tlsUser(testStorage.getClusterName(), bobUserName).build());
-
->>>>>>> 464f9831
         kafkaClients = new KafkaClientsBuilder(kafkaClients)
             .withConsumerGroup(ClientUtils.generateRandomConsumerGroup())
             .withBootstrapAddress(KafkaResources.tlsBootstrapAddress(testStorage.getClusterName()))
@@ -414,11 +401,7 @@
                 clientsCaKeySecretName(testStorage.getClusterName()));
         }
 
-<<<<<<< HEAD
-        createKafkaCluster(extensionContext);
-=======
         createKafkaCluster(extensionContext, testStorage.getClusterName());
->>>>>>> 464f9831
 
         resourceManager.createResource(extensionContext,
             KafkaUserTemplates.tlsUser(testStorage.getClusterName(), testStorage.getUserName()).build(),
@@ -432,10 +415,7 @@
             .withProducerName(testStorage.getProducerName())
             .withConsumerName(testStorage.getConsumerName())
             .withNamespaceName(testStorage.getNamespaceName())
-<<<<<<< HEAD
-=======
             .withUserName(testStorage.getUserName())
->>>>>>> 464f9831
             .build();
 
         resourceManager.createResource(extensionContext, kafkaClients.producerTlsStrimzi(testStorage.getClusterName()), kafkaClients.consumerTlsStrimzi(testStorage.getClusterName()));
@@ -519,15 +499,9 @@
         // Finally check a new client (signed by new client key) can consume
 
         final String bobUserName = "bobik-" + testStorage.getUserName();
-<<<<<<< HEAD
 
         resourceManager.createResource(extensionContext,  KafkaUserTemplates.tlsUser(testStorage.getClusterName(), bobUserName).build());
 
-=======
-
-        resourceManager.createResource(extensionContext,  KafkaUserTemplates.tlsUser(testStorage.getClusterName(), bobUserName).build());
-
->>>>>>> 464f9831
         kafkaClients = new KafkaClientsBuilder(kafkaClients)
             .withConsumerGroup(ClientUtils.generateRandomConsumerGroup())
             .withBootstrapAddress(KafkaResources.tlsBootstrapAddress(testStorage.getClusterName()))
@@ -606,11 +580,7 @@
         SecretUtils.createSecret(testStorage.getNamespaceName(), clusterCaCertificateSecretName(testStorage.getClusterName()), "ca.crt", clusterCaCert);
 
         // 2. Now create a cluster
-<<<<<<< HEAD
-        createKafkaCluster(extensionContext);
-=======
         createKafkaCluster(extensionContext, testStorage.getClusterName());
->>>>>>> 464f9831
 
         resourceManager.createResource(extensionContext,
             KafkaUserTemplates.tlsUser(testStorage.getClusterName(), testStorage.getUserName()).build(),
@@ -624,10 +594,7 @@
             .withProducerName(testStorage.getProducerName())
             .withConsumerName(testStorage.getConsumerName())
             .withNamespaceName(testStorage.getNamespaceName())
-<<<<<<< HEAD
-=======
             .withUserName(testStorage.getUserName())
->>>>>>> 464f9831
             .build();
 
         resourceManager.createResource(extensionContext, kafkaClients.producerTlsStrimzi(testStorage.getClusterName()), kafkaClients.consumerTlsStrimzi(testStorage.getClusterName()));
@@ -645,16 +612,10 @@
 
     @ParallelNamespaceTest
     @Tag(INTERNAL_CLIENTS_USED)
-<<<<<<< HEAD
-    void testCertRenewalInMaintenanceWindow(ExtensionContext extensionContext) {
-        final TestStorage testStorage = new TestStorage(extensionContext, namespace);
-        final String secretName = KafkaResources.clusterCaCertificateSecretName(testStorage.getClusterName());
-=======
     void testCertRenewalInMaintenanceTimeWindow(ExtensionContext extensionContext) {
         final TestStorage testStorage = new TestStorage(extensionContext, namespace);
         final String clusterSecretName = KafkaResources.clusterCaCertificateSecretName(testStorage.getClusterName());
         final String clientsSecretName = KafkaResources.clientsCaCertificateSecretName(testStorage.getClusterName());
->>>>>>> 464f9831
 
         LocalDateTime maintenanceWindowStart = LocalDateTime.now().withSecond(0);
         long maintenanceWindowDuration = 14;
@@ -694,14 +655,7 @@
             KafkaTopicTemplates.topic(testStorage.getClusterName(), testStorage.getTopicName()).build()
         );
 
-<<<<<<< HEAD
-        resourceManager.createResource(extensionContext,
-            KafkaUserTemplates.tlsUser(testStorage.getClusterName(), testStorage.getUserName()).build(),
-            KafkaTopicTemplates.topic(testStorage.getClusterName(), testStorage.getTopicName()).build()
-        );
-=======
         Secret kafkaUserSecret = kubeClient(testStorage.getNamespaceName()).getSecret(testStorage.getNamespaceName(), testStorage.getUserName());
->>>>>>> 464f9831
 
         KafkaClients kafkaClients = new KafkaClientsBuilder()
             .withTopicName(testStorage.getTopicName())
@@ -710,26 +664,14 @@
             .withProducerName(testStorage.getProducerName())
             .withConsumerName(testStorage.getConsumerName())
             .withNamespaceName(testStorage.getNamespaceName())
-<<<<<<< HEAD
-=======
             .withUserName(testStorage.getUserName())
->>>>>>> 464f9831
             .build();
 
         Map<String, String> kafkaPods = PodUtils.podSnapshot(testStorage.getNamespaceName(), testStorage.getKafkaSelector());
 
-<<<<<<< HEAD
-        LOGGER.info("Annotate secret {} with secret force-renew annotation", secretName);
-        Secret secret = new SecretBuilder(kubeClient(testStorage.getNamespaceName()).getSecret(testStorage.getNamespaceName(), secretName))
-            .editMetadata()
-                .addToAnnotations(Ca.ANNO_STRIMZI_IO_FORCE_RENEW, "true")
-            .endMetadata().build();
-        kubeClient().patchSecret(testStorage.getNamespaceName(), secretName, secret);
-=======
         CertificateAuthority newCAValidity = new CertificateAuthority();
         newCAValidity.setRenewalDays(150);
         newCAValidity.setValidityDays(200);
->>>>>>> 464f9831
 
         KafkaResource.replaceKafkaResourceInSpecificNamespace(testStorage.getClusterName(),
             k -> {
@@ -747,23 +689,14 @@
         assertThat("Clients CA certificate has been renewed outside of maintenanceTimeWindows",
                 secretCaClients.getMetadata().getAnnotations().get(Ca.ANNO_STRIMZI_IO_CA_CERT_GENERATION), is("0"));
 
-<<<<<<< HEAD
-        assertThat("Rolling update was performed out of maintenance window!", kafkaPods, is(PodUtils.podSnapshot(testStorage.getNamespaceName(), testStorage.getKafkaSelector())));
-
-        LOGGER.info("Wait until rolling update is triggered during maintenance window");
-        RollingUpdateUtils.waitTillComponentHasRolled(testStorage.getNamespaceName(), testStorage.getKafkaSelector(), 3, kafkaPods);
-=======
         assertThat("Rolling update was performed outside of maintenanceTimeWindows", kafkaPods, is(PodUtils.podSnapshot(testStorage.getNamespaceName(), testStorage.getKafkaSelector())));
 
         maintenanceWindowCron = "* " + LocalDateTime.now().getMinute() + "-" + windowStopMin + " * * * ? *";
         LOGGER.info("Set maintenanceTimeWindow to start now to save time: {}", maintenanceWindowCron);
->>>>>>> 464f9831
 
         List<String> maintenanceTimeWindows = KafkaResource.kafkaClient().inNamespace(testStorage.getNamespaceName()).withName(testStorage.getClusterName()).get().getSpec().getMaintenanceTimeWindows();
         maintenanceTimeWindows.add(maintenanceWindowCron);
 
-<<<<<<< HEAD
-=======
         KafkaResource.replaceKafkaResourceInSpecificNamespace(testStorage.getClusterName(), kafka -> kafka.getSpec().setMaintenanceTimeWindows(maintenanceTimeWindows), testStorage.getNamespaceName());
 
         resourceManager.createResource(extensionContext, KafkaTemplates.kafkaPersistent(testStorage.getClusterName(), 3, 1)
@@ -786,7 +719,6 @@
         assertThat("KafkaUser certificate has not been renewed within maintenanceTimeWindows",
                 kafkaUserSecret, not(sameInstance(kafkaUserSecretRolled)));
 
->>>>>>> 464f9831
         resourceManager.createResource(extensionContext, kafkaClients.producerTlsStrimzi(testStorage.getClusterName()), kafkaClients.consumerTlsStrimzi(testStorage.getClusterName()));
         ClientUtils.waitForClientsSuccess(testStorage.getProducerName(), testStorage.getConsumerName(), testStorage.getNamespaceName(), MESSAGE_COUNT);
     }
@@ -795,19 +727,11 @@
     @Tag(INTERNAL_CLIENTS_USED)
     void testCertRegeneratedAfterInternalCAisDeleted(ExtensionContext extensionContext) {
         final TestStorage testStorage = new TestStorage(extensionContext, namespace);
-<<<<<<< HEAD
 
         resourceManager.createResource(extensionContext, KafkaTemplates.kafkaPersistent(testStorage.getClusterName(), 3, 1).build());
 
         Map<String, String> kafkaPods = PodUtils.podSnapshot(testStorage.getNamespaceName(), testStorage.getKafkaSelector());
 
-=======
-
-        resourceManager.createResource(extensionContext, KafkaTemplates.kafkaPersistent(testStorage.getClusterName(), 3, 1).build());
-
-        Map<String, String> kafkaPods = PodUtils.podSnapshot(testStorage.getNamespaceName(), testStorage.getKafkaSelector());
-
->>>>>>> 464f9831
         resourceManager.createResource(extensionContext,
             KafkaUserTemplates.tlsUser(testStorage.getClusterName(), testStorage.getUserName()).build(),
             KafkaTopicTemplates.topic(testStorage.getClusterName(), testStorage.getTopicName()).build()
@@ -820,15 +744,9 @@
             .withProducerName(testStorage.getProducerName())
             .withConsumerName(testStorage.getConsumerName())
             .withNamespaceName(testStorage.getNamespaceName())
-<<<<<<< HEAD
-            .build();
-
-        // TODO
-=======
             .withUserName(testStorage.getUserName())
             .build();
 
->>>>>>> 464f9831
         List<Secret> secrets = kubeClient().listSecrets(testStorage.getNamespaceName()).stream()
             .filter(secret ->
                 secret.getMetadata().getName().startsWith(testStorage.getClusterName()) &&
@@ -1204,10 +1122,7 @@
             .withProducerName(testStorage.getProducerName())
             .withConsumerName(testStorage.getConsumerName())
             .withNamespaceName(testStorage.getNamespaceName())
-<<<<<<< HEAD
-=======
             .withUserName(testStorage.getUserName())
->>>>>>> 464f9831
             .build();
 
         resourceManager.createResource(extensionContext, kafkaClients.producerTlsStrimzi(testStorage.getClusterName()), kafkaClients.consumerTlsStrimzi(testStorage.getClusterName()));
