/*
 * Copyright Strimzi authors.
 * License: Apache License 2.0 (see the file LICENSE or http://apache.org/licenses/LICENSE-2.0.html).
 */
package io.strimzi.systemtest.security.oauth;

import io.fabric8.kubernetes.api.model.LabelSelector;
import io.strimzi.api.kafka.model.KafkaConnectResources;
import io.strimzi.api.kafka.model.KafkaResources;
import io.strimzi.api.kafka.model.listener.KafkaListenerAuthenticationOAuth;
import io.strimzi.api.kafka.model.listener.arraylistener.GenericKafkaListener;
import io.strimzi.api.kafka.model.listener.arraylistener.GenericKafkaListenerBuilder;
import io.strimzi.api.kafka.model.listener.arraylistener.KafkaListenerType;
import io.strimzi.systemtest.Constants;
import io.strimzi.systemtest.annotations.IsolatedSuite;
import io.strimzi.systemtest.annotations.IsolatedTest;
import io.strimzi.systemtest.annotations.ParallelTest;
import io.strimzi.systemtest.kafkaclients.internalClients.KafkaClients;
import io.strimzi.systemtest.kafkaclients.internalClients.KafkaClientsBuilder;
import io.strimzi.systemtest.resources.crd.KafkaResource;
import io.strimzi.systemtest.templates.crd.KafkaConnectTemplates;
import io.strimzi.systemtest.templates.crd.KafkaTemplates;
import io.strimzi.systemtest.templates.crd.KafkaTopicTemplates;
import io.strimzi.systemtest.utils.ClientUtils;
import io.strimzi.systemtest.utils.RollingUpdateUtils;
import io.strimzi.systemtest.utils.StUtils;
import io.strimzi.systemtest.utils.kubeUtils.controllers.JobUtils;
import io.strimzi.systemtest.utils.kubeUtils.objects.PodUtils;
import io.strimzi.systemtest.utils.specific.KeycloakUtils;
import io.strimzi.test.k8s.KubeClusterResource;
import org.apache.logging.log4j.Level;
import org.hamcrest.CoreMatchers;
import org.junit.jupiter.api.AfterAll;
import org.junit.jupiter.api.BeforeAll;
import org.junit.jupiter.api.Tag;
import org.junit.jupiter.api.extension.ExtensionContext;

import java.rmi.UnexpectedException;
import java.util.List;
import java.util.Map;
import java.util.stream.Collectors;

import static io.strimzi.systemtest.Constants.CONNECT;
import static io.strimzi.systemtest.Constants.OAUTH;
import static io.strimzi.systemtest.Constants.REGRESSION;
import static io.strimzi.systemtest.resources.ResourceManager.kubeClient;
import static org.hamcrest.MatcherAssert.assertThat;

@Tag(OAUTH)
@Tag(REGRESSION)
@IsolatedSuite
public class OauthScopeIsolatedST extends OauthAbstractST {
    
    private final String oauthClusterName = "oauth-cluster-scope-name";
    private final String scopeListener = "scopelist";
    private final String scopeListenerPort = "9098";
    private final String additionalOauthConfig =
        "sasl.mechanism = PLAIN\n" +
        "security.protocol = SASL_PLAINTEXT\n" +
        "sasl.jaas.config = org.apache.kafka.common.security.plain.PlainLoginModule required username=\"kafka-client\" password=\"kafka-client-secret\" ;";

    @ParallelTest
    @Tag(CONNECT)
    void testScopeKafkaConnectSetIncorrectly(ExtensionContext extensionContext) {
        final String kafkaClientsName = mapWithKafkaClientNames.get(extensionContext.getDisplayName());
        final String clusterName = mapWithClusterNames.get(extensionContext.getDisplayName());

        // SCOPE TESTING
        resourceManager.createResource(extensionContext, false, KafkaConnectTemplates.kafkaConnect(extensionContext, clusterName, clusterName, 1)
            .editMetadata()
                .withNamespace(clusterOperator.getDeploymentNamespace())
            .endMetadata()
            .withNewSpec()
                .withReplicas(1)
                .withBootstrapServers(KafkaResources.bootstrapServiceName(oauthClusterName) + ":" + scopeListenerPort)
                .withConfig(connectorConfig)
                    .addToConfig("key.converter.schemas.enable", false)
                    .addToConfig("value.converter.schemas.enable", false)
                    .addToConfig("key.converter", "org.apache.kafka.connect.storage.StringConverter")
                    .addToConfig("value.converter", "org.apache.kafka.connect.storage.StringConverter")
                .withNewKafkaClientAuthenticationOAuth()
                    .withTokenEndpointUri(keycloakInstance.getOauthTokenEndpointUri())
                    .withClientId("kafka-client")
                    .withNewClientSecret()
                        .withSecretName(OAUTH_KAFKA_CLIENT_SECRET)
                        .withKey(OAUTH_KEY)
                    .endClientSecret()
                    // scope set in-correctly regarding to the scope-test realm
                    .withScope(null)
                .endKafkaClientAuthenticationOAuth()
                .withTls(null)
                .endSpec()
            .build());

        String kafkaConnectPodName = PodUtils.getPodsByPrefixInNameWithDynamicWait(clusterOperator.getDeploymentNamespace(), KafkaConnectResources.deploymentName(clusterName)).get(0).getMetadata().getName();

        // we except that "Token validation failed: Custom claim check failed because we specify scope='null'"
        StUtils.waitUntilLogFromPodContainsString(clusterOperator.getDeploymentNamespace(), kafkaConnectPodName, KafkaConnectResources.deploymentName(clusterName), "30s", "Token validation failed: Custom claim check failed");
    }

    @ParallelTest
    @Tag(CONNECT)
    void testScopeKafkaConnectSetCorrectly(ExtensionContext extensionContext) {
        final String kafkaClientsName = mapWithKafkaClientNames.get(extensionContext.getDisplayName());
        final String clusterName = mapWithClusterNames.get(extensionContext.getDisplayName());

        // SCOPE TESTING
        resourceManager.createResource(extensionContext, KafkaConnectTemplates.kafkaConnect(extensionContext, clusterName, clusterName, 1)
            .editMetadata()
                .withNamespace(clusterOperator.getDeploymentNamespace())
            .endMetadata()
            .withNewSpec()
                .withReplicas(1)
                .withBootstrapServers(KafkaResources.bootstrapServiceName(oauthClusterName) + ":" + scopeListenerPort)
                .withConfig(connectorConfig)
                    .addToConfig("key.converter.schemas.enable", false)
                    .addToConfig("value.converter.schemas.enable", false)
                    .addToConfig("key.converter", "org.apache.kafka.connect.storage.StringConverter")
                    .addToConfig("value.converter", "org.apache.kafka.connect.storage.StringConverter")
                .withNewKafkaClientAuthenticationOAuth()
                    .withTokenEndpointUri(keycloakInstance.getOauthTokenEndpointUri())
                    .withClientId("kafka-client")
                    .withNewClientSecret()
                        .withSecretName(OAUTH_KAFKA_CLIENT_SECRET)
                        .withKey(OAUTH_KEY)
                    .endClientSecret()
                    // scope set correctly regarding to the scope-test realm
                    .withScope("test")
                .endKafkaClientAuthenticationOAuth()
                .withTls(null)
                .endSpec()
            .build());

        // Kafka connect passed the validation process (implicit the KafkaConnect is up)
        // explicitly verifying also logs
        String kafkaPodName = kubeClient().listPodsByPrefixInName(clusterOperator.getDeploymentNamespace(), KafkaResources.kafkaPodName(oauthClusterName, 0)).get(0).getMetadata().getName();

        String kafkaLog = KubeClusterResource.cmdKubeClient(clusterOperator.getDeploymentNamespace()).execInCurrentNamespace(Level.DEBUG, "logs", kafkaPodName, "--tail", "50").out();
        assertThat(kafkaLog, CoreMatchers.containsString("Access token expires at"));
        assertThat(kafkaLog, CoreMatchers.containsString("Evaluating path: $[*][?]"));
        assertThat(kafkaLog, CoreMatchers.containsString("Evaluating path: @['scope']"));
        assertThat(kafkaLog, CoreMatchers.containsString("User validated"));
        assertThat(kafkaLog, CoreMatchers.containsString("Set validated token on callback"));
    }

    @ParallelTest
    void testClientScopeKafkaSetCorrectly(ExtensionContext extensionContext) {
        final String clusterName = mapWithClusterNames.get(extensionContext.getDisplayName());
        final String producerName = OAUTH_PRODUCER_NAME + "-" + clusterName;
        final String consumerName = OAUTH_CONSUMER_NAME + "-" + clusterName;
        final String topicName = mapWithTestTopics.get(extensionContext.getDisplayName());

        KafkaClients oauthInternalClientChecksJob = new KafkaClientsBuilder()
            .withNamespaceName(clusterOperator.getDeploymentNamespace())
            .withProducerName(producerName)
            .withConsumerName(consumerName)
            .withBootstrapAddress(KafkaResources.bootstrapServiceName(oauthClusterName) + ":" + scopeListenerPort)
            .withTopicName(topicName)
            .withMessageCount(MESSAGE_COUNT)
            // configures SASL/PLAIN to be used
            .withAdditionalConfig(additionalOauthConfig)
            .build();

        // clientScope is set to 'test' by default

        // verification phase the KafkaClient to authenticate.
        resourceManager.createResource(extensionContext, KafkaTopicTemplates.topic(oauthClusterName, topicName, clusterOperator.getDeploymentNamespace()).build());

        resourceManager.createResource(extensionContext, oauthInternalClientChecksJob.producerStrimzi());
        // client should succeeded because we set to `clientScope=test` and also Kafka has `scope=test`
        ClientUtils.waitForClientSuccess(producerName, clusterOperator.getDeploymentNamespace(), MESSAGE_COUNT);
    }

    @IsolatedTest("Modification of shared Kafka cluster")
    void testClientScopeKafkaSetIncorrectly(ExtensionContext extensionContext) throws UnexpectedException {
        final String clusterName = mapWithClusterNames.get(extensionContext.getDisplayName());
        final String producerName = OAUTH_PRODUCER_NAME + "-" + clusterName;
        final String consumerName = OAUTH_CONSUMER_NAME + "-" + clusterName;
        final String topicName = mapWithTestTopics.get(extensionContext.getDisplayName());
        final LabelSelector kafkaSelector = KafkaResource.getLabelSelector(oauthClusterName, KafkaResources.kafkaStatefulSetName(oauthClusterName));

        KafkaClients oauthInternalClientChecksJob = new KafkaClientsBuilder()
            .withNamespaceName(clusterOperator.getDeploymentNamespace())
            .withProducerName(producerName)
            .withConsumerName(consumerName)
            .withBootstrapAddress(KafkaResources.bootstrapServiceName(oauthClusterName) + ":" + scopeListenerPort)
            .withTopicName(topicName)
            .withMessageCount(MESSAGE_COUNT)
            // configures SASL/PLAIN to be used
            .withAdditionalConfig(additionalOauthConfig)
            .build();

        Map<String, String> kafkaPods = PodUtils.podSnapshot(INFRA_NAMESPACE, kafkaSelector);

        // re-configuring Kafka listener to have client scope assigned to null
        KafkaResource.replaceKafkaResourceInSpecificNamespace(oauthClusterName, kafka -> {
            List<GenericKafkaListener> scopeListeners = kafka.getSpec().getKafka().getListeners()
                .stream()
                .filter(listener -> listener.getName().equals(scopeListener))
                .collect(Collectors.toList());

            ((KafkaListenerAuthenticationOAuth) scopeListeners.get(0).getAuth()).setClientScope(null);
            kafka.getSpec().getKafka().getListeners().set(0, scopeListeners.get(0));
        }, clusterOperator.getDeploymentNamespace());

<<<<<<< HEAD
        RollingUpdateUtils.waitForComponentAndPodsReady(clusterOperator.getDeploymentNamespace(), kafkaSelector, 1);
=======
        kafkaPods = RollingUpdateUtils.waitTillComponentHasRolledAndPodsReady(INFRA_NAMESPACE, kafkaSelector, 3, kafkaPods);
>>>>>>> 464f9831

        // verification phase client should fail here because clientScope is set to 'null'
        resourceManager.createResource(extensionContext, KafkaTopicTemplates.topic(oauthClusterName, topicName, clusterOperator.getDeploymentNamespace()).build());

        resourceManager.createResource(extensionContext, oauthInternalClientChecksJob.producerStrimzi());
        // client should fail because the listener requires scope: 'test' in JWT token but was (the listener) temporarily
        // configured without clientScope resulting in a JWT token without the scope claim when using the clientId and
        // secret passed via SASL/PLAIN to obtain an access token in client's name.
        ClientUtils.waitForClientTimeout(producerName, clusterOperator.getDeploymentNamespace(), MESSAGE_COUNT);
        JobUtils.deleteJobWithWait(clusterOperator.getDeploymentNamespace(), producerName);

        // rollback previous configuration
        // re-configuring Kafka listener to have client scope assigned to 'test'
        KafkaResource.replaceKafkaResourceInSpecificNamespace(oauthClusterName, kafka -> {
            List<GenericKafkaListener> scopeListeners = kafka.getSpec().getKafka().getListeners()
                .stream()
                .filter(listener -> listener.getName().equals(scopeListener))
                .collect(Collectors.toList());

            ((KafkaListenerAuthenticationOAuth) scopeListeners.get(0).getAuth()).setClientScope("test");
            kafka.getSpec().getKafka().getListeners().set(0, scopeListeners.get(0));
        }, clusterOperator.getDeploymentNamespace());

<<<<<<< HEAD
        RollingUpdateUtils.waitForComponentAndPodsReady(clusterOperator.getDeploymentNamespace(), kafkaSelector, 1);
=======
        RollingUpdateUtils.waitTillComponentHasRolledAndPodsReady(INFRA_NAMESPACE, kafkaSelector, 3, kafkaPods);
>>>>>>> 464f9831
    }

    @BeforeAll
    void setUp(ExtensionContext extensionContext) {
        super.setupCoAndKeycloak(extensionContext, clusterOperator.getDeploymentNamespace());

        keycloakInstance.setRealm("scope-test", false);

        resourceManager.createResource(extensionContext, KafkaTemplates.kafkaPersistent(oauthClusterName, 3)
            .editMetadata()
                .withNamespace(clusterOperator.getDeploymentNamespace())
            .endMetadata()
            .editSpec()
                .editKafka()
                .withListeners(
                    new GenericKafkaListenerBuilder()
                        .withName(scopeListener)
                        .withPort(Integer.parseInt(scopeListenerPort))
                        .withType(KafkaListenerType.INTERNAL)
                        .withTls(false)
                        .withNewKafkaListenerAuthenticationOAuth()
                            .withValidIssuerUri(keycloakInstance.getValidIssuerUri())
                            .withJwksExpirySeconds(keycloakInstance.getJwksExpireSeconds())
                            .withJwksRefreshSeconds(keycloakInstance.getJwksRefreshSeconds())
                            .withJwksEndpointUri(keycloakInstance.getJwksEndpointUri())
                            .withUserNameClaim(keycloakInstance.getUserNameClaim())
                            .withEnablePlain(true)
                            .withTokenEndpointUri(keycloakInstance.getOauthTokenEndpointUri())
                            .withCheckAudience(false)
                            .withCustomClaimCheck("@.scope =~ /.*test.*/")
                            .withClientScope("test")
                            .withClientId("kafka-component")
                        .endKafkaListenerAuthenticationOAuth()
                    .build())
                .endKafka()
            .endSpec()
            .build());
    }

    @AfterAll
    void tearDown(ExtensionContext extensionContext) throws Exception {
        // delete keycloak before namespace
        KeycloakUtils.deleteKeycloak(clusterOperator.getDeploymentNamespace(), clusterOperator.getDeploymentNamespace());
        // delete namespace etc.
        super.afterAllMayOverride(extensionContext);
    }
}<|MERGE_RESOLUTION|>--- conflicted
+++ resolved
@@ -203,11 +203,7 @@
             kafka.getSpec().getKafka().getListeners().set(0, scopeListeners.get(0));
         }, clusterOperator.getDeploymentNamespace());
 
-<<<<<<< HEAD
         RollingUpdateUtils.waitForComponentAndPodsReady(clusterOperator.getDeploymentNamespace(), kafkaSelector, 1);
-=======
-        kafkaPods = RollingUpdateUtils.waitTillComponentHasRolledAndPodsReady(INFRA_NAMESPACE, kafkaSelector, 3, kafkaPods);
->>>>>>> 464f9831
 
         // verification phase client should fail here because clientScope is set to 'null'
         resourceManager.createResource(extensionContext, KafkaTopicTemplates.topic(oauthClusterName, topicName, clusterOperator.getDeploymentNamespace()).build());
@@ -231,11 +227,7 @@
             kafka.getSpec().getKafka().getListeners().set(0, scopeListeners.get(0));
         }, clusterOperator.getDeploymentNamespace());
 
-<<<<<<< HEAD
         RollingUpdateUtils.waitForComponentAndPodsReady(clusterOperator.getDeploymentNamespace(), kafkaSelector, 1);
-=======
-        RollingUpdateUtils.waitTillComponentHasRolledAndPodsReady(INFRA_NAMESPACE, kafkaSelector, 3, kafkaPods);
->>>>>>> 464f9831
     }
 
     @BeforeAll
