/*
 * Copyright Strimzi authors.
 * License: Apache License 2.0 (see the file LICENSE or http://apache.org/licenses/LICENSE-2.0.html).
 */
package io.strimzi.systemtest.kafkaclients.internalClients;

import io.strimzi.test.executor.Exec;
import org.apache.logging.log4j.LogManager;
import org.apache.logging.log4j.Logger;

import java.io.IOException;
import java.util.ArrayList;
import java.util.Arrays;
import java.util.List;
import java.util.Objects;
import java.util.concurrent.ExecutionException;
import java.util.regex.Matcher;
import java.util.regex.Pattern;

import static io.strimzi.systemtest.resources.ResourceManager.kubeClient;
import static io.strimzi.test.k8s.KubeClusterResource.cmdKubeClient;

/**
 * Class represent verifiable kafka client which keeps common features of kafka clients
 */
public class VerifiableClient {

    private static final Logger LOGGER = LogManager.getLogger(VerifiableClient.class);
    private List<ClientArgument> allowedArguments = new ArrayList<>();
    private final Object lock = new Object();
    private List<String> messages = new ArrayList<>();
    private List<String> arguments = new ArrayList<>();
    private String executable;
    private Exec executor;

    private ClientType clientType;
    private String podName;
    private String podNamespace;
    private String bootstrapServer;
    private String topicName;
    private int maxMessages;
    private String kafkaUsername;
    private String consumerGroupName;
    private String consumerInstanceId;
    private ClientArgumentMap clientArgumentMap;

    public static class VerifiableClientBuilder {

        private ClientType clientType;
        private String podName;
        private String podNamespace;
        private String bootstrapServer;
        private String topicName;
        private int maxMessages;
        private String kafkaUsername;
        private String consumerGroupName;
        private String consumerInstanceId;

        public VerifiableClientBuilder withClientType(ClientType clientType) {

            this.clientType = clientType;
            return this;
        }

        public VerifiableClientBuilder withUsingPodName(String podName) {

            this.podName = podName;
            return this;
        }

        public VerifiableClientBuilder withPodNamespace(String podNamespace) {

            this.podNamespace = podNamespace;
            return this;
        }

        public VerifiableClientBuilder withBootstrapServer(String bootstrapServer) {

            this.bootstrapServer = bootstrapServer;
            return this;
        }

        public VerifiableClientBuilder withTopicName(String topicName) {

            this.topicName = topicName;
            return this;
        }

        public VerifiableClientBuilder withMaxMessages(int maxMessages) {

            this.maxMessages = maxMessages;
            return this;
        }

        public VerifiableClientBuilder withKafkaUsername(String kafkaUsername) {

            this.kafkaUsername = kafkaUsername;
            return this;
        }

        public VerifiableClientBuilder withConsumerGroupName(String consumerGroupName) {

            this.consumerGroupName = consumerGroupName;
            return this;
        }

        public VerifiableClientBuilder withConsumerInstanceId(String consumerInstanceId) {

            this.consumerInstanceId = consumerInstanceId;
            return this;
        }

        protected VerifiableClient build() {
            return new VerifiableClient(this);

        }
    }

    public VerifiableClient(VerifiableClientBuilder verifiableClientBuilder) {

        this.clientType = verifiableClientBuilder.clientType;
        this.podName = verifiableClientBuilder.podName;
        this.podNamespace = verifiableClientBuilder.podNamespace;
        this.bootstrapServer = verifiableClientBuilder.bootstrapServer;
        this.topicName = verifiableClientBuilder.topicName;
        this.maxMessages = verifiableClientBuilder.maxMessages;
        this.kafkaUsername = verifiableClientBuilder.kafkaUsername;

        this.setAllowedArguments(this.clientType);
        this.clientArgumentMap = new ClientArgumentMap();
<<<<<<< HEAD
=======
        this.clientArgumentMap.put(ClientArgument.BROKER_LIST, bootstrapServer);
>>>>>>> 2e537b00
        this.clientArgumentMap.put(ClientArgument.TOPIC, topicName);
        this.clientArgumentMap.put(ClientArgument.MAX_MESSAGES, Integer.toString(maxMessages));
        if (kafkaUsername != null) this.clientArgumentMap.put(ClientArgument.USER,  kafkaUsername.replace("-", "_"));

<<<<<<< HEAD
        String image = kubeClient().getPod(this.podName).getSpec().getContainers().get(0).getImage();
        String clientVersion = image.substring(image.length() - 5);

        this.clientArgumentMap.put(allowParameter("2.5.0", clientVersion) ? ClientArgument.BOOTSTRAP_SERVER : ClientArgument.BROKER_LIST, bootstrapServer);

=======
>>>>>>> 2e537b00
        if (clientType == ClientType.CLI_KAFKA_VERIFIABLE_CONSUMER) {
            this.consumerGroupName = verifiableClientBuilder.consumerGroupName;
            this.clientArgumentMap.put(ClientArgument.GROUP_ID, consumerGroupName);

<<<<<<< HEAD
=======
            String image = kubeClient().getPod(this.podName).getSpec().getContainers().get(0).getImage();
            String clientVersion = image.substring(image.length() - 5);

>>>>>>> 2e537b00
            if (allowParameter("2.3.0", clientVersion)) {
                this.consumerInstanceId = verifiableClientBuilder.consumerInstanceId;
                this.clientArgumentMap.put(ClientArgument.GROUP_INSTANCE_ID, this.consumerInstanceId);
            }
        }

        this.setArguments(this.clientArgumentMap);
        this.executable = ClientType.getCommand(clientType);
    }

    /**
     * Get of messages
     *
     * @return Json array of messages;
     */
    public List<String> getMessages() {
        return messages;
    }

    /**
     * Set arguments of kafka client
     *
     * @param args string array of arguments
     */
    public void setArguments(ClientArgumentMap args) {
        arguments.clear();
        String argument;
        for (ClientArgument arg : args.getArguments()) {
            if (validateArgument(arg)) {
                for (String value : args.getValues(arg)) {
                    if (arg.equals(ClientArgument.USER)) {
                        argument = String.format("%s=%s", arg.command(), value);
                        arguments.add(argument);
                    } else {
                        arguments.add(arg.command());
                        if (!value.isEmpty()) {
                            arguments.add(value);
                        }
                    }
                }
            } else {
                LOGGER.warn(String.format("Argument '%s' is not allowed for '%s'",
                        arg.command(),
                        this.getClass().getSimpleName()));
            }
        }
    }

    /**
     * Run clients
     *
     * @param timeoutMs kill timeout in ms
     * @return true if command end with exit code 0
     */
    private boolean runClient(long timeoutMs, boolean logToOutput) {
        messages.clear();
        try {
            executor = new Exec();
            ArrayList<String> command = prepareCommand();
            LOGGER.info("Client command: {}", String.join(" ", command));
            int ret = executor.execute(null, command, timeoutMs);
            synchronized (lock) {
                if (logToOutput) {
                    if (ret == 0) {
                        parseToList(executor.out());
                    } else {
                        LOGGER.info("{} RETURN code: {}", clientType,  ret);
                        if (!executor.out().isEmpty()) {
                            LOGGER.info("======STDOUT START=======");
                            LOGGER.info("{}", Exec.cutExecutorLog(executor.out()));
                            LOGGER.info("======STDOUT END======");
                        }
                        if (!executor.err().isEmpty()) {
                            LOGGER.info("======STDERR START=======");
                            LOGGER.info("{}", Exec.cutExecutorLog(executor.err()));
                            LOGGER.info("======STDERR END======");
                        }
                    }
                }
            }
            return ret == 0;
        } catch (InterruptedException | ExecutionException | IOException e) {
            e.printStackTrace();
            return false;
        }
    }

    /**
     * Method for parse string output to List<string>
     *
     * @param data string data output
     */
    private void parseToList(String data) {
        if (data != null) {
            for (String line : data.split(System.getProperty("line.separator"))) {
                if (!Objects.equals(line, "") && !line.trim().isEmpty()) {
                    try {
                        messages.add(line);
                    } catch (Exception ignored) {
                        LOGGER.warn("{} - Failed to parse client output '{}' as JSON", clientType, line);
                    }
                }
            }
        }
    }

    /**
     * Merge command and arguments
     *
     * @return merged array of command and args
     */
    private ArrayList<String> prepareCommand() {
        ArrayList<String> command = new ArrayList<>(arguments);
        ArrayList<String> executableCommand = new ArrayList<>();
        executableCommand.addAll(Arrays.asList(cmdKubeClient().toString(), "exec", podName, "-n", podNamespace, "--"));
        executableCommand.add(executable);
        executableCommand.addAll(command);
        return executableCommand;
    }

    /**
     * Run client in sync mode
     *
     * @return exit status of client
     */
    public boolean run(long timeoutMs) {
        return runClient(timeoutMs, true);
    }

    /**
     * Method for stop client
     */
    public void stop() {
        try {
            executor.stop();
        } catch (Exception ex) {
            LOGGER.warn("Client stop raise exception: " + ex.getMessage());
        }
    }

    /**
     * Validates that kafka client support this arg
     *
     * @param arg argument to validate
     * @return true if argument is supported
     */
    private boolean validateArgument(ClientArgument arg) {
        return this.allowedArguments.contains(arg);
    }

    /**
     * Set allowed args for verifiable clients
     * @param clientType client type
     */
    protected void setAllowedArguments(ClientType clientType) {
        switch (clientType) {
            case CLI_KAFKA_VERIFIABLE_PRODUCER:
                allowedArguments.add(ClientArgument.TOPIC);
                allowedArguments.add(ClientArgument.BOOTSTRAP_SERVER);
                allowedArguments.add(ClientArgument.BROKER_LIST);
                allowedArguments.add(ClientArgument.MAX_MESSAGES);
                allowedArguments.add(ClientArgument.THROUGHPUT);
                allowedArguments.add(ClientArgument.ACKS);
                allowedArguments.add(ClientArgument.PRODUCER_CONFIG);
                allowedArguments.add(ClientArgument.MESSAGE_CREATE_TIME);
                allowedArguments.add(ClientArgument.VALUE_PREFIX);
                allowedArguments.add(ClientArgument.REPEATING_KEYS);
                allowedArguments.add(ClientArgument.USER);
                break;
            case CLI_KAFKA_VERIFIABLE_CONSUMER:
                allowedArguments.add(ClientArgument.BOOTSTRAP_SERVER);
                allowedArguments.add(ClientArgument.BROKER_LIST);
                allowedArguments.add(ClientArgument.TOPIC);
                allowedArguments.add(ClientArgument.GROUP_ID);
                allowedArguments.add(ClientArgument.MAX_MESSAGES);
                allowedArguments.add(ClientArgument.SESSION_TIMEOUT);
                allowedArguments.add(ClientArgument.VERBOSE);
                allowedArguments.add(ClientArgument.ENABLE_AUTOCOMMIT);
                allowedArguments.add(ClientArgument.RESET_POLICY);
                allowedArguments.add(ClientArgument.ASSIGMENT_STRATEGY);
                allowedArguments.add(ClientArgument.CONSUMER_CONFIG);
                allowedArguments.add(ClientArgument.USER);
                allowedArguments.add(ClientArgument.GROUP_INSTANCE_ID);
                break;
            default:
                throw new IllegalArgumentException("Unexpected client type!");
        }
    }

    public String getBootstrapServer() {
        return bootstrapServer;
    }

    private boolean allowParameter(String minimalVersion, String clientVersion) {
        Pattern pattern = Pattern.compile("(?<major>[0-9]).(?<minor>[0-9]).(?<micro>[0-9])");
        Matcher current = pattern.matcher(clientVersion);
        Matcher minimal = pattern.matcher(minimalVersion);
        if (current.find() && minimal.find()) {
            return Integer.parseInt(current.group("major")) >= Integer.parseInt(minimal.group("major"))
                    && Integer.parseInt(current.group("minor")) >= Integer.parseInt(minimal.group("minor"))
                    && Integer.parseInt(current.group("micro")) >= Integer.parseInt(minimal.group("micro"));
        }
        return false;
    }

    @Override
    public String toString() {
        return "VerifiableClient{" +
            "allowedArguments=" + allowedArguments +
            ", lock=" + lock +
            ", messages=" + messages +
            ", arguments=" + arguments +
            ", executable='" + executable + '\'' +
            ", executor=" + executor +
            ", clientType=" + clientType +
            ", podName='" + podName + '\'' +
            ", podNamespace='" + podNamespace + '\'' +
            ", bootstrapServer='" + bootstrapServer + '\'' +
            ", topicName='" + topicName + '\'' +
            ", maxMessages=" + maxMessages +
            ", kafkaUsername='" + kafkaUsername + '\'' +
            ", consumerGroupName='" + consumerGroupName + '\'' +
            ", consumerInstanceId='" + consumerInstanceId + '\'' +
            ", clientArgumentMap=" + clientArgumentMap +
            '}';
    }
}<|MERGE_RESOLUTION|>--- conflicted
+++ resolved
@@ -128,32 +128,18 @@
 
         this.setAllowedArguments(this.clientType);
         this.clientArgumentMap = new ClientArgumentMap();
-<<<<<<< HEAD
-=======
         this.clientArgumentMap.put(ClientArgument.BROKER_LIST, bootstrapServer);
->>>>>>> 2e537b00
         this.clientArgumentMap.put(ClientArgument.TOPIC, topicName);
         this.clientArgumentMap.put(ClientArgument.MAX_MESSAGES, Integer.toString(maxMessages));
         if (kafkaUsername != null) this.clientArgumentMap.put(ClientArgument.USER,  kafkaUsername.replace("-", "_"));
 
-<<<<<<< HEAD
-        String image = kubeClient().getPod(this.podName).getSpec().getContainers().get(0).getImage();
-        String clientVersion = image.substring(image.length() - 5);
-
-        this.clientArgumentMap.put(allowParameter("2.5.0", clientVersion) ? ClientArgument.BOOTSTRAP_SERVER : ClientArgument.BROKER_LIST, bootstrapServer);
-
-=======
->>>>>>> 2e537b00
         if (clientType == ClientType.CLI_KAFKA_VERIFIABLE_CONSUMER) {
             this.consumerGroupName = verifiableClientBuilder.consumerGroupName;
             this.clientArgumentMap.put(ClientArgument.GROUP_ID, consumerGroupName);
 
-<<<<<<< HEAD
-=======
             String image = kubeClient().getPod(this.podName).getSpec().getContainers().get(0).getImage();
             String clientVersion = image.substring(image.length() - 5);
 
->>>>>>> 2e537b00
             if (allowParameter("2.3.0", clientVersion)) {
                 this.consumerInstanceId = verifiableClientBuilder.consumerInstanceId;
                 this.clientArgumentMap.put(ClientArgument.GROUP_INSTANCE_ID, this.consumerInstanceId);
@@ -212,25 +198,15 @@
         messages.clear();
         try {
             executor = new Exec();
-            ArrayList<String> command = prepareCommand();
-            LOGGER.info("Client command: {}", String.join(" ", command));
-            int ret = executor.execute(null, command, timeoutMs);
+            int ret = executor.execute(null, prepareCommand(), timeoutMs);
             synchronized (lock) {
+                LOGGER.info("{} {} Return code - {}", this.getClass().getSimpleName(), clientType,  ret);
                 if (logToOutput) {
+                    LOGGER.info("{} {} stdout : {}", this.getClass().getSimpleName(), clientType, executor.out());
                     if (ret == 0) {
                         parseToList(executor.out());
-                    } else {
-                        LOGGER.info("{} RETURN code: {}", clientType,  ret);
-                        if (!executor.out().isEmpty()) {
-                            LOGGER.info("======STDOUT START=======");
-                            LOGGER.info("{}", Exec.cutExecutorLog(executor.out()));
-                            LOGGER.info("======STDOUT END======");
-                        }
-                        if (!executor.err().isEmpty()) {
-                            LOGGER.info("======STDERR START=======");
-                            LOGGER.info("{}", Exec.cutExecutorLog(executor.err()));
-                            LOGGER.info("======STDERR END======");
-                        }
+                    } else if (!executor.err().isEmpty()) {
+                        LOGGER.error("{} {} stderr : {}", this.getClass().getSimpleName(), clientType, executor.err());
                     }
                 }
             }
@@ -312,7 +288,6 @@
         switch (clientType) {
             case CLI_KAFKA_VERIFIABLE_PRODUCER:
                 allowedArguments.add(ClientArgument.TOPIC);
-                allowedArguments.add(ClientArgument.BOOTSTRAP_SERVER);
                 allowedArguments.add(ClientArgument.BROKER_LIST);
                 allowedArguments.add(ClientArgument.MAX_MESSAGES);
                 allowedArguments.add(ClientArgument.THROUGHPUT);
@@ -324,7 +299,6 @@
                 allowedArguments.add(ClientArgument.USER);
                 break;
             case CLI_KAFKA_VERIFIABLE_CONSUMER:
-                allowedArguments.add(ClientArgument.BOOTSTRAP_SERVER);
                 allowedArguments.add(ClientArgument.BROKER_LIST);
                 allowedArguments.add(ClientArgument.TOPIC);
                 allowedArguments.add(ClientArgument.GROUP_ID);
