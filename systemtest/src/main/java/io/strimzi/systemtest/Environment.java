/*
 * Copyright Strimzi authors.
 * License: Apache License 2.0 (see the file LICENSE or http://apache.org/licenses/LICENSE-2.0.html).
 */
package io.strimzi.systemtest;

import com.fasterxml.jackson.databind.JsonNode;
import com.fasterxml.jackson.databind.ObjectMapper;
import io.strimzi.test.TestUtils;
import org.apache.logging.log4j.LogManager;
import org.apache.logging.log4j.Logger;

<<<<<<< HEAD
import java.util.Locale;
=======
import java.io.File;
import java.io.IOException;
import java.nio.file.Paths;
import java.util.HashMap;
import java.util.Locale;
import java.util.Map;
import java.util.Objects;
import java.util.function.Function;
>>>>>>> 902ec063

/**
 * Class which holds environment variables for system tests.
 */
public class Environment {

    private static final Logger LOGGER = LogManager.getLogger(Environment.class);
    private static final Map<String, String> VALUES = new HashMap<>();
    private static final JsonNode JSON_DATA = loadConfigurationFile();

    /**
     * Specify the system test configuration file path from an environmental variable
     */
    private static final String CONFIG_FILE_PATH_ENVAR = "ST_CONFIG_PATH";
    /**
     * Specify secret name of private registries, with the container registry credentials to be able pull images.
     */
    private static final String STRIMZI_IMAGE_PULL_SECRET_ENV = "SYSTEM_TEST_STRIMZI_IMAGE_PULL_SECRET";
    /**
     * Specify organization which owns image used in system tests.
     */
    private static final String STRIMZI_ORG_ENV = "DOCKER_ORG";
    /**
     * Specify registry for images used in system tests.
     */
    private static final String STRIMZI_REGISTRY_ENV = "DOCKER_REGISTRY";
    /**
     * Specify image tags used in system tests.
     */
    private static final String STRIMZI_TAG_ENV = "DOCKER_TAG";
    /**
     * Specify test-client image used in system tests.
     */
    private static final String TEST_CLIENT_IMAGE_ENV = "TEST_CLIENT_IMAGE";
    /**
     * Specify kafka bridge image used in system tests.
     */
    private static final String BRIDGE_IMAGE_ENV = "BRIDGE_IMAGE";
    /**
     * Directory for store logs collected during the tests.
     */
    private static final String TEST_LOG_DIR_ENV = "TEST_LOG_DIR";
    /**
     * Kafka version used in images during the system tests.
     */
    private static final String ST_KAFKA_VERSION_ENV = "ST_KAFKA_VERSION";
    /**
     * Log level for cluster operator.
     */
    private static final String STRIMZI_LOG_LEVEL_ENV = "STRIMZI_DEFAULT_LOG_LEVEL";
    /**
     * Cluster domain. It's used for specify URL endpoint of testing clients.
     */
    private static final String KUBERNETES_DOMAIN_ENV = "KUBERNETES_DOMAIN";
    /**
     * Image pull policy env var for Components images (Kafka, Bridge, ...)
     */
    private static final String COMPONENTS_IMAGE_PULL_POLICY_ENV = "COMPONENTS_IMAGE_PULL_POLICY";
    /**
     * Image pull policy env var for Operator images
     */
    private static final String OPERATOR_IMAGE_PULL_POLICY_ENV = "OPERATOR_IMAGE_PULL_POLICY";
    /**
     * CO reconciliation interval.
     */
    private static final String STRIMZI_FULL_RECONCILIATION_INTERVAL_MS_ENV = "STRIMZI_FULL_RECONCILIATION_INTERVAL_MS";
    /**
     * OLM env variables
     */
    private static final String OLM_OPERATOR_NAME_ENV = "OLM_OPERATOR_NAME";
    private static final String OLM_SOURCE_NAME_ENV = "OLM_SOURCE_NAME";
    private static final String OLM_APP_BUNDLE_PREFIX_ENV = "OLM_APP_BUNDLE_PREFIX";
    private static final String OLM_OPERATOR_VERSION_ENV = "OLM_OPERATOR_VERSION";
    /**
     * Allows network policies
     */
    private static final String DEFAULT_TO_DENY_NETWORK_POLICIES_ENV = "DEFAULT_TO_DENY_NETWORK_POLICIES";
    /**
     * ClusterOperator installation type
     */
    private static final String CLUSTER_OPERATOR_INSTALL_TYPE_ENV = "CLUSTER_OPERATOR_INSTALL_TYPE";

    private static final String SKIP_TEARDOWN_ENV = "SKIP_TEARDOWN";

<<<<<<< HEAD
    private static final String ST_KAFKA_VERSION_DEFAULT = "2.5.0";
=======
    private static final String ST_KAFKA_VERSION_DEFAULT = "2.6.0";
>>>>>>> 902ec063
    public static final String STRIMZI_ORG_DEFAULT = "strimzi";
    public static final String STRIMZI_TAG_DEFAULT = "latest";
    public static final String STRIMZI_REGISTRY_DEFAULT = "docker.io";
    private static final String TEST_LOG_DIR_DEFAULT = TestUtils.USER_PATH + "/../systemtest/target/logs/";
    private static final String STRIMZI_LOG_LEVEL_DEFAULT = "DEBUG";
    static final String KUBERNETES_DOMAIN_DEFAULT = ".nip.io";
    public static final String COMPONENTS_IMAGE_PULL_POLICY_ENV_DEFAULT = Constants.IF_NOT_PRESENT_IMAGE_PULL_POLICY;
    public static final String OPERATOR_IMAGE_PULL_POLICY_ENV_DEFAULT = Constants.ALWAYS_IMAGE_PULL_POLICY;
    public static final int KAFKA_CLIENTS_DEFAULT_PORT = 4242;
    public static final String OLM_OPERATOR_NAME_DEFAULT = "strimzi";
    public static final String OLM_SOURCE_NAME_DEFAULT = "strimzi-source";
    public static final String OLM_APP_BUNDLE_PREFIX_DEFAULT = "strimzi";
    public static final String OLM_OPERATOR_VERSION_DEFAULT = "v0.18.0";
    private static final String DEFAULT_TO_DENY_NETWORK_POLICIES_DEFAULT = "true";
    private static final String CLUSTER_OPERATOR_INSTALL_TYPE_DEFAULT = "bundle";

    private static String config;
    public static final String SYSTEM_TEST_STRIMZI_IMAGE_PULL_SECRET = getOrDefault(STRIMZI_IMAGE_PULL_SECRET_ENV, "");
    public static final String STRIMZI_ORG = getOrDefault(STRIMZI_ORG_ENV, STRIMZI_ORG_DEFAULT);
    public static final String STRIMZI_TAG = getOrDefault(STRIMZI_TAG_ENV, STRIMZI_TAG_DEFAULT);
    public static final String STRIMZI_REGISTRY = getOrDefault(STRIMZI_REGISTRY_ENV, STRIMZI_REGISTRY_DEFAULT);
    public static final String TEST_LOG_DIR = getOrDefault(TEST_LOG_DIR_ENV, TEST_LOG_DIR_DEFAULT);
    public static final String ST_KAFKA_VERSION = getOrDefault(ST_KAFKA_VERSION_ENV, ST_KAFKA_VERSION_DEFAULT);
    public static final String STRIMZI_LOG_LEVEL = getOrDefault(STRIMZI_LOG_LEVEL_ENV, STRIMZI_LOG_LEVEL_DEFAULT);
    public static final String KUBERNETES_DOMAIN = getOrDefault(KUBERNETES_DOMAIN_ENV, KUBERNETES_DOMAIN_DEFAULT);
    public static final boolean SKIP_TEARDOWN = getOrDefault(SKIP_TEARDOWN_ENV, Boolean::parseBoolean, false);
    // variables for test-client image
    private static final String TEST_CLIENT_IMAGE_DEFAULT = STRIMZI_REGISTRY + "/" + STRIMZI_ORG + "/test-client:" + STRIMZI_TAG + "-kafka-" + ST_KAFKA_VERSION;
    public static final String TEST_CLIENT_IMAGE = getOrDefault(TEST_CLIENT_IMAGE_ENV, TEST_CLIENT_IMAGE_DEFAULT);
    // variables for kafka bridge image
    private static final String BRIDGE_IMAGE_DEFAULT = "latest-released";
<<<<<<< HEAD
    public static final String BRIDGE_IMAGE = System.getenv().getOrDefault(BRIDGE_IMAGE_ENV, BRIDGE_IMAGE_DEFAULT);
    // Image pull policy variables
    public static final String COMPONENTS_IMAGE_PULL_POLICY = System.getenv().getOrDefault(COMPONENTS_IMAGE_PULL_POLICY_ENV, COMPONENTS_IMAGE_PULL_POLICY_ENV_DEFAULT);
    public static final String OPERATOR_IMAGE_PULL_POLICY = System.getenv().getOrDefault(OPERATOR_IMAGE_PULL_POLICY_ENV, OPERATOR_IMAGE_PULL_POLICY_ENV_DEFAULT);
    // OLM env variables
    public static final String OLM_OPERATOR_NAME = System.getenv().getOrDefault(OLM_OPERATOR_NAME_ENV, OLM_OPERATOR_NAME_DEFAULT);
    public static final String OLM_SOURCE_NAME = System.getenv().getOrDefault(OLM_SOURCE_NAME_ENV, OLM_SOURCE_NAME_DEFAULT);
    public static final String OLM_APP_BUNDLE_PREFIX = System.getenv().getOrDefault(OLM_APP_BUNDLE_PREFIX_ENV, OLM_APP_BUNDLE_PREFIX_DEFAULT);
    public static final String OLM_OPERATOR_VERSION = System.getenv().getOrDefault(OLM_OPERATOR_VERSION_ENV, OLM_OPERATOR_VERSION_DEFAULT);
    // NetworkPolicy variable
    public static final String DEFAULT_TO_DENY_NETWORK_POLICIES = System.getenv().getOrDefault(DEFAULT_TO_DENY_NETWORK_POLICIES_ENV, DEFAULT_TO_DENY_NETWORK_POLICIES_DEFAULT);
    // ClusterOperator installation type variable
    public static final String CLUSTER_OPERATOR_INSTALL_TYPE = System.getenv().getOrDefault(CLUSTER_OPERATOR_INSTALL_TYPE_ENV, CLUSTER_OPERATOR_INSTALL_TYPE_DEFAULT);


=======
    public static final String BRIDGE_IMAGE = getOrDefault(BRIDGE_IMAGE_ENV, BRIDGE_IMAGE_DEFAULT);
    // Image pull policy variables
    public static final String COMPONENTS_IMAGE_PULL_POLICY = getOrDefault(COMPONENTS_IMAGE_PULL_POLICY_ENV, COMPONENTS_IMAGE_PULL_POLICY_ENV_DEFAULT);
    public static final String OPERATOR_IMAGE_PULL_POLICY = getOrDefault(OPERATOR_IMAGE_PULL_POLICY_ENV, OPERATOR_IMAGE_PULL_POLICY_ENV_DEFAULT);
    // OLM env variables
    public static final String OLM_OPERATOR_NAME = getOrDefault(OLM_OPERATOR_NAME_ENV, OLM_OPERATOR_NAME_DEFAULT);
    public static final String OLM_SOURCE_NAME = getOrDefault(OLM_SOURCE_NAME_ENV, OLM_SOURCE_NAME_DEFAULT);
    public static final String OLM_APP_BUNDLE_PREFIX = getOrDefault(OLM_APP_BUNDLE_PREFIX_ENV, OLM_APP_BUNDLE_PREFIX_DEFAULT);
    public static final String OLM_OPERATOR_VERSION = getOrDefault(OLM_OPERATOR_VERSION_ENV, OLM_OPERATOR_VERSION_DEFAULT);
    // NetworkPolicy variable
    public static final String DEFAULT_TO_DENY_NETWORK_POLICIES = getOrDefault(DEFAULT_TO_DENY_NETWORK_POLICIES_ENV, DEFAULT_TO_DENY_NETWORK_POLICIES_DEFAULT);
    // ClusterOperator installation type variable
    public static final String CLUSTER_OPERATOR_INSTALL_TYPE = getOrDefault(CLUSTER_OPERATOR_INSTALL_TYPE_ENV, CLUSTER_OPERATOR_INSTALL_TYPE_DEFAULT);

>>>>>>> 902ec063
    private Environment() { }

    static {
        String debugFormat = "{}: {}";
        LOGGER.info("Used environment variables:");
<<<<<<< HEAD
        LOGGER.info(debugFormat, STRIMZI_ORG_ENV, STRIMZI_ORG);
        LOGGER.info(debugFormat, STRIMZI_TAG_ENV, STRIMZI_TAG);
        LOGGER.info(debugFormat, STRIMZI_REGISTRY_ENV, STRIMZI_REGISTRY);
        LOGGER.info(debugFormat, TEST_CLIENT_IMAGE_ENV, TEST_CLIENT_IMAGE);
        LOGGER.info(debugFormat, BRIDGE_IMAGE_ENV, BRIDGE_IMAGE);
        LOGGER.info(debugFormat, TEST_LOG_DIR_ENV, TEST_LOG_DIR);
        LOGGER.info(debugFormat, ST_KAFKA_VERSION_ENV, ST_KAFKA_VERSION);
        LOGGER.info(debugFormat, STRIMZI_LOG_LEVEL_ENV, STRIMZI_LOG_LEVEL);
        LOGGER.info(debugFormat, KUBERNETES_DOMAIN_ENV, KUBERNETES_DOMAIN);
        LOGGER.info(debugFormat, COMPONENTS_IMAGE_PULL_POLICY_ENV, COMPONENTS_IMAGE_PULL_POLICY);
        LOGGER.info(debugFormat, OPERATOR_IMAGE_PULL_POLICY_ENV, OPERATOR_IMAGE_PULL_POLICY);
        LOGGER.info(debugFormat, OLM_OPERATOR_NAME_ENV, OLM_OPERATOR_NAME);
        LOGGER.info(debugFormat, OLM_APP_BUNDLE_PREFIX_ENV, OLM_APP_BUNDLE_PREFIX);
        LOGGER.info(debugFormat, OLM_OPERATOR_VERSION_ENV, OLM_OPERATOR_VERSION);
        LOGGER.info(debugFormat, DEFAULT_TO_DENY_NETWORK_POLICIES_ENV, DEFAULT_TO_DENY_NETWORK_POLICIES);
        LOGGER.info(debugFormat, CLUSTER_OPERATOR_INSTALL_TYPE_ENV, CLUSTER_OPERATOR_INSTALL_TYPE);
=======
        LOGGER.info(debugFormat, "CONFIG", config);
        VALUES.forEach((key, value) -> LOGGER.info(debugFormat, key, value));
>>>>>>> 902ec063
    }

    public static boolean isOlmInstall() {
        return Environment.CLUSTER_OPERATOR_INSTALL_TYPE.toUpperCase(Locale.ENGLISH).equals("OLM");
    }

<<<<<<< HEAD
    public static boolean useLatestReleasedBridge() {
        return Environment.BRIDGE_IMAGE.equals(Environment.BRIDGE_IMAGE_DEFAULT);
=======
    public static boolean isHelmInstall() {
        return Environment.CLUSTER_OPERATOR_INSTALL_TYPE.toUpperCase(Locale.ENGLISH).equals("HELM");
    }

    public static boolean useLatestReleasedBridge() {
        return Environment.BRIDGE_IMAGE.equals(Environment.BRIDGE_IMAGE_DEFAULT);
    }

    private static String getOrDefault(String varName, String defaultValue) {
        return getOrDefault(varName, String::toString, defaultValue);
    }

    private static <T> T getOrDefault(String var, Function<String, T> converter, T defaultValue) {
        String value = System.getenv(var) != null ?
                System.getenv(var) :
                (Objects.requireNonNull(JSON_DATA).get(var) != null ?
                        JSON_DATA.get(var).asText() :
                        null);
        T returnValue = defaultValue;
        if (value != null) {
            returnValue = converter.apply(value);
        }
        VALUES.put(var, String.valueOf(returnValue));
        return returnValue;
    }

    private static JsonNode loadConfigurationFile() {
        config = System.getenv().getOrDefault(CONFIG_FILE_PATH_ENVAR,
                Paths.get(System.getProperty("user.dir"), "config.json").toAbsolutePath().toString());
        ObjectMapper mapper = new ObjectMapper();
        try {
            File jsonFile = new File(config).getAbsoluteFile();
            return mapper.readTree(jsonFile);
        } catch (IOException ex) {
            LOGGER.info("Json configuration not provider or not exists");
            return mapper.createObjectNode();
        }
>>>>>>> 902ec063
    }
}<|MERGE_RESOLUTION|>--- conflicted
+++ resolved
@@ -10,9 +10,6 @@
 import org.apache.logging.log4j.LogManager;
 import org.apache.logging.log4j.Logger;
 
-<<<<<<< HEAD
-import java.util.Locale;
-=======
 import java.io.File;
 import java.io.IOException;
 import java.nio.file.Paths;
@@ -21,7 +18,6 @@
 import java.util.Map;
 import java.util.Objects;
 import java.util.function.Function;
->>>>>>> 902ec063
 
 /**
  * Class which holds environment variables for system tests.
@@ -106,11 +102,7 @@
 
     private static final String SKIP_TEARDOWN_ENV = "SKIP_TEARDOWN";
 
-<<<<<<< HEAD
-    private static final String ST_KAFKA_VERSION_DEFAULT = "2.5.0";
-=======
     private static final String ST_KAFKA_VERSION_DEFAULT = "2.6.0";
->>>>>>> 902ec063
     public static final String STRIMZI_ORG_DEFAULT = "strimzi";
     public static final String STRIMZI_TAG_DEFAULT = "latest";
     public static final String STRIMZI_REGISTRY_DEFAULT = "docker.io";
@@ -142,23 +134,6 @@
     public static final String TEST_CLIENT_IMAGE = getOrDefault(TEST_CLIENT_IMAGE_ENV, TEST_CLIENT_IMAGE_DEFAULT);
     // variables for kafka bridge image
     private static final String BRIDGE_IMAGE_DEFAULT = "latest-released";
-<<<<<<< HEAD
-    public static final String BRIDGE_IMAGE = System.getenv().getOrDefault(BRIDGE_IMAGE_ENV, BRIDGE_IMAGE_DEFAULT);
-    // Image pull policy variables
-    public static final String COMPONENTS_IMAGE_PULL_POLICY = System.getenv().getOrDefault(COMPONENTS_IMAGE_PULL_POLICY_ENV, COMPONENTS_IMAGE_PULL_POLICY_ENV_DEFAULT);
-    public static final String OPERATOR_IMAGE_PULL_POLICY = System.getenv().getOrDefault(OPERATOR_IMAGE_PULL_POLICY_ENV, OPERATOR_IMAGE_PULL_POLICY_ENV_DEFAULT);
-    // OLM env variables
-    public static final String OLM_OPERATOR_NAME = System.getenv().getOrDefault(OLM_OPERATOR_NAME_ENV, OLM_OPERATOR_NAME_DEFAULT);
-    public static final String OLM_SOURCE_NAME = System.getenv().getOrDefault(OLM_SOURCE_NAME_ENV, OLM_SOURCE_NAME_DEFAULT);
-    public static final String OLM_APP_BUNDLE_PREFIX = System.getenv().getOrDefault(OLM_APP_BUNDLE_PREFIX_ENV, OLM_APP_BUNDLE_PREFIX_DEFAULT);
-    public static final String OLM_OPERATOR_VERSION = System.getenv().getOrDefault(OLM_OPERATOR_VERSION_ENV, OLM_OPERATOR_VERSION_DEFAULT);
-    // NetworkPolicy variable
-    public static final String DEFAULT_TO_DENY_NETWORK_POLICIES = System.getenv().getOrDefault(DEFAULT_TO_DENY_NETWORK_POLICIES_ENV, DEFAULT_TO_DENY_NETWORK_POLICIES_DEFAULT);
-    // ClusterOperator installation type variable
-    public static final String CLUSTER_OPERATOR_INSTALL_TYPE = System.getenv().getOrDefault(CLUSTER_OPERATOR_INSTALL_TYPE_ENV, CLUSTER_OPERATOR_INSTALL_TYPE_DEFAULT);
-
-
-=======
     public static final String BRIDGE_IMAGE = getOrDefault(BRIDGE_IMAGE_ENV, BRIDGE_IMAGE_DEFAULT);
     // Image pull policy variables
     public static final String COMPONENTS_IMAGE_PULL_POLICY = getOrDefault(COMPONENTS_IMAGE_PULL_POLICY_ENV, COMPONENTS_IMAGE_PULL_POLICY_ENV_DEFAULT);
@@ -173,43 +148,19 @@
     // ClusterOperator installation type variable
     public static final String CLUSTER_OPERATOR_INSTALL_TYPE = getOrDefault(CLUSTER_OPERATOR_INSTALL_TYPE_ENV, CLUSTER_OPERATOR_INSTALL_TYPE_DEFAULT);
 
->>>>>>> 902ec063
     private Environment() { }
 
     static {
         String debugFormat = "{}: {}";
         LOGGER.info("Used environment variables:");
-<<<<<<< HEAD
-        LOGGER.info(debugFormat, STRIMZI_ORG_ENV, STRIMZI_ORG);
-        LOGGER.info(debugFormat, STRIMZI_TAG_ENV, STRIMZI_TAG);
-        LOGGER.info(debugFormat, STRIMZI_REGISTRY_ENV, STRIMZI_REGISTRY);
-        LOGGER.info(debugFormat, TEST_CLIENT_IMAGE_ENV, TEST_CLIENT_IMAGE);
-        LOGGER.info(debugFormat, BRIDGE_IMAGE_ENV, BRIDGE_IMAGE);
-        LOGGER.info(debugFormat, TEST_LOG_DIR_ENV, TEST_LOG_DIR);
-        LOGGER.info(debugFormat, ST_KAFKA_VERSION_ENV, ST_KAFKA_VERSION);
-        LOGGER.info(debugFormat, STRIMZI_LOG_LEVEL_ENV, STRIMZI_LOG_LEVEL);
-        LOGGER.info(debugFormat, KUBERNETES_DOMAIN_ENV, KUBERNETES_DOMAIN);
-        LOGGER.info(debugFormat, COMPONENTS_IMAGE_PULL_POLICY_ENV, COMPONENTS_IMAGE_PULL_POLICY);
-        LOGGER.info(debugFormat, OPERATOR_IMAGE_PULL_POLICY_ENV, OPERATOR_IMAGE_PULL_POLICY);
-        LOGGER.info(debugFormat, OLM_OPERATOR_NAME_ENV, OLM_OPERATOR_NAME);
-        LOGGER.info(debugFormat, OLM_APP_BUNDLE_PREFIX_ENV, OLM_APP_BUNDLE_PREFIX);
-        LOGGER.info(debugFormat, OLM_OPERATOR_VERSION_ENV, OLM_OPERATOR_VERSION);
-        LOGGER.info(debugFormat, DEFAULT_TO_DENY_NETWORK_POLICIES_ENV, DEFAULT_TO_DENY_NETWORK_POLICIES);
-        LOGGER.info(debugFormat, CLUSTER_OPERATOR_INSTALL_TYPE_ENV, CLUSTER_OPERATOR_INSTALL_TYPE);
-=======
         LOGGER.info(debugFormat, "CONFIG", config);
         VALUES.forEach((key, value) -> LOGGER.info(debugFormat, key, value));
->>>>>>> 902ec063
     }
 
     public static boolean isOlmInstall() {
         return Environment.CLUSTER_OPERATOR_INSTALL_TYPE.toUpperCase(Locale.ENGLISH).equals("OLM");
     }
 
-<<<<<<< HEAD
-    public static boolean useLatestReleasedBridge() {
-        return Environment.BRIDGE_IMAGE.equals(Environment.BRIDGE_IMAGE_DEFAULT);
-=======
     public static boolean isHelmInstall() {
         return Environment.CLUSTER_OPERATOR_INSTALL_TYPE.toUpperCase(Locale.ENGLISH).equals("HELM");
     }
@@ -247,6 +198,5 @@
             LOGGER.info("Json configuration not provider or not exists");
             return mapper.createObjectNode();
         }
->>>>>>> 902ec063
     }
 }