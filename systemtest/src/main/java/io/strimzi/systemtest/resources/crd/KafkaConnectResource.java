/*
 * Copyright Strimzi authors.
 * License: Apache License 2.0 (see the file LICENSE or http://apache.org/licenses/LICENSE-2.0.html).
 */
package io.strimzi.systemtest.resources.crd;

import io.fabric8.kubernetes.api.model.DeletionPropagation;
import io.fabric8.kubernetes.client.KubernetesClientException;
import io.fabric8.kubernetes.client.dsl.MixedOperation;
import io.fabric8.kubernetes.client.dsl.Resource;
import io.strimzi.api.kafka.Crds;
import io.strimzi.api.kafka.KafkaConnectList;
import io.strimzi.api.kafka.model.CertSecretSourceBuilder;
import io.strimzi.api.kafka.model.DoneableKafkaConnect;
import io.strimzi.api.kafka.model.KafkaConnect;
import io.strimzi.api.kafka.model.KafkaConnectBuilder;
import io.strimzi.api.kafka.model.KafkaConnectResources;
import io.strimzi.api.kafka.model.KafkaResources;
import io.strimzi.systemtest.Constants;
import io.strimzi.systemtest.Environment;
import io.strimzi.systemtest.resources.KubernetesResource;
import io.strimzi.test.TestUtils;
import io.strimzi.systemtest.resources.ResourceManager;

import java.util.function.Consumer;

import static io.strimzi.systemtest.enums.CustomResourceStatus.Ready;
import static io.strimzi.systemtest.resources.ResourceManager.CR_CREATION_TIMEOUT;

public class KafkaConnectResource {
    public static final String PATH_TO_KAFKA_CONNECT_CONFIG = TestUtils.USER_PATH + "/../examples/connect/kafka-connect.yaml";
    public static final String PATH_TO_KAFKA_CONNECT_METRICS_CONFIG = TestUtils.USER_PATH + "/../examples/metrics/kafka-connect-metrics.yaml";

    public static MixedOperation<KafkaConnect, KafkaConnectList, DoneableKafkaConnect, Resource<KafkaConnect, DoneableKafkaConnect>> kafkaConnectClient() {
        return Crds.kafkaConnectOperation(ResourceManager.kubeClient().getClient());
    }

    public static DoneableKafkaConnect kafkaConnect(String name, int kafkaConnectReplicas) {
        return kafkaConnect(name, name, kafkaConnectReplicas);
    }

    public static DoneableKafkaConnect kafkaConnect(String name, String clusterName, int kafkaConnectReplicas) {
        KafkaConnect kafkaConnect = getKafkaConnectFromYaml(PATH_TO_KAFKA_CONNECT_CONFIG);
        return deployKafkaConnect(defaultKafkaConnect(kafkaConnect, name, clusterName, kafkaConnectReplicas).build());
    }

    public static DoneableKafkaConnect kafkaConnectWithMetrics(String name, int kafkaConnectReplicas) {
        return kafkaConnectWithMetrics(name, name, kafkaConnectReplicas);
    }

    public static DoneableKafkaConnect kafkaConnectWithMetrics(String name, String clusterName, int kafkaConnectReplicas) {
        KafkaConnect kafkaConnect = getKafkaConnectFromYaml(PATH_TO_KAFKA_CONNECT_METRICS_CONFIG);
        return deployKafkaConnect(defaultKafkaConnect(kafkaConnect, name, clusterName, kafkaConnectReplicas).build());
    }

    public static KafkaConnectBuilder defaultKafkaConnect(String name, String kafkaClusterName, int kafkaConnectReplicas) {
        KafkaConnect kafkaConnect = getKafkaConnectFromYaml(PATH_TO_KAFKA_CONNECT_CONFIG);
        return defaultKafkaConnect(kafkaConnect, name, kafkaClusterName, kafkaConnectReplicas);
    }

    private static KafkaConnectBuilder defaultKafkaConnect(KafkaConnect kafkaConnect, String name, String kafkaClusterName, int kafkaConnectReplicas) {
        return new KafkaConnectBuilder(kafkaConnect)
            .withNewMetadata()
                .withName(name)
                .withNamespace(ResourceManager.kubeClient().getNamespace())
                .withClusterName(kafkaClusterName)
            .endMetadata()
            .editOrNewSpec()
                .withVersion(Environment.ST_KAFKA_VERSION)
                .withBootstrapServers(KafkaResources.tlsBootstrapAddress(kafkaClusterName))
                .withReplicas(kafkaConnectReplicas)
                .withNewTls()
                    .withTrustedCertificates(new CertSecretSourceBuilder().withNewSecretName(kafkaClusterName + "-cluster-ca-cert").withCertificate("ca.crt").build())
                .endTls()
                .addToConfig("group.id", KafkaConnectResources.deploymentName(kafkaClusterName))
                .addToConfig("offset.storage.topic", KafkaConnectResources.configStorageTopicOffsets(kafkaClusterName))
                .addToConfig("config.storage.topic", KafkaConnectResources.metricsAndLogConfigMapName(kafkaClusterName))
                .addToConfig("status.storage.topic", KafkaConnectResources.configStorageTopicStatus(kafkaClusterName))
                .withNewInlineLogging()
                    .addToLoggers("log4j.rootLogger", "DEBUG")
                .endInlineLogging()
            .endSpec();
    }

    private static DoneableKafkaConnect deployKafkaConnect(KafkaConnect kafkaConnect) {
        if (Environment.DEFAULT_TO_DENY_NETWORK_POLICIES.equals(Boolean.TRUE.toString())) {
            KubernetesResource.allowNetworkPolicySettingsForResource(kafkaConnect, KafkaConnectResources.deploymentName(kafkaConnect.getMetadata().getName()));
        }
        return new DoneableKafkaConnect(kafkaConnect, kC -> {
            TestUtils.waitFor("KafkaConnect creation", Constants.POLL_INTERVAL_FOR_RESOURCE_CREATION, CR_CREATION_TIMEOUT,
                () -> {
                    try {
                        kafkaConnectClient().inNamespace(ResourceManager.kubeClient().getNamespace()).createOrReplace(kC);
                        return true;
                    } catch (KubernetesClientException e) {
                        if (e.getMessage().contains("object is being deleted")) {
                            return false;
                        } else {
                            throw e;
                        }
                    }
                }
            );
            return waitFor(deleteLater(kC));
        });
    }

    public static KafkaConnect kafkaConnectWithoutWait(KafkaConnect kafkaConnect) {
        kafkaConnectClient().inNamespace(ResourceManager.kubeClient().getNamespace()).createOrReplace(kafkaConnect);
        return kafkaConnect;
    }

    public static void deleteKafkaConnectWithoutWait(String resourceName) {
        kafkaConnectClient().inNamespace(ResourceManager.kubeClient().getNamespace()).withName(resourceName).withPropagationPolicy(DeletionPropagation.FOREGROUND).delete();
    }

    private static KafkaConnect getKafkaConnectFromYaml(String yamlPath) {
        return TestUtils.configFromYaml(yamlPath, KafkaConnect.class);
    }

    private static KafkaConnect waitFor(KafkaConnect kafkaConnect) {
<<<<<<< HEAD
        return ResourceManager.waitForResourceStatus(kafkaConnectClient(), kafkaConnect, Ready);
=======
        String kafkaConnectCrName = kafkaConnect.getMetadata().getName();

        LOGGER.info("Waiting for Kafka Connect {}", kafkaConnectCrName);
        DeploymentUtils.waitForDeploymentReady(KafkaConnectResources.deploymentName(kafkaConnectCrName), kafkaConnect.getSpec().getReplicas());
        LOGGER.info("Kafka Connect {} is ready", kafkaConnectCrName);

        return kafkaConnect;
>>>>>>> 2e537b00
    }

    private static KafkaConnect deleteLater(KafkaConnect kafkaConnect) {
        return ResourceManager.deleteLater(kafkaConnectClient(), kafkaConnect);
    }

    public static void replaceKafkaConnectResource(String resourceName, Consumer<KafkaConnect> editor) {
        ResourceManager.replaceCrdResource(KafkaConnect.class, KafkaConnectList.class, DoneableKafkaConnect.class, resourceName, editor);
    }

}<|MERGE_RESOLUTION|>--- conflicted
+++ resolved
@@ -4,7 +4,6 @@
  */
 package io.strimzi.systemtest.resources.crd;
 
-import io.fabric8.kubernetes.api.model.DeletionPropagation;
 import io.fabric8.kubernetes.client.KubernetesClientException;
 import io.fabric8.kubernetes.client.dsl.MixedOperation;
 import io.fabric8.kubernetes.client.dsl.Resource;
@@ -19,17 +18,19 @@
 import io.strimzi.systemtest.Constants;
 import io.strimzi.systemtest.Environment;
 import io.strimzi.systemtest.resources.KubernetesResource;
+import io.strimzi.systemtest.utils.kubeUtils.controllers.DeploymentUtils;
 import io.strimzi.test.TestUtils;
+import org.apache.logging.log4j.LogManager;
+import org.apache.logging.log4j.Logger;
 import io.strimzi.systemtest.resources.ResourceManager;
 
 import java.util.function.Consumer;
 
-import static io.strimzi.systemtest.enums.CustomResourceStatus.Ready;
-import static io.strimzi.systemtest.resources.ResourceManager.CR_CREATION_TIMEOUT;
+public class KafkaConnectResource {
+    private static final Logger LOGGER = LogManager.getLogger(KafkaConnectResource.class);
 
-public class KafkaConnectResource {
-    public static final String PATH_TO_KAFKA_CONNECT_CONFIG = TestUtils.USER_PATH + "/../examples/connect/kafka-connect.yaml";
-    public static final String PATH_TO_KAFKA_CONNECT_METRICS_CONFIG = TestUtils.USER_PATH + "/../examples/metrics/kafka-connect-metrics.yaml";
+    public static final String PATH_TO_KAFKA_CONNECT_CONFIG = "../examples/kafka-connect/kafka-connect.yaml";
+    public static final String PATH_TO_KAFKA_CONNECT_METRICS_CONFIG = "../examples/metrics/kafka-connect-metrics.yaml";
 
     public static MixedOperation<KafkaConnect, KafkaConnectList, DoneableKafkaConnect, Resource<KafkaConnect, DoneableKafkaConnect>> kafkaConnectClient() {
         return Crds.kafkaConnectOperation(ResourceManager.kubeClient().getClient());
@@ -41,16 +42,20 @@
 
     public static DoneableKafkaConnect kafkaConnect(String name, String clusterName, int kafkaConnectReplicas) {
         KafkaConnect kafkaConnect = getKafkaConnectFromYaml(PATH_TO_KAFKA_CONNECT_CONFIG);
-        return deployKafkaConnect(defaultKafkaConnect(kafkaConnect, name, clusterName, kafkaConnectReplicas).build());
+        return deployKafkaConnect(defaultKafkaConnect(kafkaConnect, name, clusterName, kafkaConnectReplicas).build(), clusterName);
     }
 
     public static DoneableKafkaConnect kafkaConnectWithMetrics(String name, int kafkaConnectReplicas) {
-        return kafkaConnectWithMetrics(name, name, kafkaConnectReplicas);
+        return kafkaConnectWithMetrics(name, kafkaConnectReplicas, true);
     }
 
-    public static DoneableKafkaConnect kafkaConnectWithMetrics(String name, String clusterName, int kafkaConnectReplicas) {
+    public static DoneableKafkaConnect kafkaConnectWithMetrics(String name, int kafkaConnectReplicas, boolean allowNetworkPolicyAccess) {
+        return kafkaConnectWithMetrics(name, name, kafkaConnectReplicas, allowNetworkPolicyAccess);
+    }
+
+    public static DoneableKafkaConnect kafkaConnectWithMetrics(String name, String clusterName, int kafkaConnectReplicas, boolean allowNetworkPolicyAccess) {
         KafkaConnect kafkaConnect = getKafkaConnectFromYaml(PATH_TO_KAFKA_CONNECT_METRICS_CONFIG);
-        return deployKafkaConnect(defaultKafkaConnect(kafkaConnect, name, clusterName, kafkaConnectReplicas).build());
+        return deployKafkaConnect(defaultKafkaConnect(kafkaConnect, name, clusterName, kafkaConnectReplicas).build(), clusterName);
     }
 
     public static KafkaConnectBuilder defaultKafkaConnect(String name, String kafkaClusterName, int kafkaConnectReplicas) {
@@ -64,6 +69,7 @@
                 .withName(name)
                 .withNamespace(ResourceManager.kubeClient().getNamespace())
                 .withClusterName(kafkaClusterName)
+                .addToLabels("type", "kafka-connect")
             .endMetadata()
             .editOrNewSpec()
                 .withVersion(Environment.ST_KAFKA_VERSION)
@@ -77,17 +83,17 @@
                 .addToConfig("config.storage.topic", KafkaConnectResources.metricsAndLogConfigMapName(kafkaClusterName))
                 .addToConfig("status.storage.topic", KafkaConnectResources.configStorageTopicStatus(kafkaClusterName))
                 .withNewInlineLogging()
-                    .addToLoggers("log4j.rootLogger", "DEBUG")
+                    .addToLoggers("connect.root.logger.level", "DEBUG")
                 .endInlineLogging()
             .endSpec();
     }
 
-    private static DoneableKafkaConnect deployKafkaConnect(KafkaConnect kafkaConnect) {
+    private static DoneableKafkaConnect deployKafkaConnect(KafkaConnect kafkaConnect, String clusterName) {
         if (Environment.DEFAULT_TO_DENY_NETWORK_POLICIES.equals(Boolean.TRUE.toString())) {
-            KubernetesResource.allowNetworkPolicySettingsForResource(kafkaConnect, KafkaConnectResources.deploymentName(kafkaConnect.getMetadata().getName()));
+            KubernetesResource.allowNetworkPolicySettingsForResource(kafkaConnect, KafkaConnectResources.deploymentName(kafkaConnect.getMetadata().getName()), clusterName);
         }
         return new DoneableKafkaConnect(kafkaConnect, kC -> {
-            TestUtils.waitFor("KafkaConnect creation", Constants.POLL_INTERVAL_FOR_RESOURCE_CREATION, CR_CREATION_TIMEOUT,
+            TestUtils.waitFor("KafkaConnect creation", Constants.POLL_INTERVAL_FOR_RESOURCE_CREATION, Constants.TIMEOUT_FOR_CR_CREATION,
                 () -> {
                     try {
                         kafkaConnectClient().inNamespace(ResourceManager.kubeClient().getNamespace()).createOrReplace(kC);
@@ -110,8 +116,8 @@
         return kafkaConnect;
     }
 
-    public static void deleteKafkaConnectWithoutWait(String resourceName) {
-        kafkaConnectClient().inNamespace(ResourceManager.kubeClient().getNamespace()).withName(resourceName).withPropagationPolicy(DeletionPropagation.FOREGROUND).delete();
+    public static void deleteKafkaConnectWithoutWait(KafkaConnect kafkaConnect) {
+        kafkaConnectClient().inNamespace(ResourceManager.kubeClient().getNamespace()).delete(kafkaConnect);
     }
 
     private static KafkaConnect getKafkaConnectFromYaml(String yamlPath) {
@@ -119,9 +125,6 @@
     }
 
     private static KafkaConnect waitFor(KafkaConnect kafkaConnect) {
-<<<<<<< HEAD
-        return ResourceManager.waitForResourceStatus(kafkaConnectClient(), kafkaConnect, Ready);
-=======
         String kafkaConnectCrName = kafkaConnect.getMetadata().getName();
 
         LOGGER.info("Waiting for Kafka Connect {}", kafkaConnectCrName);
@@ -129,7 +132,6 @@
         LOGGER.info("Kafka Connect {} is ready", kafkaConnectCrName);
 
         return kafkaConnect;
->>>>>>> 2e537b00
     }
 
     private static KafkaConnect deleteLater(KafkaConnect kafkaConnect) {
