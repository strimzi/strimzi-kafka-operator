--- conflicted
+++ resolved
@@ -4,7 +4,6 @@
  */
 package io.strimzi.systemtest.resources.crd;
 
-import io.fabric8.kubernetes.api.model.DeletionPropagation;
 import io.fabric8.kubernetes.client.KubernetesClientException;
 import io.fabric8.kubernetes.client.dsl.MixedOperation;
 import io.fabric8.kubernetes.client.dsl.Resource;
@@ -19,16 +18,18 @@
 import io.strimzi.systemtest.Constants;
 import io.strimzi.systemtest.Environment;
 import io.strimzi.systemtest.resources.KubernetesResource;
+import io.strimzi.systemtest.utils.kafkaUtils.KafkaConnectS2IUtils;
 import io.strimzi.test.TestUtils;
+import org.apache.logging.log4j.LogManager;
+import org.apache.logging.log4j.Logger;
 import io.strimzi.systemtest.resources.ResourceManager;
 
 import java.util.function.Consumer;
 
-import static io.strimzi.systemtest.enums.CustomResourceStatus.Ready;
-import static io.strimzi.systemtest.resources.ResourceManager.CR_CREATION_TIMEOUT;
+public class KafkaConnectS2IResource {
+    private static final Logger LOGGER = LogManager.getLogger(KafkaConnectS2IResource.class);
 
-public class KafkaConnectS2IResource {
-    public static final String PATH_TO_KAFKA_CONNECT_S2I_CONFIG = TestUtils.USER_PATH + "/../examples/connect/kafka-connect-s2i.yaml";
+    public static final String PATH_TO_KAFKA_CONNECT_S2I_CONFIG = "../examples/kafka-connect/kafka-connect-s2i.yaml";
 
     public static MixedOperation<KafkaConnectS2I, KafkaConnectS2IList, DoneableKafkaConnectS2I, Resource<KafkaConnectS2I, DoneableKafkaConnectS2I>> kafkaConnectS2IClient() {
         return Crds.kafkaConnectS2iOperation(ResourceManager.kubeClient().getClient());
@@ -36,7 +37,7 @@
 
     public static DoneableKafkaConnectS2I kafkaConnectS2I(String name, String clusterName, int kafkaConnectS2IReplicas) {
         KafkaConnectS2I kafkaConnectS2I = getKafkaConnectS2IFromYaml(PATH_TO_KAFKA_CONNECT_S2I_CONFIG);
-        return deployKafkaConnectS2I(defaultKafkaConnectS2I(kafkaConnectS2I, name, clusterName, kafkaConnectS2IReplicas).build());
+        return deployKafkaConnectS2I(defaultKafkaConnectS2I(kafkaConnectS2I, name, clusterName, kafkaConnectS2IReplicas).build(), clusterName);
     }
 
     public static KafkaConnectS2IBuilder defaultKafkaConnectS2I(String name, String kafkaClusterName, int kafkaConnectReplicas) {
@@ -50,6 +51,7 @@
                 .withName(name)
                 .withNamespace(ResourceManager.kubeClient().getNamespace())
                 .withClusterName(kafkaClusterName)
+                .addToLabels("type", "kafka-connect-s2i")
             .endMetadata()
             .editSpec()
                 .withVersion(Environment.ST_KAFKA_VERSION)
@@ -61,17 +63,17 @@
                 .endTls()
                 .withInsecureSourceRepository(true)
                 .withNewInlineLogging()
-                    .addToLoggers("log4j.rootLogger", "DEBUG")
+                    .addToLoggers("connect.root.logger.level", "DEBUG")
                 .endInlineLogging()
             .endSpec();
     }
 
-    private static DoneableKafkaConnectS2I deployKafkaConnectS2I(KafkaConnectS2I kafkaConnectS2I) {
+    private static DoneableKafkaConnectS2I deployKafkaConnectS2I(KafkaConnectS2I kafkaConnectS2I, String clusterName) {
         if (Environment.DEFAULT_TO_DENY_NETWORK_POLICIES.equals(Boolean.TRUE.toString())) {
-            KubernetesResource.allowNetworkPolicySettingsForResource(kafkaConnectS2I, KafkaConnectS2IResources.deploymentName(kafkaConnectS2I.getMetadata().getName()));
+            KubernetesResource.allowNetworkPolicySettingsForResource(kafkaConnectS2I, KafkaConnectS2IResources.deploymentName(kafkaConnectS2I.getMetadata().getName()), clusterName);
         }
         return new DoneableKafkaConnectS2I(kafkaConnectS2I, kC -> {
-            TestUtils.waitFor("KafkaConnect creation", Constants.POLL_INTERVAL_FOR_RESOURCE_CREATION, CR_CREATION_TIMEOUT,
+            TestUtils.waitFor("KafkaConnect creation", Constants.POLL_INTERVAL_FOR_RESOURCE_CREATION, Constants.TIMEOUT_FOR_CR_CREATION,
                 () -> {
                     try {
                         kafkaConnectS2IClient().inNamespace(ResourceManager.kubeClient().getNamespace()).createOrReplace(kC);
@@ -94,8 +96,8 @@
         return kafkaConnectS2I;
     }
 
-    public static void deleteKafkaConnectS2IWithoutWait(String resourceName) {
-        kafkaConnectS2IClient().inNamespace(ResourceManager.kubeClient().getNamespace()).withName(resourceName).withPropagationPolicy(DeletionPropagation.FOREGROUND).delete();
+    public static void deleteKafkaConnectS2IWithoutWait(KafkaConnectS2I kafkaConnectS2I) {
+        kafkaConnectS2IClient().inNamespace(ResourceManager.kubeClient().getNamespace()).delete(kafkaConnectS2I);
     }
 
     private static KafkaConnectS2I getKafkaConnectS2IFromYaml(String yamlPath) {
@@ -103,9 +105,6 @@
     }
 
     private static KafkaConnectS2I waitFor(KafkaConnectS2I kafkaConnectS2I) {
-<<<<<<< HEAD
-        return ResourceManager.waitForResourceStatus(kafkaConnectS2IClient(), kafkaConnectS2I, Ready);
-=======
         String kafkaConnectS2ICrName = kafkaConnectS2I.getMetadata().getName();
 
         LOGGER.info("Waiting for Kafka ConnectS2I {}", kafkaConnectS2ICrName);
@@ -113,7 +112,6 @@
         LOGGER.info("Kafka ConnectS2I {} is ready", kafkaConnectS2ICrName);
 
         return kafkaConnectS2I;
->>>>>>> 2e537b00
     }
 
     private static KafkaConnectS2I deleteLater(KafkaConnectS2I kafkaConnectS2I) {
