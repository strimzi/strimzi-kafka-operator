/*
 * Copyright Strimzi authors.
 * License: Apache License 2.0 (see the file LICENSE or http://apache.org/licenses/LICENSE-2.0.html).
 */
package io.strimzi.systemtest.resources;

import io.strimzi.api.kafka.model.Kafka;
import io.strimzi.api.kafka.model.KafkaBridge;
import io.strimzi.api.kafka.model.KafkaConnect;
import io.strimzi.api.kafka.model.KafkaConnectS2I;
import io.strimzi.api.kafka.model.KafkaConnector;
import io.strimzi.api.kafka.model.KafkaMirrorMaker;
import io.strimzi.api.kafka.model.KafkaMirrorMaker2;
<<<<<<< HEAD
=======
import io.strimzi.api.kafka.operator.assembly.KafkaRebalanceState;
>>>>>>> 8e3c4649
import io.strimzi.systemtest.Constants;
import io.strimzi.systemtest.enums.KafkaRebalanceState;

import java.time.Duration;

public class ResourceOperation {
    public static long getTimeoutForResourceReadiness(String kind) {
        long timeout;

        switch (kind) {
            case Kafka.RESOURCE_KIND:
                timeout = Duration.ofMinutes(14).toMillis();
                break;
            case KafkaConnect.RESOURCE_KIND:
            case KafkaConnectS2I.RESOURCE_KIND:
            case KafkaMirrorMaker2.RESOURCE_KIND:
            case Constants.DEPLOYMENT_CONFIG:
                timeout = Duration.ofMinutes(10).toMillis();
                break;
            case KafkaMirrorMaker.RESOURCE_KIND:
            case KafkaBridge.RESOURCE_KIND:
            case Constants.STATEFUL_SET:
            case Constants.KAFKA_CRUISE_CONTROL_DEPLOYMENT:
            case Constants.KAFKA_EXPORTER_DEPLOYMENT:
            case Constants.DEPLOYMENT:
                timeout = Duration.ofMinutes(8).toMillis();
                break;
            case KafkaConnector.RESOURCE_KIND:
                timeout = Duration.ofMinutes(4).toMillis();
                break;
            default:
                timeout = Duration.ofMinutes(2).toMillis();
        }

        return timeout;
    }

    public static long getTimeoutForKafkaRebalanceState(KafkaRebalanceState state) {
        long timeout;
        switch (state) {
            case ProposalReady:
            case Ready:
            case Rebalancing:
                timeout = Duration.ofMinutes(10).toMillis();
                break;
            default:
                timeout = Duration.ofMinutes(6).toMillis();
        }

        return timeout;
    }

    /**
     * rollingUpdateTimeout returns a reasonable timeout in milliseconds for a number of pods in a quorum to roll on update
     */
    public static long rollingUpdateTimeout(int numberOfPods) {
<<<<<<< HEAD
        return Duration.ofMinutes(5).toMillis() * numberOfPods;
=======
        return Duration.ofMinutes(5).toMillis() * Math.max(1, numberOfPods);
>>>>>>> 8e3c4649
    }
}<|MERGE_RESOLUTION|>--- conflicted
+++ resolved
@@ -11,10 +11,7 @@
 import io.strimzi.api.kafka.model.KafkaConnector;
 import io.strimzi.api.kafka.model.KafkaMirrorMaker;
 import io.strimzi.api.kafka.model.KafkaMirrorMaker2;
-<<<<<<< HEAD
-=======
 import io.strimzi.api.kafka.operator.assembly.KafkaRebalanceState;
->>>>>>> 8e3c4649
 import io.strimzi.systemtest.Constants;
 import io.strimzi.systemtest.enums.KafkaRebalanceState;
 
@@ -71,10 +68,6 @@
      * rollingUpdateTimeout returns a reasonable timeout in milliseconds for a number of pods in a quorum to roll on update
      */
     public static long rollingUpdateTimeout(int numberOfPods) {
-<<<<<<< HEAD
-        return Duration.ofMinutes(5).toMillis() * numberOfPods;
-=======
         return Duration.ofMinutes(5).toMillis() * Math.max(1, numberOfPods);
->>>>>>> 8e3c4649
     }
 }