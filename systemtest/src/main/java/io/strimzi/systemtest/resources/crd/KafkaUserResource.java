/*
 * Copyright Strimzi authors.
 * License: Apache License 2.0 (see the file LICENSE or http://apache.org/licenses/LICENSE-2.0.html).
 */
package io.strimzi.systemtest.resources.crd;

import io.fabric8.kubernetes.client.dsl.MixedOperation;
import io.fabric8.kubernetes.client.dsl.Resource;
import io.strimzi.api.kafka.Crds;
import io.strimzi.api.kafka.KafkaUserList;
import io.strimzi.api.kafka.model.DoneableKafkaUser;
import io.strimzi.api.kafka.model.KafkaUser;
import io.strimzi.api.kafka.model.KafkaUserBuilder;
import io.strimzi.operator.common.model.Labels;
<<<<<<< HEAD
=======
import io.strimzi.systemtest.utils.kafkaUtils.KafkaUserUtils;
>>>>>>> 2e537b00
import org.apache.logging.log4j.LogManager;
import org.apache.logging.log4j.Logger;
import io.strimzi.systemtest.resources.ResourceManager;

import java.util.function.Consumer;

import static io.strimzi.systemtest.enums.CustomResourceStatus.Ready;

public class KafkaUserResource {
    private static final Logger LOGGER = LogManager.getLogger(KafkaUserResource.class);

    public static MixedOperation<KafkaUser, KafkaUserList, DoneableKafkaUser, Resource<KafkaUser, DoneableKafkaUser>> kafkaUserClient() {
        return Crds.kafkaUserOperation(ResourceManager.kubeClient().getClient());
    }

    public static DoneableKafkaUser tlsUser(String clusterName, String name) {
        return user(defaultUser(clusterName, name)
            .withNewSpec()
                .withNewKafkaUserTlsClientAuthentication()
                .endKafkaUserTlsClientAuthentication()
            .endSpec()
            .build());
    }

    public static DoneableKafkaUser scramShaUser(String clusterName, String name) {
        return user(defaultUser(clusterName, name)
            .withNewSpec()
                .withNewKafkaUserScramSha512ClientAuthentication()
                .endKafkaUserScramSha512ClientAuthentication()
            .endSpec()
            .build());
    }

    public static KafkaUserBuilder defaultUser(String clusterName, String name) {
        return new KafkaUserBuilder()
            .withNewMetadata()
                .withClusterName(clusterName)
                .withName(name)
                .withNamespace(ResourceManager.kubeClient().getNamespace())
                .addToLabels(Labels.STRIMZI_CLUSTER_LABEL, clusterName)
            .endMetadata();
    }

    static DoneableKafkaUser user(KafkaUser user) {
        return new DoneableKafkaUser(user, ku -> {
            kafkaUserClient().inNamespace(ResourceManager.kubeClient().getNamespace()).createOrReplace(ku);
            LOGGER.info("Created KafkaUser {}", ku.getMetadata().getName());
            return waitFor(deleteLater(ku));
        });
    }

    public static KafkaUser kafkaUserWithoutWait(KafkaUser user) {
        kafkaUserClient().inNamespace(ResourceManager.kubeClient().getNamespace()).createOrReplace(user);
        return user;
    }

    private static KafkaUser waitFor(KafkaUser kafkaUser) {
<<<<<<< HEAD
        return ResourceManager.waitForResourceStatus(kafkaUserClient(), kafkaUser, Ready);
=======
        String kafkaUserCrName = kafkaUser.getMetadata().getName();

        LOGGER.info("Waiting for Kafka User {}", kafkaUserCrName);
        KafkaUserUtils.waitForKafkaUserCreation(kafkaUserCrName);
        LOGGER.info("Kafka User {} is ready", kafkaUserCrName);

        return kafkaUser;
>>>>>>> 2e537b00
    }

    private static KafkaUser deleteLater(KafkaUser kafkaUser) {
        return ResourceManager.deleteLater(kafkaUserClient(), kafkaUser);
    }

    public static DoneableKafkaUser userWithQuota(KafkaUser user, Integer prodRate, Integer consRate, Integer requestPerc) {
        return user(new KafkaUserBuilder(user)
                .editSpec()
                    .withNewQuotas()
                        .withConsumerByteRate(consRate)
                        .withProducerByteRate(prodRate)
                        .withRequestPercentage(requestPerc)
                    .endQuotas()
                .endSpec()
                .build());
    }

    public static void replaceUserResource(String resourceName, Consumer<KafkaUser> editor) {
        ResourceManager.replaceCrdResource(KafkaUser.class, KafkaUserList.class, DoneableKafkaUser.class, resourceName, editor);
    }
}<|MERGE_RESOLUTION|>--- conflicted
+++ resolved
@@ -12,17 +12,12 @@
 import io.strimzi.api.kafka.model.KafkaUser;
 import io.strimzi.api.kafka.model.KafkaUserBuilder;
 import io.strimzi.operator.common.model.Labels;
-<<<<<<< HEAD
-=======
 import io.strimzi.systemtest.utils.kafkaUtils.KafkaUserUtils;
->>>>>>> 2e537b00
 import org.apache.logging.log4j.LogManager;
 import org.apache.logging.log4j.Logger;
 import io.strimzi.systemtest.resources.ResourceManager;
 
 import java.util.function.Consumer;
-
-import static io.strimzi.systemtest.enums.CustomResourceStatus.Ready;
 
 public class KafkaUserResource {
     private static final Logger LOGGER = LogManager.getLogger(KafkaUserResource.class);
@@ -73,9 +68,6 @@
     }
 
     private static KafkaUser waitFor(KafkaUser kafkaUser) {
-<<<<<<< HEAD
-        return ResourceManager.waitForResourceStatus(kafkaUserClient(), kafkaUser, Ready);
-=======
         String kafkaUserCrName = kafkaUser.getMetadata().getName();
 
         LOGGER.info("Waiting for Kafka User {}", kafkaUserCrName);
@@ -83,7 +75,6 @@
         LOGGER.info("Kafka User {} is ready", kafkaUserCrName);
 
         return kafkaUser;
->>>>>>> 2e537b00
     }
 
     private static KafkaUser deleteLater(KafkaUser kafkaUser) {
