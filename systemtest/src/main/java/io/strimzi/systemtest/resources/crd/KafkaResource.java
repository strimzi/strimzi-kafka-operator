/*
 * Copyright Strimzi authors.
 * License: Apache License 2.0 (see the file LICENSE or http://apache.org/licenses/LICENSE-2.0.html).
 */
package io.strimzi.systemtest.resources.crd;

import io.fabric8.kubernetes.api.model.DeletionPropagation;
import io.fabric8.kubernetes.client.KubernetesClientException;
import io.fabric8.kubernetes.client.dsl.MixedOperation;
import io.fabric8.kubernetes.client.dsl.Resource;
import io.strimzi.api.kafka.Crds;
import io.strimzi.api.kafka.KafkaList;
import io.strimzi.api.kafka.model.DoneableKafka;
import io.strimzi.api.kafka.model.Kafka;
import io.strimzi.api.kafka.model.KafkaBuilder;
import io.strimzi.api.kafka.model.KafkaResources;
import io.strimzi.api.kafka.model.listener.arraylistener.GenericKafkaListener;
import io.strimzi.api.kafka.model.listener.arraylistener.KafkaListenerType;
import io.strimzi.api.kafka.model.status.KafkaStatus;
import io.strimzi.api.kafka.model.storage.JbodStorage;
import io.strimzi.systemtest.Constants;
import io.strimzi.systemtest.Environment;
import io.strimzi.systemtest.resources.ResourceManager;
import io.strimzi.systemtest.resources.ResourceOperation;
import io.strimzi.systemtest.utils.TestKafkaVersion;
import io.strimzi.test.TestUtils;

import java.util.Collections;
import java.util.HashMap;
import java.util.List;
import java.util.Map;
import java.util.function.Consumer;

import static io.strimzi.systemtest.enums.CustomResourceStatus.Ready;
import static io.strimzi.systemtest.resources.ResourceManager.CR_CREATION_TIMEOUT;

public class KafkaResource {
    private static final String PATH_TO_KAFKA_METRICS_CONFIG = TestUtils.USER_PATH + "/../examples/metrics/kafka-metrics.yaml";
    private static final String PATH_TO_KAFKA_CRUISE_CONTROL_CONFIG = TestUtils.USER_PATH + "/../examples/cruise-control/kafka-cruise-control.yaml";
    private static final String PATH_TO_KAFKA_CRUISE_CONTROL_METRICS_CONFIG = TestUtils.USER_PATH + "/../examples/metrics/kafka-cruise-control-metrics.yaml";
    private static final String PATH_TO_KAFKA_EPHEMERAL_CONFIG = TestUtils.USER_PATH + "/../examples/kafka/kafka-ephemeral.yaml";
    private static final String PATH_TO_KAFKA_PERSISTENT_CONFIG = TestUtils.USER_PATH + "/../examples/kafka/kafka-persistent.yaml";

    public static MixedOperation<Kafka, KafkaList, DoneableKafka, Resource<Kafka, DoneableKafka>> kafkaClient() {
        return Crds.kafkaOperation(ResourceManager.kubeClient().getClient());
    }

    public static DoneableKafka kafkaEphemeral(String name, int kafkaReplicas) {
        return kafkaEphemeral(name, kafkaReplicas, 3);
    }

    public static DoneableKafka kafkaEphemeral(String name, int kafkaReplicas, int zookeeperReplicas) {
        Kafka kafka = getKafkaFromYaml(PATH_TO_KAFKA_EPHEMERAL_CONFIG);
        return deployKafka(defaultKafka(kafka, name, kafkaReplicas, zookeeperReplicas).build());
    }

    public static DoneableKafka kafkaPersistent(String name, int kafkaReplicas) {
        return kafkaPersistent(name, kafkaReplicas, 3);
    }

    public static DoneableKafka kafkaPersistent(String name, int kafkaReplicas, int zookeeperReplicas) {
        Kafka kafka = getKafkaFromYaml(PATH_TO_KAFKA_PERSISTENT_CONFIG);
        return deployKafka(defaultKafka(kafka, name, kafkaReplicas, zookeeperReplicas)
            .editSpec()
                .editKafka()
                    .withNewPersistentClaimStorage()
                        .withNewSize("100")
                        .withDeleteClaim(true)
                    .endPersistentClaimStorage()
                .endKafka()
                .editZookeeper()
                    .withNewPersistentClaimStorage()
                        .withNewSize("100")
                        .withDeleteClaim(true)
                    .endPersistentClaimStorage()
                .endZookeeper()
            .endSpec().build());
    }

    public static DoneableKafka kafkaJBOD(String name, int kafkaReplicas, JbodStorage jbodStorage) {
        return kafkaJBOD(name, kafkaReplicas, 3, jbodStorage);
    }

    public static DoneableKafka kafkaJBOD(String name, int kafkaReplicas, int zookeeperReplicas, JbodStorage jbodStorage) {
        Kafka kafka = getKafkaFromYaml(PATH_TO_KAFKA_PERSISTENT_CONFIG);
        return deployKafka(defaultKafka(kafka, name, kafkaReplicas, zookeeperReplicas)
            .editSpec()
                .editKafka()
                    .withStorage(jbodStorage)
                .endKafka()
                .editZookeeper().
                    withReplicas(zookeeperReplicas)
                .endZookeeper()
            .endSpec()
            .build());
    }

    public static DoneableKafka kafkaWithMetrics(String name, int kafkaReplicas, int zookeeperReplicas) {
        Kafka kafka = getKafkaFromYaml(PATH_TO_KAFKA_METRICS_CONFIG);
        return deployKafka(defaultKafka(kafka, name, kafkaReplicas, zookeeperReplicas)
            .editSpec()
                .withNewKafkaExporter()
                .endKafkaExporter()
            .endSpec()
            .build());
    }

    public static DoneableKafka kafkaWithCruiseControl(String name, int kafkaReplicas, int zookeeperReplicas) {
        Kafka kafka = getKafkaFromYaml(PATH_TO_KAFKA_CRUISE_CONTROL_CONFIG);
        return deployKafka(defaultKafka(kafka, name, kafkaReplicas, zookeeperReplicas).build());
    }

    public static DoneableKafka kafkaAndCruiseControlWithMetrics(String name, int kafkaReplicas, int zookeeperReplicas) {
        Kafka kafka = getKafkaFromYaml(PATH_TO_KAFKA_CRUISE_CONTROL_METRICS_CONFIG);
        return deployKafka(defaultKafka(kafka, name, kafkaReplicas, zookeeperReplicas).build());
    }

    public static DoneableKafka kafkaWithMetricsAndCruiseControlWithMetrics(String name, int kafkaReplicas, int zookeeperReplicas) {
        Kafka kafka = getKafkaFromYaml(PATH_TO_KAFKA_METRICS_CONFIG);

        Map<String, String> rule = new HashMap<>();
        rule.put("pattern", "kafka.cruisecontrol<name=(.+)><>(\\w+)");
        rule.put("name", "kafka_cruisecontrol_$1_$2");
        rule.put("type", "GAUGE");

        return deployKafka(defaultKafka(kafka, name, kafkaReplicas, zookeeperReplicas)
            .editSpec()
                .withNewKafkaExporter()
                .endKafkaExporter()
                .withNewCruiseControl()
                    .addToMetrics("lowercaseOutputName", true)
                    .addToMetrics("rules", Collections.singletonList(rule))
                .endCruiseControl()
            .endSpec()
            .build());
    }

    public static KafkaBuilder defaultKafka(String name, int kafkaReplicas, int zookeeperReplicas) {
        Kafka kafka = getKafkaFromYaml(PATH_TO_KAFKA_EPHEMERAL_CONFIG);
        return defaultKafka(kafka, name, kafkaReplicas, zookeeperReplicas);
    }

    private static KafkaBuilder defaultKafka(Kafka kafka, String name, int kafkaReplicas, int zookeeperReplicas) {
        return new KafkaBuilder(kafka)
            .withNewMetadata()
                .withName(name)
                .withNamespace(ResourceManager.kubeClient().getNamespace())
            .endMetadata()
            .editSpec()
                .editKafka()
                    .withVersion(Environment.ST_KAFKA_VERSION)
                    .withReplicas(kafkaReplicas)
                    .addToConfig("log.message.format.version", TestKafkaVersion.getKafkaVersionsInMap().get(Environment.ST_KAFKA_VERSION).protocolVersion())
                    .addToConfig("offsets.topic.replication.factor", Math.min(kafkaReplicas, 3))
                    .addToConfig("transaction.state.log.min.isr", Math.min(kafkaReplicas, 2))
                    .addToConfig("transaction.state.log.replication.factor", Math.min(kafkaReplicas, 3))
                    .withNewListeners()
                        .addNewGenericKafkaListener()
                            .withName("plain")
                            .withPort(9092)
                            .withType(KafkaListenerType.INTERNAL)
                            .withTls(false)
                        .endGenericKafkaListener()
                        .addNewGenericKafkaListener()
                            .withName("tls")
                            .withPort(9093)
                            .withType(KafkaListenerType.INTERNAL)
                            .withTls(true)
                        .endGenericKafkaListener()
                    .endListeners()
                    .withNewInlineLogging()
                        .addToLoggers("log4j.rootLogger", "DEBUG")
                    .endInlineLogging()
                .endKafka()
                .editZookeeper()
                    .withReplicas(zookeeperReplicas)
                    .withNewInlineLogging()
                        .addToLoggers("zookeeper.root.logger", "DEBUG")
                    .endInlineLogging()
                .endZookeeper()
                .editEntityOperator()
                    .editUserOperator()
                        .withNewInlineLogging()
                            .addToLoggers("rootLogger.level", "DEBUG")
                        .endInlineLogging()
                    .endUserOperator()
                    .editTopicOperator()
                        .withNewInlineLogging()
                            .addToLoggers("rootLogger.level", "DEBUG")
                        .endInlineLogging()
                    .endTopicOperator()
                .endEntityOperator()
            .endSpec();
    }

    static DoneableKafka deployKafka(Kafka kafka) {
        return new DoneableKafka(kafka, k -> {
            TestUtils.waitFor("Kafka creation", Constants.POLL_INTERVAL_FOR_RESOURCE_CREATION, CR_CREATION_TIMEOUT,
                () -> {
                    try {
                        kafkaClient().inNamespace(ResourceManager.kubeClient().getNamespace()).createOrReplace(k);
                        return true;
                    } catch (KubernetesClientException e) {
                        if (e.getMessage().contains("object is being deleted")) {
                            return false;
                        } else {
                            throw e;
                        }
                    }
                });
            return waitFor(deleteLater(k));
        });
    }

    /**
     * This method is used for deploy specific Kafka cluster without wait for all resources.
     * It can be use for example for deploy Kafka cluster with unsupported Kafka version.
     * @param kafka kafka cluster specification
     * @return kafka cluster specification
     */
    public static Kafka kafkaWithoutWait(Kafka kafka) {
        kafkaClient().inNamespace(ResourceManager.kubeClient().getNamespace()).createOrReplace(kafka);
        return kafka;
    }

    public static Kafka kafkaWithCruiseControlWithoutWait(String name, int kafkaReplicas, int zookeeperReplicas) {
        Kafka kafka = getKafkaFromYaml(PATH_TO_KAFKA_CRUISE_CONTROL_CONFIG);
        kafka = defaultKafka(kafka, name, kafkaReplicas, zookeeperReplicas).build();

        return kafkaClient().inNamespace(ResourceManager.kubeClient().getNamespace()).createOrReplace(kafka);
    }

    /**
     * This method is used for delete specific Kafka cluster without wait for all resources deletion.
     * It can be use for example for delete Kafka cluster CR with unsupported Kafka version.
     * @param resourceName kafka cluster name
     */
    public static void deleteKafkaWithoutWait(String resourceName) {
        kafkaClient().inNamespace(ResourceManager.kubeClient().getNamespace()).withName(resourceName).withPropagationPolicy(DeletionPropagation.FOREGROUND).delete();
    }

    private static Kafka getKafkaFromYaml(String yamlPath) {
        return TestUtils.configFromYaml(yamlPath, Kafka.class);
    }

    /**
     * Wait until the ZK, Kafka and EO are all ready
     */
    private static Kafka waitFor(Kafka kafka) {
<<<<<<< HEAD
        long timeout = ResourceOperation.getTimeoutForResourceReadiness(kafka.getKind());

        // Kafka Exporter is not setup every time
        if (kafka.getSpec().getKafkaExporter() != null) {
            timeout += ResourceOperation.getTimeoutForResourceReadiness(Constants.KAFKA_EXPORTER_DEPLOYMENT);
=======
        String kafkaCrName = kafka.getMetadata().getName();
        String namespace = kafka.getMetadata().getNamespace();

        LOGGER.info("Waiting for Kafka {} in namespace {}", kafkaCrName, namespace);

        LOGGER.info("Waiting for Zookeeper pods");
        StatefulSetUtils.waitForAllStatefulSetPodsReady(KafkaResources.zookeeperStatefulSetName(kafkaCrName), kafka.getSpec().getZookeeper().getReplicas());
        LOGGER.info("Zookeeper pods are ready");

        LOGGER.info("Waiting for Kafka pods");
        StatefulSetUtils.waitForAllStatefulSetPodsReady(KafkaResources.kafkaStatefulSetName(kafkaCrName), kafka.getSpec().getKafka().getReplicas());
        LOGGER.info("Kafka pods are ready");

        // EO should not be deployed if it does not contain UO and TO
        if (kafka.getSpec().getEntityOperator().getTopicOperator() != null || kafka.getSpec().getEntityOperator().getUserOperator() != null) {
            LOGGER.info("Waiting for Entity Operator pods");
            DeploymentUtils.waitForDeploymentReady(KafkaResources.entityOperatorDeploymentName(kafkaCrName));
            LOGGER.info("Entity Operator pods are ready");
        }
        // Kafka Exporter is not setup everytime
        if (kafka.getSpec().getKafkaExporter() != null) {
            LOGGER.info("Waiting for Kafka Exporter pods");
            DeploymentUtils.waitForDeploymentReady(KafkaExporterResources.deploymentName(kafkaCrName));
            LOGGER.info("Kafka Exporter pods are ready");
>>>>>>> 2e537b00
        }
        // Cruise Control is not setup every time
        if (kafka.getSpec().getCruiseControl() != null) {
            timeout += ResourceOperation.getTimeoutForResourceReadiness(Constants.KAFKA_CRUISE_CONTROL_DEPLOYMENT);
        }
        return ResourceManager.waitForResourceStatus(kafkaClient(), kafka, Ready, timeout);
    }

    private static Kafka deleteLater(Kafka kafka) {
        return ResourceManager.deleteLater(kafkaClient(), kafka);
    }

    public static void replaceKafkaResource(String resourceName, Consumer<Kafka> editor) {
        ResourceManager.replaceCrdResource(Kafka.class, KafkaList.class, DoneableKafka.class, resourceName, editor);
    }

    public static String getKafkaTlsListenerCaCertName(String namespace, String clusterName) {
        List<GenericKafkaListener> listeners = kafkaClient().inNamespace(namespace).withName(clusterName).get().getSpec().getKafka().getListeners().newOrConverted();
        GenericKafkaListener tlsListener = listeners.stream().filter(listener -> "tls".equals(listener.getName())).findFirst().orElseThrow(() -> new RuntimeException());
        return tlsListener.getConfiguration() == null ?
                KafkaResources.clusterCaCertificateSecretName(clusterName) : tlsListener.getConfiguration().getBrokerCertChainAndKey().getSecretName();
    }

    public static String getKafkaExternalListenerCaCertName(String namespace, String clusterName) {
        List<GenericKafkaListener> listeners = kafkaClient().inNamespace(namespace).withName(clusterName).get().getSpec().getKafka().getListeners().newOrConverted();
        GenericKafkaListener external = listeners.stream().filter(listener -> "external".equals(listener.getName())).findFirst().orElseThrow(() -> new RuntimeException());
        return external.getConfiguration() == null ?
                KafkaResources.clusterCaCertificateSecretName(clusterName) : external.getConfiguration().getBrokerCertChainAndKey().getSecretName();
    }

    public static KafkaStatus getKafkaStatus(String clusterName, String namespace) {
        return kafkaClient().inNamespace(namespace).withName(clusterName).get().getStatus();
    }
}<|MERGE_RESOLUTION|>--- conflicted
+++ resolved
@@ -4,7 +4,6 @@
  */
 package io.strimzi.systemtest.resources.crd;
 
-import io.fabric8.kubernetes.api.model.DeletionPropagation;
 import io.fabric8.kubernetes.client.KubernetesClientException;
 import io.fabric8.kubernetes.client.dsl.MixedOperation;
 import io.fabric8.kubernetes.client.dsl.Resource;
@@ -13,33 +12,36 @@
 import io.strimzi.api.kafka.model.DoneableKafka;
 import io.strimzi.api.kafka.model.Kafka;
 import io.strimzi.api.kafka.model.KafkaBuilder;
+import io.strimzi.api.kafka.model.KafkaExporterResources;
 import io.strimzi.api.kafka.model.KafkaResources;
-import io.strimzi.api.kafka.model.listener.arraylistener.GenericKafkaListener;
-import io.strimzi.api.kafka.model.listener.arraylistener.KafkaListenerType;
+import io.strimzi.api.kafka.model.listener.KafkaListenerExternal;
+import io.strimzi.api.kafka.model.listener.KafkaListenerExternalConfiguration;
+import io.strimzi.api.kafka.model.listener.KafkaListenerExternalIngress;
+import io.strimzi.api.kafka.model.listener.KafkaListenerExternalLoadBalancer;
+import io.strimzi.api.kafka.model.listener.KafkaListenerExternalNodePort;
+import io.strimzi.api.kafka.model.listener.KafkaListenerExternalRoute;
+import io.strimzi.api.kafka.model.listener.KafkaListenerTls;
 import io.strimzi.api.kafka.model.status.KafkaStatus;
 import io.strimzi.api.kafka.model.storage.JbodStorage;
 import io.strimzi.systemtest.Constants;
 import io.strimzi.systemtest.Environment;
 import io.strimzi.systemtest.resources.ResourceManager;
-import io.strimzi.systemtest.resources.ResourceOperation;
+import io.strimzi.systemtest.utils.StUtils;
 import io.strimzi.systemtest.utils.TestKafkaVersion;
+import io.strimzi.systemtest.utils.kubeUtils.controllers.DeploymentUtils;
+import io.strimzi.systemtest.utils.kubeUtils.controllers.StatefulSetUtils;
 import io.strimzi.test.TestUtils;
-
-import java.util.Collections;
-import java.util.HashMap;
-import java.util.List;
-import java.util.Map;
+import org.apache.logging.log4j.LogManager;
+import org.apache.logging.log4j.Logger;
+
 import java.util.function.Consumer;
 
-import static io.strimzi.systemtest.enums.CustomResourceStatus.Ready;
-import static io.strimzi.systemtest.resources.ResourceManager.CR_CREATION_TIMEOUT;
-
 public class KafkaResource {
-    private static final String PATH_TO_KAFKA_METRICS_CONFIG = TestUtils.USER_PATH + "/../examples/metrics/kafka-metrics.yaml";
-    private static final String PATH_TO_KAFKA_CRUISE_CONTROL_CONFIG = TestUtils.USER_PATH + "/../examples/cruise-control/kafka-cruise-control.yaml";
-    private static final String PATH_TO_KAFKA_CRUISE_CONTROL_METRICS_CONFIG = TestUtils.USER_PATH + "/../examples/metrics/kafka-cruise-control-metrics.yaml";
-    private static final String PATH_TO_KAFKA_EPHEMERAL_CONFIG = TestUtils.USER_PATH + "/../examples/kafka/kafka-ephemeral.yaml";
-    private static final String PATH_TO_KAFKA_PERSISTENT_CONFIG = TestUtils.USER_PATH + "/../examples/kafka/kafka-persistent.yaml";
+    private static final Logger LOGGER = LogManager.getLogger(KafkaResource.class);
+
+    private static final String PATH_TO_KAFKA_METRICS_CONFIG = "../examples/metrics/kafka-metrics.yaml";
+    private static final String PATH_TO_KAFKA_EPHEMERAL_CONFIG = "../examples/kafka/kafka-ephemeral.yaml";
+    private static final String PATH_TO_KAFKA_PERSISTENT_CONFIG = "../examples/kafka/kafka-persistent.yaml";
 
     public static MixedOperation<Kafka, KafkaList, DoneableKafka, Resource<Kafka, DoneableKafka>> kafkaClient() {
         return Crds.kafkaOperation(ResourceManager.kubeClient().getClient());
@@ -83,8 +85,8 @@
 
     public static DoneableKafka kafkaJBOD(String name, int kafkaReplicas, int zookeeperReplicas, JbodStorage jbodStorage) {
         Kafka kafka = getKafkaFromYaml(PATH_TO_KAFKA_PERSISTENT_CONFIG);
-        return deployKafka(defaultKafka(kafka, name, kafkaReplicas, zookeeperReplicas)
-            .editSpec()
+        return deployKafka(defaultKafka(kafka, name, kafkaReplicas, zookeeperReplicas).
+            editSpec()
                 .editKafka()
                     .withStorage(jbodStorage)
                 .endKafka()
@@ -105,42 +107,15 @@
             .build());
     }
 
-    public static DoneableKafka kafkaWithCruiseControl(String name, int kafkaReplicas, int zookeeperReplicas) {
-        Kafka kafka = getKafkaFromYaml(PATH_TO_KAFKA_CRUISE_CONTROL_CONFIG);
-        return deployKafka(defaultKafka(kafka, name, kafkaReplicas, zookeeperReplicas).build());
-    }
-
-    public static DoneableKafka kafkaAndCruiseControlWithMetrics(String name, int kafkaReplicas, int zookeeperReplicas) {
-        Kafka kafka = getKafkaFromYaml(PATH_TO_KAFKA_CRUISE_CONTROL_METRICS_CONFIG);
-        return deployKafka(defaultKafka(kafka, name, kafkaReplicas, zookeeperReplicas).build());
-    }
-
-    public static DoneableKafka kafkaWithMetricsAndCruiseControlWithMetrics(String name, int kafkaReplicas, int zookeeperReplicas) {
-        Kafka kafka = getKafkaFromYaml(PATH_TO_KAFKA_METRICS_CONFIG);
-
-        Map<String, String> rule = new HashMap<>();
-        rule.put("pattern", "kafka.cruisecontrol<name=(.+)><>(\\w+)");
-        rule.put("name", "kafka_cruisecontrol_$1_$2");
-        rule.put("type", "GAUGE");
-
-        return deployKafka(defaultKafka(kafka, name, kafkaReplicas, zookeeperReplicas)
-            .editSpec()
-                .withNewKafkaExporter()
-                .endKafkaExporter()
-                .withNewCruiseControl()
-                    .addToMetrics("lowercaseOutputName", true)
-                    .addToMetrics("rules", Collections.singletonList(rule))
-                .endCruiseControl()
-            .endSpec()
-            .build());
-    }
-
     public static KafkaBuilder defaultKafka(String name, int kafkaReplicas, int zookeeperReplicas) {
         Kafka kafka = getKafkaFromYaml(PATH_TO_KAFKA_EPHEMERAL_CONFIG);
         return defaultKafka(kafka, name, kafkaReplicas, zookeeperReplicas);
     }
 
     private static KafkaBuilder defaultKafka(Kafka kafka, String name, int kafkaReplicas, int zookeeperReplicas) {
+        String tOImage = StUtils.changeOrgAndTag(ResourceManager.getImageValueFromCO("STRIMZI_DEFAULT_TOPIC_OPERATOR_IMAGE"));
+        String uOImage = StUtils.changeOrgAndTag(ResourceManager.getImageValueFromCO("STRIMZI_DEFAULT_USER_OPERATOR_IMAGE"));
+
         return new KafkaBuilder(kafka)
             .withNewMetadata()
                 .withName(name)
@@ -155,21 +130,11 @@
                     .addToConfig("transaction.state.log.min.isr", Math.min(kafkaReplicas, 2))
                     .addToConfig("transaction.state.log.replication.factor", Math.min(kafkaReplicas, 3))
                     .withNewListeners()
-                        .addNewGenericKafkaListener()
-                            .withName("plain")
-                            .withPort(9092)
-                            .withType(KafkaListenerType.INTERNAL)
-                            .withTls(false)
-                        .endGenericKafkaListener()
-                        .addNewGenericKafkaListener()
-                            .withName("tls")
-                            .withPort(9093)
-                            .withType(KafkaListenerType.INTERNAL)
-                            .withTls(true)
-                        .endGenericKafkaListener()
+                        .withNewPlain().endPlain()
+                        .withNewTls().endTls()
                     .endListeners()
                     .withNewInlineLogging()
-                        .addToLoggers("log4j.rootLogger", "DEBUG")
+                        .addToLoggers("kafka.root.logger.level", "DEBUG")
                     .endInlineLogging()
                 .endKafka()
                 .editZookeeper()
@@ -179,6 +144,8 @@
                     .endInlineLogging()
                 .endZookeeper()
                 .editEntityOperator()
+                    .editTopicOperator().withImage(tOImage).endTopicOperator()
+                    .editUserOperator().withImage(uOImage).endUserOperator()
                     .editUserOperator()
                         .withNewInlineLogging()
                             .addToLoggers("rootLogger.level", "DEBUG")
@@ -195,7 +162,7 @@
 
     static DoneableKafka deployKafka(Kafka kafka) {
         return new DoneableKafka(kafka, k -> {
-            TestUtils.waitFor("Kafka creation", Constants.POLL_INTERVAL_FOR_RESOURCE_CREATION, CR_CREATION_TIMEOUT,
+            TestUtils.waitFor("Kafka creation", Constants.POLL_INTERVAL_FOR_RESOURCE_CREATION, Constants.TIMEOUT_FOR_CR_CREATION,
                 () -> {
                     try {
                         kafkaClient().inNamespace(ResourceManager.kubeClient().getNamespace()).createOrReplace(k);
@@ -223,20 +190,13 @@
         return kafka;
     }
 
-    public static Kafka kafkaWithCruiseControlWithoutWait(String name, int kafkaReplicas, int zookeeperReplicas) {
-        Kafka kafka = getKafkaFromYaml(PATH_TO_KAFKA_CRUISE_CONTROL_CONFIG);
-        kafka = defaultKafka(kafka, name, kafkaReplicas, zookeeperReplicas).build();
-
-        return kafkaClient().inNamespace(ResourceManager.kubeClient().getNamespace()).createOrReplace(kafka);
-    }
-
     /**
      * This method is used for delete specific Kafka cluster without wait for all resources deletion.
      * It can be use for example for delete Kafka cluster CR with unsupported Kafka version.
-     * @param resourceName kafka cluster name
+     * @param kafka kafka cluster specification
      */
-    public static void deleteKafkaWithoutWait(String resourceName) {
-        kafkaClient().inNamespace(ResourceManager.kubeClient().getNamespace()).withName(resourceName).withPropagationPolicy(DeletionPropagation.FOREGROUND).delete();
+    public static void deleteKafkaWithoutWait(Kafka kafka) {
+        kafkaClient().inNamespace(ResourceManager.kubeClient().getNamespace()).delete(kafka);
     }
 
     private static Kafka getKafkaFromYaml(String yamlPath) {
@@ -247,13 +207,6 @@
      * Wait until the ZK, Kafka and EO are all ready
      */
     private static Kafka waitFor(Kafka kafka) {
-<<<<<<< HEAD
-        long timeout = ResourceOperation.getTimeoutForResourceReadiness(kafka.getKind());
-
-        // Kafka Exporter is not setup every time
-        if (kafka.getSpec().getKafkaExporter() != null) {
-            timeout += ResourceOperation.getTimeoutForResourceReadiness(Constants.KAFKA_EXPORTER_DEPLOYMENT);
-=======
         String kafkaCrName = kafka.getMetadata().getName();
         String namespace = kafka.getMetadata().getNamespace();
 
@@ -278,13 +231,8 @@
             LOGGER.info("Waiting for Kafka Exporter pods");
             DeploymentUtils.waitForDeploymentReady(KafkaExporterResources.deploymentName(kafkaCrName));
             LOGGER.info("Kafka Exporter pods are ready");
->>>>>>> 2e537b00
         }
-        // Cruise Control is not setup every time
-        if (kafka.getSpec().getCruiseControl() != null) {
-            timeout += ResourceOperation.getTimeoutForResourceReadiness(Constants.KAFKA_CRUISE_CONTROL_DEPLOYMENT);
-        }
-        return ResourceManager.waitForResourceStatus(kafkaClient(), kafka, Ready, timeout);
+        return kafka;
     }
 
     private static Kafka deleteLater(Kafka kafka) {
@@ -296,17 +244,36 @@
     }
 
     public static String getKafkaTlsListenerCaCertName(String namespace, String clusterName) {
-        List<GenericKafkaListener> listeners = kafkaClient().inNamespace(namespace).withName(clusterName).get().getSpec().getKafka().getListeners().newOrConverted();
-        GenericKafkaListener tlsListener = listeners.stream().filter(listener -> "tls".equals(listener.getName())).findFirst().orElseThrow(() -> new RuntimeException());
-        return tlsListener.getConfiguration() == null ?
-                KafkaResources.clusterCaCertificateSecretName(clusterName) : tlsListener.getConfiguration().getBrokerCertChainAndKey().getSecretName();
+        KafkaListenerTls kafkaListenerTls = kafkaClient().inNamespace(namespace).withName(clusterName).get().getSpec().getKafka().getListeners().getTls();
+        return kafkaListenerTls.getConfiguration() == null ?
+                KafkaResources.clusterCaCertificateSecretName(clusterName) : kafkaListenerTls.getConfiguration().getBrokerCertChainAndKey().getSecretName();
     }
 
     public static String getKafkaExternalListenerCaCertName(String namespace, String clusterName) {
-        List<GenericKafkaListener> listeners = kafkaClient().inNamespace(namespace).withName(clusterName).get().getSpec().getKafka().getListeners().newOrConverted();
-        GenericKafkaListener external = listeners.stream().filter(listener -> "external".equals(listener.getName())).findFirst().orElseThrow(() -> new RuntimeException());
-        return external.getConfiguration() == null ?
-                KafkaResources.clusterCaCertificateSecretName(clusterName) : external.getConfiguration().getBrokerCertChainAndKey().getSecretName();
+        KafkaListenerExternal kafkaListenerExternal = kafkaClient().inNamespace(namespace).withName(clusterName).get().getSpec().getKafka().getListeners().getExternal();
+
+        KafkaListenerExternalConfiguration kafkaListenerExternalConfiguration;
+
+        switch (kafkaListenerExternal.getType()) {
+            case KafkaListenerExternalRoute.TYPE_ROUTE:
+                kafkaListenerExternalConfiguration = ((KafkaListenerExternalRoute) kafkaListenerExternal).getConfiguration();
+                break;
+            case KafkaListenerExternalNodePort.TYPE_NODEPORT:
+                kafkaListenerExternalConfiguration = ((KafkaListenerExternalNodePort) kafkaListenerExternal).getConfiguration();
+                break;
+            case KafkaListenerExternalLoadBalancer.TYPE_LOADBALANCER:
+                kafkaListenerExternalConfiguration = ((KafkaListenerExternalLoadBalancer) kafkaListenerExternal).getConfiguration();
+                break;
+            case KafkaListenerExternalIngress.TYPE_INGRESS:
+                kafkaListenerExternalConfiguration = ((KafkaListenerExternalIngress) kafkaListenerExternal).getConfiguration();
+                break;
+            default:
+                kafkaListenerExternalConfiguration = null;
+                break;
+        }
+
+        return kafkaListenerExternalConfiguration == null ?
+                KafkaResources.clusterCaCertificateSecretName(clusterName) : kafkaListenerExternalConfiguration.getBrokerCertChainAndKey().getSecretName();
     }
 
     public static KafkaStatus getKafkaStatus(String clusterName, String namespace) {
