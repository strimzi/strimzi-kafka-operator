--- conflicted
+++ resolved
@@ -20,37 +20,14 @@
 
     private static final String JAEGER_QUERY_SERVICE = "my-jaeger-query";
     private static final String JAEGER_QUERY_SERVICE_ENDPOINT = "/jaeger/api/services";
-<<<<<<< HEAD
-    private static final String JAEGER_QUERY_SERVICE_TRACES_ENDPOINT = "/jaeger/api/traces?service=";
-=======
     private static final String JAEGER_QUERY_SERVICE_TRACES_ENDPOINT = "/jaeger/api/traces";
     private static final String JAEGER_QUERY_SERVICE_PARAM_SERVICE = "?service=";
     private static final String JAEGER_QUERY_SERVICE_PARAM_OPERATION = "&operation=";
->>>>>>> 902ec063
     private static final int JAEGER_QUERY_PORT = 16686;
 
     private TracingUtils() {}
 
     public static void verify(String jaegerServiceName, String clientPodName) {
-<<<<<<< HEAD
-        verifyThatServiceIsPresent(jaegerServiceName, clientPodName);
-        verifyThatServiceTracesArePresent(jaegerServiceName, clientPodName);
-    }
-
-    private static void verifyThatServiceIsPresent(String jaegerServiceName, String clientPodName) {
-        TestUtils.waitFor("Service" + jaegerServiceName + " is present", Constants.GLOBAL_POLL_INTERVAL, Constants.GLOBAL_TIMEOUT, () -> {
-            JsonObject jaegerServices = new JsonObject(cmdKubeClient().execInPod(clientPodName, "/bin/bash", "-c", "curl " + JAEGER_QUERY_SERVICE + ":" + JAEGER_QUERY_PORT + JAEGER_QUERY_SERVICE_ENDPOINT).out());
-
-            LOGGER.info("Jaeger services {}", jaegerServices.getJsonArray("data").contains(jaegerServiceName));
-            return jaegerServices.getJsonArray("data").contains(jaegerServiceName);
-        });
-    }
-
-    private static void verifyThatServiceTracesArePresent(String jaegerServiceName, String clientPodName) {
-        TestUtils.waitFor("Service" + jaegerServiceName + " has some traces", Constants.GLOBAL_POLL_INTERVAL, Constants.GLOBAL_TIMEOUT, () -> {
-            JsonObject jaegerServicesTraces = new JsonObject(cmdKubeClient().execInPod(clientPodName,
-                "/bin/bash", "-c", "curl " + JAEGER_QUERY_SERVICE + ":" + JAEGER_QUERY_PORT + JAEGER_QUERY_SERVICE_TRACES_ENDPOINT + jaegerServiceName).out());
-=======
         verify(jaegerServiceName, clientPodName, null);
     }
 
@@ -84,7 +61,6 @@
 
             JsonObject jaegerServicesTraces = new JsonObject(cmdKubeClient().execInPod(clientPodName,
                 "/bin/bash", "-c", "curl " + query).out());
->>>>>>> 902ec063
             JsonArray traces = jaegerServicesTraces.getJsonArray("data");
 
             if (!(jaegerServicesTraces.getJsonArray("data").size() > 0)) {
