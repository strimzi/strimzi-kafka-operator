/*
 * Copyright Strimzi authors.
 * License: Apache License 2.0 (see the file LICENSE or http://apache.org/licenses/LICENSE-2.0.html).
 */
package io.strimzi.systemtest.utils.kafkaUtils;

<<<<<<< HEAD
import io.strimzi.api.kafka.model.KafkaConnectS2I;
import io.strimzi.systemtest.resources.ResourceManager;
import io.strimzi.systemtest.resources.crd.KafkaConnectS2IResource;
=======
import io.strimzi.systemtest.Constants;
import io.strimzi.systemtest.resources.crd.KafkaConnectS2IResource;
import io.strimzi.systemtest.utils.StUtils;
import io.strimzi.test.TestUtils;
import org.apache.logging.log4j.LogManager;
import org.apache.logging.log4j.Logger;
>>>>>>> 2e537b00

import static io.strimzi.systemtest.enums.CustomResourceStatus.NotReady;
import static io.strimzi.systemtest.enums.CustomResourceStatus.Ready;
import static io.strimzi.test.k8s.KubeClusterResource.kubeClient;

public class KafkaConnectS2IUtils {

    private KafkaConnectS2IUtils() {}

    /**
     * Wait until the given Kafka ConnectS2I cluster is in desired state.
     * @param clusterName The name of the Kafka ConnectS2I cluster.
     * @param status desired status value
     */
<<<<<<< HEAD
    public static void waitForConnectS2IStatus(String clusterName, Enum<?>  status) {
        KafkaConnectS2I kafkaConnectS2I = KafkaConnectS2IResource.kafkaConnectS2IClient().inNamespace(kubeClient().getNamespace()).withName(clusterName).get();
        ResourceManager.waitForResourceStatus(KafkaConnectS2IResource.kafkaConnectS2IClient(), kafkaConnectS2I, status);
    }

    public static void waitForConnectS2IReady(String clusterName) {
        waitForConnectS2IStatus(clusterName, Ready);
=======
    public static void waitForConnectS2IStatus(String name, String status) {
        LOGGER.info("Waiting for Kafka Connect S2I {} state: {}", name, status);
        TestUtils.waitFor("Kafka Connect S2I " + name + " state: " + status, Constants.POLL_INTERVAL_FOR_RESOURCE_READINESS, Constants.TIMEOUT_FOR_RESOURCE_READINESS,
            () -> KafkaConnectS2IResource.kafkaConnectS2IClient().inNamespace(kubeClient().getNamespace())
                    .withName(name).get().getStatus().getConditions().get(0).getType().equals(status),
            () -> StUtils.logCurrentStatus(KafkaConnectS2IResource.kafkaConnectS2IClient().inNamespace(kubeClient().getNamespace()).withName(name).get()));
        LOGGER.info("Kafka Connect S2I {} is in desired state: {}", name, status);
>>>>>>> 2e537b00
    }

    public static void waitForConnectS2INotReady(String clusterName) {
        waitForConnectS2IStatus(clusterName, NotReady);
    }
}<|MERGE_RESOLUTION|>--- conflicted
+++ resolved
@@ -4,41 +4,26 @@
  */
 package io.strimzi.systemtest.utils.kafkaUtils;
 
-<<<<<<< HEAD
-import io.strimzi.api.kafka.model.KafkaConnectS2I;
-import io.strimzi.systemtest.resources.ResourceManager;
-import io.strimzi.systemtest.resources.crd.KafkaConnectS2IResource;
-=======
 import io.strimzi.systemtest.Constants;
 import io.strimzi.systemtest.resources.crd.KafkaConnectS2IResource;
 import io.strimzi.systemtest.utils.StUtils;
 import io.strimzi.test.TestUtils;
 import org.apache.logging.log4j.LogManager;
 import org.apache.logging.log4j.Logger;
->>>>>>> 2e537b00
 
-import static io.strimzi.systemtest.enums.CustomResourceStatus.NotReady;
-import static io.strimzi.systemtest.enums.CustomResourceStatus.Ready;
 import static io.strimzi.test.k8s.KubeClusterResource.kubeClient;
 
 public class KafkaConnectS2IUtils {
 
+    private static final Logger LOGGER = LogManager.getLogger(KafkaConnectS2IUtils.class);
+
     private KafkaConnectS2IUtils() {}
 
     /**
-     * Wait until the given Kafka ConnectS2I cluster is in desired state.
-     * @param clusterName The name of the Kafka ConnectS2I cluster.
+     * Wait until the given Kafka Connect S2I cluster is in desired state.
+     * @param name The name of the Kafka Connect S2I cluster.
      * @param status desired status value
      */
-<<<<<<< HEAD
-    public static void waitForConnectS2IStatus(String clusterName, Enum<?>  status) {
-        KafkaConnectS2I kafkaConnectS2I = KafkaConnectS2IResource.kafkaConnectS2IClient().inNamespace(kubeClient().getNamespace()).withName(clusterName).get();
-        ResourceManager.waitForResourceStatus(KafkaConnectS2IResource.kafkaConnectS2IClient(), kafkaConnectS2I, status);
-    }
-
-    public static void waitForConnectS2IReady(String clusterName) {
-        waitForConnectS2IStatus(clusterName, Ready);
-=======
     public static void waitForConnectS2IStatus(String name, String status) {
         LOGGER.info("Waiting for Kafka Connect S2I {} state: {}", name, status);
         TestUtils.waitFor("Kafka Connect S2I " + name + " state: " + status, Constants.POLL_INTERVAL_FOR_RESOURCE_READINESS, Constants.TIMEOUT_FOR_RESOURCE_READINESS,
@@ -46,10 +31,17 @@
                     .withName(name).get().getStatus().getConditions().get(0).getType().equals(status),
             () -> StUtils.logCurrentStatus(KafkaConnectS2IResource.kafkaConnectS2IClient().inNamespace(kubeClient().getNamespace()).withName(name).get()));
         LOGGER.info("Kafka Connect S2I {} is in desired state: {}", name, status);
->>>>>>> 2e537b00
     }
 
-    public static void waitForConnectS2INotReady(String clusterName) {
-        waitForConnectS2IStatus(clusterName, NotReady);
+    public static void waitForRebalancingDone(String name) {
+        LOGGER.info("Waiting for Kafka Connect S2I {} to rebalance", name);
+        TestUtils.waitFor("Kafka Connect S2I rebalancing", Constants.POLL_INTERVAL_FOR_RESOURCE_READINESS, Constants.TIMEOUT_FOR_RESOURCE_READINESS,
+            () -> {
+                String connect = kubeClient().listPodNames("strimzi.io/kind", "KafkaConnectS2I").get(0);
+                String log = kubeClient().logs(connect);
+                // wait for second occurrence of message about finished rebalancing
+                return (log.length() - log.replace("Finished starting connectors and tasks", "").length()) / "Finished starting connectors and tasks".length() == 2;
+            });
+        LOGGER.info("Kafka Connect S2I {} rebalanced", name);
     }
 }