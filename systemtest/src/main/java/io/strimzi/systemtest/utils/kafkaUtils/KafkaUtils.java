/*
 * Copyright Strimzi authors.
 * License: Apache License 2.0 (see the file LICENSE or http://apache.org/licenses/LICENSE-2.0.html).
 */
package io.strimzi.systemtest.utils.kafkaUtils;

import io.strimzi.api.kafka.model.Kafka;
import io.strimzi.api.kafka.model.KafkaResources;
import io.strimzi.api.kafka.model.status.Condition;
import io.strimzi.api.kafka.model.status.ListenerStatus;
import io.strimzi.systemtest.Constants;
import io.strimzi.systemtest.resources.ResourceManager;
import io.strimzi.systemtest.resources.crd.KafkaResource;
import io.strimzi.systemtest.utils.kubeUtils.controllers.DeploymentUtils;
import io.strimzi.systemtest.utils.kubeUtils.controllers.StatefulSetUtils;
import io.strimzi.test.TestUtils;
import io.strimzi.test.k8s.exceptions.KubeClusterException;
import org.apache.logging.log4j.LogManager;
import org.apache.logging.log4j.Logger;

import java.nio.charset.Charset;
import java.util.Base64;
import java.util.List;
import java.util.Map;
import java.util.regex.Pattern;

import static io.strimzi.api.kafka.model.KafkaResources.kafkaStatefulSetName;
import static io.strimzi.api.kafka.model.KafkaResources.zookeeperStatefulSetName;
<<<<<<< HEAD
=======
import static io.strimzi.systemtest.enums.CustomResourceStatus.NotReady;
import static io.strimzi.systemtest.enums.CustomResourceStatus.Ready;
>>>>>>> 902ec063
import static io.strimzi.test.TestUtils.indent;
import static io.strimzi.test.TestUtils.waitFor;
import static io.strimzi.test.k8s.KubeClusterResource.cmdKubeClient;
import static io.strimzi.test.k8s.KubeClusterResource.kubeClient;

public class KafkaUtils {

    private static final Logger LOGGER = LogManager.getLogger(KafkaUtils.class);

    private KafkaUtils() {}

    public static void waitForKafkaReady(String clusterName) {
<<<<<<< HEAD
        waitForKafkaStatus(clusterName, "Ready");
    }

    public static void waitForKafkaNotReady(String clusterName) {
        waitForKafkaStatus(clusterName, "NotReady");
    }

    public static void waitForKafkaStatus(String clusterName, String state) {
=======
        waitForKafkaStatus(clusterName, Ready);
    }

    public static void waitForKafkaNotReady(String clusterName) {
        waitForKafkaStatus(clusterName, NotReady);
    }

    public static void waitForKafkaStatus(String clusterName, Enum<?>  state) {
>>>>>>> 902ec063
        Kafka kafka = KafkaResource.kafkaClient().inNamespace(kubeClient().getNamespace()).withName(clusterName).get();
        ResourceManager.waitForResourceStatus(KafkaResource.kafkaClient(), kafka, state);
    }

<<<<<<< HEAD
    public static void waitUntilKafkaStatusConditionContainsMessage(String clusterName, String namespace, String message) {
        TestUtils.waitFor("Kafka status contains exception with non-existing secret name",
            Constants.GLOBAL_POLL_INTERVAL, Constants.GLOBAL_STATUS_TIMEOUT, () -> {
=======
    public static void waitUntilKafkaStatusConditionContainsMessage(String clusterName, String namespace, String message, long timeout) {
        TestUtils.waitFor("Kafka Status with message [" + message + "]",
            Constants.GLOBAL_POLL_INTERVAL, timeout, () -> {
>>>>>>> 902ec063
                List<Condition> conditions = KafkaResource.kafkaClient().inNamespace(namespace).withName(clusterName).get().getStatus().getConditions();
                for (Condition condition : conditions) {
                    if (condition.getMessage().matches(message)) {
                        return true;
                    }
                }
                return false;
            });
    }

    public static void waitUntilKafkaStatusConditionContainsMessage(String clusterName, String namespace, String message) {
        waitUntilKafkaStatusConditionContainsMessage(clusterName, namespace, message, Constants.GLOBAL_STATUS_TIMEOUT);
    }

    public static void waitForZkMntr(String clusterName, Pattern pattern, int... podIndexes) {
        long timeoutMs = 120_000L;
        long pollMs = 1_000L;

        for (int podIndex : podIndexes) {
            String zookeeperPod = KafkaResources.zookeeperPodName(clusterName, podIndex);
            String zookeeperPort = String.valueOf(12181);
            waitFor("mntr", pollMs, timeoutMs, () -> {
                    try {
                        String output = cmdKubeClient().execInPod(zookeeperPod,
                            "/bin/bash", "-c", "echo mntr | nc localhost " + zookeeperPort).out();

                        if (pattern.matcher(output).find()) {
                            return true;
                        }
                    } catch (KubeClusterException e) {
                        LOGGER.trace("Exception while waiting for ZK to become leader/follower, ignoring", e);
                    }
                    return false;
                },
                () -> LOGGER.info("zookeeper `mntr` output at the point of timeout does not match {}:{}{}",
                    pattern.pattern(),
                    System.lineSeparator(),
                    indent(cmdKubeClient().execInPod(zookeeperPod, "/bin/bash", "-c", "echo mntr | nc localhost " + zookeeperPort).out()))
            );
        }
    }

    public static String getKafkaStatusCertificates(String listenerType, String namespace, String clusterName) {
        String certs = "";
        List<ListenerStatus> kafkaListeners = KafkaResource.kafkaClient().inNamespace(namespace).withName(clusterName).get().getStatus().getListeners();

        for (ListenerStatus listener : kafkaListeners) {
            if (listener.getType().equals(listenerType))
                certs = listener.getCertificates().toString();
        }
        certs = certs.substring(1, certs.length() - 1);
        return certs;
    }

    public static String getKafkaSecretCertificates(String secretName, String certType) {
        String secretCerts = "";
        secretCerts = kubeClient().getSecret(secretName).getData().get(certType);
        byte[] decodedBytes = Base64.getDecoder().decode(secretCerts);
        secretCerts = new String(decodedBytes, Charset.defaultCharset());

        return secretCerts;
    }

    @SuppressWarnings("unchecked")
    public static void waitForClusterStability(String clusterName) {
        LOGGER.info("Waiting for cluster stability");
        Map<String, String>[] zkPods = new Map[1];
        Map<String, String>[] kafkaPods = new Map[1];
        Map<String, String>[] eoPods = new Map[1];
        int[] count = {0};
        zkPods[0] = StatefulSetUtils.ssSnapshot(zookeeperStatefulSetName(clusterName));
        kafkaPods[0] = StatefulSetUtils.ssSnapshot(kafkaStatefulSetName(clusterName));
        eoPods[0] = DeploymentUtils.depSnapshot(KafkaResources.entityOperatorDeploymentName(clusterName));
        TestUtils.waitFor("Cluster stable and ready", Constants.GLOBAL_POLL_INTERVAL, Constants.TIMEOUT_FOR_CLUSTER_STABLE, () -> {
            Map<String, String> zkSnapshot = StatefulSetUtils.ssSnapshot(zookeeperStatefulSetName(clusterName));
            Map<String, String> kafkaSnaptop = StatefulSetUtils.ssSnapshot(kafkaStatefulSetName(clusterName));
            Map<String, String> eoSnapshot = DeploymentUtils.depSnapshot(KafkaResources.entityOperatorDeploymentName(clusterName));
            boolean zkSameAsLast = zkSnapshot.equals(zkPods[0]);
            boolean kafkaSameAsLast = kafkaSnaptop.equals(kafkaPods[0]);
            boolean eoSameAsLast = eoSnapshot.equals(eoPods[0]);
            if (!zkSameAsLast) {
                LOGGER.info("ZK Cluster not stable");
            }
            if (!kafkaSameAsLast) {
                LOGGER.info("Kafka Cluster not stable");
            }
            if (!eoSameAsLast) {
                LOGGER.info("EO not stable");
            }
            if (zkSameAsLast
                    && kafkaSameAsLast
                    && eoSameAsLast) {
                int c = count[0]++;
                LOGGER.info("All stable for {} polls", c);
                return c > 60;
            }
            zkPods[0] = zkSnapshot;
            kafkaPods[0] = kafkaSnaptop;
            count[0] = 0;
            return false;
        });
    }
}<|MERGE_RESOLUTION|>--- conflicted
+++ resolved
@@ -26,11 +26,8 @@
 
 import static io.strimzi.api.kafka.model.KafkaResources.kafkaStatefulSetName;
 import static io.strimzi.api.kafka.model.KafkaResources.zookeeperStatefulSetName;
-<<<<<<< HEAD
-=======
 import static io.strimzi.systemtest.enums.CustomResourceStatus.NotReady;
 import static io.strimzi.systemtest.enums.CustomResourceStatus.Ready;
->>>>>>> 902ec063
 import static io.strimzi.test.TestUtils.indent;
 import static io.strimzi.test.TestUtils.waitFor;
 import static io.strimzi.test.k8s.KubeClusterResource.cmdKubeClient;
@@ -43,16 +40,6 @@
     private KafkaUtils() {}
 
     public static void waitForKafkaReady(String clusterName) {
-<<<<<<< HEAD
-        waitForKafkaStatus(clusterName, "Ready");
-    }
-
-    public static void waitForKafkaNotReady(String clusterName) {
-        waitForKafkaStatus(clusterName, "NotReady");
-    }
-
-    public static void waitForKafkaStatus(String clusterName, String state) {
-=======
         waitForKafkaStatus(clusterName, Ready);
     }
 
@@ -61,20 +48,13 @@
     }
 
     public static void waitForKafkaStatus(String clusterName, Enum<?>  state) {
->>>>>>> 902ec063
         Kafka kafka = KafkaResource.kafkaClient().inNamespace(kubeClient().getNamespace()).withName(clusterName).get();
         ResourceManager.waitForResourceStatus(KafkaResource.kafkaClient(), kafka, state);
     }
 
-<<<<<<< HEAD
-    public static void waitUntilKafkaStatusConditionContainsMessage(String clusterName, String namespace, String message) {
-        TestUtils.waitFor("Kafka status contains exception with non-existing secret name",
-            Constants.GLOBAL_POLL_INTERVAL, Constants.GLOBAL_STATUS_TIMEOUT, () -> {
-=======
     public static void waitUntilKafkaStatusConditionContainsMessage(String clusterName, String namespace, String message, long timeout) {
         TestUtils.waitFor("Kafka Status with message [" + message + "]",
             Constants.GLOBAL_POLL_INTERVAL, timeout, () -> {
->>>>>>> 902ec063
                 List<Condition> conditions = KafkaResource.kafkaClient().inNamespace(namespace).withName(clusterName).get().getStatus().getConditions();
                 for (Condition condition : conditions) {
                     if (condition.getMessage().matches(message)) {
