--- conflicted
+++ resolved
@@ -21,10 +21,7 @@
 
     private static final Logger LOGGER = LogManager.getLogger(ServiceUtils.class);
     private static final long READINESS_TIMEOUT = ResourceOperation.getTimeoutForResourceReadiness(Constants.SERVICE);
-<<<<<<< HEAD
-=======
     private static final long DELETION_TIMEOUT = ResourceOperation.getTimeoutForResourceDeletion();
->>>>>>> 902ec063
 
     private ServiceUtils() { }
 
@@ -36,11 +33,7 @@
             if (!(isStrimziTag || isK8sTag)) {
                 LOGGER.info("Waiting for Service label change {} -> {}", entry.getKey(), entry.getValue());
                 TestUtils.waitFor("Service label change " + entry.getKey() + " -> " + entry.getValue(), Constants.POLL_INTERVAL_FOR_RESOURCE_READINESS,
-<<<<<<< HEAD
-                    Constants.TIMEOUT_FOR_RESOURCE_READINESS, () ->
-=======
                     Constants.GLOBAL_TIMEOUT, () ->
->>>>>>> 902ec063
                         kubeClient().getService(serviceName).getMetadata().getLabels().get(entry.getKey()).equals(entry.getValue())
                 );
             }
@@ -51,11 +44,7 @@
         for (final String labelKey : labelKeys) {
             LOGGER.info("Service label {} change to {}", labelKey, null);
             TestUtils.waitFor("Service label" + labelKey + " change to " + null, Constants.POLL_INTERVAL_FOR_RESOURCE_READINESS,
-<<<<<<< HEAD
-                Constants.TIMEOUT_FOR_RESOURCE_READINESS, () ->
-=======
                 DELETION_TIMEOUT, () ->
->>>>>>> 902ec063
                     kubeClient().getService(serviceName).getMetadata().getLabels().get(labelKey) == null
             );
         }
