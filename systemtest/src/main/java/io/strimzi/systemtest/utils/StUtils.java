/*
 * Copyright 2018, Strimzi authors.
 * License: Apache License 2.0 (see the file LICENSE or http://apache.org/licenses/LICENSE-2.0.html).
 */
package io.strimzi.systemtest.utils;

import io.fabric8.kubernetes.api.model.ContainerStatus;
import io.fabric8.kubernetes.api.model.LabelSelector;
import io.fabric8.kubernetes.api.model.LabelSelectorBuilder;
import io.fabric8.kubernetes.api.model.Pod;
import io.fabric8.kubernetes.api.model.apps.Deployment;
import io.fabric8.kubernetes.api.model.apps.StatefulSet;
import io.fabric8.kubernetes.client.internal.readiness.Readiness;
import io.strimzi.api.kafka.Crds;
import io.strimzi.systemtest.Constants;
import io.strimzi.systemtest.Environment;
import io.strimzi.test.TestUtils;
import org.apache.logging.log4j.LogManager;
import org.apache.logging.log4j.Logger;

import java.io.File;
import java.io.FileOutputStream;
import java.io.IOException;
import java.io.InputStream;
import java.net.URI;
import java.nio.file.Files;
import java.util.Date;
import java.util.List;
import java.util.Map;
import java.util.TreeMap;
import java.util.regex.Matcher;
import java.util.regex.Pattern;
import java.util.stream.Collectors;
import java.util.zip.ZipEntry;
import java.util.zip.ZipInputStream;

import static io.strimzi.test.BaseITST.kubeClient;

public class StUtils {

    private static final Logger LOGGER = LogManager.getLogger(StUtils.class);
    private static final Pattern KAFKA_COMPONENT_PATTERN = Pattern.compile("([^-|^_]*?)(?<kafka>[-|_]kafka[-|_])(?<version>.*)$");

    private static final Pattern IMAGE_PATTERN_FULL_PATH = Pattern.compile("^(?<registry>[^/]*)/(?<org>[^/]*)/(?<image>[^:]*):(?<tag>.*)$");
    private static final Pattern IMAGE_PATTERN = Pattern.compile("^(?<org>[^/]*)/(?<image>[^:]*):(?<tag>.*)$");

    private static final Pattern VERSION_IMAGE_PATTERN = Pattern.compile("(?<version>[0-9.]+)=(?<image>[^\\s]*)");

    private StUtils() { }

    /**
     * Returns a map of resource name to resource version for all the pods in the given {@code namespace}
     * matching the given {@code selector}.
     */
    private static Map<String, String> podSnapshot(LabelSelector selector) {
        List<Pod> pods = kubeClient().listPods(selector);
        return pods.stream()
                .collect(
                        Collectors.toMap(pod -> pod.getMetadata().getName(),
                            pod -> pod.getMetadata().getUid()));
    }

    /**
     * Returns a map of pod name to resource version for the pods currently in the given statefulset.
     * @param name  The StatefulSet name
     * @return A map of pod name to resource version for pods in the given StatefulSet.
     */
    public static Map<String, String> ssSnapshot(String name) {
        StatefulSet statefulSet = kubeClient().getStatefulSet(name);
        LabelSelector selector = statefulSet.getSpec().getSelector();
        return podSnapshot(selector);
    }

    /**
     * Returns a map of pod name to resource version for the pods currently in the given deployment.
     * @param name The Deployment name.
     * @return A map of pod name to resource version for pods in the given Deployment.
     */
    public static Map<String, String> depSnapshot(String name) {
        Deployment deployment = kubeClient().getDeployment(name);
        LabelSelector selector = deployment.getSpec().getSelector();
        return podSnapshot(selector);
    }

    /**
     * Returns a map of pod name to resource version for the pods currently in the given DeploymentConfig.
     * @param name The DeploymentConfig name.
     * @return A map of pod name to resource version for pods in the given DeploymentConfig.
     */
    public static Map<String, String> depConfigSnapshot(String name) {
        LabelSelector selector = new LabelSelectorBuilder().addToMatchLabels(kubeClient().getDeploymentConfigSelectors(name)).build();
        return podSnapshot(selector);
    }

    /**
     * Method to check that all pods for expected StatefulSet were rolled
     * @param name StatefulSet name
     * @param snapshot Snapshot of pods for StatefulSet before the rolling update
     * @return true when the pods for StatefulSet are recreated
     */
    public static boolean ssHasRolled(String name, Map<String, String> snapshot) {
        boolean log = true;
        if (log) {
            LOGGER.debug("Existing snapshot: {}", new TreeMap<>(snapshot));
        }
        LabelSelector selector = null;
        int times = 60;
        do {
            selector = kubeClient().getStatefulSetSelectors(name);
            if (selector == null) {
                if (times-- == 0) {
                    throw new RuntimeException("Retry failed");
                }
                try {
                    Thread.sleep(1_000);
                } catch (InterruptedException e) {
                    throw new RuntimeException(e);
                }
            }
        } while (selector == null);

        Map<String, String> map = podSnapshot(selector);
        if (log) {
            LOGGER.debug("Current snapshot: {}", new TreeMap<>(map));
        }
        // rolled when all the pods in snapshot have a different version in map
        map.keySet().retainAll(snapshot.keySet());
        if (log) {
            LOGGER.debug("Pods in common: {}", new TreeMap<>(map));
        }
        for (Map.Entry<String, String> e : map.entrySet()) {
            String currentResourceVersion = e.getValue();
            String resourceName = e.getKey();
            String oldResourceVersion = snapshot.get(resourceName);
            if (oldResourceVersion.equals(currentResourceVersion)) {
                if (log) {
                    LOGGER.debug("At least {} hasn't rolled", resourceName);
                }
                return false;
            }
        }
        if (log) {
            LOGGER.debug("All pods seem to have rolled");
        }
        return true;
    }

    /**
     * Method to check that all pods for expected Deployment were rolled
     * @param name Deployment name
     * @param snapshot Snapshot of pods for Deployment before the rolling update
     * @return true when the pods for Deployment are recreated
     */
    public static boolean depHasRolled(String name, Map<String, String> snapshot) {
        LOGGER.debug("Existing snapshot: {}", new TreeMap<>(snapshot));
        Map<String, String> map = podSnapshot(kubeClient().getDeployment(name).getSpec().getSelector());
        LOGGER.debug("Current  snapshot: {}", new TreeMap<>(map));
        int current = map.size();
        map.keySet().retainAll(snapshot.keySet());
        if (current == snapshot.size() && map.isEmpty()) {
            LOGGER.debug("All pods seem to have rolled");
            return true;
        } else {
            LOGGER.debug("Some pods still to roll: {}", map);
            return false;
        }
    }

    /**
     * Method to check that all pods for expected DeploymentConfig were rolled
     * @param name DeploymentConfig name
     * @param snapshot Snapshot of pods for DeploymentConfig before the rolling update
     * @return true when the pods for DeploymentConfig are recreated
     */
    public static boolean depConfigHasRolled(String name, Map<String, String> snapshot) {
        LOGGER.debug("Existing snapshot: {}", new TreeMap<>(snapshot));
        LabelSelector selector = new LabelSelectorBuilder().addToMatchLabels(kubeClient().getDeploymentConfigSelectors(name)).build();
        Map<String, String> map = podSnapshot(selector);
        LOGGER.info("Current  snapshot: {}", new TreeMap<>(map));
        int current = map.size();
        map.keySet().retainAll(snapshot.keySet());
        if (current == snapshot.size() && map.isEmpty()) {
            LOGGER.debug("All pods seem to have rolled");
            return true;
        } else {
            LOGGER.debug("Some pods still to roll: {}", map);
            return false;
        }
    }

    /**
     *  Method to wait when StatefulSet will be recreated after rolling update
     * @param name StatefulSet name
     * @param expectedPods Expected number of pods
     * @param snapshot Snapshot of pods for StatefulSet before the rolling update
     * @return The snapshot of the StatefulSet after rolling update with Uid for every pod
     */
    public static Map<String, String> waitTillSsHasRolled(String name, int expectedPods, Map<String, String> snapshot) {
        TestUtils.waitFor("StatefulSet " + name + " rolling update",
                Constants.WAIT_FOR_ROLLING_UPDATE_INTERVAL, Constants.WAIT_FOR_ROLLING_UPDATE_TIMEOUT, () -> {
                try {
                    return ssHasRolled(name, snapshot);
                } catch (Exception e) {
                    e.printStackTrace();
                    return false;
                }
            });
        StUtils.waitForAllStatefulSetPodsReady(name, expectedPods);
        return ssSnapshot(name);
    }

    /**
     * Method to wait when Deployment will be recreated after rolling update
     * @param name Deployment name
     * @param expectedPods Expected number of pods
     * @param snapshot Snapshot of pods for Deployment before the rolling update
     * @return The snapshot of the Deployment after rolling update with Uid for every pod
     */
    public static Map<String, String> waitTillDepHasRolled(String name, int expectedPods, Map<String, String> snapshot) {
        TestUtils.waitFor("Deployment " + name + " rolling update",
                Constants.WAIT_FOR_ROLLING_UPDATE_INTERVAL, Constants.WAIT_FOR_ROLLING_UPDATE_TIMEOUT, () -> depHasRolled(name, snapshot));
        StUtils.waitForDeploymentReady(name);
        StUtils.waitForPodsReady(kubeClient().getDeployment(name).getSpec().getSelector(), expectedPods, true);
        return depSnapshot(name);
    }

    /**
     * Method to wait when DeploymentConfig will be recreated after rolling update
     * @param name DeploymentConfig name
     * @param expectedPods Expected number of pods
     * @param snapshot Snapshot of pods for DeploymentConfig before the rolling update
     * @return The snapshot of the DeploymentConfig after rolling update with Uid for every pod
     */
    public static Map<String, String> waitTillDepConfigHasRolled(String name, int expectedPods, Map<String, String> snapshot) {
        TestUtils.waitFor("Deployment roll of " + name,
                Constants.WAIT_FOR_ROLLING_UPDATE_INTERVAL, Constants.WAIT_FOR_ROLLING_UPDATE_TIMEOUT, () -> depConfigHasRolled(name, snapshot));
        StUtils.waitForDeploymentConfigReady(name, expectedPods);
        return depConfigSnapshot(name);
    }


    public static File downloadAndUnzip(String url) throws IOException {
        InputStream bais = (InputStream) URI.create(url).toURL().openConnection().getContent();
        File dir = Files.createTempDirectory(StUtils.class.getName()).toFile();
        dir.deleteOnExit();
        ZipInputStream zin = new ZipInputStream(bais);
        ZipEntry entry = zin.getNextEntry();
        byte[] buffer = new byte[8 * 1024];
        int len;
        while (entry != null) {
            File file = new File(dir, entry.getName());
            if (entry.isDirectory()) {
                file.mkdirs();
            } else {
                FileOutputStream fout = new FileOutputStream(file);
                while ((len = zin.read(buffer)) != -1) {
                    fout.write(buffer, 0, len);
                }
                fout.close();
            }
            entry = zin.getNextEntry();
        }
        return dir;
    }

    /**
     *
     * Wait until the SS is ready and all of its Pods are also ready.
     * @param name The name of the StatefulSet
     * @param expectPods The number of pods expected.
     */
    public static void waitForAllStatefulSetPodsReady(String name, int expectPods) {
        LOGGER.debug("Waiting for StatefulSet {} to be ready", name);
        TestUtils.waitFor("statefulset " + name + " to be ready", Constants.POLL_INTERVAL_FOR_RESOURCE_READINESS, Constants.TIMEOUT_FOR_RESOURCE_READINESS,
            () -> kubeClient().getStatefulSetStatus(name));
        LOGGER.debug("StatefulSet {} is ready", name);
        LOGGER.debug("Waiting for Pods of StatefulSet {} to be ready", name);
        waitForPodsReady(kubeClient().getStatefulSetSelectors(name), expectPods, true);
    }

    public static void waitForPodsReady(LabelSelector selector, int expectPods, boolean containers) {
        TestUtils.waitFor("All pods matching " + selector + "to be ready", Constants.POLL_INTERVAL_FOR_RESOURCE_READINESS, Constants.TIMEOUT_FOR_RESOURCE_READINESS, () -> {
            List<Pod> pods = kubeClient().listPods(selector);
            if (pods.isEmpty()) {
                LOGGER.debug("Not ready (no pods matching {})", selector);
                return false;
            }
            if (pods.size() != expectPods) {
                LOGGER.debug("Expected pods not ready");
                return false;
            }
            for (Pod pod : pods) {
                if (!Readiness.isPodReady(pod)) {
                    LOGGER.debug("Not ready (at least 1 pod not ready: {})", pod.getMetadata().getName());
                    return false;
                } else {
                    if (containers) {
                        for (ContainerStatus cs : pod.getStatus().getContainerStatuses()) {
                            LOGGER.debug("Not ready (at least 1 container of pod {} not ready: {})", pod.getMetadata().getName(), cs.getName());
                            if (!Boolean.TRUE.equals(cs.getReady())) {
                                return false;
                            }
                        }
                    }
                }
            }
            LOGGER.debug("Pods {} are ready",
                    pods.stream().map(p -> p.getMetadata().getName()).collect(Collectors.joining(", ")));
            return true;
        });
    }

    public static void waitForPodUpdate(String podName, Date startTime) {
        TestUtils.waitFor(podName + " update", Constants.POLL_INTERVAL_FOR_RESOURCE_READINESS, Constants.TIMEOUT_FOR_RESOURCE_READINESS, () ->
                startTime.before(kubeClient().getCreationTimestampForPod(podName))
        );
    }

    /**
     * Wait until the given Deployment has been deleted.
     * @param name The name of the Deployment.
     */
    public static void waitForDeploymentDeletion(String name) {
        LOGGER.info("Waiting for Deployment deletion {}", name);
        TestUtils.waitFor("Deployment " + name + " to be deleted", Constants.POLL_INTERVAL_FOR_RESOURCE_READINESS, Constants.TIMEOUT_FOR_RESOURCE_READINESS,
            () -> !kubeClient().getDeploymentStatus(name));
        LOGGER.info("Deployment {} was deleted", name);
    }

    /**
     * Wait until the given Deployment has been recovered.
     * @param name The name of the Deployment.
     */
    public static void waitForDeploymentRecovery(String name, String deploymentUid) {
        LOGGER.info("Waiting for Deployment {}-{} recovery in namespace {}", name, deploymentUid, kubeClient().getNamespace());
        TestUtils.waitFor("deployment " + name + " to be recovered", Constants.POLL_INTERVAL_FOR_RESOURCE_READINESS, Constants.TIMEOUT_FOR_RESOURCE_READINESS,
            () -> !kubeClient().getDeploymentUid(name).equals(deploymentUid));
        LOGGER.info("Deployment {} was recovered", name);
    }

    /**
     * Wait until the given Deployment is ready.
     * @param name The name of the Deployment.
     */
    public static void waitForDeploymentReady(String name) {
        LOGGER.debug("Waiting for Deployment {}", name);
        TestUtils.waitFor("deployment " + name, Constants.POLL_INTERVAL_FOR_RESOURCE_READINESS, Constants.TIMEOUT_FOR_RESOURCE_READINESS,
            () -> kubeClient().getDeploymentStatus(name));
        LOGGER.debug("Deployment {} is ready", name);
    }

    /**
     * Wait until the given Deployment is ready.
     * @param name The name of the Deployment.
     * @param expectPods The expected number of pods.
     */
    public static void waitForDeploymentReady(String name, int expectPods) {
        LOGGER.debug("Waiting for Deployment {}", name);
        TestUtils.waitFor("deployment " + name + " pods to be ready", Constants.POLL_INTERVAL_FOR_RESOURCE_READINESS, Constants.TIMEOUT_FOR_RESOURCE_READINESS,
            () -> kubeClient().getDeploymentStatus(name));
        LOGGER.debug("Deployment {} is ready", name);
        LOGGER.debug("Waiting for Pods of Deployment {} to be ready", name);
        waitForPodsReady(kubeClient().getDeploymentSelectors(name), expectPods, true);
    }

    /**
     * Wait until the given DeploymentConfig is ready.
     * @param name The name of the DeploymentConfig.
     */
<<<<<<< HEAD
    public static void waitForDeploymentConfigReady(String name, int expectedPods) {
        LOGGER.debug("Waiting for Deployment Config {}", name);
        TestUtils.waitFor("deployment config " + name, Constants.POLL_INTERVAL_FOR_RESOURCE_READINESS, Constants.TIMEOUT_FOR_RESOURCE_READINESS,
=======
    public static void waitForDeploymentConfigReady(String name) {
        LOGGER.info("Waiting for Deployment Config {}", name);
        TestUtils.waitFor("deployment config "  + name + " to be ready", Constants.POLL_INTERVAL_FOR_RESOURCE_READINESS, Constants.TIMEOUT_FOR_RESOURCE_READINESS,
>>>>>>> 17842c89
            () -> kubeClient().getDeploymentConfigStatus(name));
        LOGGER.debug("Deployment Config {} is ready", name);
        LabelSelector deploymentConfigSelector = new LabelSelectorBuilder().addToMatchLabels(kubeClient().getDeploymentConfigSelectors(name)).build();
        waitForPodsReady(deploymentConfigSelector, expectedPods, true);
        String clusterOperatorPodName = kubeClient().listPods("name", "strimzi-cluster-operator").get(0).getMetadata().getName();
        String log = "BuildConfigOperator:191 - BuildConfig " + name + " in namespace connect-s2i-cluster-test has been created";

        TestUtils.waitFor("build config creation " + name, Constants.POLL_INTERVAL_FOR_RESOURCE_READINESS, Constants.TIMEOUT_FOR_RESOURCE_READINESS,
            () -> kubeClient().logs(clusterOperatorPodName).contains(log));

    }

    /**
     * Wait until the given StatefulSet has been deleted.
     * @param name The name of the StatefulSet.
     */
    public static void waitForStatefulSetDeletion(String name) {
        LOGGER.info("Waiting for StatefulSet deletion {}", name);
        TestUtils.waitFor("StatefulSet " + name + " to be deleted", Constants.POLL_INTERVAL_FOR_RESOURCE_READINESS, Constants.TIMEOUT_FOR_RESOURCE_READINESS,
            () -> !kubeClient().getStatefulSetStatus(name));
        LOGGER.info("StatefulSet {} was deleted", name);
    }

    /**
     * Wait until the given StatefulSet has been recovered.
     * @param name The name of the StatefulSet.
     */
    public static void waitForStatefulSetRecovery(String name, String statefulSetUid) {
        LOGGER.info("Waiting for StatefulSet {}-{} recovery in namespace {}", name, statefulSetUid, kubeClient().getNamespace());
        TestUtils.waitFor("StatefulSet " + name + " to be recovered", Constants.POLL_INTERVAL_FOR_RESOURCE_READINESS, Constants.TIMEOUT_FOR_RESOURCE_READINESS,
            () -> !kubeClient().getStatefulSetUid(name).equals(statefulSetUid));
        LOGGER.info("StatefulSet {} was recovered", name);
    }

    /**
     * Wait until the config map has been deleted.
     * @param name The name of the ConfigMap.
     */
    public static void waitForConfigMapDeletion(String name) {
        LOGGER.info("Waiting for config map deletion {}", name);
        TestUtils.waitFor("Config map " + name + " to be deleted", Constants.POLL_INTERVAL_FOR_RESOURCE_READINESS, Constants.TIMEOUT_FOR_RESOURCE_READINESS,
            () -> !kubeClient().getConfigMapStatus(name));
        LOGGER.info("Config map {} was deleted", name);
    }

    /**
     * Wait until the config map has been recovered.
     * @param name The name of the ConfigMap.
     */
    public static void waitForConfigMapRecovery(String name, String configMapUid) {
        LOGGER.info("Waiting for config map {}-{} recovery in namespace {}", name, configMapUid, kubeClient().getNamespace());
        TestUtils.waitFor("Config map " + name + " to be recovered", Constants.POLL_INTERVAL_FOR_RESOURCE_READINESS, Constants.TIMEOUT_FOR_RESOURCE_READINESS,
            () -> !kubeClient().getConfigMapUid(name).equals(configMapUid));
        LOGGER.info("Config map {} was deleted", name);
    }

    public static void waitForSecretReady(String secretName) {
        TestUtils.waitFor("Expected secret " + secretName + " exists", Constants.POLL_INTERVAL_FOR_RESOURCE_READINESS, Constants.TIMEOUT_FOR_RESOURCE_READINESS,
            () -> kubeClient().getSecret(secretName) != null);
    }

    public static void waitForKafkaUserDeletion(String userName) {
        LOGGER.info("Waiting for Kafka user deletion {}", userName);
        TestUtils.waitFor("Waits for Kafka user deletion " + userName, Constants.POLL_INTERVAL_FOR_RESOURCE_READINESS, Constants.TIMEOUT_FOR_RESOURCE_READINESS,
            () -> Crds.kafkaUserOperation(kubeClient().getClient()).inNamespace(kubeClient().getNamespace()).withName(userName).get() == null
        );
    }

    /**
     * The method to wait when all pods for Kafka cluster will be deleted.
     * To wait for the cluster to be updated, the following methods must be used: {@link #ssHasRolled(String, Map)}, {@link #waitTillSsHasRolled(String, int, Map)} )}
     * @param clusterName Cluster name where pods should be deleted
     */
    public static void waitForKafkaClusterPodsDeletion(String clusterName) {
        LOGGER.info("Waiting when all pods in Kafka cluster {} will be deleted", clusterName);
        kubeClient().listPods().stream()
                .filter(p -> p.getMetadata().getName().startsWith(clusterName))
                .forEach(p -> StUtils.waitForPodDeletion(p.getMetadata().getName()));
    }

    public static String getPodNameByPrefix(String prefix) {
        return kubeClient().listPods().stream().filter(pod -> pod.getMetadata().getName().startsWith(prefix))
                .findFirst().get().getMetadata().getName();
    }

    public static void waitForPod(String name) {
        LOGGER.info("Waiting when Pod {} will be ready", name);

        TestUtils.waitFor("pod " + name + " to be ready", Constants.POLL_INTERVAL_FOR_RESOURCE_READINESS, Constants.TIMEOUT_FOR_RESOURCE_READINESS,
            () -> {
                List<ContainerStatus> statuses =  kubeClient().getPod(name).getStatus().getContainerStatuses();
                for (ContainerStatus containerStatus : statuses) {
                    if (!containerStatus.getReady()) {
                        return false;
                    }
                }
                return true;
            });
    }

    public static void waitForPodDeletion(String name) {
        LOGGER.info("Waiting when Pod {} will be deleted", name);

        TestUtils.waitFor("statefulset " + name, Constants.POLL_INTERVAL_FOR_RESOURCE_READINESS, Constants.TIMEOUT_FOR_RESOURCE_READINESS,
            () -> kubeClient().getPod(name) == null);
    }

    public static void waitForNamespaceDeletion(String name) {
        LOGGER.info("Waiting when Namespace {} to be deleted", name);

        TestUtils.waitFor("namespace " + name, Constants.POLL_INTERVAL_FOR_RESOURCE_READINESS, Constants.TIMEOUT_FOR_RESOURCE_READINESS,
            () -> !kubeClient().getNamespaceStatus(name));
    }

    public static void waitForKafkaTopicDeletion(String topicName) {
        LOGGER.info("Waiting for Kafka topic deletion {}", topicName);
        TestUtils.waitFor("Waits for Kafka topic deletion " + topicName, Constants.POLL_INTERVAL_FOR_RESOURCE_READINESS, Constants.TIMEOUT_FOR_RESOURCE_READINESS, () ->
            Crds.topicOperation(kubeClient().getClient()).inNamespace(kubeClient().getNamespace()).withName(topicName).get() == null
        );
    }

    public static void waitForLoadBalancerService(String serviceName) {
        LOGGER.info("Waiting when Service {} in namespace {} is ready", serviceName, kubeClient().getNamespace());

        TestUtils.waitFor("LoadBalancer service " + serviceName + " to be ready", Constants.POLL_INTERVAL_FOR_RESOURCE_READINESS, Constants.TIMEOUT_FOR_RESOURCE_READINESS,
            () -> kubeClient().getClient().services().inNamespace(kubeClient().getNamespace()).withName(serviceName).get().getSpec().getExternalIPs().size() > 0);
    }

    public static void waitForNodePortService(String serviceName) throws InterruptedException {
        LOGGER.info("Waiting when Service {} in namespace {} is ready", serviceName, kubeClient().getNamespace());

        TestUtils.waitFor("NodePort service " + serviceName + " to be ready", Constants.POLL_INTERVAL_FOR_RESOURCE_READINESS, Constants.TIMEOUT_FOR_RESOURCE_READINESS,
            () -> kubeClient().getClient().services().inNamespace(kubeClient().getNamespace()).withName(serviceName).get().getSpec().getPorts().get(0).getNodePort() != null);

        Thread.sleep(10000);
    }

    /**
     * Wait until Service of the given name will be deleted.
     * @param serviceName service name
     */
    public static void waitForServiceDeletion(String serviceName) {
        LOGGER.info("Waiting when Service {} in namespace {} has been deleted", serviceName, kubeClient().getNamespace());

        TestUtils.waitFor("Service " + serviceName + " to be deleted", Constants.POLL_INTERVAL_FOR_RESOURCE_READINESS, Constants.TIMEOUT_FOR_RESOURCE_READINESS,
            () -> kubeClient().getService(serviceName) == null);
    }

    /**
     * Wait until Service of the given name will be recovered.
     * @param serviceName service name
     * @param serviceUid service original uid
     */
    public static void waitForServiceRecovery(String serviceName, String serviceUid) {
        LOGGER.info("Waiting when Service {}-{} in namespace {} is recovered", serviceName, serviceUid, kubeClient().getNamespace());

        TestUtils.waitFor("Service " + serviceName + " to be recovered", Constants.POLL_INTERVAL_FOR_RESOURCE_READINESS, Constants.TIMEOUT_FOR_RESOURCE_READINESS,
            () -> !kubeClient().getServiceUid(serviceName).equals(serviceUid));
    }

    /**
     * The method to configure docker image to use proper docker registry, docker org and docker tag.
     * @param image Image that needs to be changed
     * @return Updated docker image with a proper registry, org, tag
     */
    public static String changeOrgAndTag(String image) {
        Matcher m = IMAGE_PATTERN_FULL_PATH.matcher(image);
        if (m.find()) {
            String registry = setImageProperties(m.group("registry"), Environment.STRIMZI_REGISTRY, Environment.STRIMZI_REGISTRY_DEFAULT);
            String org = setImageProperties(m.group("org"), Environment.STRIMZI_ORG, Environment.STRIMZI_ORG_DEFAULT);

            return registry + "/" + org + "/" + m.group("image") + ":" + buildTag(m.group("tag"));
        }
        m = IMAGE_PATTERN.matcher(image);
        if (m.find()) {
            String org = setImageProperties(m.group("org"), Environment.STRIMZI_ORG, Environment.STRIMZI_ORG_DEFAULT);

            return Environment.STRIMZI_REGISTRY + "/" + org + "/" + m.group("image") + ":"  + buildTag(m.group("tag"));
        }
        return image;
    }

    public static String changeOrgAndTagInImageMap(String imageMap) {
        Matcher m = VERSION_IMAGE_PATTERN.matcher(imageMap);
        StringBuffer sb = new StringBuffer();
        while (m.find()) {
            m.appendReplacement(sb, m.group("version") + "=" + StUtils.changeOrgAndTag(m.group("image")));
        }
        m.appendTail(sb);
        return sb.toString();
    }

    private static String setImageProperties(String current, String envVar, String defaultEnvVar) {
        if (!envVar.equals(defaultEnvVar) && !current.equals(envVar)) {
            return envVar;
        }
        return current;
    }

    private static String buildTag(String currentTag) {
        Matcher t = KAFKA_COMPONENT_PATTERN.matcher(currentTag);
        if (t.find()) {
            currentTag = Environment.STRIMZI_TAG + t.group("kafka") + t.group("version");
        } else {
            currentTag = Environment.STRIMZI_TAG;
        }
        return currentTag;
    }
}<|MERGE_RESOLUTION|>--- conflicted
+++ resolved
@@ -367,15 +367,9 @@
      * Wait until the given DeploymentConfig is ready.
      * @param name The name of the DeploymentConfig.
      */
-<<<<<<< HEAD
-    public static void waitForDeploymentConfigReady(String name, int expectedPods) {
-        LOGGER.debug("Waiting for Deployment Config {}", name);
-        TestUtils.waitFor("deployment config " + name, Constants.POLL_INTERVAL_FOR_RESOURCE_READINESS, Constants.TIMEOUT_FOR_RESOURCE_READINESS,
-=======
     public static void waitForDeploymentConfigReady(String name) {
         LOGGER.info("Waiting for Deployment Config {}", name);
         TestUtils.waitFor("deployment config "  + name + " to be ready", Constants.POLL_INTERVAL_FOR_RESOURCE_READINESS, Constants.TIMEOUT_FOR_RESOURCE_READINESS,
->>>>>>> 17842c89
             () -> kubeClient().getDeploymentConfigStatus(name));
         LOGGER.debug("Deployment Config {} is ready", name);
         LabelSelector deploymentConfigSelector = new LabelSelectorBuilder().addToMatchLabels(kubeClient().getDeploymentConfigSelectors(name)).build();
