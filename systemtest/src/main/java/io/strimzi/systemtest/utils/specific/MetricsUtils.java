--- conflicted
+++ resolved
@@ -75,29 +75,6 @@
     public static HashMap<String, String> collectKafkaExporterPodsMetrics(String clusterName) {
         LabelSelector connectSelector = kubeClient().getDeploymentSelectors(KafkaExporterResources.deploymentName(clusterName));
         return collectMetricsFromPods(connectSelector, Constants.COMPONENTS_METRICS_PORT, "/metrics");
-<<<<<<< HEAD
-    }
-
-    public static HashMap<String, String> collectKafkaMirrorMaker2PodsMetrics(String clusterName) {
-        LabelSelector mm2Selector = kubeClient().getDeploymentSelectors(KafkaMirrorMaker2Resources.deploymentName(clusterName));
-        return collectMetricsFromPods(mm2Selector, Constants.COMPONENTS_METRICS_PORT);
-    }
-
-    public static HashMap<String, String> collectUserOperatorPodMetrics(String clusterName) {
-        LabelSelector uoSelector = kubeClient().getDeploymentSelectors(KafkaResources.entityOperatorDeploymentName(clusterName));
-        return collectMetricsFromPods(uoSelector, Constants.USER_OPERATOR_METRICS_PORT, "/metrics");
-    }
-
-    public static HashMap<String, String> collectTopicOperatorPodMetrics(String clusterName) {
-        LabelSelector toSelector = kubeClient().getDeploymentSelectors(KafkaResources.entityOperatorDeploymentName(clusterName));
-        return collectMetricsFromPods(toSelector, Constants.TOPIC_OPERATOR_METRICS_PORT, "/metrics");
-    }
-
-    public static HashMap<String, String> collectClusterOperatorPodMetrics() {
-        LabelSelector coSelector = kubeClient().getDeploymentSelectors(ResourceManager.getCoDeploymentName());
-        return collectMetricsFromPods(coSelector, Constants.CLUSTER_OPERATOR_METRICS_PORT, "/metrics");
-=======
->>>>>>> 902ec063
     }
 
     public static HashMap<String, String> collectKafkaMirrorMaker2PodsMetrics(String clusterName) {
