/*
 * Copyright Strimzi authors.
 * License: Apache License 2.0 (see the file LICENSE or http://apache.org/licenses/LICENSE-2.0.html).
 */
package io.strimzi.systemtest.utils.kafkaUtils;

import io.strimzi.api.kafka.model.KafkaUser;
import io.strimzi.systemtest.Constants;
import io.strimzi.systemtest.resources.ResourceManager;
import io.strimzi.systemtest.resources.ResourceOperation;
import io.strimzi.systemtest.resources.crd.KafkaUserResource;
import io.strimzi.systemtest.utils.kubeUtils.objects.SecretUtils;
import io.strimzi.test.TestUtils;
import org.apache.logging.log4j.LogManager;
import org.apache.logging.log4j.Logger;

import java.util.Random;

import static io.strimzi.systemtest.enums.CustomResourceStatus.NotReady;
import static io.strimzi.systemtest.enums.CustomResourceStatus.Ready;
import static io.strimzi.test.k8s.KubeClusterResource.cmdKubeClient;
import static io.strimzi.test.k8s.KubeClusterResource.kubeClient;

public class KafkaUserUtils {

    private static final Logger LOGGER = LogManager.getLogger(KafkaUserUtils.class);
    private static final String KAFKA_USER_NAME_PREFIX = "my-user-";
    private static final long DELETION_TIMEOUT = ResourceOperation.getTimeoutForResourceDeletion();

    private KafkaUserUtils() {}

    /**
     * Generated random name for the KafkaUser resource
     * @return random name with additional salt
     */
    public static String generateRandomNameOfKafkaUser() {
        String salt = new Random().nextInt(Integer.MAX_VALUE) + "-" + new Random().nextInt(Integer.MAX_VALUE);

        return  KAFKA_USER_NAME_PREFIX + salt;
    }

    public static void waitForKafkaUserCreation(String userName) {
<<<<<<< HEAD
        KafkaUser kafkaUser = KafkaUserResource.kafkaUserClient().inNamespace(kubeClient().getNamespace()).withName(userName).get();

        SecretUtils.waitForSecretReady(userName,
            () -> LOGGER.info(KafkaUserResource.kafkaUserClient().inNamespace(kubeClient().getNamespace()).withName(userName).get()));

        ResourceManager.waitForResourceStatus(KafkaUserResource.kafkaUserClient(), kafkaUser, Ready);
=======
        LOGGER.info("Waiting for Kafka user creation {}", userName);
        SecretUtils.waitForSecretReady(userName,
            () -> LOGGER.info(KafkaUserResource.kafkaUserClient().inNamespace(kubeClient().getNamespace()).withName(userName).get()));

        TestUtils.waitFor("Waits for Kafka user creation " + userName,
            Constants.POLL_INTERVAL_FOR_RESOURCE_READINESS, Constants.TIMEOUT_FOR_RESOURCE_READINESS,
            () -> KafkaUserResource.kafkaUserClient().inNamespace(kubeClient().getNamespace())
                    .withName(userName).get().getStatus().getConditions().get(0).getType().equals("Ready"),
            () -> LOGGER.info(KafkaUserResource.kafkaUserClient().inNamespace(kubeClient().getNamespace()).withName(userName).get())
        );

        LOGGER.info("Kafka user {} created", userName);
>>>>>>> 2e537b00
    }

    public static void waitForKafkaUserDeletion(String userName) {
        LOGGER.info("Waiting for KafkaUser deletion {}", userName);
        TestUtils.waitFor("KafkaUser deletion " + userName, Constants.POLL_INTERVAL_FOR_RESOURCE_READINESS, DELETION_TIMEOUT,
            () -> {
                if (KafkaUserResource.kafkaUserClient().inNamespace(kubeClient().getNamespace()).withName(userName).get() == null) {
                    return true;
                } else {
                    LOGGER.warn("KafkaUser {} is not deleted yet! Triggering force delete by cmd client!", userName);
                    cmdKubeClient().deleteByName(KafkaUser.RESOURCE_KIND, userName);
                    return false;
                }
            },
            () -> LOGGER.info(KafkaUserResource.kafkaUserClient().inNamespace(kubeClient().getNamespace()).withName(userName).get())
        );
        LOGGER.info("KafkaUser {} deleted", userName);
    }

    public static void waitForKafkaUserIncreaseObserverGeneration(long observation, String userName) {
        TestUtils.waitFor("increase observation generation from " + observation + " for user " + userName,
            Constants.GLOBAL_POLL_INTERVAL, Constants.GLOBAL_STATUS_TIMEOUT,
            () -> observation < KafkaUserResource.kafkaUserClient()
                .inNamespace(kubeClient().getNamespace()).withName(userName).get().getStatus().getObservedGeneration());
    }

    public static void waitUntilKafkaUserStatusConditionIsPresent(String userName) {
        LOGGER.info("Wait until KafkaUser {} status is available", userName);
        TestUtils.waitFor("KafkaUser " + userName + " status is available", Constants.GLOBAL_POLL_INTERVAL, Constants.GLOBAL_TIMEOUT,
            () -> KafkaUserResource.kafkaUserClient().inNamespace(kubeClient().getNamespace()).withName(userName).get().getStatus().getConditions() != null,
            () -> LOGGER.info(KafkaUserResource.kafkaUserClient().inNamespace(kubeClient().getNamespace()).withName(userName).get())
        );
        LOGGER.info("KafkaUser {} status is available", userName);
    }

    /**
     * Wait until KafkaUser is in desired state
     * @param userName name of KafkaUser
     * @param state desired state
     */
    public static void waitForKafkaUserStatus(String userName, Enum<?> state) {
        KafkaUser kafkaUser = KafkaUserResource.kafkaUserClient().inNamespace(kubeClient().getNamespace()).withName(userName).get();
        ResourceManager.waitForResourceStatus(KafkaUserResource.kafkaUserClient(), kafkaUser, state);
    }

    public static void waitForKafkaUserReady(String userName) {
        waitForKafkaUserStatus(userName, Ready);
    }

    public static void waitForKafkaUserNotReady(String userName) {
        waitForKafkaUserStatus(userName, NotReady);
    }

    public static void waitForKafkaUserStatus(String userName, String state) {
        LOGGER.info("Waiting till kafka user name: {} is in desired state: {}", userName, state);
        TestUtils.waitFor("Waiting for " + userName + " to be in desired state " + state + " in CRDs", Constants.GLOBAL_POLL_INTERVAL, Constants.GLOBAL_TIMEOUT,
            () -> Crds.kafkaUserOperation(kubeClient().getClient()).inNamespace(kubeClient().getNamespace())
                    .withName(userName).get().getStatus().getConditions().get(0).getType().equals(state)
        );
        LOGGER.info("Kafka user name: {} is in desired state: {}", userName, state);
    }
}<|MERGE_RESOLUTION|>--- conflicted
+++ resolved
@@ -4,50 +4,23 @@
  */
 package io.strimzi.systemtest.utils.kafkaUtils;
 
-import io.strimzi.api.kafka.model.KafkaUser;
+import io.strimzi.api.kafka.Crds;
 import io.strimzi.systemtest.Constants;
-import io.strimzi.systemtest.resources.ResourceManager;
-import io.strimzi.systemtest.resources.ResourceOperation;
 import io.strimzi.systemtest.resources.crd.KafkaUserResource;
 import io.strimzi.systemtest.utils.kubeUtils.objects.SecretUtils;
 import io.strimzi.test.TestUtils;
 import org.apache.logging.log4j.LogManager;
 import org.apache.logging.log4j.Logger;
 
-import java.util.Random;
-
-import static io.strimzi.systemtest.enums.CustomResourceStatus.NotReady;
-import static io.strimzi.systemtest.enums.CustomResourceStatus.Ready;
-import static io.strimzi.test.k8s.KubeClusterResource.cmdKubeClient;
 import static io.strimzi.test.k8s.KubeClusterResource.kubeClient;
 
 public class KafkaUserUtils {
 
     private static final Logger LOGGER = LogManager.getLogger(KafkaUserUtils.class);
-    private static final String KAFKA_USER_NAME_PREFIX = "my-user-";
-    private static final long DELETION_TIMEOUT = ResourceOperation.getTimeoutForResourceDeletion();
 
     private KafkaUserUtils() {}
 
-    /**
-     * Generated random name for the KafkaUser resource
-     * @return random name with additional salt
-     */
-    public static String generateRandomNameOfKafkaUser() {
-        String salt = new Random().nextInt(Integer.MAX_VALUE) + "-" + new Random().nextInt(Integer.MAX_VALUE);
-
-        return  KAFKA_USER_NAME_PREFIX + salt;
-    }
-
     public static void waitForKafkaUserCreation(String userName) {
-<<<<<<< HEAD
-        KafkaUser kafkaUser = KafkaUserResource.kafkaUserClient().inNamespace(kubeClient().getNamespace()).withName(userName).get();
-
-        SecretUtils.waitForSecretReady(userName,
-            () -> LOGGER.info(KafkaUserResource.kafkaUserClient().inNamespace(kubeClient().getNamespace()).withName(userName).get()));
-
-        ResourceManager.waitForResourceStatus(KafkaUserResource.kafkaUserClient(), kafkaUser, Ready);
-=======
         LOGGER.info("Waiting for Kafka user creation {}", userName);
         SecretUtils.waitForSecretReady(userName,
             () -> LOGGER.info(KafkaUserResource.kafkaUserClient().inNamespace(kubeClient().getNamespace()).withName(userName).get()));
@@ -60,58 +33,30 @@
         );
 
         LOGGER.info("Kafka user {} created", userName);
->>>>>>> 2e537b00
     }
 
     public static void waitForKafkaUserDeletion(String userName) {
-        LOGGER.info("Waiting for KafkaUser deletion {}", userName);
-        TestUtils.waitFor("KafkaUser deletion " + userName, Constants.POLL_INTERVAL_FOR_RESOURCE_READINESS, DELETION_TIMEOUT,
-            () -> {
-                if (KafkaUserResource.kafkaUserClient().inNamespace(kubeClient().getNamespace()).withName(userName).get() == null) {
-                    return true;
-                } else {
-                    LOGGER.warn("KafkaUser {} is not deleted yet! Triggering force delete by cmd client!", userName);
-                    cmdKubeClient().deleteByName(KafkaUser.RESOURCE_KIND, userName);
-                    return false;
-                }
-            },
-            () -> LOGGER.info(KafkaUserResource.kafkaUserClient().inNamespace(kubeClient().getNamespace()).withName(userName).get())
+        LOGGER.info("Waiting for Kafka user deletion {}", userName);
+        TestUtils.waitFor("Waits for Kafka user deletion " + userName,
+            Constants.POLL_INTERVAL_FOR_RESOURCE_READINESS, Constants.TIMEOUT_FOR_RESOURCE_READINESS,
+            () -> Crds.kafkaUserOperation(kubeClient().getClient()).inNamespace(kubeClient().getNamespace()).withName(userName).get() == null
         );
-        LOGGER.info("KafkaUser {} deleted", userName);
+        LOGGER.info("Kafka user {} deleted", userName);
     }
 
     public static void waitForKafkaUserIncreaseObserverGeneration(long observation, String userName) {
-        TestUtils.waitFor("increase observation generation from " + observation + " for user " + userName,
-            Constants.GLOBAL_POLL_INTERVAL, Constants.GLOBAL_STATUS_TIMEOUT,
+        TestUtils.waitFor("Wait until increase observation generation from " + observation + " for user " + userName,
+            Constants.GLOBAL_POLL_INTERVAL, Constants.TIMEOUT_FOR_SECRET_CREATION,
             () -> observation < KafkaUserResource.kafkaUserClient()
                 .inNamespace(kubeClient().getNamespace()).withName(userName).get().getStatus().getObservedGeneration());
     }
 
     public static void waitUntilKafkaUserStatusConditionIsPresent(String userName) {
-        LOGGER.info("Wait until KafkaUser {} status is available", userName);
-        TestUtils.waitFor("KafkaUser " + userName + " status is available", Constants.GLOBAL_POLL_INTERVAL, Constants.GLOBAL_TIMEOUT,
-            () -> KafkaUserResource.kafkaUserClient().inNamespace(kubeClient().getNamespace()).withName(userName).get().getStatus().getConditions() != null,
-            () -> LOGGER.info(KafkaUserResource.kafkaUserClient().inNamespace(kubeClient().getNamespace()).withName(userName).get())
+        LOGGER.info("Waiting till kafka user name:{} is created in CRDs", userName);
+        TestUtils.waitFor("Waiting for " + userName + " to be created in CRDs", Constants.GLOBAL_POLL_INTERVAL, Constants.GLOBAL_TIMEOUT,
+            () -> Crds.kafkaUserOperation(kubeClient().getClient()).inNamespace(kubeClient().getNamespace()).withName(userName).get().getStatus().getConditions() != null
         );
-        LOGGER.info("KafkaUser {} status is available", userName);
-    }
-
-    /**
-     * Wait until KafkaUser is in desired state
-     * @param userName name of KafkaUser
-     * @param state desired state
-     */
-    public static void waitForKafkaUserStatus(String userName, Enum<?> state) {
-        KafkaUser kafkaUser = KafkaUserResource.kafkaUserClient().inNamespace(kubeClient().getNamespace()).withName(userName).get();
-        ResourceManager.waitForResourceStatus(KafkaUserResource.kafkaUserClient(), kafkaUser, state);
-    }
-
-    public static void waitForKafkaUserReady(String userName) {
-        waitForKafkaUserStatus(userName, Ready);
-    }
-
-    public static void waitForKafkaUserNotReady(String userName) {
-        waitForKafkaUserStatus(userName, NotReady);
+        LOGGER.info("Kafka user name:{} is created in CRDs", userName);
     }
 
     public static void waitForKafkaUserStatus(String userName, String state) {
