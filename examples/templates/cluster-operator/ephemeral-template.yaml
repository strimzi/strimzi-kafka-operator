apiVersion: v1
kind: Template
metadata:
  name: strimzi-ephemeral
  annotations:
    openshift.io/display-name: "Apache Kafka (Ephemeral storage)"
    description: >-
      This template installs Apache Zookeeper and Apache Kafka clusters. For more information
      about using this template see https://strimzi.io


      WARNING: Any data stored will be lost upon pod destruction. Only use this
      template for testing."
    tags: "messaging,datastore"
    iconClass: "fa fa-share-alt fa-flip-horizontal"
    template.openshift.io/documentation-url: "https://strimzi.io"
message: "Kafka cluster ${CLUSTER_NAME} is being deployed. Use '${CLUSTER_NAME}-kafka-bootstrap:9092' as bootstrap server in your application"
parameters:
- description: All Kubernetes resources will be named after the cluster name
  displayName: Name of the cluster
  name: CLUSTER_NAME
  value: my-cluster
- description: Number of Zookeeper cluster nodes which will be deployed (odd number of nodes is recommended)
  displayName: Number of Zookeeper cluster nodes (odd number of nodes is recommended)
  name: ZOOKEEPER_NODE_COUNT
  required: true
  value: "3"
- description: Number of Kafka cluster nodes which will be deployed
  displayName: Number of Kafka cluster nodes
  name: KAFKA_NODE_COUNT
  required: true
  value: "3"
- description: The Kafka version to use for this cluster.
  displayName: The Kafka version to use
  name: KAFKA_VERSION
  required: true
<<<<<<< HEAD
  value: "2.5.0"
=======
  value: "2.6.0"
>>>>>>> 902ec063
- description: Number of seconds after the container has started before healthcheck probes are initiated.
  displayName: Zookeeper healthcheck initial delay
  name: ZOOKEEPER_HEALTHCHECK_DELAY
  value: "15"
- description: Number of seconds after which the probe times out.
  displayName: Zookeeper healthcheck timeout
  name: ZOOKEEPER_HEALTHCHECK_TIMEOUT
  value: "5"
- description: Number of seconds after the container has started before healthcheck probes are initiated.
  displayName: Kafka healthcheck initial delay
  name: KAFKA_HEALTHCHECK_DELAY
  value: "15"
- description: Number of seconds after which the probe times out.
  displayName: Kafka healthcheck timeout
  name: KAFKA_HEALTHCHECK_TIMEOUT
  value: "5"
- description: Default replication factor for newly created topics
  displayName: Default replication factor
  name: KAFKA_DEFAULT_REPLICATION_FACTOR
  value: "1"
- description: Replication factor for offsets topic
  displayName: Offsets replication factor
  name: KAFKA_OFFSETS_TOPIC_REPLICATION_FACTOR
  value: "3"
- description: Replication factor for transactions state log topic
  displayName: Transaction state replication factor
  name: KAFKA_TRANSACTION_STATE_LOG_REPLICATION_FACTOR
  value: "3"
objects:
- apiVersion: kafka.strimzi.io/v1beta1
  kind: Kafka
  metadata:
    name: ${CLUSTER_NAME}
  spec:
    kafka:
      version: ${{KAFKA_VERSION}}
      replicas: ${{KAFKA_NODE_COUNT}}
      listeners:
        plain: {}
        tls: {}
      livenessProbe:
        initialDelaySeconds: ${{KAFKA_HEALTHCHECK_DELAY}}
        timeoutSeconds: ${{KAFKA_HEALTHCHECK_TIMEOUT}}
      readinessProbe:
        initialDelaySeconds: ${{KAFKA_HEALTHCHECK_DELAY}}
        timeoutSeconds: ${{KAFKA_HEALTHCHECK_TIMEOUT}}
      storage:
        type: ephemeral
      config:
        default.replication.factor: ${KAFKA_DEFAULT_REPLICATION_FACTOR}
        offsets.topic.replication.factor: ${KAFKA_OFFSETS_TOPIC_REPLICATION_FACTOR}
        transaction.state.log.replication.factor: ${KAFKA_TRANSACTION_STATE_LOG_REPLICATION_FACTOR}
        log.message.format.version: ${KAFKA_VERSION}
    zookeeper:
      replicas: ${{ZOOKEEPER_NODE_COUNT}}
      livenessProbe:
        initialDelaySeconds: ${{ZOOKEEPER_HEALTHCHECK_DELAY}}
        timeoutSeconds: ${{ZOOKEEPER_HEALTHCHECK_TIMEOUT}}
      readinessProbe:
        initialDelaySeconds: ${{ZOOKEEPER_HEALTHCHECK_DELAY}}
        timeoutSeconds: ${{ZOOKEEPER_HEALTHCHECK_TIMEOUT}}
      storage:
        type: ephemeral
    entityOperator:
      topicOperator: {}
      userOperator: {}<|MERGE_RESOLUTION|>--- conflicted
+++ resolved
@@ -34,11 +34,7 @@
   displayName: The Kafka version to use
   name: KAFKA_VERSION
   required: true
-<<<<<<< HEAD
-  value: "2.5.0"
-=======
   value: "2.6.0"
->>>>>>> 902ec063
 - description: Number of seconds after the container has started before healthcheck probes are initiated.
   displayName: Zookeeper healthcheck initial delay
   name: ZOOKEEPER_HEALTHCHECK_DELAY
