apiVersion: apiextensions.k8s.io/v1beta1
kind: CustomResourceDefinition
metadata:
  name: kafkas.kafka.strimzi.io
  labels:
    app: strimzi
    strimzi.io/crd-install: "true"
spec:
  group: kafka.strimzi.io
  versions:
  - name: v1beta1
    served: true
    storage: true
  - name: v1alpha1
    served: true
    storage: false
  version: v1beta1
  scope: Namespaced
  names:
    kind: Kafka
    listKind: KafkaList
    singular: kafka
    plural: kafkas
    shortNames:
    - k
    categories:
    - strimzi
  additionalPrinterColumns:
  - name: Desired Kafka replicas
    description: The desired number of Kafka replicas in the cluster
    JSONPath: .spec.kafka.replicas
    type: integer
  - name: Desired ZK replicas
    description: The desired number of ZooKeeper replicas in the cluster
    JSONPath: .spec.zookeeper.replicas
    type: integer
  subresources:
    status: {}
  validation:
    openAPIV3Schema:
      properties:
        spec:
          type: object
          properties:
            kafka:
              type: object
              properties:
                replicas:
                  type: integer
                  minimum: 1
                  description: The number of pods in the cluster.
                image:
                  type: string
                  description: The docker image for the pods. The default value depends
                    on the configured `Kafka.spec.kafka.version`.
                storage:
                  type: object
                  properties:
                    class:
                      type: string
                      description: The storage class to use for dynamic volume allocation.
                    deleteClaim:
                      type: boolean
                      description: Specifies if the persistent volume claim has to
                        be deleted when the cluster is un-deployed.
                    id:
                      type: integer
                      minimum: 0
                      description: Storage identification number. It is mandatory
                        only for storage volumes defined in a storage of type 'jbod'.
                    overrides:
                      type: array
                      items:
                        type: object
                        properties:
                          class:
                            type: string
                            description: The storage class to use for dynamic volume
                              allocation for this broker.
                          broker:
                            type: integer
                            description: Id of the kafka broker (broker identifier).
                      description: Overrides for individual brokers. The `overrides`
                        field allows to specify a different configuration for different
                        brokers.
                    selector:
                      type: object
                      description: Specifies a specific persistent volume to use.
                        It contains key:value pairs representing labels for selecting
                        such a volume.
                    size:
                      type: string
                      description: When type=persistent-claim, defines the size of
                        the persistent volume claim (i.e 1Gi). Mandatory when type=persistent-claim.
                    sizeLimit:
                      type: string
                      pattern: ^([0-9.]+)([eEinumkKMGTP]*[-+]?[0-9]*)$
                      description: When type=ephemeral, defines the total amount of
                        local storage required for this EmptyDir volume (for example
                        1Gi).
                    type:
                      type: string
                      enum:
                      - ephemeral
                      - persistent-claim
                      - jbod
                      description: Storage type, must be either 'ephemeral', 'persistent-claim',
                        or 'jbod'.
                    volumes:
                      type: array
                      items:
                        type: object
                        properties:
                          class:
                            type: string
                            description: The storage class to use for dynamic volume
                              allocation.
                          deleteClaim:
                            type: boolean
                            description: Specifies if the persistent volume claim
                              has to be deleted when the cluster is un-deployed.
                          id:
                            type: integer
                            minimum: 0
                            description: Storage identification number. It is mandatory
                              only for storage volumes defined in a storage of type
                              'jbod'.
                          overrides:
                            type: array
                            items:
                              type: object
                              properties:
                                class:
                                  type: string
                                  description: The storage class to use for dynamic
                                    volume allocation for this broker.
                                broker:
                                  type: integer
                                  description: Id of the kafka broker (broker identifier).
                            description: Overrides for individual brokers. The `overrides`
                              field allows to specify a different configuration for
                              different brokers.
                          selector:
                            type: object
                            description: Specifies a specific persistent volume to
                              use. It contains key:value pairs representing labels
                              for selecting such a volume.
                          size:
                            type: string
                            description: When type=persistent-claim, defines the size
                              of the persistent volume claim (i.e 1Gi). Mandatory
                              when type=persistent-claim.
                          sizeLimit:
                            type: string
                            pattern: ^([0-9.]+)([eEinumkKMGTP]*[-+]?[0-9]*)$
                            description: When type=ephemeral, defines the total amount
                              of local storage required for this EmptyDir volume (for
                              example 1Gi).
                          type:
                            type: string
                            enum:
                            - ephemeral
                            - persistent-claim
                            description: Storage type, must be either 'ephemeral'
                              or 'persistent-claim'.
                        required:
                        - type
                      description: List of volumes as Storage objects representing
                        the JBOD disks array.
                  required:
                  - type
                  description: Storage configuration (disk). Cannot be updated.
                listeners:
                  type: object
                  properties:
                    plain:
                      type: object
                      properties:
                        authentication:
                          type: object
                          properties:
                            accessTokenIsJwt:
                              type: boolean
                              description: Configure whether the access token should
                                be treated as JWT. This should be set to `false` if
                                the authorization server returns opaque tokens. Defaults
                                to `true`.
                            checkAccessTokenType:
                              type: boolean
                              description: Configure whether the access token type
                                check should be performed or not. This should be set
                                to `false` if the authorization server does not include
                                'typ' claim in JWT token. Defaults to `true`.
                            clientId:
                              type: string
                              description: OAuth Client ID which the Kafka broker
                                can use to authenticate against the authorization
                                server and use the introspect endpoint URI.
                            clientSecret:
                              type: object
                              properties:
                                key:
                                  type: string
                                  description: The key under which the secret value
                                    is stored in the Kubernetes Secret.
                                secretName:
                                  type: string
                                  description: The name of the Kubernetes Secret containing
                                    the secret value.
                              required:
                              - key
                              - secretName
                              description: Link to Kubernetes Secret containing the
                                OAuth client secret which the Kafka broker can use
                                to authenticate against the authorization server and
                                use the introspect endpoint URI.
                            disableTlsHostnameVerification:
                              type: boolean
                              description: Enable or disable TLS hostname verification.
                                Default value is `false`.
                            enableECDSA:
                              type: boolean
                              description: Enable or disable ECDSA support by installing
                                BouncyCastle crypto provider. Default value is `false`.
                            introspectionEndpointUri:
                              type: string
                              description: URI of the token introspection endpoint
                                which can be used to validate opaque non-JWT tokens.
                            jwksEndpointUri:
                              type: string
                              description: URI of the JWKS certificate endpoint, which
                                can be used for local JWT validation.
                            jwksExpirySeconds:
                              type: integer
                              minimum: 1
                              description: Configures how often are the JWKS certificates
                                considered valid. The expiry interval has to be at
                                least 60 seconds longer then the refresh interval
                                specified in `jwksRefreshSeconds`. Defaults to 360
                                seconds.
                            jwksRefreshSeconds:
                              type: integer
                              minimum: 1
                              description: Configures how often are the JWKS certificates
                                refreshed. The refresh interval has to be at least
                                60 seconds shorter then the expiry interval specified
                                in `jwksExpirySeconds`. Defaults to 300 seconds.
                            tlsTrustedCertificates:
                              type: array
                              items:
                                type: object
                                properties:
                                  certificate:
                                    type: string
                                    description: The name of the file certificate
                                      in the Secret.
                                  secretName:
                                    type: string
                                    description: The name of the Secret containing
                                      the certificate.
                                required:
                                - certificate
                                - secretName
                              description: Trusted certificates for TLS connection
                                to the OAuth server.
                            type:
                              type: string
                              enum:
                              - tls
                              - scram-sha-512
                              - oauth
                              description: Authentication type. `oauth` type uses
                                SASL OAUTHBEARER Authentication. `scram-sha-512` type
                                uses SASL SCRAM-SHA-512 Authentication. `tls` type
                                uses TLS Client Authentication. `tls` type is supported
                                only on TLS listeners.
                            userNameClaim:
                              type: string
                              description: Name of the claim from the authentication
                                token which will be used as the user principal. Defaults
                                to `sub`.
                            validIssuerUri:
                              type: string
                              description: URI of the token issuer used for authentication.
                          required:
                          - type
                          description: 'Authentication configuration for this listener.
                            Since this listener does not use TLS transport you cannot
                            configure an authentication with `type: tls`.'
                        networkPolicyPeers:
                          type: array
                          items:
                            type: object
                            properties:
                              ipBlock:
                                type: object
                                properties:
                                  cidr:
                                    type: string
                                  except:
                                    type: array
                                    items:
                                      type: string
                              namespaceSelector:
                                type: object
                                properties:
                                  matchExpressions:
                                    type: array
                                    items:
                                      type: object
                                      properties:
                                        key:
                                          type: string
                                        operator:
                                          type: string
                                        values:
                                          type: array
                                          items:
                                            type: string
                                  matchLabels:
                                    type: object
                              podSelector:
                                type: object
                                properties:
                                  matchExpressions:
                                    type: array
                                    items:
                                      type: object
                                      properties:
                                        key:
                                          type: string
                                        operator:
                                          type: string
                                        values:
                                          type: array
                                          items:
                                            type: string
                                  matchLabels:
                                    type: object
                          description: List of peers which should be able to connect
                            to this listener. Peers in this list are combined using
                            a logical OR operation. If this field is empty or missing,
                            all connections will be allowed for this listener. If
                            this field is present and contains at least one item,
                            the listener only allows the traffic which matches at
                            least one item in this list.
                      description: Configures plain listener on port 9092.
                    tls:
                      type: object
                      properties:
                        authentication:
                          type: object
                          properties:
                            accessTokenIsJwt:
                              type: boolean
                              description: Configure whether the access token should
                                be treated as JWT. This should be set to `false` if
                                the authorization server returns opaque tokens. Defaults
                                to `true`.
                            checkAccessTokenType:
                              type: boolean
                              description: Configure whether the access token type
                                check should be performed or not. This should be set
                                to `false` if the authorization server does not include
                                'typ' claim in JWT token. Defaults to `true`.
                            clientId:
                              type: string
                              description: OAuth Client ID which the Kafka broker
                                can use to authenticate against the authorization
                                server and use the introspect endpoint URI.
                            clientSecret:
                              type: object
                              properties:
                                key:
                                  type: string
                                  description: The key under which the secret value
                                    is stored in the Kubernetes Secret.
                                secretName:
                                  type: string
                                  description: The name of the Kubernetes Secret containing
                                    the secret value.
                              required:
                              - key
                              - secretName
                              description: Link to Kubernetes Secret containing the
                                OAuth client secret which the Kafka broker can use
                                to authenticate against the authorization server and
                                use the introspect endpoint URI.
                            disableTlsHostnameVerification:
                              type: boolean
                              description: Enable or disable TLS hostname verification.
                                Default value is `false`.
                            enableECDSA:
                              type: boolean
                              description: Enable or disable ECDSA support by installing
                                BouncyCastle crypto provider. Default value is `false`.
                            introspectionEndpointUri:
                              type: string
                              description: URI of the token introspection endpoint
                                which can be used to validate opaque non-JWT tokens.
                            jwksEndpointUri:
                              type: string
                              description: URI of the JWKS certificate endpoint, which
                                can be used for local JWT validation.
                            jwksExpirySeconds:
                              type: integer
                              minimum: 1
                              description: Configures how often are the JWKS certificates
                                considered valid. The expiry interval has to be at
                                least 60 seconds longer then the refresh interval
                                specified in `jwksRefreshSeconds`. Defaults to 360
                                seconds.
                            jwksRefreshSeconds:
                              type: integer
                              minimum: 1
                              description: Configures how often are the JWKS certificates
                                refreshed. The refresh interval has to be at least
                                60 seconds shorter then the expiry interval specified
                                in `jwksExpirySeconds`. Defaults to 300 seconds.
                            tlsTrustedCertificates:
                              type: array
                              items:
                                type: object
                                properties:
                                  certificate:
                                    type: string
                                    description: The name of the file certificate
                                      in the Secret.
                                  secretName:
                                    type: string
                                    description: The name of the Secret containing
                                      the certificate.
                                required:
                                - certificate
                                - secretName
                              description: Trusted certificates for TLS connection
                                to the OAuth server.
                            type:
                              type: string
                              enum:
                              - tls
                              - scram-sha-512
                              - oauth
                              description: Authentication type. `oauth` type uses
                                SASL OAUTHBEARER Authentication. `scram-sha-512` type
                                uses SASL SCRAM-SHA-512 Authentication. `tls` type
                                uses TLS Client Authentication. `tls` type is supported
                                only on TLS listeners.
                            userNameClaim:
                              type: string
                              description: Name of the claim from the authentication
                                token which will be used as the user principal. Defaults
                                to `sub`.
                            validIssuerUri:
                              type: string
                              description: URI of the token issuer used for authentication.
                          required:
                          - type
                          description: Authentication configuration for this listener.
                        configuration:
                          type: object
                          properties:
                            brokerCertChainAndKey:
                              type: object
                              properties:
                                certificate:
                                  type: string
                                  description: The name of the file certificate in
                                    the Secret.
                                key:
                                  type: string
                                  description: The name of the private key in the
                                    Secret.
                                secretName:
                                  type: string
                                  description: The name of the Secret containing the
                                    certificate.
                              required:
                              - certificate
                              - key
                              - secretName
                              description: Reference to the `Secret` which holds the
                                certificate and private key pair. The certificate
                                can optionally contain the whole chain.
                          description: Configuration of TLS listener.
                        networkPolicyPeers:
                          type: array
                          items:
                            type: object
                            properties:
                              ipBlock:
                                type: object
                                properties:
                                  cidr:
                                    type: string
                                  except:
                                    type: array
                                    items:
                                      type: string
                              namespaceSelector:
                                type: object
                                properties:
                                  matchExpressions:
                                    type: array
                                    items:
                                      type: object
                                      properties:
                                        key:
                                          type: string
                                        operator:
                                          type: string
                                        values:
                                          type: array
                                          items:
                                            type: string
                                  matchLabels:
                                    type: object
                              podSelector:
                                type: object
                                properties:
                                  matchExpressions:
                                    type: array
                                    items:
                                      type: object
                                      properties:
                                        key:
                                          type: string
                                        operator:
                                          type: string
                                        values:
                                          type: array
                                          items:
                                            type: string
                                  matchLabels:
                                    type: object
                          description: List of peers which should be able to connect
                            to this listener. Peers in this list are combined using
                            a logical OR operation. If this field is empty or missing,
                            all connections will be allowed for this listener. If
                            this field is present and contains at least one item,
                            the listener only allows the traffic which matches at
                            least one item in this list.
                      description: Configures TLS listener on port 9093.
                    external:
                      type: object
                      properties:
                        authentication:
                          type: object
                          properties:
                            accessTokenIsJwt:
                              type: boolean
                              description: Configure whether the access token should
                                be treated as JWT. This should be set to `false` if
                                the authorization server returns opaque tokens. Defaults
                                to `true`.
                            checkAccessTokenType:
                              type: boolean
                              description: Configure whether the access token type
                                check should be performed or not. This should be set
                                to `false` if the authorization server does not include
                                'typ' claim in JWT token. Defaults to `true`.
                            clientId:
                              type: string
                              description: OAuth Client ID which the Kafka broker
                                can use to authenticate against the authorization
                                server and use the introspect endpoint URI.
                            clientSecret:
                              type: object
                              properties:
                                key:
                                  type: string
                                  description: The key under which the secret value
                                    is stored in the Kubernetes Secret.
                                secretName:
                                  type: string
                                  description: The name of the Kubernetes Secret containing
                                    the secret value.
                              required:
                              - key
                              - secretName
                              description: Link to Kubernetes Secret containing the
                                OAuth client secret which the Kafka broker can use
                                to authenticate against the authorization server and
                                use the introspect endpoint URI.
                            disableTlsHostnameVerification:
                              type: boolean
                              description: Enable or disable TLS hostname verification.
                                Default value is `false`.
                            enableECDSA:
                              type: boolean
                              description: Enable or disable ECDSA support by installing
                                BouncyCastle crypto provider. Default value is `false`.
                            introspectionEndpointUri:
                              type: string
                              description: URI of the token introspection endpoint
                                which can be used to validate opaque non-JWT tokens.
                            jwksEndpointUri:
                              type: string
                              description: URI of the JWKS certificate endpoint, which
                                can be used for local JWT validation.
                            jwksExpirySeconds:
                              type: integer
                              minimum: 1
                              description: Configures how often are the JWKS certificates
                                considered valid. The expiry interval has to be at
                                least 60 seconds longer then the refresh interval
                                specified in `jwksRefreshSeconds`. Defaults to 360
                                seconds.
                            jwksRefreshSeconds:
                              type: integer
                              minimum: 1
                              description: Configures how often are the JWKS certificates
                                refreshed. The refresh interval has to be at least
                                60 seconds shorter then the expiry interval specified
                                in `jwksExpirySeconds`. Defaults to 300 seconds.
                            tlsTrustedCertificates:
                              type: array
                              items:
                                type: object
                                properties:
                                  certificate:
                                    type: string
                                    description: The name of the file certificate
                                      in the Secret.
                                  secretName:
                                    type: string
                                    description: The name of the Secret containing
                                      the certificate.
                                required:
                                - certificate
                                - secretName
                              description: Trusted certificates for TLS connection
                                to the OAuth server.
                            type:
                              type: string
                              enum:
                              - tls
                              - scram-sha-512
                              - oauth
                              description: Authentication type. `oauth` type uses
                                SASL OAUTHBEARER Authentication. `scram-sha-512` type
                                uses SASL SCRAM-SHA-512 Authentication. `tls` type
                                uses TLS Client Authentication. `tls` type is supported
                                only on TLS listeners.
                            userNameClaim:
                              type: string
                              description: Name of the claim from the authentication
                                token which will be used as the user principal. Defaults
                                to `sub`.
                            validIssuerUri:
                              type: string
                              description: URI of the token issuer used for authentication.
                          required:
                          - type
                          description: Authentication configuration for Kafka brokers.
                        class:
                          type: string
                          description: Configures the `Ingress` class that defines
                            which `Ingress` controller will be used. If not set, the
                            `Ingress` class is set to `nginx`.
                        configuration:
                          type: object
                          properties:
                            bootstrap:
                              type: object
                              properties:
                                address:
                                  type: string
                                  description: Additional address name for the bootstrap
                                    service. The address will be added to the list
                                    of subject alternative names of the TLS certificates.
                                dnsAnnotations:
                                  type: object
                                  description: Annotations that will be added to the
                                    `Ingress` resource. You can use this field to
                                    configure DNS providers such as External DNS.
                                host:
                                  type: string
                                  description: Host for the bootstrap route. This
                                    field will be used in the Ingress resource.
                              required:
                              - host
                              description: External bootstrap ingress configuration.
                            brokers:
                              type: array
                              items:
                                type: object
                                properties:
                                  broker:
                                    type: integer
                                    description: Id of the kafka broker (broker identifier).
                                  advertisedHost:
                                    type: string
                                    description: The host name which will be used
                                      in the brokers' `advertised.brokers`.
                                  advertisedPort:
                                    type: integer
                                    description: The port number which will be used
                                      in the brokers' `advertised.brokers`.
                                  host:
                                    type: string
                                    description: Host for the broker ingress. This
                                      field will be used in the Ingress resource.
                                  dnsAnnotations:
                                    type: object
                                    description: Annotations that will be added to
                                      the `Ingress` resources for individual brokers.
                                      You can use this field to configure DNS providers
                                      such as External DNS.
                                required:
                                - host
                              description: External broker ingress configuration.
                            brokerCertChainAndKey:
                              type: object
                              properties:
                                certificate:
                                  type: string
                                  description: The name of the file certificate in
                                    the Secret.
                                key:
                                  type: string
                                  description: The name of the private key in the
                                    Secret.
                                secretName:
                                  type: string
                                  description: The name of the Secret containing the
                                    certificate.
                              required:
                              - certificate
                              - key
                              - secretName
                              description: Reference to the `Secret` which holds the
                                certificate and private key pair. The certificate
                                can optionally contain the whole chain.
                          description: External listener configuration.
                        networkPolicyPeers:
                          type: array
                          items:
                            type: object
                            properties:
                              ipBlock:
                                type: object
                                properties:
                                  cidr:
                                    type: string
                                  except:
                                    type: array
                                    items:
                                      type: string
                              namespaceSelector:
                                type: object
                                properties:
                                  matchExpressions:
                                    type: array
                                    items:
                                      type: object
                                      properties:
                                        key:
                                          type: string
                                        operator:
                                          type: string
                                        values:
                                          type: array
                                          items:
                                            type: string
                                  matchLabels:
                                    type: object
                              podSelector:
                                type: object
                                properties:
                                  matchExpressions:
                                    type: array
                                    items:
                                      type: object
                                      properties:
                                        key:
                                          type: string
                                        operator:
                                          type: string
                                        values:
                                          type: array
                                          items:
                                            type: string
                                  matchLabels:
                                    type: object
                          description: List of peers which should be able to connect
                            to this listener. Peers in this list are combined using
                            a logical OR operation. If this field is empty or missing,
                            all connections will be allowed for this listener. If
                            this field is present and contains at least one item,
                            the listener only allows the traffic which matches at
                            least one item in this list.
                        overrides:
                          type: object
                          properties:
                            bootstrap:
                              type: object
                              properties:
                                address:
                                  type: string
                                  description: Additional address name for the bootstrap
                                    service. The address will be added to the list
                                    of subject alternative names of the TLS certificates.
                                dnsAnnotations:
                                  type: object
                                  description: Annotations that will be added to the
                                    `Service` resource. You can use this field to
                                    configure DNS providers such as External DNS.
                                nodePort:
                                  type: integer
                                  description: Node port for the bootstrap service.
                              description: External bootstrap service configuration.
                            brokers:
                              type: array
                              items:
                                type: object
                                properties:
                                  broker:
                                    type: integer
                                    description: Id of the kafka broker (broker identifier).
                                  advertisedHost:
                                    type: string
                                    description: The host name which will be used
                                      in the brokers' `advertised.brokers`.
                                  advertisedPort:
                                    type: integer
                                    description: The port number which will be used
                                      in the brokers' `advertised.brokers`.
                                  nodePort:
                                    type: integer
                                    description: Node port for the broker service.
                                  dnsAnnotations:
                                    type: object
                                    description: Annotations that will be added to
                                      the `Service` resources for individual brokers.
                                      You can use this field to configure DNS providers
                                      such as External DNS.
                              description: External broker services configuration.
                          description: Overrides for external bootstrap and broker
                            services and externally advertised addresses.
                        tls:
                          type: boolean
                          description: Enables TLS encryption on the listener. By
                            default set to `true` for enabled TLS encryption.
                        type:
                          type: string
                          enum:
                          - route
                          - loadbalancer
                          - nodeport
                          - ingress
                          description: "Type of the external listener. Currently the\
                            \ supported types are `route`, `loadbalancer`, and `nodeport`.\
                            \ \n\n* `route` type uses OpenShift Routes to expose Kafka.*\
                            \ `loadbalancer` type uses LoadBalancer type services\
                            \ to expose Kafka.* `nodeport` type uses NodePort type\
                            \ services to expose Kafka.."
                      required:
                      - type
                      description: Configures external listener on port 9094.
                  description: Configures listeners of Kafka brokers.
                authorization:
                  type: object
                  properties:
                    clientId:
                      type: string
                      description: OAuth Client ID which the Kafka client can use
                        to authenticate against the OAuth server and use the token
                        endpoint URI.
                    delegateToKafkaAcls:
                      type: boolean
                      description: Whether authorization decision should be delegated
                        to the 'Simple' authorizer if DENIED by Keycloak Authorization
                        Services policies.Default value is `false`.
                    disableTlsHostnameVerification:
                      type: boolean
                      description: Enable or disable TLS hostname verification. Default
                        value is `false`.
                    superUsers:
                      type: array
                      items:
                        type: string
                      description: List of super users. Should contain list of user
                        principals which should get unlimited access rights.
                    tlsTrustedCertificates:
                      type: array
                      items:
                        type: object
                        properties:
                          certificate:
                            type: string
                            description: The name of the file certificate in the Secret.
                          secretName:
                            type: string
                            description: The name of the Secret containing the certificate.
                        required:
                        - certificate
                        - secretName
                      description: Trusted certificates for TLS connection to the
                        OAuth server.
                    tokenEndpointUri:
                      type: string
                      description: Authorization server token endpoint URI.
                    type:
                      type: string
                      enum:
                      - simple
                      - keycloak
                      description: Authorization type. Currently the only supported
                        type is `simple`. `simple` authorization type uses Kafka's
                        `kafka.security.auth.SimpleAclAuthorizer` class for authorization.
                  required:
                  - type
                  description: Authorization configuration for Kafka brokers.
                config:
                  type: object
                  description: 'The kafka broker config. Properties with the following
                    prefixes cannot be set: listeners, advertised., broker., listener.,
                    host.name, port, inter.broker.listener.name, sasl., ssl., security.,
                    password., principal.builder.class, log.dir, zookeeper.connect,
                    zookeeper.set.acl, authorizer., super.user.'
                rack:
                  type: object
                  properties:
                    topologyKey:
                      type: string
                      example: failure-domain.beta.kubernetes.io/zone
                      description: A key that matches labels assigned to the Kubernetes
                        cluster nodes. The value of the label is used to set the broker's
                        `broker.rack` config.
                  required:
                  - topologyKey
                  description: Configuration of the `broker.rack` broker config.
                brokerRackInitImage:
                  type: string
                  description: The image of the init container used for initializing
                    the `broker.rack`.
                affinity:
                  type: object
                  properties:
                    nodeAffinity:
                      type: object
                      properties:
                        preferredDuringSchedulingIgnoredDuringExecution:
                          type: array
                          items:
                            type: object
                            properties:
                              preference:
                                type: object
                                properties:
                                  matchExpressions:
                                    type: array
                                    items:
                                      type: object
                                      properties:
                                        key:
                                          type: string
                                        operator:
                                          type: string
                                        values:
                                          type: array
                                          items:
                                            type: string
                                  matchFields:
                                    type: array
                                    items:
                                      type: object
                                      properties:
                                        key:
                                          type: string
                                        operator:
                                          type: string
                                        values:
                                          type: array
                                          items:
                                            type: string
                              weight:
                                type: integer
                        requiredDuringSchedulingIgnoredDuringExecution:
                          type: object
                          properties:
                            nodeSelectorTerms:
                              type: array
                              items:
                                type: object
                                properties:
                                  matchExpressions:
                                    type: array
                                    items:
                                      type: object
                                      properties:
                                        key:
                                          type: string
                                        operator:
                                          type: string
                                        values:
                                          type: array
                                          items:
                                            type: string
                                  matchFields:
                                    type: array
                                    items:
                                      type: object
                                      properties:
                                        key:
                                          type: string
                                        operator:
                                          type: string
                                        values:
                                          type: array
                                          items:
                                            type: string
                    podAffinity:
                      type: object
                      properties:
                        preferredDuringSchedulingIgnoredDuringExecution:
                          type: array
                          items:
                            type: object
                            properties:
                              podAffinityTerm:
                                type: object
                                properties:
                                  labelSelector:
                                    type: object
                                    properties:
                                      matchExpressions:
                                        type: array
                                        items:
                                          type: object
                                          properties:
                                            key:
                                              type: string
                                            operator:
                                              type: string
                                            values:
                                              type: array
                                              items:
                                                type: string
                                      matchLabels:
                                        type: object
                                  namespaces:
                                    type: array
                                    items:
                                      type: string
                                  topologyKey:
                                    type: string
                              weight:
                                type: integer
                        requiredDuringSchedulingIgnoredDuringExecution:
                          type: array
                          items:
                            type: object
                            properties:
                              labelSelector:
                                type: object
                                properties:
                                  matchExpressions:
                                    type: array
                                    items:
                                      type: object
                                      properties:
                                        key:
                                          type: string
                                        operator:
                                          type: string
                                        values:
                                          type: array
                                          items:
                                            type: string
                                  matchLabels:
                                    type: object
                              namespaces:
                                type: array
                                items:
                                  type: string
                              topologyKey:
                                type: string
                    podAntiAffinity:
                      type: object
                      properties:
                        preferredDuringSchedulingIgnoredDuringExecution:
                          type: array
                          items:
                            type: object
                            properties:
                              podAffinityTerm:
                                type: object
                                properties:
                                  labelSelector:
                                    type: object
                                    properties:
                                      matchExpressions:
                                        type: array
                                        items:
                                          type: object
                                          properties:
                                            key:
                                              type: string
                                            operator:
                                              type: string
                                            values:
                                              type: array
                                              items:
                                                type: string
                                      matchLabels:
                                        type: object
                                  namespaces:
                                    type: array
                                    items:
                                      type: string
                                  topologyKey:
                                    type: string
                              weight:
                                type: integer
                        requiredDuringSchedulingIgnoredDuringExecution:
                          type: array
                          items:
                            type: object
                            properties:
                              labelSelector:
                                type: object
                                properties:
                                  matchExpressions:
                                    type: array
                                    items:
                                      type: object
                                      properties:
                                        key:
                                          type: string
                                        operator:
                                          type: string
                                        values:
                                          type: array
                                          items:
                                            type: string
                                  matchLabels:
                                    type: object
                              namespaces:
                                type: array
                                items:
                                  type: string
                              topologyKey:
                                type: string
                  description: The pod's affinity rules.
                tolerations:
                  type: array
                  items:
                    type: object
                    properties:
                      effect:
                        type: string
                      key:
                        type: string
                      operator:
                        type: string
                      tolerationSeconds:
                        type: integer
                      value:
                        type: string
                  description: The pod's tolerations.
                livenessProbe:
                  type: object
                  properties:
                    failureThreshold:
                      type: integer
                      description: Minimum consecutive failures for the probe to be
                        considered failed after having succeeded. Defaults to 3. Minimum
                        value is 1.
                    initialDelaySeconds:
                      type: integer
                      minimum: 0
                      description: The initial delay before first the health is first
                        checked.
                    periodSeconds:
                      type: integer
                      description: How often (in seconds) to perform the probe. Default
                        to 10 seconds. Minimum value is 1.
                    successThreshold:
                      type: integer
                      description: Minimum consecutive successes for the probe to
                        be considered successful after having failed. Defaults to
                        1. Must be 1 for liveness. Minimum value is 1.
                    timeoutSeconds:
                      type: integer
                      minimum: 0
                      description: The timeout for each attempted health check.
                  description: Pod liveness checking.
                readinessProbe:
                  type: object
                  properties:
                    failureThreshold:
                      type: integer
                      description: Minimum consecutive failures for the probe to be
                        considered failed after having succeeded. Defaults to 3. Minimum
                        value is 1.
                    initialDelaySeconds:
                      type: integer
                      minimum: 0
                      description: The initial delay before first the health is first
                        checked.
                    periodSeconds:
                      type: integer
                      description: How often (in seconds) to perform the probe. Default
                        to 10 seconds. Minimum value is 1.
                    successThreshold:
                      type: integer
                      description: Minimum consecutive successes for the probe to
                        be considered successful after having failed. Defaults to
                        1. Must be 1 for liveness. Minimum value is 1.
                    timeoutSeconds:
                      type: integer
                      minimum: 0
                      description: The timeout for each attempted health check.
                  description: Pod readiness checking.
                jvmOptions:
                  type: object
                  properties:
                    "-XX":
                      type: object
                      description: A map of -XX options to the JVM.
                    "-Xms":
                      type: string
                      pattern: '[0-9]+[mMgG]?'
                      description: -Xms option to to the JVM.
                    "-Xmx":
                      type: string
                      pattern: '[0-9]+[mMgG]?'
                      description: -Xmx option to to the JVM.
                    gcLoggingEnabled:
                      type: boolean
                      description: Specifies whether the Garbage Collection logging
                        is enabled. The default is false.
                    javaSystemProperties:
                      type: array
                      items:
                        type: object
                        properties:
                          name:
                            type: string
                            description: The system property name.
                          value:
                            type: string
                            description: The system property value.
                      description: A map of additional system properties which will
                        be passed using the `-D` option to the JVM.
                  description: JVM Options for pods.
                jmxOptions:
                  type: object
                  properties:
                    authentication:
                      type: object
                      properties:
                        type:
                          type: string
                          enum:
                          - password
                          description: Authentication type. Currently the only supported
                            types are `password`.`password` type creates a username
                            and protected port with no TLS.
                      required:
                      - type
                      description: Authentication configuration for connecting to
                        the Kafka JMX port.
                  description: JMX Options for Kafka brokers.
                resources:
                  type: object
                  properties:
                    limits:
                      type: object
                    requests:
                      type: object
                  description: CPU and memory resources to reserve.
                metrics:
                  type: object
                  description: The Prometheus JMX Exporter configuration. See https://github.com/prometheus/jmx_exporter
                    for details of the structure of this configuration.
                logging:
                  type: object
                  properties:
                    loggers:
                      type: object
                      description: A Map from logger name to logger level.
                    name:
                      type: string
                      description: The name of the `ConfigMap` from which to get the
                        logging configuration.
                    type:
                      type: string
                      enum:
                      - inline
                      - external
                      description: Logging type, must be either 'inline' or 'external'.
                  required:
                  - type
                  description: Logging configuration for Kafka.
                tlsSidecar:
                  type: object
                  properties:
                    image:
                      type: string
                      description: The docker image for the container.
                    livenessProbe:
                      type: object
                      properties:
                        failureThreshold:
                          type: integer
                          description: Minimum consecutive failures for the probe
                            to be considered failed after having succeeded. Defaults
                            to 3. Minimum value is 1.
                        initialDelaySeconds:
                          type: integer
                          minimum: 0
                          description: The initial delay before first the health is
                            first checked.
                        periodSeconds:
                          type: integer
                          description: How often (in seconds) to perform the probe.
                            Default to 10 seconds. Minimum value is 1.
                        successThreshold:
                          type: integer
                          description: Minimum consecutive successes for the probe
                            to be considered successful after having failed. Defaults
                            to 1. Must be 1 for liveness. Minimum value is 1.
                        timeoutSeconds:
                          type: integer
                          minimum: 0
                          description: The timeout for each attempted health check.
                      description: Pod liveness checking.
                    logLevel:
                      type: string
                      enum:
                      - emerg
                      - alert
                      - crit
                      - err
                      - warning
                      - notice
                      - info
                      - debug
                      description: The log level for the TLS sidecar. Default value
                        is `notice`.
                    readinessProbe:
                      type: object
                      properties:
                        failureThreshold:
                          type: integer
                          description: Minimum consecutive failures for the probe
                            to be considered failed after having succeeded. Defaults
                            to 3. Minimum value is 1.
                        initialDelaySeconds:
                          type: integer
                          minimum: 0
                          description: The initial delay before first the health is
                            first checked.
                        periodSeconds:
                          type: integer
                          description: How often (in seconds) to perform the probe.
                            Default to 10 seconds. Minimum value is 1.
                        successThreshold:
                          type: integer
                          description: Minimum consecutive successes for the probe
                            to be considered successful after having failed. Defaults
                            to 1. Must be 1 for liveness. Minimum value is 1.
                        timeoutSeconds:
                          type: integer
                          minimum: 0
                          description: The timeout for each attempted health check.
                      description: Pod readiness checking.
                    resources:
                      type: object
                      properties:
                        limits:
                          type: object
                        requests:
                          type: object
                      description: CPU and memory resources to reserve.
                  description: TLS sidecar configuration.
                template:
                  type: object
                  properties:
                    statefulset:
                      type: object
                      properties:
                        metadata:
                          type: object
                          properties:
                            labels:
                              type: object
                              description: Labels which should be added to the resource
                                template. Can be applied to different resources such
                                as `StatefulSets`, `Deployments`, `Pods`, and `Services`.
                            annotations:
                              type: object
                              description: Annotations which should be added to the
                                resource template. Can be applied to different resources
                                such as `StatefulSets`, `Deployments`, `Pods`, and
                                `Services`.
                          description: Metadata which should be applied to the resource.
                        podManagementPolicy:
                          type: string
                          enum:
                          - OrderedReady
                          - Parallel
                          description: PodManagementPolicy which will be used for
                            this StatefulSet. Valid values are `Parallel` and `OrderedReady`.
                            Defaults to `Parallel`.
                      description: Template for Kafka `StatefulSet`.
                    pod:
                      type: object
                      properties:
                        metadata:
                          type: object
                          properties:
                            labels:
                              type: object
                              description: Labels which should be added to the resource
                                template. Can be applied to different resources such
                                as `StatefulSets`, `Deployments`, `Pods`, and `Services`.
                            annotations:
                              type: object
                              description: Annotations which should be added to the
                                resource template. Can be applied to different resources
                                such as `StatefulSets`, `Deployments`, `Pods`, and
                                `Services`.
                          description: Metadata applied to the resource.
                        imagePullSecrets:
                          type: array
                          items:
                            type: object
                            properties:
                              name:
                                type: string
                          description: List of references to secrets in the same namespace
                            to use for pulling any of the images used by this Pod.
                        securityContext:
                          type: object
                          properties:
                            fsGroup:
                              type: integer
                            runAsGroup:
                              type: integer
                            runAsNonRoot:
                              type: boolean
                            runAsUser:
                              type: integer
                            seLinuxOptions:
                              type: object
                              properties:
                                level:
                                  type: string
                                role:
                                  type: string
                                type:
                                  type: string
                                user:
                                  type: string
                            supplementalGroups:
                              type: array
                              items:
                                type: integer
                            sysctls:
                              type: array
                              items:
                                type: object
                                properties:
                                  name:
                                    type: string
                                  value:
                                    type: string
                            windowsOptions:
                              type: object
                              properties:
                                gmsaCredentialSpec:
                                  type: string
                                gmsaCredentialSpecName:
                                  type: string
                          description: Configures pod-level security attributes and
                            common container settings.
                        terminationGracePeriodSeconds:
                          type: integer
                          minimum: 0
                          description: The grace period is the duration in seconds
                            after the processes running in the pod are sent a termination
                            signal and the time when the processes are forcibly halted
                            with a kill signal. Set this value longer than the expected
                            cleanup time for your process.Value must be non-negative
                            integer. The value zero indicates delete immediately.
                            Defaults to 30 seconds.
                        affinity:
                          type: object
                          properties:
                            nodeAffinity:
                              type: object
                              properties:
                                preferredDuringSchedulingIgnoredDuringExecution:
                                  type: array
                                  items:
                                    type: object
                                    properties:
                                      preference:
                                        type: object
                                        properties:
                                          matchExpressions:
                                            type: array
                                            items:
                                              type: object
                                              properties:
                                                key:
                                                  type: string
                                                operator:
                                                  type: string
                                                values:
                                                  type: array
                                                  items:
                                                    type: string
                                          matchFields:
                                            type: array
                                            items:
                                              type: object
                                              properties:
                                                key:
                                                  type: string
                                                operator:
                                                  type: string
                                                values:
                                                  type: array
                                                  items:
                                                    type: string
                                      weight:
                                        type: integer
                                requiredDuringSchedulingIgnoredDuringExecution:
                                  type: object
                                  properties:
                                    nodeSelectorTerms:
                                      type: array
                                      items:
                                        type: object
                                        properties:
                                          matchExpressions:
                                            type: array
                                            items:
                                              type: object
                                              properties:
                                                key:
                                                  type: string
                                                operator:
                                                  type: string
                                                values:
                                                  type: array
                                                  items:
                                                    type: string
                                          matchFields:
                                            type: array
                                            items:
                                              type: object
                                              properties:
                                                key:
                                                  type: string
                                                operator:
                                                  type: string
                                                values:
                                                  type: array
                                                  items:
                                                    type: string
                            podAffinity:
                              type: object
                              properties:
                                preferredDuringSchedulingIgnoredDuringExecution:
                                  type: array
                                  items:
                                    type: object
                                    properties:
                                      podAffinityTerm:
                                        type: object
                                        properties:
                                          labelSelector:
                                            type: object
                                            properties:
                                              matchExpressions:
                                                type: array
                                                items:
                                                  type: object
                                                  properties:
                                                    key:
                                                      type: string
                                                    operator:
                                                      type: string
                                                    values:
                                                      type: array
                                                      items:
                                                        type: string
                                              matchLabels:
                                                type: object
                                          namespaces:
                                            type: array
                                            items:
                                              type: string
                                          topologyKey:
                                            type: string
                                      weight:
                                        type: integer
                                requiredDuringSchedulingIgnoredDuringExecution:
                                  type: array
                                  items:
                                    type: object
                                    properties:
                                      labelSelector:
                                        type: object
                                        properties:
                                          matchExpressions:
                                            type: array
                                            items:
                                              type: object
                                              properties:
                                                key:
                                                  type: string
                                                operator:
                                                  type: string
                                                values:
                                                  type: array
                                                  items:
                                                    type: string
                                          matchLabels:
                                            type: object
                                      namespaces:
                                        type: array
                                        items:
                                          type: string
                                      topologyKey:
                                        type: string
                            podAntiAffinity:
                              type: object
                              properties:
                                preferredDuringSchedulingIgnoredDuringExecution:
                                  type: array
                                  items:
                                    type: object
                                    properties:
                                      podAffinityTerm:
                                        type: object
                                        properties:
                                          labelSelector:
                                            type: object
                                            properties:
                                              matchExpressions:
                                                type: array
                                                items:
                                                  type: object
                                                  properties:
                                                    key:
                                                      type: string
                                                    operator:
                                                      type: string
                                                    values:
                                                      type: array
                                                      items:
                                                        type: string
                                              matchLabels:
                                                type: object
                                          namespaces:
                                            type: array
                                            items:
                                              type: string
                                          topologyKey:
                                            type: string
                                      weight:
                                        type: integer
                                requiredDuringSchedulingIgnoredDuringExecution:
                                  type: array
                                  items:
                                    type: object
                                    properties:
                                      labelSelector:
                                        type: object
                                        properties:
                                          matchExpressions:
                                            type: array
                                            items:
                                              type: object
                                              properties:
                                                key:
                                                  type: string
                                                operator:
                                                  type: string
                                                values:
                                                  type: array
                                                  items:
                                                    type: string
                                          matchLabels:
                                            type: object
                                      namespaces:
                                        type: array
                                        items:
                                          type: string
                                      topologyKey:
                                        type: string
                          description: The pod's affinity rules.
                        priorityClassName:
                          type: string
                          description: The name of the Priority Class to which these
                            pods will be assigned.
                        schedulerName:
                          type: string
                          description: The name of the scheduler used to dispatch
                            this `Pod`. If not specified, the default scheduler will
                            be used.
                        tolerations:
                          type: array
                          items:
                            type: object
                            properties:
                              effect:
                                type: string
                              key:
                                type: string
                              operator:
                                type: string
                              tolerationSeconds:
                                type: integer
                              value:
                                type: string
                          description: The pod's tolerations.
                      description: Template for Kafka `Pods`.
                    bootstrapService:
                      type: object
                      properties:
                        metadata:
                          type: object
                          properties:
                            labels:
                              type: object
                              description: Labels which should be added to the resource
                                template. Can be applied to different resources such
                                as `StatefulSets`, `Deployments`, `Pods`, and `Services`.
                            annotations:
                              type: object
                              description: Annotations which should be added to the
                                resource template. Can be applied to different resources
                                such as `StatefulSets`, `Deployments`, `Pods`, and
                                `Services`.
                          description: Metadata which should be applied to the resource.
                      description: Template for Kafka bootstrap `Service`.
                    brokersService:
                      type: object
                      properties:
                        metadata:
                          type: object
                          properties:
                            labels:
                              type: object
                              description: Labels which should be added to the resource
                                template. Can be applied to different resources such
                                as `StatefulSets`, `Deployments`, `Pods`, and `Services`.
                            annotations:
                              type: object
                              description: Annotations which should be added to the
                                resource template. Can be applied to different resources
                                such as `StatefulSets`, `Deployments`, `Pods`, and
                                `Services`.
                          description: Metadata which should be applied to the resource.
                      description: Template for Kafka broker `Service`.
                    externalBootstrapService:
                      type: object
                      properties:
                        metadata:
                          type: object
                          properties:
                            labels:
                              type: object
                              description: Labels which should be added to the resource
                                template. Can be applied to different resources such
                                as `StatefulSets`, `Deployments`, `Pods`, and `Services`.
                            annotations:
                              type: object
                              description: Annotations which should be added to the
                                resource template. Can be applied to different resources
                                such as `StatefulSets`, `Deployments`, `Pods`, and
                                `Services`.
                          description: Metadata which should be applied to the resource.
                        externalTrafficPolicy:
                          type: string
                          enum:
                          - Local
                          - Cluster
                          description: Specifies whether the service routes external
                            traffic to node-local or cluster-wide endpoints. `Cluster`
                            may cause a second hop to another node and obscures the
                            client source IP. `Local` avoids a second hop for LoadBalancer
                            and Nodeport type services and preserves the client source
                            IP (when supported by the infrastructure). If unspecified,
                            Kubernetes will use `Cluster` as the default.
                        loadBalancerSourceRanges:
                          type: array
                          items:
                            type: string
                          description: A list of CIDR ranges (for example `10.0.0.0/8`
                            or `130.211.204.1/32`) from which clients can connect
                            to load balancer type listeners. If supported by the platform,
                            traffic through the loadbalancer is restricted to the
                            specified CIDR ranges. This field is applicable only for
                            loadbalancer type services and is ignored if the cloud
                            provider does not support the feature. For more information,
                            see https://kubernetes.io/docs/tasks/access-application-cluster/configure-cloud-provider-firewall/.
                      description: Template for Kafka external bootstrap `Service`.
                    perPodService:
                      type: object
                      properties:
                        metadata:
                          type: object
                          properties:
                            labels:
                              type: object
                              description: Labels which should be added to the resource
                                template. Can be applied to different resources such
                                as `StatefulSets`, `Deployments`, `Pods`, and `Services`.
                            annotations:
                              type: object
                              description: Annotations which should be added to the
                                resource template. Can be applied to different resources
                                such as `StatefulSets`, `Deployments`, `Pods`, and
                                `Services`.
                          description: Metadata which should be applied to the resource.
                        externalTrafficPolicy:
                          type: string
                          enum:
                          - Local
                          - Cluster
                          description: Specifies whether the service routes external
                            traffic to node-local or cluster-wide endpoints. `Cluster`
                            may cause a second hop to another node and obscures the
                            client source IP. `Local` avoids a second hop for LoadBalancer
                            and Nodeport type services and preserves the client source
                            IP (when supported by the infrastructure). If unspecified,
                            Kubernetes will use `Cluster` as the default.
                        loadBalancerSourceRanges:
                          type: array
                          items:
                            type: string
                          description: A list of CIDR ranges (for example `10.0.0.0/8`
                            or `130.211.204.1/32`) from which clients can connect
                            to load balancer type listeners. If supported by the platform,
                            traffic through the loadbalancer is restricted to the
                            specified CIDR ranges. This field is applicable only for
                            loadbalancer type services and is ignored if the cloud
                            provider does not support the feature. For more information,
                            see https://kubernetes.io/docs/tasks/access-application-cluster/configure-cloud-provider-firewall/.
                      description: Template for Kafka per-pod `Services` used for
                        access from outside of Kubernetes.
                    externalBootstrapRoute:
                      type: object
                      properties:
                        metadata:
                          type: object
                          properties:
                            labels:
                              type: object
                              description: Labels which should be added to the resource
                                template. Can be applied to different resources such
                                as `StatefulSets`, `Deployments`, `Pods`, and `Services`.
                            annotations:
                              type: object
                              description: Annotations which should be added to the
                                resource template. Can be applied to different resources
                                such as `StatefulSets`, `Deployments`, `Pods`, and
                                `Services`.
                          description: Metadata which should be applied to the resource.
                      description: Template for Kafka external bootstrap `Route`.
                    perPodRoute:
                      type: object
                      properties:
                        metadata:
                          type: object
                          properties:
                            labels:
                              type: object
                              description: Labels which should be added to the resource
                                template. Can be applied to different resources such
                                as `StatefulSets`, `Deployments`, `Pods`, and `Services`.
                            annotations:
                              type: object
                              description: Annotations which should be added to the
                                resource template. Can be applied to different resources
                                such as `StatefulSets`, `Deployments`, `Pods`, and
                                `Services`.
                          description: Metadata which should be applied to the resource.
                      description: Template for Kafka per-pod `Routes` used for access
                        from outside of OpenShift.
                    externalBootstrapIngress:
                      type: object
                      properties:
                        metadata:
                          type: object
                          properties:
                            labels:
                              type: object
                              description: Labels which should be added to the resource
                                template. Can be applied to different resources such
                                as `StatefulSets`, `Deployments`, `Pods`, and `Services`.
                            annotations:
                              type: object
                              description: Annotations which should be added to the
                                resource template. Can be applied to different resources
                                such as `StatefulSets`, `Deployments`, `Pods`, and
                                `Services`.
                          description: Metadata which should be applied to the resource.
                      description: Template for Kafka external bootstrap `Ingress`.
                    perPodIngress:
                      type: object
                      properties:
                        metadata:
                          type: object
                          properties:
                            labels:
                              type: object
                              description: Labels which should be added to the resource
                                template. Can be applied to different resources such
                                as `StatefulSets`, `Deployments`, `Pods`, and `Services`.
                            annotations:
                              type: object
                              description: Annotations which should be added to the
                                resource template. Can be applied to different resources
                                such as `StatefulSets`, `Deployments`, `Pods`, and
                                `Services`.
                          description: Metadata which should be applied to the resource.
                      description: Template for Kafka per-pod `Ingress` used for access
                        from outside of Kubernetes.
                    persistentVolumeClaim:
                      type: object
                      properties:
                        metadata:
                          type: object
                          properties:
                            labels:
                              type: object
                              description: Labels which should be added to the resource
                                template. Can be applied to different resources such
                                as `StatefulSets`, `Deployments`, `Pods`, and `Services`.
                            annotations:
                              type: object
                              description: Annotations which should be added to the
                                resource template. Can be applied to different resources
                                such as `StatefulSets`, `Deployments`, `Pods`, and
                                `Services`.
                          description: Metadata which should be applied to the resource.
                      description: Template for all Kafka `PersistentVolumeClaims`.
                    podDisruptionBudget:
                      type: object
                      properties:
                        metadata:
                          type: object
                          properties:
                            labels:
                              type: object
                              description: Labels which should be added to the resource
                                template. Can be applied to different resources such
                                as `StatefulSets`, `Deployments`, `Pods`, and `Services`.
                            annotations:
                              type: object
                              description: Annotations which should be added to the
                                resource template. Can be applied to different resources
                                such as `StatefulSets`, `Deployments`, `Pods`, and
                                `Services`.
                          description: Metadata to apply to the `PodDistruptionBugetTemplate`
                            resource.
                        maxUnavailable:
                          type: integer
                          minimum: 0
                          description: Maximum number of unavailable pods to allow
                            automatic Pod eviction. A Pod eviction is allowed when
                            the `maxUnavailable` number of pods or fewer are unavailable
                            after the eviction. Setting this value to 0 prevents all
                            voluntary evictions, so the pods must be evicted manually.
                            Defaults to 1.
                      description: Template for Kafka `PodDisruptionBudget`.
                    kafkaContainer:
                      type: object
                      properties:
                        env:
                          type: array
                          items:
                            type: object
                            properties:
                              name:
                                type: string
                                description: The environment variable key.
                              value:
                                type: string
                                description: The environment variable value.
                          description: Environment variables which should be applied
                            to the container.
                      description: Template for the Kafka broker container.
                    tlsSidecarContainer:
                      type: object
                      properties:
                        env:
                          type: array
                          items:
                            type: object
                            properties:
                              name:
                                type: string
                                description: The environment variable key.
                              value:
                                type: string
                                description: The environment variable value.
                          description: Environment variables which should be applied
                            to the container.
                      description: Template for the Kafka broker TLS sidecar container.
                    initContainer:
                      type: object
                      properties:
                        env:
                          type: array
                          items:
                            type: object
                            properties:
                              name:
                                type: string
                                description: The environment variable key.
                              value:
                                type: string
                                description: The environment variable value.
                          description: Environment variables which should be applied
                            to the container.
                      description: Template for the Kafka init container.
                  description: Template for Kafka cluster resources. The template
                    allows users to specify how are the `StatefulSet`, `Pods` and
                    `Services` generated.
                version:
                  type: string
                  description: The kafka broker version. Defaults to {DefaultKafkaVersion}.
                    Consult the user documentation to understand the process required
                    to upgrade or downgrade the version.
              required:
              - replicas
              - storage
              - listeners
              description: Configuration of the Kafka cluster.
            zookeeper:
              type: object
              properties:
                replicas:
                  type: integer
                  minimum: 1
                  description: The number of pods in the cluster.
                image:
                  type: string
                  description: The docker image for the pods.
                storage:
                  type: object
                  properties:
                    class:
                      type: string
                      description: The storage class to use for dynamic volume allocation.
                    deleteClaim:
                      type: boolean
                      description: Specifies if the persistent volume claim has to
                        be deleted when the cluster is un-deployed.
                    id:
                      type: integer
                      minimum: 0
                      description: Storage identification number. It is mandatory
                        only for storage volumes defined in a storage of type 'jbod'.
                    overrides:
                      type: array
                      items:
                        type: object
                        properties:
                          class:
                            type: string
                            description: The storage class to use for dynamic volume
                              allocation for this broker.
                          broker:
                            type: integer
                            description: Id of the kafka broker (broker identifier).
                      description: Overrides for individual brokers. The `overrides`
                        field allows to specify a different configuration for different
                        brokers.
                    selector:
                      type: object
                      description: Specifies a specific persistent volume to use.
                        It contains key:value pairs representing labels for selecting
                        such a volume.
                    size:
                      type: string
                      description: When type=persistent-claim, defines the size of
                        the persistent volume claim (i.e 1Gi). Mandatory when type=persistent-claim.
                    sizeLimit:
                      type: string
                      pattern: ^([0-9.]+)([eEinumkKMGTP]*[-+]?[0-9]*)$
                      description: When type=ephemeral, defines the total amount of
                        local storage required for this EmptyDir volume (for example
                        1Gi).
                    type:
                      type: string
                      enum:
                      - ephemeral
                      - persistent-claim
                      description: Storage type, must be either 'ephemeral' or 'persistent-claim'.
                  required:
                  - type
                  description: Storage configuration (disk). Cannot be updated.
                config:
                  type: object
                  description: 'The ZooKeeper broker config. Properties with the following
                    prefixes cannot be set: server., dataDir, dataLogDir, clientPort,
                    authProvider, quorum.auth, requireClientAuthScheme.'
                affinity:
                  type: object
                  properties:
                    nodeAffinity:
                      type: object
                      properties:
                        preferredDuringSchedulingIgnoredDuringExecution:
                          type: array
                          items:
                            type: object
                            properties:
                              preference:
                                type: object
                                properties:
                                  matchExpressions:
                                    type: array
                                    items:
                                      type: object
                                      properties:
                                        key:
                                          type: string
                                        operator:
                                          type: string
                                        values:
                                          type: array
                                          items:
                                            type: string
                                  matchFields:
                                    type: array
                                    items:
                                      type: object
                                      properties:
                                        key:
                                          type: string
                                        operator:
                                          type: string
                                        values:
                                          type: array
                                          items:
                                            type: string
                              weight:
                                type: integer
                        requiredDuringSchedulingIgnoredDuringExecution:
                          type: object
                          properties:
                            nodeSelectorTerms:
                              type: array
                              items:
                                type: object
                                properties:
                                  matchExpressions:
                                    type: array
                                    items:
                                      type: object
                                      properties:
                                        key:
                                          type: string
                                        operator:
                                          type: string
                                        values:
                                          type: array
                                          items:
                                            type: string
                                  matchFields:
                                    type: array
                                    items:
                                      type: object
                                      properties:
                                        key:
                                          type: string
                                        operator:
                                          type: string
                                        values:
                                          type: array
                                          items:
                                            type: string
                    podAffinity:
                      type: object
                      properties:
                        preferredDuringSchedulingIgnoredDuringExecution:
                          type: array
                          items:
                            type: object
                            properties:
                              podAffinityTerm:
                                type: object
                                properties:
                                  labelSelector:
                                    type: object
                                    properties:
                                      matchExpressions:
                                        type: array
                                        items:
                                          type: object
                                          properties:
                                            key:
                                              type: string
                                            operator:
                                              type: string
                                            values:
                                              type: array
                                              items:
                                                type: string
                                      matchLabels:
                                        type: object
                                  namespaces:
                                    type: array
                                    items:
                                      type: string
                                  topologyKey:
                                    type: string
                              weight:
                                type: integer
                        requiredDuringSchedulingIgnoredDuringExecution:
                          type: array
                          items:
                            type: object
                            properties:
                              labelSelector:
                                type: object
                                properties:
                                  matchExpressions:
                                    type: array
                                    items:
                                      type: object
                                      properties:
                                        key:
                                          type: string
                                        operator:
                                          type: string
                                        values:
                                          type: array
                                          items:
                                            type: string
                                  matchLabels:
                                    type: object
                              namespaces:
                                type: array
                                items:
                                  type: string
                              topologyKey:
                                type: string
                    podAntiAffinity:
                      type: object
                      properties:
                        preferredDuringSchedulingIgnoredDuringExecution:
                          type: array
                          items:
                            type: object
                            properties:
                              podAffinityTerm:
                                type: object
                                properties:
                                  labelSelector:
                                    type: object
                                    properties:
                                      matchExpressions:
                                        type: array
                                        items:
                                          type: object
                                          properties:
                                            key:
                                              type: string
                                            operator:
                                              type: string
                                            values:
                                              type: array
                                              items:
                                                type: string
                                      matchLabels:
                                        type: object
                                  namespaces:
                                    type: array
                                    items:
                                      type: string
                                  topologyKey:
                                    type: string
                              weight:
                                type: integer
                        requiredDuringSchedulingIgnoredDuringExecution:
                          type: array
                          items:
                            type: object
                            properties:
                              labelSelector:
                                type: object
                                properties:
                                  matchExpressions:
                                    type: array
                                    items:
                                      type: object
                                      properties:
                                        key:
                                          type: string
                                        operator:
                                          type: string
                                        values:
                                          type: array
                                          items:
                                            type: string
                                  matchLabels:
                                    type: object
                              namespaces:
                                type: array
                                items:
                                  type: string
                              topologyKey:
                                type: string
                  description: The pod's affinity rules.
                tolerations:
                  type: array
                  items:
                    type: object
                    properties:
                      effect:
                        type: string
                      key:
                        type: string
                      operator:
                        type: string
                      tolerationSeconds:
                        type: integer
                      value:
                        type: string
                  description: The pod's tolerations.
                livenessProbe:
                  type: object
                  properties:
                    failureThreshold:
                      type: integer
                      description: Minimum consecutive failures for the probe to be
                        considered failed after having succeeded. Defaults to 3. Minimum
                        value is 1.
                    initialDelaySeconds:
                      type: integer
                      minimum: 0
                      description: The initial delay before first the health is first
                        checked.
                    periodSeconds:
                      type: integer
                      description: How often (in seconds) to perform the probe. Default
                        to 10 seconds. Minimum value is 1.
                    successThreshold:
                      type: integer
                      description: Minimum consecutive successes for the probe to
                        be considered successful after having failed. Defaults to
                        1. Must be 1 for liveness. Minimum value is 1.
                    timeoutSeconds:
                      type: integer
                      minimum: 0
                      description: The timeout for each attempted health check.
                  description: Pod liveness checking.
                readinessProbe:
                  type: object
                  properties:
                    failureThreshold:
                      type: integer
                      description: Minimum consecutive failures for the probe to be
                        considered failed after having succeeded. Defaults to 3. Minimum
                        value is 1.
                    initialDelaySeconds:
                      type: integer
                      minimum: 0
                      description: The initial delay before first the health is first
                        checked.
                    periodSeconds:
                      type: integer
                      description: How often (in seconds) to perform the probe. Default
                        to 10 seconds. Minimum value is 1.
                    successThreshold:
                      type: integer
                      description: Minimum consecutive successes for the probe to
                        be considered successful after having failed. Defaults to
                        1. Must be 1 for liveness. Minimum value is 1.
                    timeoutSeconds:
                      type: integer
                      minimum: 0
                      description: The timeout for each attempted health check.
                  description: Pod readiness checking.
                jvmOptions:
                  type: object
                  properties:
                    "-XX":
                      type: object
                      description: A map of -XX options to the JVM.
                    "-Xms":
                      type: string
                      pattern: '[0-9]+[mMgG]?'
                      description: -Xms option to to the JVM.
                    "-Xmx":
                      type: string
                      pattern: '[0-9]+[mMgG]?'
                      description: -Xmx option to to the JVM.
                    gcLoggingEnabled:
                      type: boolean
                      description: Specifies whether the Garbage Collection logging
                        is enabled. The default is false.
                    javaSystemProperties:
                      type: array
                      items:
                        type: object
                        properties:
                          name:
                            type: string
                            description: The system property name.
                          value:
                            type: string
                            description: The system property value.
                      description: A map of additional system properties which will
                        be passed using the `-D` option to the JVM.
                  description: JVM Options for pods.
                resources:
                  type: object
                  properties:
                    limits:
                      type: object
                    requests:
                      type: object
                  description: CPU and memory resources to reserve.
                metrics:
                  type: object
                  description: The Prometheus JMX Exporter configuration. See https://github.com/prometheus/jmx_exporter
                    for details of the structure of this configuration.
                logging:
                  type: object
                  properties:
                    loggers:
                      type: object
                      description: A Map from logger name to logger level.
                    name:
                      type: string
                      description: The name of the `ConfigMap` from which to get the
                        logging configuration.
                    type:
                      type: string
                      enum:
                      - inline
                      - external
                      description: Logging type, must be either 'inline' or 'external'.
                  required:
                  - type
                  description: Logging configuration for ZooKeeper.
                tlsSidecar:
                  type: object
                  properties:
                    image:
                      type: string
                      description: The docker image for the container.
                    livenessProbe:
                      type: object
                      properties:
                        failureThreshold:
                          type: integer
                          description: Minimum consecutive failures for the probe
                            to be considered failed after having succeeded. Defaults
                            to 3. Minimum value is 1.
                        initialDelaySeconds:
                          type: integer
                          minimum: 0
                          description: The initial delay before first the health is
                            first checked.
                        periodSeconds:
                          type: integer
                          description: How often (in seconds) to perform the probe.
                            Default to 10 seconds. Minimum value is 1.
                        successThreshold:
                          type: integer
                          description: Minimum consecutive successes for the probe
                            to be considered successful after having failed. Defaults
                            to 1. Must be 1 for liveness. Minimum value is 1.
                        timeoutSeconds:
                          type: integer
                          minimum: 0
                          description: The timeout for each attempted health check.
                      description: Pod liveness checking.
                    logLevel:
                      type: string
                      enum:
                      - emerg
                      - alert
                      - crit
                      - err
                      - warning
                      - notice
                      - info
                      - debug
                      description: The log level for the TLS sidecar. Default value
                        is `notice`.
                    readinessProbe:
                      type: object
                      properties:
                        failureThreshold:
                          type: integer
                          description: Minimum consecutive failures for the probe
                            to be considered failed after having succeeded. Defaults
                            to 3. Minimum value is 1.
                        initialDelaySeconds:
                          type: integer
                          minimum: 0
                          description: The initial delay before first the health is
                            first checked.
                        periodSeconds:
                          type: integer
                          description: How often (in seconds) to perform the probe.
                            Default to 10 seconds. Minimum value is 1.
                        successThreshold:
                          type: integer
                          description: Minimum consecutive successes for the probe
                            to be considered successful after having failed. Defaults
                            to 1. Must be 1 for liveness. Minimum value is 1.
                        timeoutSeconds:
                          type: integer
                          minimum: 0
                          description: The timeout for each attempted health check.
                      description: Pod readiness checking.
                    resources:
                      type: object
                      properties:
                        limits:
                          type: object
                        requests:
                          type: object
                      description: CPU and memory resources to reserve.
                  description: TLS sidecar configuration.
                template:
                  type: object
                  properties:
                    statefulset:
                      type: object
                      properties:
                        metadata:
                          type: object
                          properties:
                            labels:
                              type: object
                              description: Labels which should be added to the resource
                                template. Can be applied to different resources such
                                as `StatefulSets`, `Deployments`, `Pods`, and `Services`.
                            annotations:
                              type: object
                              description: Annotations which should be added to the
                                resource template. Can be applied to different resources
                                such as `StatefulSets`, `Deployments`, `Pods`, and
                                `Services`.
                          description: Metadata which should be applied to the resource.
                        podManagementPolicy:
                          type: string
                          enum:
                          - OrderedReady
                          - Parallel
                          description: PodManagementPolicy which will be used for
                            this StatefulSet. Valid values are `Parallel` and `OrderedReady`.
                            Defaults to `Parallel`.
                      description: Template for ZooKeeper `StatefulSet`.
                    pod:
                      type: object
                      properties:
                        metadata:
                          type: object
                          properties:
                            labels:
                              type: object
                              description: Labels which should be added to the resource
                                template. Can be applied to different resources such
                                as `StatefulSets`, `Deployments`, `Pods`, and `Services`.
                            annotations:
                              type: object
                              description: Annotations which should be added to the
                                resource template. Can be applied to different resources
                                such as `StatefulSets`, `Deployments`, `Pods`, and
                                `Services`.
                          description: Metadata applied to the resource.
                        imagePullSecrets:
                          type: array
                          items:
                            type: object
                            properties:
                              name:
                                type: string
                          description: List of references to secrets in the same namespace
                            to use for pulling any of the images used by this Pod.
                        securityContext:
                          type: object
                          properties:
                            fsGroup:
                              type: integer
                            runAsGroup:
                              type: integer
                            runAsNonRoot:
                              type: boolean
                            runAsUser:
                              type: integer
                            seLinuxOptions:
                              type: object
                              properties:
                                level:
                                  type: string
                                role:
                                  type: string
                                type:
                                  type: string
                                user:
                                  type: string
                            supplementalGroups:
                              type: array
                              items:
                                type: integer
                            sysctls:
                              type: array
                              items:
                                type: object
                                properties:
                                  name:
                                    type: string
                                  value:
                                    type: string
                            windowsOptions:
                              type: object
                              properties:
                                gmsaCredentialSpec:
                                  type: string
                                gmsaCredentialSpecName:
                                  type: string
                          description: Configures pod-level security attributes and
                            common container settings.
                        terminationGracePeriodSeconds:
                          type: integer
                          minimum: 0
                          description: The grace period is the duration in seconds
                            after the processes running in the pod are sent a termination
                            signal and the time when the processes are forcibly halted
                            with a kill signal. Set this value longer than the expected
                            cleanup time for your process.Value must be non-negative
                            integer. The value zero indicates delete immediately.
                            Defaults to 30 seconds.
                        affinity:
                          type: object
                          properties:
                            nodeAffinity:
                              type: object
                              properties:
                                preferredDuringSchedulingIgnoredDuringExecution:
                                  type: array
                                  items:
                                    type: object
                                    properties:
                                      preference:
                                        type: object
                                        properties:
                                          matchExpressions:
                                            type: array
                                            items:
                                              type: object
                                              properties:
                                                key:
                                                  type: string
                                                operator:
                                                  type: string
                                                values:
                                                  type: array
                                                  items:
                                                    type: string
                                          matchFields:
                                            type: array
                                            items:
                                              type: object
                                              properties:
                                                key:
                                                  type: string
                                                operator:
                                                  type: string
                                                values:
                                                  type: array
                                                  items:
                                                    type: string
                                      weight:
                                        type: integer
                                requiredDuringSchedulingIgnoredDuringExecution:
                                  type: object
                                  properties:
                                    nodeSelectorTerms:
                                      type: array
                                      items:
                                        type: object
                                        properties:
                                          matchExpressions:
                                            type: array
                                            items:
                                              type: object
                                              properties:
                                                key:
                                                  type: string
                                                operator:
                                                  type: string
                                                values:
                                                  type: array
                                                  items:
                                                    type: string
                                          matchFields:
                                            type: array
                                            items:
                                              type: object
                                              properties:
                                                key:
                                                  type: string
                                                operator:
                                                  type: string
                                                values:
                                                  type: array
                                                  items:
                                                    type: string
                            podAffinity:
                              type: object
                              properties:
                                preferredDuringSchedulingIgnoredDuringExecution:
                                  type: array
                                  items:
                                    type: object
                                    properties:
                                      podAffinityTerm:
                                        type: object
                                        properties:
                                          labelSelector:
                                            type: object
                                            properties:
                                              matchExpressions:
                                                type: array
                                                items:
                                                  type: object
                                                  properties:
                                                    key:
                                                      type: string
                                                    operator:
                                                      type: string
                                                    values:
                                                      type: array
                                                      items:
                                                        type: string
                                              matchLabels:
                                                type: object
                                          namespaces:
                                            type: array
                                            items:
                                              type: string
                                          topologyKey:
                                            type: string
                                      weight:
                                        type: integer
                                requiredDuringSchedulingIgnoredDuringExecution:
                                  type: array
                                  items:
                                    type: object
                                    properties:
                                      labelSelector:
                                        type: object
                                        properties:
                                          matchExpressions:
                                            type: array
                                            items:
                                              type: object
                                              properties:
                                                key:
                                                  type: string
                                                operator:
                                                  type: string
                                                values:
                                                  type: array
                                                  items:
                                                    type: string
                                          matchLabels:
                                            type: object
                                      namespaces:
                                        type: array
                                        items:
                                          type: string
                                      topologyKey:
                                        type: string
                            podAntiAffinity:
                              type: object
                              properties:
                                preferredDuringSchedulingIgnoredDuringExecution:
                                  type: array
                                  items:
                                    type: object
                                    properties:
                                      podAffinityTerm:
                                        type: object
                                        properties:
                                          labelSelector:
                                            type: object
                                            properties:
                                              matchExpressions:
                                                type: array
                                                items:
                                                  type: object
                                                  properties:
                                                    key:
                                                      type: string
                                                    operator:
                                                      type: string
                                                    values:
                                                      type: array
                                                      items:
                                                        type: string
                                              matchLabels:
                                                type: object
                                          namespaces:
                                            type: array
                                            items:
                                              type: string
                                          topologyKey:
                                            type: string
                                      weight:
                                        type: integer
                                requiredDuringSchedulingIgnoredDuringExecution:
                                  type: array
                                  items:
                                    type: object
                                    properties:
                                      labelSelector:
                                        type: object
                                        properties:
                                          matchExpressions:
                                            type: array
                                            items:
                                              type: object
                                              properties:
                                                key:
                                                  type: string
                                                operator:
                                                  type: string
                                                values:
                                                  type: array
                                                  items:
                                                    type: string
                                          matchLabels:
                                            type: object
                                      namespaces:
                                        type: array
                                        items:
                                          type: string
                                      topologyKey:
                                        type: string
                          description: The pod's affinity rules.
                        priorityClassName:
                          type: string
                          description: The name of the Priority Class to which these
                            pods will be assigned.
                        schedulerName:
                          type: string
                          description: The name of the scheduler used to dispatch
                            this `Pod`. If not specified, the default scheduler will
                            be used.
                        tolerations:
                          type: array
                          items:
                            type: object
                            properties:
                              effect:
                                type: string
                              key:
                                type: string
                              operator:
                                type: string
                              tolerationSeconds:
                                type: integer
                              value:
                                type: string
                          description: The pod's tolerations.
                      description: Template for ZooKeeper `Pods`.
                    clientService:
                      type: object
                      properties:
                        metadata:
                          type: object
                          properties:
                            labels:
                              type: object
                              description: Labels which should be added to the resource
                                template. Can be applied to different resources such
                                as `StatefulSets`, `Deployments`, `Pods`, and `Services`.
                            annotations:
                              type: object
                              description: Annotations which should be added to the
                                resource template. Can be applied to different resources
                                such as `StatefulSets`, `Deployments`, `Pods`, and
                                `Services`.
                          description: Metadata which should be applied to the resource.
                      description: Template for ZooKeeper client `Service`.
                    nodesService:
                      type: object
                      properties:
                        metadata:
                          type: object
                          properties:
                            labels:
                              type: object
                              description: Labels which should be added to the resource
                                template. Can be applied to different resources such
                                as `StatefulSets`, `Deployments`, `Pods`, and `Services`.
                            annotations:
                              type: object
                              description: Annotations which should be added to the
                                resource template. Can be applied to different resources
                                such as `StatefulSets`, `Deployments`, `Pods`, and
                                `Services`.
                          description: Metadata which should be applied to the resource.
                      description: Template for ZooKeeper nodes `Service`.
                    persistentVolumeClaim:
                      type: object
                      properties:
                        metadata:
                          type: object
                          properties:
                            labels:
                              type: object
                              description: Labels which should be added to the resource
                                template. Can be applied to different resources such
                                as `StatefulSets`, `Deployments`, `Pods`, and `Services`.
                            annotations:
                              type: object
                              description: Annotations which should be added to the
                                resource template. Can be applied to different resources
                                such as `StatefulSets`, `Deployments`, `Pods`, and
                                `Services`.
                          description: Metadata which should be applied to the resource.
                      description: Template for all ZooKeeper `PersistentVolumeClaims`.
                    podDisruptionBudget:
                      type: object
                      properties:
                        metadata:
                          type: object
                          properties:
                            labels:
                              type: object
                              description: Labels which should be added to the resource
                                template. Can be applied to different resources such
                                as `StatefulSets`, `Deployments`, `Pods`, and `Services`.
                            annotations:
                              type: object
                              description: Annotations which should be added to the
                                resource template. Can be applied to different resources
                                such as `StatefulSets`, `Deployments`, `Pods`, and
                                `Services`.
                          description: Metadata to apply to the `PodDistruptionBugetTemplate`
                            resource.
                        maxUnavailable:
                          type: integer
                          minimum: 0
                          description: Maximum number of unavailable pods to allow
                            automatic Pod eviction. A Pod eviction is allowed when
                            the `maxUnavailable` number of pods or fewer are unavailable
                            after the eviction. Setting this value to 0 prevents all
                            voluntary evictions, so the pods must be evicted manually.
                            Defaults to 1.
                      description: Template for ZooKeeper `PodDisruptionBudget`.
                    zookeeperContainer:
                      type: object
                      properties:
                        env:
                          type: array
                          items:
                            type: object
                            properties:
                              name:
                                type: string
                                description: The environment variable key.
                              value:
                                type: string
                                description: The environment variable value.
                          description: Environment variables which should be applied
                            to the container.
                      description: Template for the ZooKeeper container.
                    tlsSidecarContainer:
                      type: object
                      properties:
                        env:
                          type: array
                          items:
                            type: object
                            properties:
                              name:
                                type: string
                                description: The environment variable key.
                              value:
                                type: string
                                description: The environment variable value.
                          description: Environment variables which should be applied
                            to the container.
                      description: Template for the Kafka broker TLS sidecar container.
                  description: Template for ZooKeeper cluster resources. The template
                    allows users to specify how are the `StatefulSet`, `Pods` and
                    `Services` generated.
              required:
              - replicas
              - storage
              description: Configuration of the ZooKeeper cluster.
            topicOperator:
              type: object
              properties:
                watchedNamespace:
                  type: string
                  description: The namespace the Topic Operator should watch.
                image:
                  type: string
                  description: The image to use for the Topic Operator.
                reconciliationIntervalSeconds:
                  type: integer
                  minimum: 0
                  description: Interval between periodic reconciliations.
                zookeeperSessionTimeoutSeconds:
                  type: integer
                  minimum: 0
                  description: Timeout for the ZooKeeper session.
                affinity:
                  type: object
                  properties:
                    nodeAffinity:
                      type: object
                      properties:
                        preferredDuringSchedulingIgnoredDuringExecution:
                          type: array
                          items:
                            type: object
                            properties:
                              preference:
                                type: object
                                properties:
                                  matchExpressions:
                                    type: array
                                    items:
                                      type: object
                                      properties:
                                        key:
                                          type: string
                                        operator:
                                          type: string
                                        values:
                                          type: array
                                          items:
                                            type: string
                                  matchFields:
                                    type: array
                                    items:
                                      type: object
                                      properties:
                                        key:
                                          type: string
                                        operator:
                                          type: string
                                        values:
                                          type: array
                                          items:
                                            type: string
                              weight:
                                type: integer
                        requiredDuringSchedulingIgnoredDuringExecution:
                          type: object
                          properties:
                            nodeSelectorTerms:
                              type: array
                              items:
                                type: object
                                properties:
                                  matchExpressions:
                                    type: array
                                    items:
                                      type: object
                                      properties:
                                        key:
                                          type: string
                                        operator:
                                          type: string
                                        values:
                                          type: array
                                          items:
                                            type: string
                                  matchFields:
                                    type: array
                                    items:
                                      type: object
                                      properties:
                                        key:
                                          type: string
                                        operator:
                                          type: string
                                        values:
                                          type: array
                                          items:
                                            type: string
                    podAffinity:
                      type: object
                      properties:
                        preferredDuringSchedulingIgnoredDuringExecution:
                          type: array
                          items:
                            type: object
                            properties:
                              podAffinityTerm:
                                type: object
                                properties:
                                  labelSelector:
                                    type: object
                                    properties:
                                      matchExpressions:
                                        type: array
                                        items:
                                          type: object
                                          properties:
                                            key:
                                              type: string
                                            operator:
                                              type: string
                                            values:
                                              type: array
                                              items:
                                                type: string
                                      matchLabels:
                                        type: object
                                  namespaces:
                                    type: array
                                    items:
                                      type: string
                                  topologyKey:
                                    type: string
                              weight:
                                type: integer
                        requiredDuringSchedulingIgnoredDuringExecution:
                          type: array
                          items:
                            type: object
                            properties:
                              labelSelector:
                                type: object
                                properties:
                                  matchExpressions:
                                    type: array
                                    items:
                                      type: object
                                      properties:
                                        key:
                                          type: string
                                        operator:
                                          type: string
                                        values:
                                          type: array
                                          items:
                                            type: string
                                  matchLabels:
                                    type: object
                              namespaces:
                                type: array
                                items:
                                  type: string
                              topologyKey:
                                type: string
                    podAntiAffinity:
                      type: object
                      properties:
                        preferredDuringSchedulingIgnoredDuringExecution:
                          type: array
                          items:
                            type: object
                            properties:
                              podAffinityTerm:
                                type: object
                                properties:
                                  labelSelector:
                                    type: object
                                    properties:
                                      matchExpressions:
                                        type: array
                                        items:
                                          type: object
                                          properties:
                                            key:
                                              type: string
                                            operator:
                                              type: string
                                            values:
                                              type: array
                                              items:
                                                type: string
                                      matchLabels:
                                        type: object
                                  namespaces:
                                    type: array
                                    items:
                                      type: string
                                  topologyKey:
                                    type: string
                              weight:
                                type: integer
                        requiredDuringSchedulingIgnoredDuringExecution:
                          type: array
                          items:
                            type: object
                            properties:
                              labelSelector:
                                type: object
                                properties:
                                  matchExpressions:
                                    type: array
                                    items:
                                      type: object
                                      properties:
                                        key:
                                          type: string
                                        operator:
                                          type: string
                                        values:
                                          type: array
                                          items:
                                            type: string
                                  matchLabels:
                                    type: object
                              namespaces:
                                type: array
                                items:
                                  type: string
                              topologyKey:
                                type: string
                  description: Pod affinity rules.
                resources:
                  type: object
                  properties:
                    limits:
                      type: object
                    requests:
                      type: object
                  description: CPU and memory resources to reserve.
                topicMetadataMaxAttempts:
                  type: integer
                  minimum: 0
                  description: The number of attempts at getting topic metadata.
                tlsSidecar:
                  type: object
                  properties:
                    image:
                      type: string
                      description: The docker image for the container.
                    livenessProbe:
                      type: object
                      properties:
                        failureThreshold:
                          type: integer
                          description: Minimum consecutive failures for the probe
                            to be considered failed after having succeeded. Defaults
                            to 3. Minimum value is 1.
                        initialDelaySeconds:
                          type: integer
                          minimum: 0
                          description: The initial delay before first the health is
                            first checked.
                        periodSeconds:
                          type: integer
                          description: How often (in seconds) to perform the probe.
                            Default to 10 seconds. Minimum value is 1.
                        successThreshold:
                          type: integer
                          description: Minimum consecutive successes for the probe
                            to be considered successful after having failed. Defaults
                            to 1. Must be 1 for liveness. Minimum value is 1.
                        timeoutSeconds:
                          type: integer
                          minimum: 0
                          description: The timeout for each attempted health check.
                      description: Pod liveness checking.
                    logLevel:
                      type: string
                      enum:
                      - emerg
                      - alert
                      - crit
                      - err
                      - warning
                      - notice
                      - info
                      - debug
                      description: The log level for the TLS sidecar. Default value
                        is `notice`.
                    readinessProbe:
                      type: object
                      properties:
                        failureThreshold:
                          type: integer
                          description: Minimum consecutive failures for the probe
                            to be considered failed after having succeeded. Defaults
                            to 3. Minimum value is 1.
                        initialDelaySeconds:
                          type: integer
                          minimum: 0
                          description: The initial delay before first the health is
                            first checked.
                        periodSeconds:
                          type: integer
                          description: How often (in seconds) to perform the probe.
                            Default to 10 seconds. Minimum value is 1.
                        successThreshold:
                          type: integer
                          description: Minimum consecutive successes for the probe
                            to be considered successful after having failed. Defaults
                            to 1. Must be 1 for liveness. Minimum value is 1.
                        timeoutSeconds:
                          type: integer
                          minimum: 0
                          description: The timeout for each attempted health check.
                      description: Pod readiness checking.
                    resources:
                      type: object
                      properties:
                        limits:
                          type: object
                        requests:
                          type: object
                      description: CPU and memory resources to reserve.
                  description: TLS sidecar configuration.
                logging:
                  type: object
                  properties:
                    loggers:
                      type: object
                      description: A Map from logger name to logger level.
                    name:
                      type: string
                      description: The name of the `ConfigMap` from which to get the
                        logging configuration.
                    type:
                      type: string
                      enum:
                      - inline
                      - external
                      description: Logging type, must be either 'inline' or 'external'.
                  required:
                  - type
                  description: Logging configuration.
                jvmOptions:
                  type: object
                  properties:
                    gcLoggingEnabled:
                      type: boolean
                      description: Specifies whether the Garbage Collection logging
                        is enabled. The default is false.
                  description: JVM Options for pods.
                livenessProbe:
                  type: object
                  properties:
                    failureThreshold:
                      type: integer
                      description: Minimum consecutive failures for the probe to be
                        considered failed after having succeeded. Defaults to 3. Minimum
                        value is 1.
                    initialDelaySeconds:
                      type: integer
                      minimum: 0
                      description: The initial delay before first the health is first
                        checked.
                    periodSeconds:
                      type: integer
                      description: How often (in seconds) to perform the probe. Default
                        to 10 seconds. Minimum value is 1.
                    successThreshold:
                      type: integer
                      description: Minimum consecutive successes for the probe to
                        be considered successful after having failed. Defaults to
                        1. Must be 1 for liveness. Minimum value is 1.
                    timeoutSeconds:
                      type: integer
                      minimum: 0
                      description: The timeout for each attempted health check.
                  description: Pod liveness checking.
                readinessProbe:
                  type: object
                  properties:
                    failureThreshold:
                      type: integer
                      description: Minimum consecutive failures for the probe to be
                        considered failed after having succeeded. Defaults to 3. Minimum
                        value is 1.
                    initialDelaySeconds:
                      type: integer
                      minimum: 0
                      description: The initial delay before first the health is first
                        checked.
                    periodSeconds:
                      type: integer
                      description: How often (in seconds) to perform the probe. Default
                        to 10 seconds. Minimum value is 1.
                    successThreshold:
                      type: integer
                      description: Minimum consecutive successes for the probe to
                        be considered successful after having failed. Defaults to
                        1. Must be 1 for liveness. Minimum value is 1.
                    timeoutSeconds:
                      type: integer
                      minimum: 0
                      description: The timeout for each attempted health check.
                  description: Pod readiness checking.
              description: Configuration of the Topic Operator.
            entityOperator:
              type: object
              properties:
                topicOperator:
                  type: object
                  properties:
                    watchedNamespace:
                      type: string
                      description: The namespace the Topic Operator should watch.
                    image:
                      type: string
                      description: The image to use for the Topic Operator.
                    reconciliationIntervalSeconds:
                      type: integer
                      minimum: 0
                      description: Interval between periodic reconciliations.
                    zookeeperSessionTimeoutSeconds:
                      type: integer
                      minimum: 0
                      description: Timeout for the ZooKeeper session.
                    livenessProbe:
                      type: object
                      properties:
                        failureThreshold:
                          type: integer
                          description: Minimum consecutive failures for the probe
                            to be considered failed after having succeeded. Defaults
                            to 3. Minimum value is 1.
                        initialDelaySeconds:
                          type: integer
                          minimum: 0
                          description: The initial delay before first the health is
                            first checked.
                        periodSeconds:
                          type: integer
                          description: How often (in seconds) to perform the probe.
                            Default to 10 seconds. Minimum value is 1.
                        successThreshold:
                          type: integer
                          description: Minimum consecutive successes for the probe
                            to be considered successful after having failed. Defaults
                            to 1. Must be 1 for liveness. Minimum value is 1.
                        timeoutSeconds:
                          type: integer
                          minimum: 0
                          description: The timeout for each attempted health check.
                      description: Pod liveness checking.
                    readinessProbe:
                      type: object
                      properties:
                        failureThreshold:
                          type: integer
                          description: Minimum consecutive failures for the probe
                            to be considered failed after having succeeded. Defaults
                            to 3. Minimum value is 1.
                        initialDelaySeconds:
                          type: integer
                          minimum: 0
                          description: The initial delay before first the health is
                            first checked.
                        periodSeconds:
                          type: integer
                          description: How often (in seconds) to perform the probe.
                            Default to 10 seconds. Minimum value is 1.
                        successThreshold:
                          type: integer
                          description: Minimum consecutive successes for the probe
                            to be considered successful after having failed. Defaults
                            to 1. Must be 1 for liveness. Minimum value is 1.
                        timeoutSeconds:
                          type: integer
                          minimum: 0
                          description: The timeout for each attempted health check.
                      description: Pod readiness checking.
                    resources:
                      type: object
                      properties:
                        limits:
                          type: object
                        requests:
                          type: object
                      description: CPU and memory resources to reserve.
                    topicMetadataMaxAttempts:
                      type: integer
                      minimum: 0
                      description: The number of attempts at getting topic metadata.
                    logging:
                      type: object
                      properties:
                        loggers:
                          type: object
                          description: A Map from logger name to logger level.
                        name:
                          type: string
                          description: The name of the `ConfigMap` from which to get
                            the logging configuration.
                        type:
                          type: string
                          enum:
                          - inline
                          - external
                          description: Logging type, must be either 'inline' or 'external'.
                      required:
                      - type
                      description: Logging configuration.
                    jvmOptions:
                      type: object
                      properties:
                        gcLoggingEnabled:
                          type: boolean
                          description: Specifies whether the Garbage Collection logging
                            is enabled. The default is false.
                      description: JVM Options for pods.
                  description: Configuration of the Topic Operator.
                userOperator:
                  type: object
                  properties:
                    watchedNamespace:
                      type: string
                      description: The namespace the User Operator should watch.
                    image:
                      type: string
                      description: The image to use for the User Operator.
                    reconciliationIntervalSeconds:
                      type: integer
                      minimum: 0
                      description: Interval between periodic reconciliations.
                    zookeeperSessionTimeoutSeconds:
                      type: integer
                      minimum: 0
                      description: Timeout for the ZooKeeper session.
                    livenessProbe:
                      type: object
                      properties:
                        failureThreshold:
                          type: integer
                          description: Minimum consecutive failures for the probe
                            to be considered failed after having succeeded. Defaults
                            to 3. Minimum value is 1.
                        initialDelaySeconds:
                          type: integer
                          minimum: 0
                          description: The initial delay before first the health is
                            first checked.
                        periodSeconds:
                          type: integer
                          description: How often (in seconds) to perform the probe.
                            Default to 10 seconds. Minimum value is 1.
                        successThreshold:
                          type: integer
                          description: Minimum consecutive successes for the probe
                            to be considered successful after having failed. Defaults
                            to 1. Must be 1 for liveness. Minimum value is 1.
                        timeoutSeconds:
                          type: integer
                          minimum: 0
                          description: The timeout for each attempted health check.
                      description: Pod liveness checking.
                    readinessProbe:
                      type: object
                      properties:
                        failureThreshold:
                          type: integer
                          description: Minimum consecutive failures for the probe
                            to be considered failed after having succeeded. Defaults
                            to 3. Minimum value is 1.
                        initialDelaySeconds:
                          type: integer
                          minimum: 0
                          description: The initial delay before first the health is
                            first checked.
                        periodSeconds:
                          type: integer
                          description: How often (in seconds) to perform the probe.
                            Default to 10 seconds. Minimum value is 1.
                        successThreshold:
                          type: integer
                          description: Minimum consecutive successes for the probe
                            to be considered successful after having failed. Defaults
                            to 1. Must be 1 for liveness. Minimum value is 1.
                        timeoutSeconds:
                          type: integer
                          minimum: 0
                          description: The timeout for each attempted health check.
                      description: Pod readiness checking.
                    resources:
                      type: object
                      properties:
                        limits:
                          type: object
                        requests:
                          type: object
                      description: CPU and memory resources to reserve.
                    logging:
                      type: object
                      properties:
                        loggers:
                          type: object
                          description: A Map from logger name to logger level.
                        name:
                          type: string
                          description: The name of the `ConfigMap` from which to get
                            the logging configuration.
                        type:
                          type: string
                          enum:
                          - inline
                          - external
                          description: Logging type, must be either 'inline' or 'external'.
                      required:
                      - type
                      description: Logging configuration.
                    jvmOptions:
                      type: object
                      properties:
                        gcLoggingEnabled:
                          type: boolean
                          description: Specifies whether the Garbage Collection logging
                            is enabled. The default is false.
                      description: JVM Options for pods.
                  description: Configuration of the User Operator.
                affinity:
                  type: object
                  properties:
                    nodeAffinity:
                      type: object
                      properties:
                        preferredDuringSchedulingIgnoredDuringExecution:
                          type: array
                          items:
                            type: object
                            properties:
                              preference:
                                type: object
                                properties:
                                  matchExpressions:
                                    type: array
                                    items:
                                      type: object
                                      properties:
                                        key:
                                          type: string
                                        operator:
                                          type: string
                                        values:
                                          type: array
                                          items:
                                            type: string
                                  matchFields:
                                    type: array
                                    items:
                                      type: object
                                      properties:
                                        key:
                                          type: string
                                        operator:
                                          type: string
                                        values:
                                          type: array
                                          items:
                                            type: string
                              weight:
                                type: integer
                        requiredDuringSchedulingIgnoredDuringExecution:
                          type: object
                          properties:
                            nodeSelectorTerms:
                              type: array
                              items:
                                type: object
                                properties:
                                  matchExpressions:
                                    type: array
                                    items:
                                      type: object
                                      properties:
                                        key:
                                          type: string
                                        operator:
                                          type: string
                                        values:
                                          type: array
                                          items:
                                            type: string
                                  matchFields:
                                    type: array
                                    items:
                                      type: object
                                      properties:
                                        key:
                                          type: string
                                        operator:
                                          type: string
                                        values:
                                          type: array
                                          items:
                                            type: string
                    podAffinity:
                      type: object
                      properties:
                        preferredDuringSchedulingIgnoredDuringExecution:
                          type: array
                          items:
                            type: object
                            properties:
                              podAffinityTerm:
                                type: object
                                properties:
                                  labelSelector:
                                    type: object
                                    properties:
                                      matchExpressions:
                                        type: array
                                        items:
                                          type: object
                                          properties:
                                            key:
                                              type: string
                                            operator:
                                              type: string
                                            values:
                                              type: array
                                              items:
                                                type: string
                                      matchLabels:
                                        type: object
                                  namespaces:
                                    type: array
                                    items:
                                      type: string
                                  topologyKey:
                                    type: string
                              weight:
                                type: integer
                        requiredDuringSchedulingIgnoredDuringExecution:
                          type: array
                          items:
                            type: object
                            properties:
                              labelSelector:
                                type: object
                                properties:
                                  matchExpressions:
                                    type: array
                                    items:
                                      type: object
                                      properties:
                                        key:
                                          type: string
                                        operator:
                                          type: string
                                        values:
                                          type: array
                                          items:
                                            type: string
                                  matchLabels:
                                    type: object
                              namespaces:
                                type: array
                                items:
                                  type: string
                              topologyKey:
                                type: string
                    podAntiAffinity:
                      type: object
                      properties:
                        preferredDuringSchedulingIgnoredDuringExecution:
                          type: array
                          items:
                            type: object
                            properties:
                              podAffinityTerm:
                                type: object
                                properties:
                                  labelSelector:
                                    type: object
                                    properties:
                                      matchExpressions:
                                        type: array
                                        items:
                                          type: object
                                          properties:
                                            key:
                                              type: string
                                            operator:
                                              type: string
                                            values:
                                              type: array
                                              items:
                                                type: string
                                      matchLabels:
                                        type: object
                                  namespaces:
                                    type: array
                                    items:
                                      type: string
                                  topologyKey:
                                    type: string
                              weight:
                                type: integer
                        requiredDuringSchedulingIgnoredDuringExecution:
                          type: array
                          items:
                            type: object
                            properties:
                              labelSelector:
                                type: object
                                properties:
                                  matchExpressions:
                                    type: array
                                    items:
                                      type: object
                                      properties:
                                        key:
                                          type: string
                                        operator:
                                          type: string
                                        values:
                                          type: array
                                          items:
                                            type: string
                                  matchLabels:
                                    type: object
                              namespaces:
                                type: array
                                items:
                                  type: string
                              topologyKey:
                                type: string
                  description: The pod's affinity rules.
                tolerations:
                  type: array
                  items:
                    type: object
                    properties:
                      effect:
                        type: string
                      key:
                        type: string
                      operator:
                        type: string
                      tolerationSeconds:
                        type: integer
                      value:
                        type: string
                  description: The pod's tolerations.
                tlsSidecar:
                  type: object
                  properties:
                    image:
                      type: string
                      description: The docker image for the container.
                    livenessProbe:
                      type: object
                      properties:
                        failureThreshold:
                          type: integer
                          description: Minimum consecutive failures for the probe
                            to be considered failed after having succeeded. Defaults
                            to 3. Minimum value is 1.
                        initialDelaySeconds:
                          type: integer
                          minimum: 0
                          description: The initial delay before first the health is
                            first checked.
                        periodSeconds:
                          type: integer
                          description: How often (in seconds) to perform the probe.
                            Default to 10 seconds. Minimum value is 1.
                        successThreshold:
                          type: integer
                          description: Minimum consecutive successes for the probe
                            to be considered successful after having failed. Defaults
                            to 1. Must be 1 for liveness. Minimum value is 1.
                        timeoutSeconds:
                          type: integer
                          minimum: 0
                          description: The timeout for each attempted health check.
                      description: Pod liveness checking.
                    logLevel:
                      type: string
                      enum:
                      - emerg
                      - alert
                      - crit
                      - err
                      - warning
                      - notice
                      - info
                      - debug
                      description: The log level for the TLS sidecar. Default value
                        is `notice`.
                    readinessProbe:
                      type: object
                      properties:
                        failureThreshold:
                          type: integer
                          description: Minimum consecutive failures for the probe
                            to be considered failed after having succeeded. Defaults
                            to 3. Minimum value is 1.
                        initialDelaySeconds:
                          type: integer
                          minimum: 0
                          description: The initial delay before first the health is
                            first checked.
                        periodSeconds:
                          type: integer
                          description: How often (in seconds) to perform the probe.
                            Default to 10 seconds. Minimum value is 1.
                        successThreshold:
                          type: integer
                          description: Minimum consecutive successes for the probe
                            to be considered successful after having failed. Defaults
                            to 1. Must be 1 for liveness. Minimum value is 1.
                        timeoutSeconds:
                          type: integer
                          minimum: 0
                          description: The timeout for each attempted health check.
                      description: Pod readiness checking.
                    resources:
                      type: object
                      properties:
                        limits:
                          type: object
                        requests:
                          type: object
                      description: CPU and memory resources to reserve.
                  description: TLS sidecar configuration.
                template:
                  type: object
                  properties:
                    deployment:
                      type: object
                      properties:
                        metadata:
                          type: object
                          properties:
                            labels:
                              type: object
                              description: Labels which should be added to the resource
                                template. Can be applied to different resources such
                                as `StatefulSets`, `Deployments`, `Pods`, and `Services`.
                            annotations:
                              type: object
                              description: Annotations which should be added to the
                                resource template. Can be applied to different resources
                                such as `StatefulSets`, `Deployments`, `Pods`, and
                                `Services`.
                          description: Metadata which should be applied to the resource.
                      description: Template for Entity Operator `Deployment`.
                    pod:
                      type: object
                      properties:
                        metadata:
                          type: object
                          properties:
                            labels:
                              type: object
                              description: Labels which should be added to the resource
                                template. Can be applied to different resources such
                                as `StatefulSets`, `Deployments`, `Pods`, and `Services`.
                            annotations:
                              type: object
                              description: Annotations which should be added to the
                                resource template. Can be applied to different resources
                                such as `StatefulSets`, `Deployments`, `Pods`, and
                                `Services`.
                          description: Metadata applied to the resource.
                        imagePullSecrets:
                          type: array
                          items:
                            type: object
                            properties:
                              name:
                                type: string
                          description: List of references to secrets in the same namespace
                            to use for pulling any of the images used by this Pod.
                        securityContext:
                          type: object
                          properties:
                            fsGroup:
                              type: integer
                            runAsGroup:
                              type: integer
                            runAsNonRoot:
                              type: boolean
                            runAsUser:
                              type: integer
                            seLinuxOptions:
                              type: object
                              properties:
                                level:
                                  type: string
                                role:
                                  type: string
                                type:
                                  type: string
                                user:
                                  type: string
                            supplementalGroups:
                              type: array
                              items:
                                type: integer
                            sysctls:
                              type: array
                              items:
                                type: object
                                properties:
                                  name:
                                    type: string
                                  value:
                                    type: string
                            windowsOptions:
                              type: object
                              properties:
                                gmsaCredentialSpec:
                                  type: string
                                gmsaCredentialSpecName:
                                  type: string
                          description: Configures pod-level security attributes and
                            common container settings.
                        terminationGracePeriodSeconds:
                          type: integer
                          minimum: 0
                          description: The grace period is the duration in seconds
                            after the processes running in the pod are sent a termination
                            signal and the time when the processes are forcibly halted
                            with a kill signal. Set this value longer than the expected
                            cleanup time for your process.Value must be non-negative
                            integer. The value zero indicates delete immediately.
                            Defaults to 30 seconds.
                        affinity:
                          type: object
                          properties:
                            nodeAffinity:
                              type: object
                              properties:
                                preferredDuringSchedulingIgnoredDuringExecution:
                                  type: array
                                  items:
                                    type: object
                                    properties:
                                      preference:
                                        type: object
                                        properties:
                                          matchExpressions:
                                            type: array
                                            items:
                                              type: object
                                              properties:
                                                key:
                                                  type: string
                                                operator:
                                                  type: string
                                                values:
                                                  type: array
                                                  items:
                                                    type: string
                                          matchFields:
                                            type: array
                                            items:
                                              type: object
                                              properties:
                                                key:
                                                  type: string
                                                operator:
                                                  type: string
                                                values:
                                                  type: array
                                                  items:
                                                    type: string
                                      weight:
                                        type: integer
                                requiredDuringSchedulingIgnoredDuringExecution:
                                  type: object
                                  properties:
                                    nodeSelectorTerms:
                                      type: array
                                      items:
                                        type: object
                                        properties:
                                          matchExpressions:
                                            type: array
                                            items:
                                              type: object
                                              properties:
                                                key:
                                                  type: string
                                                operator:
                                                  type: string
                                                values:
                                                  type: array
                                                  items:
                                                    type: string
                                          matchFields:
                                            type: array
                                            items:
                                              type: object
                                              properties:
                                                key:
                                                  type: string
                                                operator:
                                                  type: string
                                                values:
                                                  type: array
                                                  items:
                                                    type: string
                            podAffinity:
                              type: object
                              properties:
                                preferredDuringSchedulingIgnoredDuringExecution:
                                  type: array
                                  items:
                                    type: object
                                    properties:
                                      podAffinityTerm:
                                        type: object
                                        properties:
                                          labelSelector:
                                            type: object
                                            properties:
                                              matchExpressions:
                                                type: array
                                                items:
                                                  type: object
                                                  properties:
                                                    key:
                                                      type: string
                                                    operator:
                                                      type: string
                                                    values:
                                                      type: array
                                                      items:
                                                        type: string
                                              matchLabels:
                                                type: object
                                          namespaces:
                                            type: array
                                            items:
                                              type: string
                                          topologyKey:
                                            type: string
                                      weight:
                                        type: integer
                                requiredDuringSchedulingIgnoredDuringExecution:
                                  type: array
                                  items:
                                    type: object
                                    properties:
                                      labelSelector:
                                        type: object
                                        properties:
                                          matchExpressions:
                                            type: array
                                            items:
                                              type: object
                                              properties:
                                                key:
                                                  type: string
                                                operator:
                                                  type: string
                                                values:
                                                  type: array
                                                  items:
                                                    type: string
                                          matchLabels:
                                            type: object
                                      namespaces:
                                        type: array
                                        items:
                                          type: string
                                      topologyKey:
                                        type: string
                            podAntiAffinity:
                              type: object
                              properties:
                                preferredDuringSchedulingIgnoredDuringExecution:
                                  type: array
                                  items:
                                    type: object
                                    properties:
                                      podAffinityTerm:
                                        type: object
                                        properties:
                                          labelSelector:
                                            type: object
                                            properties:
                                              matchExpressions:
                                                type: array
                                                items:
                                                  type: object
                                                  properties:
                                                    key:
                                                      type: string
                                                    operator:
                                                      type: string
                                                    values:
                                                      type: array
                                                      items:
                                                        type: string
                                              matchLabels:
                                                type: object
                                          namespaces:
                                            type: array
                                            items:
                                              type: string
                                          topologyKey:
                                            type: string
                                      weight:
                                        type: integer
                                requiredDuringSchedulingIgnoredDuringExecution:
                                  type: array
                                  items:
                                    type: object
                                    properties:
                                      labelSelector:
                                        type: object
                                        properties:
                                          matchExpressions:
                                            type: array
                                            items:
                                              type: object
                                              properties:
                                                key:
                                                  type: string
                                                operator:
                                                  type: string
                                                values:
                                                  type: array
                                                  items:
                                                    type: string
                                          matchLabels:
                                            type: object
                                      namespaces:
                                        type: array
                                        items:
                                          type: string
                                      topologyKey:
                                        type: string
                          description: The pod's affinity rules.
                        priorityClassName:
                          type: string
                          description: The name of the Priority Class to which these
                            pods will be assigned.
                        schedulerName:
                          type: string
                          description: The name of the scheduler used to dispatch
                            this `Pod`. If not specified, the default scheduler will
                            be used.
                        tolerations:
                          type: array
                          items:
                            type: object
                            properties:
                              effect:
                                type: string
                              key:
                                type: string
                              operator:
                                type: string
                              tolerationSeconds:
                                type: integer
                              value:
                                type: string
                          description: The pod's tolerations.
                      description: Template for Entity Operator `Pods`.
                    tlsSidecarContainer:
                      type: object
                      properties:
                        env:
                          type: array
                          items:
                            type: object
                            properties:
                              name:
                                type: string
                                description: The environment variable key.
                              value:
                                type: string
                                description: The environment variable value.
                          description: Environment variables which should be applied
                            to the container.
                      description: Template for the Entity Operator TLS sidecar container.
                    topicOperatorContainer:
                      type: object
                      properties:
                        env:
                          type: array
                          items:
                            type: object
                            properties:
                              name:
                                type: string
                                description: The environment variable key.
                              value:
                                type: string
                                description: The environment variable value.
                          description: Environment variables which should be applied
                            to the container.
                      description: Template for the Entity Topic Operator container.
                    userOperatorContainer:
                      type: object
                      properties:
                        env:
                          type: array
                          items:
                            type: object
                            properties:
                              name:
                                type: string
                                description: The environment variable key.
                              value:
                                type: string
                                description: The environment variable value.
                          description: Environment variables which should be applied
                            to the container.
                      description: Template for the Entity User Operator container.
                  description: Template for Entity Operator resources. The template
                    allows users to specify how is the `Deployment` and `Pods` generated.
              description: Configuration of the Entity Operator.
            clusterCa:
              type: object
              properties:
                generateCertificateAuthority:
                  type: boolean
                  description: If true then Certificate Authority certificates will
                    be generated automatically. Otherwise the user will need to provide
                    a Secret with the CA certificate. Default is true.
                validityDays:
                  type: integer
                  minimum: 1
                  description: The number of days generated certificates should be
                    valid for. The default is 365.
                renewalDays:
                  type: integer
                  minimum: 1
                  description: The number of days in the certificate renewal period.
                    This is the number of days before the a certificate expires during
                    which renewal actions may be performed. When `generateCertificateAuthority`
                    is true, this will cause the generation of a new certificate.
                    When `generateCertificateAuthority` is true, this will cause extra
                    logging at WARN level about the pending certificate expiry. Default
                    is 30.
                certificateExpirationPolicy:
                  type: string
                  enum:
                  - renew-certificate
                  - replace-key
                  description: How should CA certificate expiration be handled when
                    `generateCertificateAuthority=true`. The default is for a new
                    CA certificate to be generated reusing the existing private key.
              description: Configuration of the cluster certificate authority.
            clientsCa:
              type: object
              properties:
                generateCertificateAuthority:
                  type: boolean
                  description: If true then Certificate Authority certificates will
                    be generated automatically. Otherwise the user will need to provide
                    a Secret with the CA certificate. Default is true.
                validityDays:
                  type: integer
                  minimum: 1
                  description: The number of days generated certificates should be
                    valid for. The default is 365.
                renewalDays:
                  type: integer
                  minimum: 1
                  description: The number of days in the certificate renewal period.
                    This is the number of days before the a certificate expires during
                    which renewal actions may be performed. When `generateCertificateAuthority`
                    is true, this will cause the generation of a new certificate.
                    When `generateCertificateAuthority` is true, this will cause extra
                    logging at WARN level about the pending certificate expiry. Default
                    is 30.
                certificateExpirationPolicy:
                  type: string
                  enum:
                  - renew-certificate
                  - replace-key
<<<<<<< HEAD
            cruiseControl:
              type: object
              properties:
                replicas:
                  type: integer
                  minimum: 0
                image:
                  type: string
                config:
                  type: object
                livenessProbe:
                  type: object
                  properties:
                    failureThreshold:
                      type: integer
                    initialDelaySeconds:
                      type: integer
                      minimum: 0
                    periodSeconds:
                      type: integer
                    successThreshold:
                      type: integer
                    timeoutSeconds:
                      type: integer
                      minimum: 0
                readinessProbe:
                  type: object
                  properties:
                    failureThreshold:
                      type: integer
                    initialDelaySeconds:
                      type: integer
                      minimum: 0
                    periodSeconds:
                      type: integer
                    successThreshold:
                      type: integer
                    timeoutSeconds:
                      type: integer
                      minimum: 0
                jvmOptions:
                  type: object
                  properties:
                    -XX:
                      type: object
                    -Xms:
                      type: string
                      pattern: '[0-9]+[mMgG]?'
                    -Xmx:
                      type: string
                      pattern: '[0-9]+[mMgG]?'
                    gcLoggingEnabled:
                      type: boolean
=======
                  description: How should CA certificate expiration be handled when
                    `generateCertificateAuthority=true`. The default is for a new
                    CA certificate to be generated reusing the existing private key.
              description: Configuration of the clients certificate authority.
            jmxTrans:
              type: object
              properties:
                image:
                  type: string
                  description: The image to use for the JmxTrans.
                outputDefinitions:
                  type: array
                  items:
                    type: object
                    properties:
                      outputType:
                        type: string
                        description: Template for setting the format of the data that
                          will be pushed.For more information see https://github.com/jmxtrans/jmxtrans/wiki/OutputWriters[JmxTrans
                          OutputWriters].
                      host:
                        type: string
                        description: The DNS/hostname of the remote host that the
                          data is pushed to.
                      port:
                        type: integer
                        description: The port of the remote host that the data is
                          pushed to.
                      flushDelayInSeconds:
                        type: integer
                        description: How many seconds the JmxTrans waits before pushing
                          a new set of data out.
                      typeNames:
                        type: array
                        items:
                          type: string
                        description: Template for filtering data to be included in
                          response to a wildcard query. For more information see https://github.com/jmxtrans/jmxtrans/wiki/Queries[JmxTrans
                          queries].
                      name:
                        type: string
                        description: Template for setting the name of the output definition.
                          This is used to identify where to send the results of queries
                          should be sent.
                    required:
                    - outputType
                    - name
                  description: Defines the output hosts that will be referenced later
                    on. For more information on these properties see, xref:type-JmxTransOutputDefinitionTemplate-reference[`JmxTransOutputDefinitionTemplate`
                    schema reference].
                logLevel:
                  type: string
                  description: Sets the logging level of the JmxTrans deployment.For
                    more information see, https://github.com/jmxtrans/jmxtrans-agent/wiki/Troubleshooting[JmxTrans
                    Logging Level].
                kafkaQueries:
                  type: array
                  items:
                    type: object
                    properties:
                      targetMBean:
                        type: string
                        description: If using wildcards instead of a specific MBean
                          then the data is gathered from multiple MBeans. Otherwise
                          if specifying an MBean then data is gathered from that specified
                          MBean.
                      attributes:
                        type: array
                        items:
                          type: string
                        description: Determine which attributes of the targeted MBean
                          should be included.
                      outputs:
                        type: array
                        items:
                          type: string
                        description: List of the names of output definitions specified
                          in the spec.kafka.jmxTrans.outputDefinitions that have defined
                          where JMX metrics are pushed to, and in which data format.
                    required:
                    - targetMBean
                    - attributes
                    - outputs
                  description: Queries to send to the Kafka brokers to define what
                    data should be read from each broker. For more information on
                    these properties see, xref:type-JmxTransQueryTemplate-reference[`JmxTransQueryTemplate`
                    schema reference].
>>>>>>> 5a9e3d06
                resources:
                  type: object
                  properties:
                    limits:
                      type: object
                    requests:
                      type: object
<<<<<<< HEAD
                logging:
                  type: object
                  properties:
                    loggers:
                      type: object
                    name:
                      type: string
                    type:
                      type: string
                      enum:
                      - inline
                      - external
                  required:
                  - type
                tlsSidecar:
                  type: object
                  properties:
                    image:
                      type: string
                    livenessProbe:
                      type: object
                      properties:
                        failureThreshold:
                          type: integer
                        initialDelaySeconds:
                          type: integer
                          minimum: 0
                        periodSeconds:
                          type: integer
                        successThreshold:
                          type: integer
                        timeoutSeconds:
                          type: integer
                          minimum: 0
                    logLevel:
                      type: string
                      enum:
                      - emerg
                      - alert
                      - crit
                      - err
                      - warning
                      - notice
                      - info
                      - debug
                    readinessProbe:
                      type: object
                      properties:
                        failureThreshold:
                          type: integer
                        initialDelaySeconds:
                          type: integer
                          minimum: 0
                        periodSeconds:
                          type: integer
                        successThreshold:
                          type: integer
                        timeoutSeconds:
                          type: integer
                          minimum: 0
                    resources:
                      type: object
                      properties:
                        limits:
                          type: object
                        requests:
                          type: object
                template:
                  type: object
                  properties:
                    deployment:
                      type: object
                      properties:
                        metadata:
                          type: object
                          properties:
                            labels:
                              type: object
                            annotations:
                              type: object
                    pod:
                      type: object
                      properties:
                        metadata:
                          type: object
                          properties:
                            labels:
                              type: object
                            annotations:
                              type: object
                        imagePullSecrets:
                          type: array
                          items:
                            type: object
                            properties:
                              name:
                                type: string
                        securityContext:
                          type: object
                          properties:
                            fsGroup:
                              type: integer
                            runAsGroup:
                              type: integer
                            runAsNonRoot:
                              type: boolean
                            runAsUser:
                              type: integer
                            seLinuxOptions:
                              type: object
                              properties:
                                level:
                                  type: string
                                role:
                                  type: string
                                type:
                                  type: string
                                user:
                                  type: string
                            supplementalGroups:
                              type: array
                              items:
                                type: integer
                            sysctls:
                              type: array
                              items:
                                type: object
                                properties:
                                  name:
                                    type: string
                                  value:
                                    type: string
                            windowsOptions:
                              type: object
                              properties:
                                gmsaCredentialSpec:
                                  type: string
                                gmsaCredentialSpecName:
                                  type: string
                        terminationGracePeriodSeconds:
                          type: integer
                          minimum: 0
                        affinity:
                          type: object
                          properties:
                            nodeAffinity:
                              type: object
                              properties:
                                preferredDuringSchedulingIgnoredDuringExecution:
                                  type: array
                                  items:
                                    type: object
                                    properties:
                                      preference:
                                        type: object
                                        properties:
                                          matchExpressions:
                                            type: array
                                            items:
                                              type: object
                                              properties:
                                                key:
                                                  type: string
                                                operator:
                                                  type: string
                                                values:
                                                  type: array
                                                  items:
                                                    type: string
                                          matchFields:
                                            type: array
                                            items:
                                              type: object
                                              properties:
                                                key:
                                                  type: string
                                                operator:
                                                  type: string
                                                values:
                                                  type: array
                                                  items:
                                                    type: string
                                      weight:
                                        type: integer
                                requiredDuringSchedulingIgnoredDuringExecution:
                                  type: object
                                  properties:
                                    nodeSelectorTerms:
                                      type: array
                                      items:
                                        type: object
                                        properties:
                                          matchExpressions:
                                            type: array
                                            items:
                                              type: object
                                              properties:
                                                key:
                                                  type: string
                                                operator:
                                                  type: string
                                                values:
                                                  type: array
                                                  items:
                                                    type: string
                                          matchFields:
                                            type: array
                                            items:
                                              type: object
                                              properties:
                                                key:
                                                  type: string
                                                operator:
                                                  type: string
                                                values:
                                                  type: array
                                                  items:
                                                    type: string
                            podAffinity:
                              type: object
                              properties:
                                preferredDuringSchedulingIgnoredDuringExecution:
                                  type: array
                                  items:
                                    type: object
                                    properties:
                                      podAffinityTerm:
                                        type: object
                                        properties:
                                          labelSelector:
                                            type: object
                                            properties:
                                              matchExpressions:
                                                type: array
                                                items:
                                                  type: object
                                                  properties:
                                                    key:
                                                      type: string
                                                    operator:
                                                      type: string
                                                    values:
                                                      type: array
                                                      items:
                                                        type: string
                                              matchLabels:
                                                type: object
                                          namespaces:
                                            type: array
                                            items:
                                              type: string
                                          topologyKey:
                                            type: string
                                      weight:
                                        type: integer
                                requiredDuringSchedulingIgnoredDuringExecution:
                                  type: array
                                  items:
                                    type: object
                                    properties:
                                      labelSelector:
                                        type: object
                                        properties:
                                          matchExpressions:
                                            type: array
                                            items:
                                              type: object
                                              properties:
                                                key:
                                                  type: string
                                                operator:
                                                  type: string
                                                values:
                                                  type: array
                                                  items:
                                                    type: string
                                          matchLabels:
                                            type: object
                                      namespaces:
                                        type: array
                                        items:
                                          type: string
                                      topologyKey:
                                        type: string
                            podAntiAffinity:
                              type: object
                              properties:
                                preferredDuringSchedulingIgnoredDuringExecution:
                                  type: array
                                  items:
                                    type: object
                                    properties:
                                      podAffinityTerm:
                                        type: object
                                        properties:
                                          labelSelector:
                                            type: object
                                            properties:
                                              matchExpressions:
                                                type: array
                                                items:
                                                  type: object
                                                  properties:
                                                    key:
                                                      type: string
                                                    operator:
                                                      type: string
                                                    values:
                                                      type: array
                                                      items:
                                                        type: string
                                              matchLabels:
                                                type: object
                                          namespaces:
                                            type: array
                                            items:
                                              type: string
                                          topologyKey:
                                            type: string
                                      weight:
                                        type: integer
                                requiredDuringSchedulingIgnoredDuringExecution:
                                  type: array
                                  items:
                                    type: object
                                    properties:
                                      labelSelector:
                                        type: object
                                        properties:
                                          matchExpressions:
                                            type: array
                                            items:
                                              type: object
                                              properties:
                                                key:
                                                  type: string
                                                operator:
                                                  type: string
                                                values:
                                                  type: array
                                                  items:
                                                    type: string
                                          matchLabels:
                                            type: object
                                      namespaces:
                                        type: array
                                        items:
                                          type: string
                                      topologyKey:
                                        type: string
                        priorityClassName:
                          type: string
                        schedulerName:
                          type: string
                        tolerations:
                          type: array
                          items:
                            type: object
                            properties:
                              effect:
                                type: string
                              key:
                                type: string
                              operator:
                                type: string
                              tolerationSeconds:
                                type: integer
                              value:
                                type: string
                    apiService:
                      type: object
                      properties:
                        metadata:
                          type: object
                          properties:
                            labels:
                              type: object
                            annotations:
                              type: object
                    podDisruptionBudget:
                      type: object
                      properties:
                        metadata:
                          type: object
                          properties:
                            labels:
                              type: object
                            annotations:
                              type: object
                        maxUnavailable:
                          type: integer
                          minimum: 0
                    tlsSidecarContainer:
                      type: object
                      properties:
                        env:
                          type: array
                          items:
                            type: object
                            properties:
                              name:
                                type: string
                              value:
                                type: string
                    cruiseControlContainer:
                      type: object
                      properties:
                        env:
                          type: array
                          items:
                            type: object
                            properties:
                              name:
                                type: string
                              value:
                                type: string
              required:
              - replicas
=======
                  description: CPU and memory resources to reserve.
              required:
              - outputDefinitions
              - kafkaQueries
              description: Configuration for JmxTrans. When the property is present
                a JmxTrans deployment is created for gathering JMX metrics from each
                Kafka broker. For more information see https://github.com/jmxtrans/jmxtrans[JmxTrans
                GitHub].
>>>>>>> 5a9e3d06
            kafkaExporter:
              type: object
              properties:
                image:
                  type: string
                  description: The docker image for the pods.
                groupRegex:
                  type: string
                  description: Regular expression to specify which consumer groups
                    to collect. Default value is `.*`.
                topicRegex:
                  type: string
                  description: Regular expression to specify which topics to collect.
                    Default value is `.*`.
                resources:
                  type: object
                  properties:
                    limits:
                      type: object
                    requests:
                      type: object
                  description: CPU and memory resources to reserve.
                logging:
                  type: string
                  description: 'Only log messages with the given severity or above.
                    Valid levels: [`debug`, `info`, `warn`, `error`, `fatal`]. Default
                    log level is `info`.'
                enableSaramaLogging:
                  type: boolean
                  description: Enable Sarama logging, a Go client library used by
                    the Kafka Exporter.
                template:
                  type: object
                  properties:
                    deployment:
                      type: object
                      properties:
                        metadata:
                          type: object
                          properties:
                            labels:
                              type: object
                              description: Labels which should be added to the resource
                                template. Can be applied to different resources such
                                as `StatefulSets`, `Deployments`, `Pods`, and `Services`.
                            annotations:
                              type: object
                              description: Annotations which should be added to the
                                resource template. Can be applied to different resources
                                such as `StatefulSets`, `Deployments`, `Pods`, and
                                `Services`.
                          description: Metadata which should be applied to the resource.
                      description: Template for Kafka Exporter `Deployment`.
                    pod:
                      type: object
                      properties:
                        metadata:
                          type: object
                          properties:
                            labels:
                              type: object
                              description: Labels which should be added to the resource
                                template. Can be applied to different resources such
                                as `StatefulSets`, `Deployments`, `Pods`, and `Services`.
                            annotations:
                              type: object
                              description: Annotations which should be added to the
                                resource template. Can be applied to different resources
                                such as `StatefulSets`, `Deployments`, `Pods`, and
                                `Services`.
                          description: Metadata applied to the resource.
                        imagePullSecrets:
                          type: array
                          items:
                            type: object
                            properties:
                              name:
                                type: string
                          description: List of references to secrets in the same namespace
                            to use for pulling any of the images used by this Pod.
                        securityContext:
                          type: object
                          properties:
                            fsGroup:
                              type: integer
                            runAsGroup:
                              type: integer
                            runAsNonRoot:
                              type: boolean
                            runAsUser:
                              type: integer
                            seLinuxOptions:
                              type: object
                              properties:
                                level:
                                  type: string
                                role:
                                  type: string
                                type:
                                  type: string
                                user:
                                  type: string
                            supplementalGroups:
                              type: array
                              items:
                                type: integer
                            sysctls:
                              type: array
                              items:
                                type: object
                                properties:
                                  name:
                                    type: string
                                  value:
                                    type: string
                            windowsOptions:
                              type: object
                              properties:
                                gmsaCredentialSpec:
                                  type: string
                                gmsaCredentialSpecName:
                                  type: string
                          description: Configures pod-level security attributes and
                            common container settings.
                        terminationGracePeriodSeconds:
                          type: integer
                          minimum: 0
                          description: The grace period is the duration in seconds
                            after the processes running in the pod are sent a termination
                            signal and the time when the processes are forcibly halted
                            with a kill signal. Set this value longer than the expected
                            cleanup time for your process.Value must be non-negative
                            integer. The value zero indicates delete immediately.
                            Defaults to 30 seconds.
                        affinity:
                          type: object
                          properties:
                            nodeAffinity:
                              type: object
                              properties:
                                preferredDuringSchedulingIgnoredDuringExecution:
                                  type: array
                                  items:
                                    type: object
                                    properties:
                                      preference:
                                        type: object
                                        properties:
                                          matchExpressions:
                                            type: array
                                            items:
                                              type: object
                                              properties:
                                                key:
                                                  type: string
                                                operator:
                                                  type: string
                                                values:
                                                  type: array
                                                  items:
                                                    type: string
                                          matchFields:
                                            type: array
                                            items:
                                              type: object
                                              properties:
                                                key:
                                                  type: string
                                                operator:
                                                  type: string
                                                values:
                                                  type: array
                                                  items:
                                                    type: string
                                      weight:
                                        type: integer
                                requiredDuringSchedulingIgnoredDuringExecution:
                                  type: object
                                  properties:
                                    nodeSelectorTerms:
                                      type: array
                                      items:
                                        type: object
                                        properties:
                                          matchExpressions:
                                            type: array
                                            items:
                                              type: object
                                              properties:
                                                key:
                                                  type: string
                                                operator:
                                                  type: string
                                                values:
                                                  type: array
                                                  items:
                                                    type: string
                                          matchFields:
                                            type: array
                                            items:
                                              type: object
                                              properties:
                                                key:
                                                  type: string
                                                operator:
                                                  type: string
                                                values:
                                                  type: array
                                                  items:
                                                    type: string
                            podAffinity:
                              type: object
                              properties:
                                preferredDuringSchedulingIgnoredDuringExecution:
                                  type: array
                                  items:
                                    type: object
                                    properties:
                                      podAffinityTerm:
                                        type: object
                                        properties:
                                          labelSelector:
                                            type: object
                                            properties:
                                              matchExpressions:
                                                type: array
                                                items:
                                                  type: object
                                                  properties:
                                                    key:
                                                      type: string
                                                    operator:
                                                      type: string
                                                    values:
                                                      type: array
                                                      items:
                                                        type: string
                                              matchLabels:
                                                type: object
                                          namespaces:
                                            type: array
                                            items:
                                              type: string
                                          topologyKey:
                                            type: string
                                      weight:
                                        type: integer
                                requiredDuringSchedulingIgnoredDuringExecution:
                                  type: array
                                  items:
                                    type: object
                                    properties:
                                      labelSelector:
                                        type: object
                                        properties:
                                          matchExpressions:
                                            type: array
                                            items:
                                              type: object
                                              properties:
                                                key:
                                                  type: string
                                                operator:
                                                  type: string
                                                values:
                                                  type: array
                                                  items:
                                                    type: string
                                          matchLabels:
                                            type: object
                                      namespaces:
                                        type: array
                                        items:
                                          type: string
                                      topologyKey:
                                        type: string
                            podAntiAffinity:
                              type: object
                              properties:
                                preferredDuringSchedulingIgnoredDuringExecution:
                                  type: array
                                  items:
                                    type: object
                                    properties:
                                      podAffinityTerm:
                                        type: object
                                        properties:
                                          labelSelector:
                                            type: object
                                            properties:
                                              matchExpressions:
                                                type: array
                                                items:
                                                  type: object
                                                  properties:
                                                    key:
                                                      type: string
                                                    operator:
                                                      type: string
                                                    values:
                                                      type: array
                                                      items:
                                                        type: string
                                              matchLabels:
                                                type: object
                                          namespaces:
                                            type: array
                                            items:
                                              type: string
                                          topologyKey:
                                            type: string
                                      weight:
                                        type: integer
                                requiredDuringSchedulingIgnoredDuringExecution:
                                  type: array
                                  items:
                                    type: object
                                    properties:
                                      labelSelector:
                                        type: object
                                        properties:
                                          matchExpressions:
                                            type: array
                                            items:
                                              type: object
                                              properties:
                                                key:
                                                  type: string
                                                operator:
                                                  type: string
                                                values:
                                                  type: array
                                                  items:
                                                    type: string
                                          matchLabels:
                                            type: object
                                      namespaces:
                                        type: array
                                        items:
                                          type: string
                                      topologyKey:
                                        type: string
                          description: The pod's affinity rules.
                        priorityClassName:
                          type: string
                          description: The name of the Priority Class to which these
                            pods will be assigned.
                        schedulerName:
                          type: string
                          description: The name of the scheduler used to dispatch
                            this `Pod`. If not specified, the default scheduler will
                            be used.
                        tolerations:
                          type: array
                          items:
                            type: object
                            properties:
                              effect:
                                type: string
                              key:
                                type: string
                              operator:
                                type: string
                              tolerationSeconds:
                                type: integer
                              value:
                                type: string
                          description: The pod's tolerations.
                      description: Template for Kafka Exporter `Pods`.
                    service:
                      type: object
                      properties:
                        metadata:
                          type: object
                          properties:
                            labels:
                              type: object
                              description: Labels which should be added to the resource
                                template. Can be applied to different resources such
                                as `StatefulSets`, `Deployments`, `Pods`, and `Services`.
                            annotations:
                              type: object
                              description: Annotations which should be added to the
                                resource template. Can be applied to different resources
                                such as `StatefulSets`, `Deployments`, `Pods`, and
                                `Services`.
                          description: Metadata which should be applied to the resource.
                      description: Template for Kafka Exporter `Service`.
                    container:
                      type: object
                      properties:
                        env:
                          type: array
                          items:
                            type: object
                            properties:
                              name:
                                type: string
                                description: The environment variable key.
                              value:
                                type: string
                                description: The environment variable value.
                          description: Environment variables which should be applied
                            to the container.
                      description: Template for the Kafka Exporter container.
                  description: Customization of deployment templates and pods.
                livenessProbe:
                  type: object
                  properties:
                    failureThreshold:
                      type: integer
                      description: Minimum consecutive failures for the probe to be
                        considered failed after having succeeded. Defaults to 3. Minimum
                        value is 1.
                    initialDelaySeconds:
                      type: integer
                      minimum: 0
                      description: The initial delay before first the health is first
                        checked.
                    periodSeconds:
                      type: integer
                      description: How often (in seconds) to perform the probe. Default
                        to 10 seconds. Minimum value is 1.
                    successThreshold:
                      type: integer
                      description: Minimum consecutive successes for the probe to
                        be considered successful after having failed. Defaults to
                        1. Must be 1 for liveness. Minimum value is 1.
                    timeoutSeconds:
                      type: integer
                      minimum: 0
                      description: The timeout for each attempted health check.
                  description: Pod liveness check.
                readinessProbe:
                  type: object
                  properties:
                    failureThreshold:
                      type: integer
                      description: Minimum consecutive failures for the probe to be
                        considered failed after having succeeded. Defaults to 3. Minimum
                        value is 1.
                    initialDelaySeconds:
                      type: integer
                      minimum: 0
                      description: The initial delay before first the health is first
                        checked.
                    periodSeconds:
                      type: integer
                      description: How often (in seconds) to perform the probe. Default
                        to 10 seconds. Minimum value is 1.
                    successThreshold:
                      type: integer
                      description: Minimum consecutive successes for the probe to
                        be considered successful after having failed. Defaults to
                        1. Must be 1 for liveness. Minimum value is 1.
                    timeoutSeconds:
                      type: integer
                      minimum: 0
                      description: The timeout for each attempted health check.
                  description: Pod readiness check.
              description: Configuration of the Kafka Exporter. Kafka Exporter can
                provide additional metrics, for example lag of consumer group at topic/partition.
            maintenanceTimeWindows:
              type: array
              items:
                type: string
              description: A list of time windows for maintenance tasks (that is,
                certificates renewal). Each time window is defined by a cron expression.
          required:
          - kafka
          - zookeeper
          description: The specification of the Kafka and ZooKeeper clusters, and
            Topic Operator.
        status:
          type: object
          properties:
            conditions:
              type: array
              items:
                type: object
                properties:
                  type:
                    type: string
                    description: The unique identifier of a condition, used to distinguish
                      between other conditions in the resource.
                  status:
                    type: string
                    description: The status of the condition, either True, False or
                      Unknown.
                  lastTransitionTime:
                    type: string
                    description: Last time the condition of a type changed from one
                      status to another. The required format is 'yyyy-MM-ddTHH:mm:ssZ',
                      in the UTC time zone.
                  reason:
                    type: string
                    description: The reason for the condition's last transition (a
                      single word in CamelCase).
                  message:
                    type: string
                    description: Human-readable message indicating details about the
                      condition's last transition.
              description: List of status conditions.
            observedGeneration:
              type: integer
              description: The generation of the CRD that was last reconciled by the
                operator.
            listeners:
              type: array
              items:
                type: object
                properties:
                  type:
                    type: string
                    description: 'The type of the listener. Can be one of the following
                      three types: `plain`, `tls`, and `external`.'
                  addresses:
                    type: array
                    items:
                      type: object
                      properties:
                        host:
                          type: string
                          description: The DNS name or IP address of Kafka bootstrap
                            service.
                        port:
                          type: integer
                          description: The port of the Kafka bootstrap service.
                    description: A list of the addresses for this listener.
                  certificates:
                    type: array
                    items:
                      type: string
                    description: A list of TLS certificates which can be used to verify
                      the identity of the server when connecting to the given listener.
                      Set only for `tls` and `external` listeners.
              description: Addresses of the internal and external listeners.
          description: The status of the Kafka and ZooKeeper clusters, and Topic Operator.<|MERGE_RESOLUTION|>--- conflicted
+++ resolved
@@ -4386,65 +4386,650 @@
                   enum:
                   - renew-certificate
                   - replace-key
-<<<<<<< HEAD
+                  description: How should CA certificate expiration be handled when
+                    `generateCertificateAuthority=true`. The default is for a new
+                    CA certificate to be generated reusing the existing private key.
+              description: Configuration of the clients certificate authority.
             cruiseControl:
               type: object
               properties:
                 replicas:
                   type: integer
                   minimum: 0
+                  description: The number of pods in the `Deployment`.
                 image:
                   type: string
+                  description: The docker image for the pods.
                 config:
                   type: object
+                  description: 'The Cruise Control config. Properties with the following
+                    prefixes cannot be set: bootstrap.servers, zookeeper., ssl., security.,
+                    failed.brokers.zk.path,webserver.http.port, webserver.http.address,
+                    webserver.api.urlprefix, metric.reporter.sampler.bootstrap.servers,
+                    metric.reporter.topic, metric.reporter.topic.pattern,partition.metric.sample.store.topic,
+                    broker.metric.sample.store.topic, capacity.config.file, skip.sample.store.topic.rack.awareness.check,
+                    cruise.control.metrics.topiccruise.control.metrics.reporter.bootstrap.servers,
+                    sasl. interceptor.classes.'
                 livenessProbe:
                   type: object
                   properties:
                     failureThreshold:
                       type: integer
+                      description: Minimum consecutive failures for the probe to be
+                        considered failed after having succeeded. Defaults to 3. Minimum
+                        value is 1.
                     initialDelaySeconds:
                       type: integer
                       minimum: 0
+                      description: The initial delay before first the health is first
+                        checked.
                     periodSeconds:
                       type: integer
+                      description: How often (in seconds) to perform the probe. Default
+                        to 10 seconds. Minimum value is 1.
                     successThreshold:
                       type: integer
+                      description: Minimum consecutive successes for the probe to
+                        be considered successful after having failed. Defaults to
+                        1. Must be 1 for liveness. Minimum value is 1.
                     timeoutSeconds:
                       type: integer
                       minimum: 0
+                      description: The timeout for each attempted health check.
+                  description: Pod liveness checking.
                 readinessProbe:
                   type: object
                   properties:
                     failureThreshold:
                       type: integer
+                      description: Minimum consecutive failures for the probe to be
+                        considered failed after having succeeded. Defaults to 3. Minimum
+                        value is 1.
                     initialDelaySeconds:
                       type: integer
                       minimum: 0
+                      description: The initial delay before first the health is first
+                        checked.
                     periodSeconds:
                       type: integer
+                      description: How often (in seconds) to perform the probe. Default
+                        to 10 seconds. Minimum value is 1.
                     successThreshold:
                       type: integer
+                      description: Minimum consecutive successes for the probe to
+                        be considered successful after having failed. Defaults to
+                        1. Must be 1 for liveness. Minimum value is 1.
                     timeoutSeconds:
                       type: integer
                       minimum: 0
+                      description: The timeout for each attempted health check.
+                  description: Pod readiness checking.
                 jvmOptions:
                   type: object
                   properties:
-                    -XX:
-                      type: object
-                    -Xms:
+                    "-XX":
+                      type: object
+                      description: A map of -XX options to the JVM.
+                    "-Xms":
                       type: string
                       pattern: '[0-9]+[mMgG]?'
-                    -Xmx:
+                      description: -Xms option to to the JVM.
+                    "-Xmx":
                       type: string
                       pattern: '[0-9]+[mMgG]?'
+                      description: -Xmx option to to the JVM.
                     gcLoggingEnabled:
                       type: boolean
-=======
-                  description: How should CA certificate expiration be handled when
-                    `generateCertificateAuthority=true`. The default is for a new
-                    CA certificate to be generated reusing the existing private key.
-              description: Configuration of the clients certificate authority.
+                      description: Specifies whether the Garbage Collection logging
+                        is enabled. The default is false.
+                    javaSystemProperties:
+                      type: array
+                      items:
+                        type: object
+                        properties:
+                          name:
+                            type: string
+                            description: The system property name.
+                          value:
+                            type: string
+                            description: The system property value.
+                      description: A map of additional system properties which will
+                        be passed using the `-D` option to the JVM.
+                  description: JVM Options for pods.
+                resources:
+                  type: object
+                  properties:
+                    limits:
+                      type: object
+                    requests:
+                      type: object
+                  description: CPU and memory resources to reserve.
+                logging:
+                  type: object
+                  properties:
+                    loggers:
+                      type: object
+                      description: A Map from logger name to logger level.
+                    name:
+                      type: string
+                      description: The name of the `ConfigMap` from which to get the
+                        logging configuration.
+                    type:
+                      type: string
+                      enum:
+                      - inline
+                      - external
+                      description: Logging type, must be either 'inline' or 'external'.
+                  required:
+                  - type
+                  description: Logging configuration for Cruise Control.
+                tlsSidecar:
+                  type: object
+                  properties:
+                    image:
+                      type: string
+                      description: The docker image for the container.
+                    livenessProbe:
+                      type: object
+                      properties:
+                        failureThreshold:
+                          type: integer
+                          description: Minimum consecutive failures for the probe
+                            to be considered failed after having succeeded. Defaults
+                            to 3. Minimum value is 1.
+                        initialDelaySeconds:
+                          type: integer
+                          minimum: 0
+                          description: The initial delay before first the health is
+                            first checked.
+                        periodSeconds:
+                          type: integer
+                          description: How often (in seconds) to perform the probe.
+                            Default to 10 seconds. Minimum value is 1.
+                        successThreshold:
+                          type: integer
+                          description: Minimum consecutive successes for the probe
+                            to be considered successful after having failed. Defaults
+                            to 1. Must be 1 for liveness. Minimum value is 1.
+                        timeoutSeconds:
+                          type: integer
+                          minimum: 0
+                          description: The timeout for each attempted health check.
+                      description: Pod liveness checking.
+                    logLevel:
+                      type: string
+                      enum:
+                      - emerg
+                      - alert
+                      - crit
+                      - err
+                      - warning
+                      - notice
+                      - info
+                      - debug
+                      description: The log level for the TLS sidecar. Default value
+                        is `notice`.
+                    readinessProbe:
+                      type: object
+                      properties:
+                        failureThreshold:
+                          type: integer
+                          description: Minimum consecutive failures for the probe
+                            to be considered failed after having succeeded. Defaults
+                            to 3. Minimum value is 1.
+                        initialDelaySeconds:
+                          type: integer
+                          minimum: 0
+                          description: The initial delay before first the health is
+                            first checked.
+                        periodSeconds:
+                          type: integer
+                          description: How often (in seconds) to perform the probe.
+                            Default to 10 seconds. Minimum value is 1.
+                        successThreshold:
+                          type: integer
+                          description: Minimum consecutive successes for the probe
+                            to be considered successful after having failed. Defaults
+                            to 1. Must be 1 for liveness. Minimum value is 1.
+                        timeoutSeconds:
+                          type: integer
+                          minimum: 0
+                          description: The timeout for each attempted health check.
+                      description: Pod readiness checking.
+                    resources:
+                      type: object
+                      properties:
+                        limits:
+                          type: object
+                        requests:
+                          type: object
+                      description: CPU and memory resources to reserve.
+                  description: TLS sidecar configuration.
+                template:
+                  type: object
+                  properties:
+                    deployment:
+                      type: object
+                      properties:
+                        metadata:
+                          type: object
+                          properties:
+                            labels:
+                              type: object
+                              description: Labels which should be added to the resource
+                                template. Can be applied to different resources such
+                                as `StatefulSets`, `Deployments`, `Pods`, and `Services`.
+                            annotations:
+                              type: object
+                              description: Annotations which should be added to the
+                                resource template. Can be applied to different resources
+                                such as `StatefulSets`, `Deployments`, `Pods`, and
+                                `Services`.
+                          description: Metadata which should be applied to the resource.
+                      description: Template for Cruise Control `Deployment`.
+                    pod:
+                      type: object
+                      properties:
+                        metadata:
+                          type: object
+                          properties:
+                            labels:
+                              type: object
+                              description: Labels which should be added to the resource
+                                template. Can be applied to different resources such
+                                as `StatefulSets`, `Deployments`, `Pods`, and `Services`.
+                            annotations:
+                              type: object
+                              description: Annotations which should be added to the
+                                resource template. Can be applied to different resources
+                                such as `StatefulSets`, `Deployments`, `Pods`, and
+                                `Services`.
+                          description: Metadata applied to the resource.
+                        imagePullSecrets:
+                          type: array
+                          items:
+                            type: object
+                            properties:
+                              name:
+                                type: string
+                          description: List of references to secrets in the same namespace
+                            to use for pulling any of the images used by this Pod.
+                        securityContext:
+                          type: object
+                          properties:
+                            fsGroup:
+                              type: integer
+                            runAsGroup:
+                              type: integer
+                            runAsNonRoot:
+                              type: boolean
+                            runAsUser:
+                              type: integer
+                            seLinuxOptions:
+                              type: object
+                              properties:
+                                level:
+                                  type: string
+                                role:
+                                  type: string
+                                type:
+                                  type: string
+                                user:
+                                  type: string
+                            supplementalGroups:
+                              type: array
+                              items:
+                                type: integer
+                            sysctls:
+                              type: array
+                              items:
+                                type: object
+                                properties:
+                                  name:
+                                    type: string
+                                  value:
+                                    type: string
+                            windowsOptions:
+                              type: object
+                              properties:
+                                gmsaCredentialSpec:
+                                  type: string
+                                gmsaCredentialSpecName:
+                                  type: string
+                          description: Configures pod-level security attributes and
+                            common container settings.
+                        terminationGracePeriodSeconds:
+                          type: integer
+                          minimum: 0
+                          description: The grace period is the duration in seconds
+                            after the processes running in the pod are sent a termination
+                            signal and the time when the processes are forcibly halted
+                            with a kill signal. Set this value longer than the expected
+                            cleanup time for your process.Value must be non-negative
+                            integer. The value zero indicates delete immediately.
+                            Defaults to 30 seconds.
+                        affinity:
+                          type: object
+                          properties:
+                            nodeAffinity:
+                              type: object
+                              properties:
+                                preferredDuringSchedulingIgnoredDuringExecution:
+                                  type: array
+                                  items:
+                                    type: object
+                                    properties:
+                                      preference:
+                                        type: object
+                                        properties:
+                                          matchExpressions:
+                                            type: array
+                                            items:
+                                              type: object
+                                              properties:
+                                                key:
+                                                  type: string
+                                                operator:
+                                                  type: string
+                                                values:
+                                                  type: array
+                                                  items:
+                                                    type: string
+                                          matchFields:
+                                            type: array
+                                            items:
+                                              type: object
+                                              properties:
+                                                key:
+                                                  type: string
+                                                operator:
+                                                  type: string
+                                                values:
+                                                  type: array
+                                                  items:
+                                                    type: string
+                                      weight:
+                                        type: integer
+                                requiredDuringSchedulingIgnoredDuringExecution:
+                                  type: object
+                                  properties:
+                                    nodeSelectorTerms:
+                                      type: array
+                                      items:
+                                        type: object
+                                        properties:
+                                          matchExpressions:
+                                            type: array
+                                            items:
+                                              type: object
+                                              properties:
+                                                key:
+                                                  type: string
+                                                operator:
+                                                  type: string
+                                                values:
+                                                  type: array
+                                                  items:
+                                                    type: string
+                                          matchFields:
+                                            type: array
+                                            items:
+                                              type: object
+                                              properties:
+                                                key:
+                                                  type: string
+                                                operator:
+                                                  type: string
+                                                values:
+                                                  type: array
+                                                  items:
+                                                    type: string
+                            podAffinity:
+                              type: object
+                              properties:
+                                preferredDuringSchedulingIgnoredDuringExecution:
+                                  type: array
+                                  items:
+                                    type: object
+                                    properties:
+                                      podAffinityTerm:
+                                        type: object
+                                        properties:
+                                          labelSelector:
+                                            type: object
+                                            properties:
+                                              matchExpressions:
+                                                type: array
+                                                items:
+                                                  type: object
+                                                  properties:
+                                                    key:
+                                                      type: string
+                                                    operator:
+                                                      type: string
+                                                    values:
+                                                      type: array
+                                                      items:
+                                                        type: string
+                                              matchLabels:
+                                                type: object
+                                          namespaces:
+                                            type: array
+                                            items:
+                                              type: string
+                                          topologyKey:
+                                            type: string
+                                      weight:
+                                        type: integer
+                                requiredDuringSchedulingIgnoredDuringExecution:
+                                  type: array
+                                  items:
+                                    type: object
+                                    properties:
+                                      labelSelector:
+                                        type: object
+                                        properties:
+                                          matchExpressions:
+                                            type: array
+                                            items:
+                                              type: object
+                                              properties:
+                                                key:
+                                                  type: string
+                                                operator:
+                                                  type: string
+                                                values:
+                                                  type: array
+                                                  items:
+                                                    type: string
+                                          matchLabels:
+                                            type: object
+                                      namespaces:
+                                        type: array
+                                        items:
+                                          type: string
+                                      topologyKey:
+                                        type: string
+                            podAntiAffinity:
+                              type: object
+                              properties:
+                                preferredDuringSchedulingIgnoredDuringExecution:
+                                  type: array
+                                  items:
+                                    type: object
+                                    properties:
+                                      podAffinityTerm:
+                                        type: object
+                                        properties:
+                                          labelSelector:
+                                            type: object
+                                            properties:
+                                              matchExpressions:
+                                                type: array
+                                                items:
+                                                  type: object
+                                                  properties:
+                                                    key:
+                                                      type: string
+                                                    operator:
+                                                      type: string
+                                                    values:
+                                                      type: array
+                                                      items:
+                                                        type: string
+                                              matchLabels:
+                                                type: object
+                                          namespaces:
+                                            type: array
+                                            items:
+                                              type: string
+                                          topologyKey:
+                                            type: string
+                                      weight:
+                                        type: integer
+                                requiredDuringSchedulingIgnoredDuringExecution:
+                                  type: array
+                                  items:
+                                    type: object
+                                    properties:
+                                      labelSelector:
+                                        type: object
+                                        properties:
+                                          matchExpressions:
+                                            type: array
+                                            items:
+                                              type: object
+                                              properties:
+                                                key:
+                                                  type: string
+                                                operator:
+                                                  type: string
+                                                values:
+                                                  type: array
+                                                  items:
+                                                    type: string
+                                          matchLabels:
+                                            type: object
+                                      namespaces:
+                                        type: array
+                                        items:
+                                          type: string
+                                      topologyKey:
+                                        type: string
+                          description: The pod's affinity rules.
+                        priorityClassName:
+                          type: string
+                          description: The name of the Priority Class to which these
+                            pods will be assigned.
+                        schedulerName:
+                          type: string
+                          description: The name of the scheduler used to dispatch
+                            this `Pod`. If not specified, the default scheduler will
+                            be used.
+                        tolerations:
+                          type: array
+                          items:
+                            type: object
+                            properties:
+                              effect:
+                                type: string
+                              key:
+                                type: string
+                              operator:
+                                type: string
+                              tolerationSeconds:
+                                type: integer
+                              value:
+                                type: string
+                          description: The pod's tolerations.
+                      description: Template for Cruise Control `Pods`.
+                    apiService:
+                      type: object
+                      properties:
+                        metadata:
+                          type: object
+                          properties:
+                            labels:
+                              type: object
+                              description: Labels which should be added to the resource
+                                template. Can be applied to different resources such
+                                as `StatefulSets`, `Deployments`, `Pods`, and `Services`.
+                            annotations:
+                              type: object
+                              description: Annotations which should be added to the
+                                resource template. Can be applied to different resources
+                                such as `StatefulSets`, `Deployments`, `Pods`, and
+                                `Services`.
+                          description: Metadata which should be applied to the resource.
+                      description: Template for Cruise Control API `Service`.
+                    podDisruptionBudget:
+                      type: object
+                      properties:
+                        metadata:
+                          type: object
+                          properties:
+                            labels:
+                              type: object
+                              description: Labels which should be added to the resource
+                                template. Can be applied to different resources such
+                                as `StatefulSets`, `Deployments`, `Pods`, and `Services`.
+                            annotations:
+                              type: object
+                              description: Annotations which should be added to the
+                                resource template. Can be applied to different resources
+                                such as `StatefulSets`, `Deployments`, `Pods`, and
+                                `Services`.
+                          description: Metadata to apply to the `PodDistruptionBugetTemplate`
+                            resource.
+                        maxUnavailable:
+                          type: integer
+                          minimum: 0
+                          description: Maximum number of unavailable pods to allow
+                            automatic Pod eviction. A Pod eviction is allowed when
+                            the `maxUnavailable` number of pods or fewer are unavailable
+                            after the eviction. Setting this value to 0 prevents all
+                            voluntary evictions, so the pods must be evicted manually.
+                            Defaults to 1.
+                      description: Template for Cruise Control `PodDisruptionBudget`.
+                    tlsSidecarContainer:
+                      type: object
+                      properties:
+                        env:
+                          type: array
+                          items:
+                            type: object
+                            properties:
+                              name:
+                                type: string
+                                description: The environment variable key.
+                              value:
+                                type: string
+                                description: The environment variable value.
+                          description: Environment variables which should be applied
+                            to the container.
+                      description: Template for the Cruise Control TLS sidecar container.
+                    cruiseControlContainer:
+                      type: object
+                      properties:
+                        env:
+                          type: array
+                          items:
+                            type: object
+                            properties:
+                              name:
+                                type: string
+                                description: The environment variable key.
+                              value:
+                                type: string
+                                description: The environment variable value.
+                          description: Environment variables which should be applied
+                            to the container.
+                      description: Template for the Cruise Control container.
+                  description: Template to specify how Cruise Control resources, `Deployments`
+                    and `Pods`, are generated.
+              required:
+              - replicas
+              description: Configuration of Cruise Control.
             jmxTrans:
               type: object
               properties:
@@ -4528,7 +5113,6 @@
                     data should be read from each broker. For more information on
                     these properties see, xref:type-JmxTransQueryTemplate-reference[`JmxTransQueryTemplate`
                     schema reference].
->>>>>>> 5a9e3d06
                 resources:
                   type: object
                   properties:
@@ -4536,426 +5120,6 @@
                       type: object
                     requests:
                       type: object
-<<<<<<< HEAD
-                logging:
-                  type: object
-                  properties:
-                    loggers:
-                      type: object
-                    name:
-                      type: string
-                    type:
-                      type: string
-                      enum:
-                      - inline
-                      - external
-                  required:
-                  - type
-                tlsSidecar:
-                  type: object
-                  properties:
-                    image:
-                      type: string
-                    livenessProbe:
-                      type: object
-                      properties:
-                        failureThreshold:
-                          type: integer
-                        initialDelaySeconds:
-                          type: integer
-                          minimum: 0
-                        periodSeconds:
-                          type: integer
-                        successThreshold:
-                          type: integer
-                        timeoutSeconds:
-                          type: integer
-                          minimum: 0
-                    logLevel:
-                      type: string
-                      enum:
-                      - emerg
-                      - alert
-                      - crit
-                      - err
-                      - warning
-                      - notice
-                      - info
-                      - debug
-                    readinessProbe:
-                      type: object
-                      properties:
-                        failureThreshold:
-                          type: integer
-                        initialDelaySeconds:
-                          type: integer
-                          minimum: 0
-                        periodSeconds:
-                          type: integer
-                        successThreshold:
-                          type: integer
-                        timeoutSeconds:
-                          type: integer
-                          minimum: 0
-                    resources:
-                      type: object
-                      properties:
-                        limits:
-                          type: object
-                        requests:
-                          type: object
-                template:
-                  type: object
-                  properties:
-                    deployment:
-                      type: object
-                      properties:
-                        metadata:
-                          type: object
-                          properties:
-                            labels:
-                              type: object
-                            annotations:
-                              type: object
-                    pod:
-                      type: object
-                      properties:
-                        metadata:
-                          type: object
-                          properties:
-                            labels:
-                              type: object
-                            annotations:
-                              type: object
-                        imagePullSecrets:
-                          type: array
-                          items:
-                            type: object
-                            properties:
-                              name:
-                                type: string
-                        securityContext:
-                          type: object
-                          properties:
-                            fsGroup:
-                              type: integer
-                            runAsGroup:
-                              type: integer
-                            runAsNonRoot:
-                              type: boolean
-                            runAsUser:
-                              type: integer
-                            seLinuxOptions:
-                              type: object
-                              properties:
-                                level:
-                                  type: string
-                                role:
-                                  type: string
-                                type:
-                                  type: string
-                                user:
-                                  type: string
-                            supplementalGroups:
-                              type: array
-                              items:
-                                type: integer
-                            sysctls:
-                              type: array
-                              items:
-                                type: object
-                                properties:
-                                  name:
-                                    type: string
-                                  value:
-                                    type: string
-                            windowsOptions:
-                              type: object
-                              properties:
-                                gmsaCredentialSpec:
-                                  type: string
-                                gmsaCredentialSpecName:
-                                  type: string
-                        terminationGracePeriodSeconds:
-                          type: integer
-                          minimum: 0
-                        affinity:
-                          type: object
-                          properties:
-                            nodeAffinity:
-                              type: object
-                              properties:
-                                preferredDuringSchedulingIgnoredDuringExecution:
-                                  type: array
-                                  items:
-                                    type: object
-                                    properties:
-                                      preference:
-                                        type: object
-                                        properties:
-                                          matchExpressions:
-                                            type: array
-                                            items:
-                                              type: object
-                                              properties:
-                                                key:
-                                                  type: string
-                                                operator:
-                                                  type: string
-                                                values:
-                                                  type: array
-                                                  items:
-                                                    type: string
-                                          matchFields:
-                                            type: array
-                                            items:
-                                              type: object
-                                              properties:
-                                                key:
-                                                  type: string
-                                                operator:
-                                                  type: string
-                                                values:
-                                                  type: array
-                                                  items:
-                                                    type: string
-                                      weight:
-                                        type: integer
-                                requiredDuringSchedulingIgnoredDuringExecution:
-                                  type: object
-                                  properties:
-                                    nodeSelectorTerms:
-                                      type: array
-                                      items:
-                                        type: object
-                                        properties:
-                                          matchExpressions:
-                                            type: array
-                                            items:
-                                              type: object
-                                              properties:
-                                                key:
-                                                  type: string
-                                                operator:
-                                                  type: string
-                                                values:
-                                                  type: array
-                                                  items:
-                                                    type: string
-                                          matchFields:
-                                            type: array
-                                            items:
-                                              type: object
-                                              properties:
-                                                key:
-                                                  type: string
-                                                operator:
-                                                  type: string
-                                                values:
-                                                  type: array
-                                                  items:
-                                                    type: string
-                            podAffinity:
-                              type: object
-                              properties:
-                                preferredDuringSchedulingIgnoredDuringExecution:
-                                  type: array
-                                  items:
-                                    type: object
-                                    properties:
-                                      podAffinityTerm:
-                                        type: object
-                                        properties:
-                                          labelSelector:
-                                            type: object
-                                            properties:
-                                              matchExpressions:
-                                                type: array
-                                                items:
-                                                  type: object
-                                                  properties:
-                                                    key:
-                                                      type: string
-                                                    operator:
-                                                      type: string
-                                                    values:
-                                                      type: array
-                                                      items:
-                                                        type: string
-                                              matchLabels:
-                                                type: object
-                                          namespaces:
-                                            type: array
-                                            items:
-                                              type: string
-                                          topologyKey:
-                                            type: string
-                                      weight:
-                                        type: integer
-                                requiredDuringSchedulingIgnoredDuringExecution:
-                                  type: array
-                                  items:
-                                    type: object
-                                    properties:
-                                      labelSelector:
-                                        type: object
-                                        properties:
-                                          matchExpressions:
-                                            type: array
-                                            items:
-                                              type: object
-                                              properties:
-                                                key:
-                                                  type: string
-                                                operator:
-                                                  type: string
-                                                values:
-                                                  type: array
-                                                  items:
-                                                    type: string
-                                          matchLabels:
-                                            type: object
-                                      namespaces:
-                                        type: array
-                                        items:
-                                          type: string
-                                      topologyKey:
-                                        type: string
-                            podAntiAffinity:
-                              type: object
-                              properties:
-                                preferredDuringSchedulingIgnoredDuringExecution:
-                                  type: array
-                                  items:
-                                    type: object
-                                    properties:
-                                      podAffinityTerm:
-                                        type: object
-                                        properties:
-                                          labelSelector:
-                                            type: object
-                                            properties:
-                                              matchExpressions:
-                                                type: array
-                                                items:
-                                                  type: object
-                                                  properties:
-                                                    key:
-                                                      type: string
-                                                    operator:
-                                                      type: string
-                                                    values:
-                                                      type: array
-                                                      items:
-                                                        type: string
-                                              matchLabels:
-                                                type: object
-                                          namespaces:
-                                            type: array
-                                            items:
-                                              type: string
-                                          topologyKey:
-                                            type: string
-                                      weight:
-                                        type: integer
-                                requiredDuringSchedulingIgnoredDuringExecution:
-                                  type: array
-                                  items:
-                                    type: object
-                                    properties:
-                                      labelSelector:
-                                        type: object
-                                        properties:
-                                          matchExpressions:
-                                            type: array
-                                            items:
-                                              type: object
-                                              properties:
-                                                key:
-                                                  type: string
-                                                operator:
-                                                  type: string
-                                                values:
-                                                  type: array
-                                                  items:
-                                                    type: string
-                                          matchLabels:
-                                            type: object
-                                      namespaces:
-                                        type: array
-                                        items:
-                                          type: string
-                                      topologyKey:
-                                        type: string
-                        priorityClassName:
-                          type: string
-                        schedulerName:
-                          type: string
-                        tolerations:
-                          type: array
-                          items:
-                            type: object
-                            properties:
-                              effect:
-                                type: string
-                              key:
-                                type: string
-                              operator:
-                                type: string
-                              tolerationSeconds:
-                                type: integer
-                              value:
-                                type: string
-                    apiService:
-                      type: object
-                      properties:
-                        metadata:
-                          type: object
-                          properties:
-                            labels:
-                              type: object
-                            annotations:
-                              type: object
-                    podDisruptionBudget:
-                      type: object
-                      properties:
-                        metadata:
-                          type: object
-                          properties:
-                            labels:
-                              type: object
-                            annotations:
-                              type: object
-                        maxUnavailable:
-                          type: integer
-                          minimum: 0
-                    tlsSidecarContainer:
-                      type: object
-                      properties:
-                        env:
-                          type: array
-                          items:
-                            type: object
-                            properties:
-                              name:
-                                type: string
-                              value:
-                                type: string
-                    cruiseControlContainer:
-                      type: object
-                      properties:
-                        env:
-                          type: array
-                          items:
-                            type: object
-                            properties:
-                              name:
-                                type: string
-                              value:
-                                type: string
-              required:
-              - replicas
-=======
                   description: CPU and memory resources to reserve.
               required:
               - outputDefinitions
@@ -4964,7 +5128,6 @@
                 a JmxTrans deployment is created for gathering JMX metrics from each
                 Kafka broker. For more information see https://github.com/jmxtrans/jmxtrans[JmxTrans
                 GitHub].
->>>>>>> 5a9e3d06
             kafkaExporter:
               type: object
               properties:
