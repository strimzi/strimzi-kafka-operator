--- conflicted
+++ resolved
@@ -29,10 +29,6 @@
     type: integer
   subresources:
     status: {}
-    scale:
-      specReplicasPath: .spec.replicas
-      statusReplicasPath: .status.replicas
-      labelSelectorPath: .status.labelSelector
   validation:
     openAPIV3Schema:
       properties:
@@ -199,13 +195,6 @@
                         description: Link to Kubernetes Secret containing the refresh
                           token which can be used to obtain access token from the
                           authorization server.
-                      scope:
-                        type: string
-                        description: OAuth scope to use when authenticating against
-                          the authorization server. Some authorization servers require
-                          this to be set. The possible values depend on how authorization
-                          server is configured. By default `scope` is not specified
-                          when doing the token endpoint request.
                       tlsTrustedCertificates:
                         type: array
                         items:
@@ -703,15 +692,15 @@
                       properties:
                         labels:
                           type: object
-                          description: Labels added to the resource template. Can
-                            be applied to different resources such as `StatefulSets`,
-                            `Deployments`, `Pods`, and `Services`.
+                          description: Labels which should be added to the resource
+                            template. Can be applied to different resources such as
+                            `StatefulSets`, `Deployments`, `Pods`, and `Services`.
                         annotations:
                           type: object
-                          description: Annotations added to the resource template.
-                            Can be applied to different resources such as `StatefulSets`,
-                            `Deployments`, `Pods`, and `Services`.
-                      description: Metadata applied to the resource.
+                          description: Annotations which should be added to the resource
+                            template. Can be applied to different resources such as
+                            `StatefulSets`, `Deployments`, `Pods`, and `Services`.
+                      description: Metadata which should be applied to the resource.
                   description: Template for Kafka Connect `Deployment`.
                 pod:
                   type: object
@@ -721,14 +710,14 @@
                       properties:
                         labels:
                           type: object
-                          description: Labels added to the resource template. Can
-                            be applied to different resources such as `StatefulSets`,
-                            `Deployments`, `Pods`, and `Services`.
+                          description: Labels which should be added to the resource
+                            template. Can be applied to different resources such as
+                            `StatefulSets`, `Deployments`, `Pods`, and `Services`.
                         annotations:
                           type: object
-                          description: Annotations added to the resource template.
-                            Can be applied to different resources such as `StatefulSets`,
-                            `Deployments`, `Pods`, and `Services`.
+                          description: Annotations which should be added to the resource
+                            template. Can be applied to different resources such as
+                            `StatefulSets`, `Deployments`, `Pods`, and `Services`.
                       description: Metadata applied to the resource.
                     imagePullSecrets:
                       type: array
@@ -738,18 +727,12 @@
                           name:
                             type: string
                       description: List of references to secrets in the same namespace
-                        to use for pulling any of the images used by this Pod. When
-                        the `STRIMZI_IMAGE_PULL_SECRETS` environment variable in Cluster
-                        Operator and the `imagePullSecrets` option are specified,
-                        only the `imagePullSecrets` variable is used and the `STRIMZI_IMAGE_PULL_SECRETS`
-                        variable is ignored.
+                        to use for pulling any of the images used by this Pod.
                     securityContext:
                       type: object
                       properties:
                         fsGroup:
                           type: integer
-                        fsGroupChangePolicy:
-                          type: string
                         runAsGroup:
                           type: integer
                         runAsNonRoot:
@@ -787,23 +770,18 @@
                               type: string
                             gmsaCredentialSpecName:
                               type: string
-                            runAsUserName:
-                              type: string
                       description: Configures pod-level security attributes and common
                         container settings.
                     terminationGracePeriodSeconds:
                       type: integer
                       minimum: 0
                       description: The grace period is the duration in seconds after
-                        the processes running in the pod are sent a termination signal,
+                        the processes running in the pod are sent a termination signal
                         and the time when the processes are forcibly halted with a
-                        kill signal. Set this value to longer than the expected cleanup
-                        time for your process. Value must be a non-negative integer.
-                        A zero value indicates delete immediately. You might need
-                        to increase the grace period for very large Kafka clusters,
-                        so that the Kafka brokers have enough time to transfer their
-                        work to another broker before they are terminated. Defaults
-                        to 30 seconds.
+                        kill signal. Set this value longer than the expected cleanup
+                        time for your process.Value must be non-negative integer.
+                        The value zero indicates delete immediately. Defaults to 30
+                        seconds.
                     affinity:
                       type: object
                       properties:
@@ -1013,45 +991,30 @@
                                   topologyKey:
                                     type: string
                       description: The pod's affinity rules.
-                    tolerations:
-                      type: array
-                      items:
-                        type: object
-                        properties:
-                          effect:
-                            type: string
-                          key:
-                            type: string
-                          operator:
-                            type: string
-                          tolerationSeconds:
-                            type: integer
-                          value:
-                            type: string
-                      description: The pod's tolerations.
                     priorityClassName:
                       type: string
-                      description: The name of the priority class used to assign priority
-                        to the pods. For more information about priority classes,
-                        see {K8sPriorityClass}.
+                      description: The name of the Priority Class to which these pods
+                        will be assigned.
                     schedulerName:
                       type: string
                       description: The name of the scheduler used to dispatch this
                         `Pod`. If not specified, the default scheduler will be used.
-                    hostAliases:
+                    tolerations:
                       type: array
                       items:
                         type: object
                         properties:
-                          hostnames:
-                            type: array
-                            items:
-                              type: string
-                          ip:
-                            type: string
-                      description: The pod's HostAliases. HostAliases is an optional
-                        list of hosts and IPs that will be injected into the pod's
-                        hosts file if specified.
+                          effect:
+                            type: string
+                          key:
+                            type: string
+                          operator:
+                            type: string
+                          tolerationSeconds:
+                            type: integer
+                          value:
+                            type: string
+                      description: The pod's tolerations.
                   description: Template for Kafka Connect `Pods`.
                 apiService:
                   type: object
@@ -1061,15 +1024,15 @@
                       properties:
                         labels:
                           type: object
-                          description: Labels added to the resource template. Can
-                            be applied to different resources such as `StatefulSets`,
-                            `Deployments`, `Pods`, and `Services`.
+                          description: Labels which should be added to the resource
+                            template. Can be applied to different resources such as
+                            `StatefulSets`, `Deployments`, `Pods`, and `Services`.
                         annotations:
                           type: object
-                          description: Annotations added to the resource template.
-                            Can be applied to different resources such as `StatefulSets`,
-                            `Deployments`, `Pods`, and `Services`.
-                      description: Metadata applied to the resource.
+                          description: Annotations which should be added to the resource
+                            template. Can be applied to different resources such as
+                            `StatefulSets`, `Deployments`, `Pods`, and `Services`.
+                      description: Metadata which should be applied to the resource.
                   description: Template for Kafka Connect API `Service`.
                 connectContainer:
                   type: object
@@ -1133,79 +1096,8 @@
                               type: string
                             gmsaCredentialSpecName:
                               type: string
-<<<<<<< HEAD
-                            runAsUserName:
-                              type: string
-=======
->>>>>>> 2e537b00
                       description: Security context for the container.
                   description: Template for the Kafka Connect container.
-                initContainer:
-                  type: object
-                  properties:
-                    env:
-                      type: array
-                      items:
-                        type: object
-                        properties:
-                          name:
-                            type: string
-                            description: The environment variable key.
-                          value:
-                            type: string
-                            description: The environment variable value.
-                      description: Environment variables which should be applied to
-                        the container.
-                    securityContext:
-                      type: object
-                      properties:
-                        allowPrivilegeEscalation:
-                          type: boolean
-                        capabilities:
-                          type: object
-                          properties:
-                            add:
-                              type: array
-                              items:
-                                type: string
-                            drop:
-                              type: array
-                              items:
-                                type: string
-                        privileged:
-                          type: boolean
-                        procMount:
-                          type: string
-                        readOnlyRootFilesystem:
-                          type: boolean
-                        runAsGroup:
-                          type: integer
-                        runAsNonRoot:
-                          type: boolean
-                        runAsUser:
-                          type: integer
-                        seLinuxOptions:
-                          type: object
-                          properties:
-                            level:
-                              type: string
-                            role:
-                              type: string
-                            type:
-                              type: string
-                            user:
-                              type: string
-                        windowsOptions:
-                          type: object
-                          properties:
-                            gmsaCredentialSpec:
-                              type: string
-                            gmsaCredentialSpecName:
-                              type: string
-                            runAsUserName:
-                              type: string
-                      description: Security context for the container.
-                  description: Template for the Kafka init container.
                 podDisruptionBudget:
                   type: object
                   properties:
@@ -1214,14 +1106,14 @@
                       properties:
                         labels:
                           type: object
-                          description: Labels added to the resource template. Can
-                            be applied to different resources such as `StatefulSets`,
-                            `Deployments`, `Pods`, and `Services`.
+                          description: Labels which should be added to the resource
+                            template. Can be applied to different resources such as
+                            `StatefulSets`, `Deployments`, `Pods`, and `Services`.
                         annotations:
                           type: object
-                          description: Annotations added to the resource template.
-                            Can be applied to different resources such as `StatefulSets`,
-                            `Deployments`, `Pods`, and `Services`.
+                          description: Annotations which should be added to the resource
+                            template. Can be applied to different resources such as
+                            `StatefulSets`, `Deployments`, `Pods`, and `Services`.
                       description: Metadata to apply to the `PodDistruptionBugetTemplate`
                         resource.
                     maxUnavailable:
@@ -1404,10 +1296,4 @@
                 type: object
               description: List of MirrorMaker 2.0 connector statuses, as reported
                 by the Kafka Connect REST API.
-            labelSelector:
-              type: string
-              description: Label selector for pods providing this resource.
-            replicas:
-              type: integer
-              description: The current number of pods being used to provide this resource.
           description: The status of the Kafka MirrorMaker 2.0 cluster.