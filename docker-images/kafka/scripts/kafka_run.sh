--- conflicted
+++ resolved
@@ -2,12 +2,6 @@
 set -e
 set -x
 
-<<<<<<< HEAD
-# Wait for the TLS sidecar to be ready and listen on port 2181
-./kafka_pre_start.sh
-
-=======
->>>>>>> 902ec063
 STRIMZI_BROKER_ID=$(hostname | awk -F'-' '{print $NF}')
 export STRIMZI_BROKER_ID
 echo "STRIMZI_BROKER_ID=${STRIMZI_BROKER_ID}"
