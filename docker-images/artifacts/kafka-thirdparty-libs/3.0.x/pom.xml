--- conflicted
+++ resolved
@@ -20,15 +20,9 @@
         <cruise-control.version>2.5.79</cruise-control.version>
         <opa-authorizer.version>1.4.0</opa-authorizer.version>
         <kafka-quotas-plugin.version>0.2.0</kafka-quotas-plugin.version>
-<<<<<<< HEAD
         <kafka-mirror-maker-2-extensions.version>1.2.0</kafka-mirror-maker-2-extensions.version>
-        <kafka-kubernetes-config-provider.version>0.1.1</kafka-kubernetes-config-provider.version>
-        <kafka-env-var-config-provider.version>0.1.1</kafka-env-var-config-provider.version>
-=======
-        <kafka-mirror-maker-2-extensions.version>1.1.0</kafka-mirror-maker-2-extensions.version>
         <kafka-kubernetes-config-provider.version>1.0.0</kafka-kubernetes-config-provider.version>
         <kafka-env-var-config-provider.version>1.0.0</kafka-env-var-config-provider.version>
->>>>>>> 8d0c5c1b
         <jmx-prometheus-javaagent.version>0.16.1</jmx-prometheus-javaagent.version>
         <json-smart.version>2.4.7</json-smart.version>
         <jsonevent-layout.version>1.7</jsonevent-layout.version>
