--- conflicted
+++ resolved
@@ -1,10 +1,6 @@
 #!/usr/bin/env bash
-set -e
 set -x
-<<<<<<< HEAD
-=======
 shift
->>>>>>> 2e537b00
 
 # expand gc options based upon java version
 function get_gc_opts {
@@ -30,11 +26,4 @@
 # Enable GC logging for memory tracking
 JAVA_OPTS="${JAVA_OPTS} $(get_gc_opts)"
 
-# Deny illegal access option is supported only on Java 9 and higher
-JAVA_MAJOR_VERSION=$(java -version 2>&1 | sed -E -n 's/.* version "([0-9]*).*$/\1/p')
-if [ "$JAVA_MAJOR_VERSION" -ge "9" ] ; then
-  JAVA_OPTS="${JAVA_OPTS} --illegal-access=deny"
-fi
-
-# shellcheck disable=SC2086
-exec /usr/bin/tini -w -e 143 -- java $JAVA_OPTS -classpath "$JAVA_CLASSPATH" "$JAVA_MAIN" "$@"+exec /usr/bin/tini -w -e 143 -- java $JAVA_OPTS -classpath $JAVA_CLASSPATH $JAVA_MAIN $@