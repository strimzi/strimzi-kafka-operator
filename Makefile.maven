# Makefile.maven contains the shared tasks for building Java applications. This file is
# included into the Makefile files which contain some Java sources which should be build
# (E.g. cluster-operator etc.).

java_build:
	echo "Building JAR file ..."
	mvn $(MVN_ARGS) verify

java_install_root:
	echo "Installing root pom ..."
	mvn $(MVN_ARGS) install -f ../pom.xml -N

java_install: java_install_root
	echo "Installing JAR files ..."
	mvn $(MVN_ARGS) install

java_clean:
	echo "Cleaning Maven build ..."
	mvn $(MVN_ARGS) clean

<<<<<<< HEAD
findbugs:
	mvn $(MVN_ARGS) org.codehaus.mojo:findbugs-maven-plugin:check
=======
spotbugs:
	mvn $(MVN_ARGS) spotbugs:check
>>>>>>> d790ed43
<|MERGE_RESOLUTION|>--- conflicted
+++ resolved
@@ -18,10 +18,5 @@
 	echo "Cleaning Maven build ..."
 	mvn $(MVN_ARGS) clean
 
-<<<<<<< HEAD
-findbugs:
-	mvn $(MVN_ARGS) org.codehaus.mojo:findbugs-maven-plugin:check
-=======
 spotbugs:
-	mvn $(MVN_ARGS) spotbugs:check
->>>>>>> d790ed43
+	mvn $(MVN_ARGS) spotbugs:check