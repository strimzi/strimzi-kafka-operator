# CHANGELOG

## 0.41.0

* Added support for topic replication factor change to the Unidirectional Topic Operator when Cruise Control integration is enabled.
* The `KafkaNodePools` feature gate moves to GA stage and is permanently enabled without the possibility to disable it.
  To use the Kafka Node Pool resources, you still need to use the `strimzi.io/node-pools: enabled` annotation on the `Kafka` custom resources.
<<<<<<< HEAD
* Added support for `custom` SASL config in standalone Topic Operator deployment to support alternate access controllers (i.e. `AWS_MSK_IAM`)
=======
* Added support for configuring the `externalIPs` field in node port type services.
* The `UnidirectionalTopicOperator` feature gate moves to GA stage and is permanently enabled without the possibility to disable it.
  If the topics whose names start with `strimzi-store-topic` and `strimzi-topic-operator` still exist, you can delete them.

### Changes, deprecations and removals

* The `tlsSidecar` configuration for the Entity Operator is now deprecated and will be ignored.
* The `zookeeperSessionTimeoutSeconds` and `topicMetadataMaxAttempts` configurations for the Entity Topic Operator have been removed and will be ignored.
>>>>>>> bd777a5c

## 0.40.0

* Add support for Apache Kafka 3.7.0.
  Remove support for Apache Kafka 3.5.0, 3.5.1, and 3.5.2.
* The `UseKRaft` feature gate moves to beta stage and is enabled by default.
  If needed, `UseKRaft` can be disabled in the feature gates configuration in the Cluster Operator.
* Add support for ZooKeeper to KRaft migration by enabling the users to move from using ZooKeeper to store metadata to use KRaft.
* Add support for moving from dedicated controller-only KRaft nodes to mixed KRaft nodes
* Fix NullPointerException from missing listenerConfig when using custom auth
* Added support for Kafka Exporter `offset.show-all` parameter
* Prevent removal of the `broker` process role from KRaft mixed-nodes that have assigned partition-replicas
* Improve broker scale-down prevention to continue in reconciliation when scale-down cannot be executed
* Added support for Tiered Storage by enabling the configuration of custom storage plugins through the Kafka custom resource.
* Update HTTP bridge to latest 0.28.0 release

### Changes, deprecations and removals

* **From Strimzi 0.40.0 on, we support only Kubernetes 1.23 and newer.**
  Kubernetes 1.21 and 1.22 are not supported anymore.
* [#9508](https://github.com/strimzi/strimzi-kafka-operator/pull/9508) fixes the Strimzi CRDs and their definitions of labels and annotations.
  This change brings our CRDs in-sync with the Kubernetes APIs.
  After this fix, the label and annotation definitions in our CRDs (for example in the `template` sections) cannot contain integer values anymore and have to always use string values.
  If your custom resources use an integer value, for example:
  ```
  template:
    apiService:
      metadata:
        annotations:
          discovery.myapigateway.io/port: 8080
  ```
  You might get an error similar to this when applying the resource:
  ```
  * spec.template.apiService.metadata.annotations.discovery.myapigateway.io/port: Invalid value: "integer": spec.template.apiService.metadata.annotations.discovery.myapigateway.io/port in body must be of type string: "integer"
  ```
  To fix the issue, just use a string value instead of an integer:
  ```
  template:
    apiService:
      metadata:
        annotations:
          discovery.myapigateway.io/port: "8080"
  ```
* Support for the JmxTrans component is now completely removed.
  If you are upgrading from Strimzi 0.34 or earlier and have JmxTrans enabled in `.spec.jmxTrans` of the `Kafka` custom resource, you should disable it before the upgrade or delete it manually after the upgrade is complete.
* The `api` module was refactored and classes were moved to new packages.
* Strimzi Drain Cleaner 1.1.0 (included in the Strimzi 0.40.0 installation files) changes the way it handles Kubernetes eviction requests.
  It denies them instead of allowing them.
  This new behavior does not require the `PodDisruptionBudget` to be set to `maxUnavailable: 0`.
  We expect this to improve the compatibility with various tools used for scaling Kubernetes clusters such as [Karpenter](https://karpenter.sh/).
  If you observe any problems with your toolchain or just want to stick with the previous behavior, you can use the `STRIMZI_DENY_EVICTION` environment variable and set it to `false` to switch back to the old (legacy) mode.

## 0.39.0

* Add support for Apache Kafka 3.5.2 and 3.6.1
* The `StableConnectIdentities` feature gate moves to GA stage and is now permanently enabled without the possibility to disable it.
  All Connect and Mirror Maker 2 operands will now use StrimziPodSets.
* The `KafkaNodePools` feature gate moves to beta stage and is enabled by default.
  If needed, `KafkaNodePools` can be disabled in the feature gates configuration in the Cluster Operator.
* The `UnidirectionalTopicOperator` feature gate moves to beta stage and is enabled by default.
  If needed, `UnidirectionalTopicOperator` can be disabled in the feature gates configuration in the Cluster Operator.
* Improved Kafka Connect metrics and dashboard example files
* Allow specifying and managing KRaft metadata version
* Add support for KRaft to KRaft upgrades (Apache Kafka upgrades for the KRaft based clusters)
* Improved Kafka Mirror Maker 2 dashboard example file

### Changes, deprecations and removals

* The `StableConnectIdentities` feature gate moves to GA stage and cannot be disabled anymore.
  When using Connect or Mirror Maker 2 operands, direct downgrade to Strimzi versions older than 0.34 is not supported anymore.
  You have to first downgrade to Strimzi version between 0.34 to 0.38, disable the `StableConnectIdentities` feature gate, and only then downgrade to an older Strimzi version.
* Strimzi 0.39.0 (and any of its patch releases) is the last Strimzi version with support for Kubernetes 1.21 and 1.22.
  From Strimzi 0.40.0 on, we will support only Kubernetes 1.23 and newer.

## 0.38.0

* Add support for Apache Kafka 3.6.0 and drop support for 3.4.0 and 3.4.1
* Sign containers using `cosign`
* Generate and publish Software Bill of Materials (SBOMs) of Strimzi containers
* Add support for stopping connectors according to [Strimzi Proposal #54](https://github.com/strimzi/proposals/blob/main/054-stopping-kafka-connect-connectors.md)
* Allow manual rolling of Kafka Connect and Kafka Mirror Maker 2 pods using the `strimzi.io/manual-rolling-update` annotation (supported only when `StableConnectIdentities` feature gate is enabled) 
* Make sure brokers are empty before scaling them down
* Update Cruise Control to 2.5.128
* Add support for pausing reconciliations to the Unidirectional Topic Operator
* Allow running ZooKeeper and KRaft based Apache Kafka clusters in parallel when the `+UseKRaft` feature gate is enabled
* Add support for metrics to the Unidirectional Topic Operator
* Added the `includeAcceptHeader` option to OAuth client and listener authentication configuration and to `keycloak` authorization. If set to `false` it turns off sending of `Accept` header when communicating with OAuth / OIDC authorization server. This feature is enabled by the updated Strimzi Kafka OAuth library (0.14.0).
* Update HTTP bridge to latest 0.27.0 release

### Changes, deprecations and removals

* The `Kafka.KafkaStatus.ListenerStatus.type` property has been deprecated for a long time, and now we do not use it anymore.
  The current plan is to completely remove this property in the next schema version.
  If needed, you can use the `Kafka.KafkaStatus.ListenerStatus.name` property, which has the same value.
* Added `strimzi.io/kraft` annotation to be applied on `Kafka` custom resource, together with the `+UseKRaft` feature gate enabled, to declare a ZooKeeper or KRaft based cluster.
  * if `enabled` the `Kafka` resource defines a KRaft-based cluster.
  * if `disabled`, missing or any other value, the operator handle the `Kafka` resource as a ZooKeeper-based cluster.
* The `io.strimzi.kafka.EnvVarConfigProvider` configuration provider is now deprecated and will be removed in Strimzi 0.42. Users should migrate to Kafka's implementation, `org.apache.kafka.common.config.provider.EnvVarConfigProvider`, which is a drop-in replacement.
  For example:
  ```yaml
  config:
    # ...
    config.providers: env
    config.providers.env.class: io.strimzi.kafka.EnvVarConfigProvider
    # ...
  ```
  becomes
  ```yaml
  config:
    # ...
    config.providers: env
    config.providers.env.class: org.apache.kafka.common.config.provider.EnvVarConfigProvider
    # ...
  ```
  
## 0.37.0

* The `StableConnectIdentites` feature gate moves to beta stage.
  By default, StrimziPodSets are used for Kafka Connect and Kafka Mirror Maker 2.
  If needed, `StableConnectIdentites` can be disabled in the feature gates configuration in the Cluster Operator.
* Support for the `ppc64le` platform
* Added version fields to the `Kafka` custom resource status to track install and upgrade state
* Support for infinite auto-restarts of Kafka Connect and Kafka Mirror Maker 2 connectors

### Changes, deprecations and removals

* **Removed support for OpenTracing**:
  * The `tracing.type: jaeger` configuration, in `KafkaConnect`, `KafkaMirrorMaker`, `KafkaMirrorMaker2` and `KafkaBridge` resources, is not supported anymore.
  * The OpenTelemetry based tracing is the only available by using `tracing.type: opentelemetry`.
* **The default behavior of the Kafka Connect connector auto-restart has changed.**
  When the auto-restart feature is enabled in `KafkaConnector` or `KafkaMirrorMaker2` custom resources, it will now continue to restart the connectors indefinitely rather than stopping after 7 restarts, as previously.
  If you want to use the original behaviour, use the `.spec.autoRestart.maxRestarts` option to configure the maximum number of restarts.
  For example:
  ```yaml
  apiVersion: kafka.strimzi.io/v1beta2
  kind: KafkaConnector
  metadata:
    labels:
      strimzi.io/cluster: my-connect
    name: echo-sink-connector
  spec:
    # ...
    autoRestart:
      enabled: true
      maxRestarts: 7
    # ...
  ```
* **The automatic configuration of Cruise Control CPU capacity has been changed in this release**:
  * There are three ways to configure Cruise Control CPU capacity values:
    * `.spec.cruiseControl.brokerCapacity` (for all brokers)
    * `.spec.cruiseControl.brokerCapacity.overrides` (per broker)
    * Kafka resource requests and limits (for all brokers).
  * The precedence of which Cruise Control CPU capacity configuration is used has been changed.
  * In previous Strimzi versions, the Kafka resource limit (if set) took precedence, regardless if any other CPU configurations were set.
    * For example:
      * (1) Kafka resource limits
      * (2) `.spec.cruiseControl.brokerCapacity.overrides`
      * (3) `.spec.cruiseControl.brokerCapacity`
  * This previous behavior was identified as a bug and was fixed in this Strimzi release.
  * Going forward, the brokerCapacity overrides per broker take top precedence, then general brokerCapacity configuration, and then the Kafka resource requests, then the Kafka resource limits.
    * For example:
      * (1) `.spec.cruiseControl.brokerCapacity.overrides`
      * (2) `.spec.cruiseControl.brokerCapacity`
      * (3) Kafka resource requests
      * (4) Kafka resource limits
    * When none of Cruise Control CPU capacity configurations mentioned above are configured, CPU capacity will be set to `1`.
 as any _override_ value configured in the `.spec.cruiseControl` section of the `Kafka` custom resource.

## 0.36.1

* Add support for Apache Kafka 3.5.1

## 0.36.0

* Add support for Apache Kafka 3.4.1 and 3.5.0, and remove support for 3.3.1 and 3.3.2
* Enable SCRAM-SHA authentication in KRaft mode (supported in Apache Kafka 3.5.0 and newer)
* Add support for insecure flag in Maven artifacts in Kafka Connect Build
* Update Kafka Exporter to [1.7.0](https://github.com/danielqsj/kafka_exporter/releases/tag/v1.7.0)
* Improve Kafka rolling update to avoid rolling broker in log recovery
* Added support for Kafka Exporter topic exclude and consumer group exclude parameters
* Update Kaniko container builder to 1.12.1
* Add support for _Kafka node pools_ according to [Strimzi Proposal #50](https://github.com/strimzi/proposals/blob/main/050-Kafka-Node-Pools.md)
* Add support for _Unidirectional Topic Operator_ according to [Strimzi Proposal #51](https://github.com/strimzi/proposals/blob/main/051-unidirectional-topic-operator.md)
* Update OpenTelemetry 1.19.0
* Fixed ordering of JVM performance options [#8579](https://github.com/strimzi/strimzi-kafka-operator/issues/8579)
* Log a warning when a KafkaTopic has no spec [#8465](https://github.com/strimzi/strimzi-kafka-operator/issues/8465)
* Updated Strimzi OAuth library to 0.13.0 with better support for KRaft

### Changes, deprecations and removals

* **From Strimzi 0.36.0 on, we support only Kubernetes 1.21 and newer.**
  Kubernetes 1.19 and 1.20 are not supported anymore.
* Enabling the `UseKRaft` feature gate is now possible only together with the `KafkaNodePools` feature gate.
  To deploy a Kafka cluster in the KRaft mode, you have to use the `KafkaNodePool` resources.
* The Helm Chart repository at `https://strimzi.io/charts/` is now deprecated.
  Please use the Helm Chart OCI artifacts from our [Helm Chart OCI repository instead](https://quay.io/organization/strimzi-helm).
* Option `customClaimCheck` of 'oauth' authentication which relies on JsonPath changed the handling of equal comparison against `null` as the behaviour was buggy and is now fixed in the updated version of JsonPath library [OAuth #196](https://github.com/strimzi/strimzi-kafka-oauth/pull/196)

## 0.35.0

* Redesigned the Cluster and User Operator configuration to make it more efficient and flexible
* Allow multiple imagePullSecrets in the Strimzi Helm chart
* Remove support for JMX Trans
* Move feature gate `UseStrimziPodSets` to GA and remove support for StatefulSets
* Add flag to load Grafana dashboards from Helm Chart

### Changes, deprecations and removals

* Strimzi 0.35.0 (and any possible patch releases) is the last Strimzi version with support for Kubernetes 1.19 and 1.20.
  From Strimzi 0.36.0 on, we will support only Kubernetes 1.21 and newer.
* Support for JMX Trans has been removed in Strimzi 0.35.0.
  If you have JMX Trans enabled in your `Kafka` custom resource in the `.spec.jmxTrans` section, you should remove it.
  If you upgrade to Strimzi 0.35.0 or newer with JMX Trans deployed / enabled in the `Kafka` custom resource, Strimzi will be automatically deleted after the upgrade.
* The feature gate `UseStrimziPodSets` has graduated to GA and cannot be disabled anymore.
  The StatefulSet template properties in the `Kafka` custom resource in `.spec.zookeeper.template.statefulSet` and `.spec.kafka.template.statefulSet` are deprecated and will be ignored.
  You should remove them from your custom resources.

## 0.34.0

* Add support for Kafka 3.4.0 and remove support for Kafka 3.2.x
* Stable Pod identities for Kafka Connect and MirrorMaker 2 (Feature Gate `StableConnectIdentities`)
* Use JDK HTTP client in the Kubernetes client instead of the OkHttp client
* Add truststore configuration for HTTPS connections to OPA server
* Add image digest support in Helm chart
* Added the `httpRetries` and `httpRetryPauseMs` options to OAuth authentication configuration. They are set to `0` by default - no retries, no backoff between retries. Also added analogous `httpRetries` option in the `keycloak` authorization configuration. These features are enabled by the updated Strimzi Kafka OAuth library (0.12.0).

## 0.33.0

* Add support for Kafka 3.3.2
* Support loadBalancerClass attribute in service with type loadBalancer
* Support for automatically restarting failed Connect or Mirror Maker 2 connectors
* Redesign of Strimzi User Operator to improve its scalability
* Use Java 17 as the runtime for all containers and language level for all modules except `api`, `crd-generator`, `crd-annotations`, and `test`
* Improved FIPS (Federal Information Processing Standards) support
* Upgrade Vert.x to 4.3.5
* Moved from using the Jaeger exporter to OTLP exporter by default
* Kafka Exporter support for `Recreate` deployment strategy
* `ImageStream` validation for Kafka Connect builds on OpenShift
* Support for configuring the metadata for the Role / RoleBinding of Entity Operator
* Add liveness and readiness probes specifically for nodes running in KRaft combined mode
* Upgrade HTTP bridge to latest 0.24.0 release

### Known issues

* The TLS passthrough feature of the Ingress-NGINX Controller for Kubernetes is not compatible with some new TLS features supported by Java 17 such as the _session tickets extension_.
  If you use `type: ingress` listener with enabled mTLS authentication, we recommend you to test if your clients are affected or not.
  If needed, you can also disable the _session ticket extension_ in the Kafka brokers in your `Kafka` custom resource by setting the `jdk.tls.server.enableSessionTicketExtension` Java system property to `false`:
  ```yaml
  apiVersion: kafka.strimzi.io/v1beta2
  kind: Kafka
  metadata:
    # ...
  spec:
    # ...
    kafka:
      jvmOptions:
        javaSystemProperties:
          - name: jdk.tls.server.enableSessionTicketExtension
            value: "false"
    # ...
  ```
  For more details, see [kubernetes/ingress-nginx#9540](https://github.com/kubernetes/ingress-nginx/issues/9540).

### Changes, deprecations and removals

* The `UseStrimziPodSet` feature gate will move to GA in Strimzi 0.35.
  Support for StatefulSets will be removed from Strimzi right after the 0.34 release.
  Please use the Strimzi 0.33 release to test StrimziPodSets in your environment and report any major or blocking issues before the StatefulSet support is removed.
* The default length of any new SCRAM-SHA-512 passwords will be 32 characters instead of 12 characters used in the previous Strimzi versions.
  Existing passwords will not be affected by this change until they are regenerated (for example because the user secret is deleted).
  If you want to keep using the original password length, you can set it using the `STRIMZI_SCRAM_SHA_PASSWORD_LENGTH` environment variable in `.spec.entityOperator.template.userOperatorContainer.env` in the `Kafka` custom resource or in the `Deployment` of the standalone User Operator.
  ```yaml
  userOperatorContainer:
    env:
      - name: STRIMZI_SCRAM_SHA_PASSWORD_LENGTH
        value: "12"
  ```
* In previous versions, the `ssl.secure.random.implementation` option in Kafka brokers was always set to `SHA1PRNG`.
  From Strimzi 0.33 on, it is using the default SecureRandom implementation from the Java Runtime.
  If you want to keep using `SHA1PRNG` as your SecureRandom, you can configure it in `.spec.kafka.config` in your `Kafka` custom resource.
* Support for JmxTrans in Strimzi is deprecated. 
  It is currently planned to be removed in Strimzi 0.35.0.
* Support for `type: jaeger` tracing based on Jaeger clients and OpenTracing API was deprecated in the Strimzi 0.31 release.
  As the Jaeger clients are retired and the OpenTracing project is archived, we cannot guarantee their support for future versions.
  In Strimzi 0.32 and 0.33, we added support for OpenTelemetry tracing as a replacement.
  If possible, we will maintain the support for `type: jaeger` tracing until June 2023 and remove it afterwards.
  Please migrate to OpenTelemetry as soon as possible.
* When OpenTelemetry is enabled for tracing, starting from this release, the operator configures the OTLP exporter instead of the Jaeger one by default.
  The Jaeger exporter is even not included in the Kafka images anymore, so if you want to use it you have to add the binary by yourself.
  The `OTEL_EXPORTER_OTLP_ENDPOINT` environment variable has to be used instead of the `OTEL_EXPORTER_JAEGER_ENDPOINT` in order to specify the OTLP endpoint to send traces to.
  If you are using Jaeger as the backend system for tracing, you need to have 1.35 release at least which is the first one exposing an OTLP endpoint.

## 0.32.0

* Add support for Kafka 3.3.1 and remove support for Kafka 3.1.0, 3.1.1, and 3.1.2
* Update Open Policy Agent (OPA) Authorizer to 1.5.0
* Update KafkaConnector CR status so the 'NotReady' condition is added if the connector or any tasks are reporting a 'FAILED' state.
* Add auto-approval mechanism on KafkaRebalance resource when an optimization proposal is ready
* The `ControlPlaneListener` feature gate moves to GA
* Add client rack-awareness support to Strimzi Bridge pods
* Add support for OpenTelemetry for distributed tracing
  * Kafka Connect, Mirror Maker, Mirror Maker 2 and Strimzi Bridge can be configured to use OpenTelemetry
  * Using Jaeger exporter by default for backward compatibility
* Updated JMX Exporter dependency to 0.17.2
* ZookeeperRoller considers unready pods
* Support multiple operations per ACLRule
* Upgrade Vert.x to 4.3.4
* Add `cluster-ip` listener. We can use it with a tcp port configuration in an ingress controller to expose kafka with an optional tls encryption and a single LoadBalancer.
* Update Strimzi OAuth library to 0.11.0

### Changes, deprecations and removals

* **From 0.32.0 on, Strimzi supports only Kubernetes version 1.19 and newer.**
* A connector or task failing triggers a 'NotReady' condition to be added to the KafkaConnector CR status. This is different from previous versions where the CR would report 'Ready' even if the connector or a task had failed.
* The `ClusterRole` from file `020-ClusterRole-strimzi-cluster-operator-role.yaml` was split into two separate roles:
  * The original `strimzi-cluster-operator-namespaced` `ClusterRole` in the file `020-ClusterRole-strimzi-cluster-operator-role.yaml` contains the rights related to the resources created based on some Strimzi custom resources.
  * The new `strimzi-cluster-operator-watched` `ClusterRole` in the file `023-ClusterRole-strimzi-cluster-operator-role.yaml` contains the rights required to watch and manage the Strimzi custom resources.
  
  When deploying the Strimzi Cluster Operator as cluster-wide, the `strimzi-cluster-operator-watched` `ClusterRole` needs to be always granted at the cluster level.
  But the `strimzi-cluster-operator-namespaced` `ClusterRole` might be granted only for the namespaces where any custom resources are created.
* The `ControlPlaneListener` feature gate moves to GA. 
  Direct upgrade from Strimzi 0.22 or earlier is not possible anymore.
  You have to upgrade first to one of the Strimzi versions between 0.22 and 0.32 before upgrading to Strimzi 0.32 or newer.
  Please follow the docs for more details.  
* The `spec.authorization.acls[*].operation` field in the `KafkaUser` resource has been deprecated in favour of the field
  `spec.authorization.acls[*].operations` which allows to set multiple operations per ACLRule.

## 0.31.1

* Kafka 3.1.2 and 3.2.3 (fixes CVE-2022-34917)
* Make `sasl.server.max.receive.size` broker option user configurable
* Documentation improvements
* Configuring number of operator replicas through the Strimzi Helm Chart
* Update Strimzi Kafka Bridge to 0.22.1

## 0.31.0

* Add support for Kafka 3.2.1
* Update Kaniko builder to 1.9.0 and Maven builder to 1.14
* Update Kafka Exporter to 1.6.0 
* Pluggable Pod Security Profiles with built-in support for _restricted_ Kubernetes Security Profile
* Add support for leader election and running multiple operator replicas (1 active leader replicas and one or more stand-by replicas)
* Update Strimzi Kafka Bridge to 0.22.0
* Add support for IPv6 addresses being used in Strimzi issued certificates
* Make it easier to wait for custom resource readiness when using the Strimzi api module
* Add StrimziPodSet reconciliation metrics

### Deprecations and removals

* Strimzi 0.31.0 (and any possible patch releases) is the last Strimzi version with support for Kubernetes 1.16, 1.17 and 1.18.
  From Strimzi 0.32.0 on, we will support only Kubernetes 1.19 and newer.
  The supported Kubernetes versions will be re-evaluated again in Q1/2023.
* The `type: jaeger` tracing support based on Jaeger clients and OpenTracing API is now deprecated.
  Because the Jaeger clients are retired and the OpenTracing project is archived, we cannot guarantee their support for future Kafka versions.
  In the future, we plan to replace it with a new tracing feature based on the OpenTelemetry project.

## 0.30.0

* Remove Kafka 3.0.0 and 3.0.1
* Add support for `simple` authorization and for the User Operator to the experimental `UseKRaft` feature gate
  _(Note: Due to [KAFKA-13909](https://issues.apache.org/jira/browse/KAFKA-13909), broker restarts currently don't work when authorization is enabled.)_
* Add network capacity overrides for Cruise Control capacity config
* The `ServiceAccountPatching` feature gate moves to GA.
  It cannot be disabled anymore and will be permanently enabled.
* The `UseStrimziPodSets` feature gate moves to beta stage.
  By default, StrimziPodSets are used instead of StatefulSets.
  If needed, `UseStrimziPodSets` can be disabled in the feature gates configuration in the Cluster Operator.
* Use better encryption and digest algorithms when creating the PKCS12 stores.
  For existing clusters, the certificates will not be updated during upgrade but only next time the PKCS12 store is created. 
* Add CPU capacity overrides for Cruise Control capacity config
* Use CustomResource existing spec and status to fix Quarkus native build's serialization
* Update JMX Exporter to version 0.17.0
* Operator emits Kubernetes Events to explain why it restarted a Kafka broker
* Better configurability of the Kafka Admin client in the User Operator
* Update Strimzi Kafka Bridge to 0.21.6

## 0.29.0

* Add support for Apache Kafka 3.0.1, 3.1.1 and 3.2.0
* Increase the size of the `/tmp` volumes to 5Mi to allow unpacking of compression libraries
* Use `/healthz` endpoint for Kafka Exporter health checks
* Renew user certificates in User Operator only during maintenance windows
* Ensure Topic Operator using Kafka Streams state store can start up successfully 
* Update Cruise Control to 2.5.89
* Remove TLS sidecar from Cruise Control pod. Cruise Control is now configured to not using ZooKeeper, so the TLS sidecar is not needed anymore.
* Allow Cruise Control topic names to be configured
* Add support for `spec.rack.topologyKey` property in Mirror Maker 2 to enable "fetch from the closest replica" feature.
* Support for the s390x platform
  _(The s390x support is currently considered as experimental. We are not aware of any issues, but the s390x build doesn't at this point undergo the same level of testing as the AMD64 container images.)_
* Update Strimzi Kafka Bridge to 0.21.5
* Added rebalancing modes on the `KafkaRebalance` custom resource
  * `full`: this mode runs a full rebalance moving replicas across all the brokers in the cluster. This is the default one if not specified.
  * `add-brokers`: after scaling up the cluster, this mode is used to move replicas to the newly added brokers specified in the custom resource.
  * `remove-brokers`: this mode is used to move replicas off the brokers that are going to be removed, before scaling down the cluster.
* **Experimental** KRaft mode (ZooKeeper-less Kafka) which can be enabled using the `UseKRaft` feature gate.
  **Important: Use it for development and testing only!**

### Changes, deprecations and removals

* Since the Cruise Control TLS sidecar has been removed, the related configuration options `.spec.cruiseControl.tlsSidecar` and `.spec.cruiseControl.template.tlsSidecar` in the Kafka custom resource are now deprecated.

## 0.28.0

* Add support for Kafka 3.1.0; remove Kafka 2.8.0 and 2.8.1
* Add support for `StrimziPodSet` resources (disabled by default through the `UseStrimziPodSets` feature gate)
* Update Open Policy Agent authorizer to 1.4.0 and add support for enabling metrics
* Support custom authentication mechanisms in Kafka listeners
* Intra-broker disk balancing using Cruise Control
* Add connector context to the default logging configuration in Kafka Connect and Kafka Mirror Maker 2
* Added the option `createBootstrapService` in the Kafka Spec to disable the creation of the bootstrap service for the Load Balancer Type Listener. It will save the cost of one load balancer resource, specially in the public cloud.
* Added the `connectTimeoutSeconds` and `readTimeoutSeconds` options to OAuth authentication configuration. The default connect and read timeouts are set to 60 seconds (previously there was no timeout). Also added `groupsClaim` and `groupsClaimDelimiter` options in the listener configuration of Kafka Spec to allow extracting group information from JWT token at authentication time, and making it available to the custom authorizer. These features are enabled by the updated Strimzi Kafka OAuth library (0.10.0).
* Add support for disabling the FIPS mode in OpenJDK
* Fix renewing your own CA certificates [#5466](https://github.com/strimzi/strimzi-kafka-operator/issues/5466)
* Update Strimzi Kafka Bridge to 0.21.4
* Update Cruise Control to 2.5.82

### Changes, deprecations and removals

* The Strimzi Identity Replication Policy (class `io.strimzi.kafka.connect.mirror.IdentityReplicationPolicy`) is now deprecated and will be removed in the future.
  Please update to Kafka's own Identity Replication Policy (class `org.apache.kafka.connect.mirror.IdentityReplicationPolicy`).
* The `type` field in `ListenerStatus` has been deprecated and will be removed in the future.
* The `disk` and `cpuUtilization` fields in the `spec.cruiseControl.capacity` section of the Kafka resource have been deprecated, are ignored, and will be removed in the future.

## 0.27.0

* Multi-arch container images with support for x86_64 / AMD64 and AArch64 / ARM64 platforms
  _(The support AArch64 is currently considered as experimental. We are not aware of any issues, but the AArch64 build doesn't at this point undergo the same level of testing as the AMD64 container images.)_
* Added the option to configure the Cluster Operator's Zookeeper admin client session timeout via an new env var: `STRIMZI_ZOOKEEPER_ADMIN_SESSION_TIMEOUT_MS`
* The `ControlPlaneListener` and `ServiceAccountPatching` feature gates are now in the _beta_ phase and are enabled by default.
* Allow setting any extra environment variables for the Cluster Operator container through Helm using a new `extraEnvs` value.
* Added SCRAM-SHA-256 authentication for Kafka clients
* Update OPA Authorizer to 1.3.0
* Update to Cruise Control version 2.5.79
* Update Log4j2 to 2.17.0

### Changes, deprecations and removals

* The `ControlPlaneListener` feature gate is now enabled by default.
  When upgrading from Strimzi 0.22 or earlier, you have to disable the `ControlPlaneListener` feature gate when upgrading the cluster operator to make sure the Kafka cluster stays available during the upgrade.
  When downgrading to Strimzi 0.22 or earlier, you have to disable the `ControlPlaneListener` feature gate before downgrading the cluster operator to make sure the Kafka cluster stays available during the downgrade.

## 0.26.0

* Add support for Kafka 2.8.1 and 3.0.0; remove Kafka 2.7.0 and 2.7.1
* Update the Open Policy Agent Authorizer to version [1.1.0](https://github.com/Bisnode/opa-kafka-plugin/releases/tag/v1.1.0)
* Expose JMX port on Zookeeper nodes via a headless service.
* Allow configuring labels and annotations for JMX authentication secrets
* Enable Cruise Control anomaly.detection configurations
* Add support for building connector images from the Maven coordinates
* Allow Kafka Connect Build artifacts to be downloaded from insecure servers (#5542)
* Add option to specify pull secret in Kafka Connect Build on OpenShift (#5631)
* Configurable authentication, authorization, and SSL for Cruise Control API
* Update to Cruise Control version 2.5.73
* Allow to configure `/tmp` volume size via Pod template. By default `1Mi` is used.

### Changes, deprecations and removals

* imageRepositoryOverride,imageRegistryOverride and imageTagOverride are now removed from values.yaml. defaultImageRepository, defaultImageRegistry and defaultImageTag values are introduced in helm charts which sets the default registry, repository and tags for the images. Now the registry, repository and tag for a single image can be configured as per the requirement.
* The OpenShift Templates were removed from the examples and are no longer supported (#5548)
* Kafka MirrorMaker 1 has been deprecated in Apache Kafka 3.0.0 and will be removed in Apache Kafka 4.0.0.
  As a result, the `KafkaMirrorMaker` custom resource which is used to deploy Kafka MirrorMaker 1 has been deprecated in Strimzi as well. (#5617)
  The `KafkaMirrorMaker` resource will be removed from Strimzi when we adopt Apache Kafka 4.0.0.
  As a replacement, use the `KafkaMirrorMaker2` custom resource with the [`IdentityReplicationPolicy`](https://strimzi.io/docs/operators/latest/using.html#unidirectional_replication_activepassive).

## 0.25.0

* Move from Scala 2.12 to Scala 2.13. (#5192)
* Open Policy Agent authorizer updated to a new version supporting Scala 2.13. See the _Changes, deprecations and removals_ sections for more details. (#5192)
* Allow a custom password to be set for SCRAM-SHA-512 users by referencing a secret in the `KafkaUser` resource
* Add support for [EnvVar Configuration Provider for Apache Kafka](https://github.com/strimzi/kafka-env-var-config-provider)
* Add support for `tls-external` authentication to User Operator to allow management of ACLs and Quotas for TLS users with user certificates generated externally (#5249) 
* Support for disabling the automatic generation of network policies by the Cluster Operator. Set the Cluster Operator's `STRIMZI_NETWORK_POLICY_GENERATION` environment variable to `false` to disable network policies. (#5258)
* Update User Operator to use Admin API for managing SCRAM-SHA-512 users
* Configure fixed size limit for `emptyDir` volumes used for temporary files (#5340)
* Update Strimzi Kafka Bridge to 0.20.2

### Changes, deprecations and removals

* The `KafkaConnectS2I` resource has been removed and is no longer supported by the operator.
  Please use the [migration guide](https://strimzi.io/docs/operators/0.24.0/full/using.html#proc-migrating-kafka-connect-s2i-str) to migrate your `KafkaConnectS2I` deployments to [`KafkaConnect` Build](https://strimzi.io/docs/operators/latest/full/deploying.html#creating-new-image-using-kafka-connect-build-str) instead.
* The Open Policy Agent authorizer has been updated to a new version that supports Scala 2.13.
  The new release introduces a new format of the input data sent to the Open Policy Agent server.
  For more information about the new format and how to migrate from the old version, see the [OPA Kafka plugin v1.0.0 release notes](https://github.com/Bisnode/opa-kafka-plugin/releases/tag/v1.0.0).
* User Operator now uses Kafka Admin API to manage SCRAM-SHA-512 credentials.
  All operations done by the User Operator now use Kafka Admin API and connect directly to Kafka instead of ZooKeeper.
  As a result, the environment variables `STRIMZI_ZOOKEEPER_CONNECT` and `STRIMZI_ZOOKEEPER_SESSION_TIMEOUT_MS` were removed from the User Operator configuration.
* All `emptyDir` volumes used by Strimzi for temporary files have now configured a fixed size limit.
* Annotate Cluster Operator resource metrics with a namespace label

## 0.24.0

* Add support for [Kubernetes Configuration Provider for Apache Kafka](https://github.com/strimzi/kafka-kubernetes-config-provider)
* Use Red Hat UBI8 base image
* Add support for Kafka 2.7.1 and remove support for 2.6.0, 2.6.1, and 2.6.2
* Support for patching of service accounts and configuring their labels and annotations. The feature is disabled by default and enabled using the new `ServiceAccountPatching` feature gate.
* Added support for configuring cluster-operator's worker thread pool size that is used for various sync and async tasks
* Add Kafka Quotas plugin with produce, consume, and storage quotas
* Support pausing reconciliation of KafkaTopic CR with annotation `strimzi.io/pause-reconciliation`
* Update cruise control to 2.5.57
* Update to Strimzi Kafka Bridge to 0.20.0
* Support for broker load information added to the rebalance optimization proposal. Information on the load difference, before and after a rebalance is stored in a ConfigMap
* Add support for selectively changing the verbosity of logging for individual CRs, using markers.
* Added support for `controller_mutation_rate' quota. Creation/Deletion of topics and creation of partitions can be configured through this.
* Use newer version of Kafka Exporter with different bugfixes 

### Changes, deprecations and removals

* The deprecated `KafkaConnectS2I` custom resource will be removed after the 0.24.0 release. 
  Please use the [migration guide](https://strimzi.io/docs/operators/latest/full/using.html#proc-migrating-kafka-connect-s2i-str) to migrate your `KafkaConnectS2I` deployments to [`KafkaConnect` Build](https://strimzi.io/docs/operators/latest/full/deploying.html#creating-new-image-using-kafka-connect-build-str) instead.
* The fields `topicsBlacklistPattern` and `groupsBlacklistPattern` in the `KafkaMirrorMaker2` resource are deprecated and will be removed in the future.
  They are replaced by new fields `topicsExcludePattern` and `groupsExcludePattern`.
* The field `whitelist` in the `KafkaMirrorMaker` resource is deprecated and will be removed in the future.
  It is replaced with a new field `include`.
* `bind-utils` removed from containers to improve security posture.
* Kafka Connect Build now uses hashes to name downloaded artifact files. Previously, it was using the last segment of the download URL.
  If your artifact requires a specific name, you can use the new `type: other` artifact and its `fileName` field.
* The option `enableECDSA` of Kafka CR `authentication` of type `oauth` has been deprecated and is ignored. 
  ECDSA token signature support is now always enabled without the need for Strimzi Cluster Operator installing the BouncyCastle JCE crypto provider. 
  BouncyCastle library is no longer packaged with Strimzi Kafka images.

## 0.23.0

* Add support for Kafka 2.8.0 and 2.6.2, remove support for Kafka 2.5.x
* Make it possible to configure maximum number of connections and maximum connection creation rate in listener configuration
* Add support for configuring finalizers for `loadbalancer` type listeners
* Use dedicated Service Account for Kafka Connect Build on Kubernetes 
* Remove direct ZooKeeper access for handling user quotas in the User Operator. Add usage of Admin Client API instead.
* Migrate to CRD v1 (required by Kubernetes 1.22+)
* Support for configuring custom Authorizer implementation 
* Changed Reconciliation interval for Topic Operator from 90 to 120 seconds (to keep it the same as for other operators)
* Changed Zookeeper session timeout default value to 18 seconds for Topic and User Operators (for improved resiliency)
* Removed requirement for replicas and partitions KafkaTopic spec making these parameters optional
* Support to configure a custom filter for parent CR's labels propagation into subresources 
* Allow disabling service links (environment variables describing Kubernetes services) in Pod template
* Update Kaniko executor to 1.6.0
* Add support for separate control plane listener (disabled by default, available via the `ControlPlaneListener` feature gate)
* Support for Dual Stack networking

### Changes, deprecations and removals

* Strimzi API versions `v1alpha1` and `v1beta1` were removed from all Strimzi custom resources apart from `KafkaTopic` and `KafkaUser` (use `v1beta2` versions instead)
* The following annotations have been removed and cannot be used anymore:
  * `cluster.operator.strimzi.io/delete-claim` (used internally only - replaced by `strimzi.io/delete-claim`)
  * `operator.strimzi.io/generation` (used internally only - replaced by `strimzi.io/generation`)
  * `operator.strimzi.io/delete-pod-and-pvc` (use `strimzi.io/delete-pod-and-pvc` instead)
  * `operator.strimzi.io/manual-rolling-update` (use `strimzi.io/manual-rolling-update` instead)
* When the `class` field is configured in the `configuration` section of an Ingress-type listener, Strimzi will not automatically set the deprecated `kubernetes.io/ingress.class` annotation anymore. In case you still need this annotation, you can set it manually in the listener configuration using the [`annotations` field](https://strimzi.io/docs/operators/latest/full/using.html#property-listener-config-annotations-reference) or in the [`.spec.kafka.template` section](https://strimzi.io/docs/operators/latest/full/using.html#type-KafkaClusterTemplate-reference).
* The `.spec.kafkaExporter.template.service` section in the `Kafka` custom resource has been deprecated and will be removed in the next API version (the service itself was removed several releases ago).

## 0.22.0

* Add `v1beta2` version for all resources. `v1beta2` removes all deprecated fields.
* Add annotations that enable the operator to restart Kafka Connect connectors or tasks. The annotations can be applied to the KafkaConnector and the KafkaMirrorMaker2 custom resources.
* Add additional configuration options for the Kaniko executor used by the Kafka Connect Build on Kubernetes
* Add support for JMX options configuration of all Kafka Connect (KC, KC2SI, MM2)
* Update Strimzi Kafka OAuth to version 0.7 and add support for new features:
  * OAuth authentication over SASL PLAIN mechanism
  * Checking token audience
  * Validating tokens using JSONPath filter queries to perform custom checks
* Fix Cruise Control crash loop when updating container configurations
* Configure external logging `ConfigMap` name and key.
* Add support for configuring labels and annotations in ClusterRoleBindings created as part of Kafka and Kafka Connect clusters
* Add support for Ingress v1 in Kubernetes 1.19 and newer
* Add support for Kafka 2.6.1
* List topics used by a Kafka Connect connector in the `.status` section of the `KafkaConnector` custom resource
* Bump Cruise Control to v2.5.37 for Kafka 2.7 support. Note this new version of Cruise Control uses `Log4j 2` and is supported by dynamic logging configuration (where logging properties are defined in a ConfigMap). However, existing `Log4j` configurations must be updated to `Log4j 2` configurations.
* Support pausing reconciliation of CR with annotation `strimzi.io/pause-reconciliation`

### Changes, deprecations and removals

* In the past, when no Ingress class was specified in the Ingress-type listener in the Kafka custom resource, the 
  `kubernetes.io/ingress.class` annotation was automatically set to `nginx`. Because of the support for the new 
  IngressClass resource and the new `ingressClassName` field in the Ingress resource, the default value will not be set 
  anymore. Please use the `class` field in `.spec.kafka.listeners[].configuration` to specify the class name.
* The `KafkaConnectS2I` custom resource is deprecated and will be removed in the future. You can use the new [`KafkaConnect` build feature](https://strimzi.io/docs/operators/latest/full/deploying.html#creating-new-image-using-kafka-connect-build-str) instead.
* Removed support for Helm2 charts as that version is now unsupported. There is no longer the need for separate `helm2` and `helm3` binaries, only `helm` (version 3) is required.
* The following annotations are deprecated for a long time and will be removed in 0.23.0:
  * `cluster.operator.strimzi.io/delete-claim` (used internally only - replaced by `strimzi.io/delete-claim`)
  * `operator.strimzi.io/generation` (used internally only - replaced by `strimzi.io/generation`)
  * `operator.strimzi.io/delete-pod-and-pvc` (use `strimzi.io/delete-pod-and-pvc` instead)
  * `operator.strimzi.io/manual-rolling-update` (use `strimzi.io/manual-rolling-update` instead)
* External logging configuration has changed. `spec.logging.name` is deprecated. Moved to `spec.logging.valueFrom.configMapKeyRef.name`. Key in the `ConfigMap` is configurable via `spec.logging.valueFrom.configMapKeyRef.key`.
  * from
  ```
  logging:
    type: external
    name: my-config-map
  ```
  * to
  ```
  logging:
    type: external
    valueFrom:
      configMapKeyRef:
        name: my-config-map
        key: my-key
  ``` 
* Existing Cruise Control logging configurations must be updated from `Log4j` syntax to `Log4j 2` syntax.
  * For existing inline configurations, replace the `cruisecontrol.root.logger` property with `rootLogger.level`.
  * For existing external configurations, replace the existing configuration with a new configuration file named `log4j2.properties` using `log4j 2` syntax.

## 0.21.0

* Add support for declarative management of connector plugins in Kafka Connect CR 
* Add `inter.broker.protocol.version` to the default configuration in example YAMLs
* Add support for `secretPrefix` property for User Operator to prefix all secret names created from KafkaUser resource.
* Allow configuring labels and annotations for Cluster CA certificate secrets
* Add the JAAS configuration string in the sasl.jaas.config property to the generated secrets for KafkaUser with SCRAM-SHA-512 authentication.
* Strimzi `test-container` has been renamed to `strimzi-test-container` to make the name more clear
* Updated the CPU usage metric in the Kafka, ZooKeeper and Cruise Control dashboards to include the CPU kernel time (other than the current user time)
* Allow disabling ownerReference on CA secrets
* Make it possible to run Strimzi operators and operands with read-only root filesystem
* Move from Docker Hub to Quay.io as our container registry
* Add possibility to configure DeploymentStrategy for Kafka Connect, Kafka Mirror Maker (1 and 2), and Kafka Bridge
* Support passing metrics configuration as an external ConfigMap
* Enable CORS configuration for Cruise Control
* Add support for rolling individual Kafka or ZooKeeper pods through the Cluster Operator using an annotation
* Add support for Topology Spread Constraints in Pod templates
* Make Kafka `cluster-id` (KIP-78) available on Kafka CRD status
* Add support for Kafka 2.7.0

### Deprecations and removals
* The `metrics` field in the Strimzi custom resources has been deprecated and will be removed in the future. For configuring metrics, use the new `metricsConfig` field and pass the configuration via ConfigMap.

## 0.20.0

**Note: This is the last version of Strimzi that will support Kubernetes 1.11 and higher. Future versions will drop support for Kubernetes 1.11-1.15 and support only Kubernetes 1.16 and higher.**

* Add support for Kafka 2.5.1 and 2.6.0. Remove support for 2.4.0 and 2.4.1
* Remove TLS sidecars from Kafka pods => Kafka now uses native TLS to connect to ZooKeeper
* Updated to Cruise Control 2.5.11, which adds Kafka 2.6.0 support and fixes a previous issue with CPU utilization statistics for containers. As a result, the CpuCapacityGoal has now been enabled.
* Cruise Control metrics integration:
  * Enable metrics JMX exporter configuration in the `cruiseControl` property of the Kafka custom resource
  * New Grafana dashboard for the Cruise Control metrics
* Configure Cluster Operator logging using ConfigMap instead of environment variable and support dynamic changes  
* Switch to use the `AclAuthorizer` class for the `simple` Kafka authorization type. `AclAuthorizer` contains new features such as the ability to control the amount of authorization logs in the broker logs.
* Support dynamically changeable logging configuration of Kafka Connect and Kafka Connect S2I
* Support dynamically changeable logging configuration of Kafka brokers
* Support dynamically changeable logging configuration of Kafka MirrorMaker2
* Add support for `client.rack` property for Kafka Connect to use `fetch from closest replica` feature. 
* Refactored operators Grafana dashboard
  * Fixed bug on maximum reconcile time graph
  * Removed the avarage reconcile time graph
  * Rearranged graphs
* Make `listeners` configurable as an array and add support for more different listeners in single cluster
* Add support for configuring `hostAliases` in Pod templates
* Add new resource state metric in the operators for reflecting the reconcile result on a specific resource
* Add improvements for `oauth` authentication, and `keycloak` authorization:
  * Support for re-authentication was added, which also enforces access token lifespan on the Kafka client session
  * Permission changes through Keycloak Authorization Services are now detected by Kafka Brokers

### Deprecations and removals

#### Redesign of the `.spec.kafka.listeners` section

The `.spec.kafka.listeners` section of the Kafka CRD has been redesigned to allow configuring more different listeners.
The old `listeners` object which allowed only configuration of one`plain`, one `tls`, and one `external` listener is now deprecated and will be removed in the future.
It is replaced with an array allowing configuration of multiple different listeners:

```yaml
listeners:
  - name: local
    port: 9092
    type: internal
    tls: true
  - name: external1
    port: 9093
    type: loadbalancer
    tls: true
  - name: external2
    port: 9094
    type: nodeport
    tls: true
```

This change includes some other changes:
* The `tls` field is now required.
* The former `overrides` section is now merged with the `configuration` section.
* The `dnsAnnotations` field has been renamed to `annotations` since we found out it has wider use.
* Configuration of `loadBalancerSourceRanges` and `externalTrafficPolicy` has been moved into listener configuration. Its use in the `template` section is now deprecated.
* For `type: internal` listeners, you can now use the flag `useServiceDnsDomain` to define whether they should use the fully qualified DNS names including the cluster service suffix (usually `.cluster.local`). This option defaults to false.
* All listeners now support configuring the advertised hostname and port.
* `preferredAddressType` has been removed to `preferredNodePortAddressType`.

To convert the old format into the new format with backwards compatibility, you should use following names and types:
* For the old `plain` listener, use the name `plain`, port `9092` and type `internal`.
* For the old `tls` listener, use the name `tls`, port `9093` and type `internal`.
* For the old `external` listener, use the name `external`, port `9094`.

For example the following old configuration:

```yaml
listeners:
  plain:
    # ...
  tls: 
    # ...
  external:
    type: loadbalancer 
    # ...
```

Will look like this in the new format:

```yaml
listeners:
  - name: plain
    port: 9092
    type: internal
    tls: false
  - name: tls
    port: 9093
    type: internal
    tls: true
  - name: external
    port: 9094
    type: loadbalancer
    tls: true
```

#### Removal of monitoring port on Kafka and ZooKeeper related services

The `PodMonitor` resource is now used instead of the `ServiceMonitor` for scraping metrics from Kafka, ZooKeeper, Kafka Connect and so on.
For this reason, we have removed the monitoring port `tcp-prometheus` (9404) on all the services where it is declared (Kafka bootstrap, ZooKeeper client and so on).
It was already deprecated in the previous 0.19.0 release.
Together with it we have also removed the Prometheus annotations from the services. If you want to add them, you can use the templates.
See here https://strimzi.io/docs/operators/master/using.html#assembly-customizing-kubernetes-resources-str for more details about templates usage.
Finally, the Kafka Exporter service was has been removed because it was used just for the monitoring port.

#### Deprecation of Kafka TLS sidecar configuration

Since the Kafka TLS sidecar has been removed, the related configuration options in the Kafka custom resource are now deprecated:
* `.spec.kafka.tlsSidecar`
* `.spec.kafka.template.tlsSidecar`

## 0.19.0

* Add support for authorization using Open Policy Agent
* Add support for scale subresource to make scaling of following resources easier:
  * KafkaConnect
  * KafkaConnectS2I
  * KafkaBridge
  * KafkaMirrorMaker
  * KafkaMirrorMaker2
  * KafkaConnector 
* Remove deprecated `Kafka.spec.topicOperator` classes and deployment logic
* Use Java 11 as the Java runtime
* Removed the need to manually create Cruise Control metrics topics if topic auto creation is disabled.
* Migration to Helm 3
* Refactored the format of the `KafkaRebalance` resource's status. The state of the rebalance is now displayed in the associated `Condition`'s `type` field rather than the `status` field. This was done so that the information would display correctly in various Kubernetes tools.
* Added performance tuning options to the `KafkaRebalance` CR and the ability to define a regular expression that will exclude matching topics from a rebalance optimization proposal.
* Use Strimzi Kafka Bridge 0.18.0
* Make it possible to configure labels and annotations for secrets created by the User Operator
* Strimzi Kafka Bridge metrics integration:
  * enable/disable metrics in the KafkaBridge custom resource
  * new Grafana dashboard for the bridge metrics
* Support dynamically changeable logging in the Entity Operator and Kafka Bridge 
* Extended the Grafana example dashboard for Kafka Connect to provide more relevant information

### Deprecations and removals

#### Deprecation of Helm v2 chart

The Helm v2 support will end soon. 
Bug fixing should stop on August 13th 2020 and security fixes on November 13th.
See https://helm.sh/blog/covid-19-extending-helm-v2-bug-fixes/ for more details.

In sync with that, the Helm v2 chart of Strimzi Cluster Operator is now deprecated and will be removed in the future as Helm v2 support ends.
Since Strimzi 0.19.0, we have a new chart for Helm v3 which can be used instead.

#### Removal of v1alpha1 versions of several custom resources

In Strimzi 0.12.0, the `v1alpha1` versions of the following resources have been deprecated and replaced by `v1beta1`:
* `Kafka`
* `KafkaConnect`
* `KafkaConnectS2I`
* `KafkaMirrorMaker`
* `KafkaTopic`
* `KafkaUser`

In the next release, the `v1alpha1` versions of these resources will be removed. 
Please follow the guide for upgrading the resources: https://strimzi.io/docs/operators/latest/full/deploying.html#assembly-upgrade-resources-str.

#### Removal deprecated cadvisor metric labels

The `pod_name` and `container_name` labels provided on the cadvisor metrics are now just `pod` and `container` starting from Kubernetes 1.16.
We removed the old ones from the Prometheus scraping configuration/alerts and on the Kafka and ZooKeeper dashboard as well.
It means that the charts related to memory and CPU usage are not going to work on Kuvbernetes version previous 1.14.
For more information on what is changed: https://github.com/strimzi/strimzi-kafka-operator/pull/3312

#### Deprecation of monitoring port on Kafka and ZooKeeper related services

The `PodMonitor` resource is now used instead of the `ServiceMonitor` for scraping metrics from Kafka, ZooKeeper, Kafka Connect and so on.
For this reason, we are deprecating the monitoring port `tcp-prometheus` (9404) on all the services where it is declared (Kafka bootstrap, ZooKeeper client and so on).
This port will be removed in the next release.
Together with it we will also remove the Prometheus annotation from the service.

#### Removal warning of Cluster Operator log level

Because of the new Cluster Operator dynamic logging configuration via [PR#3328](https://github.com/strimzi/strimzi-kafka-operator/pull/3328) we are going to remove the `STRIMZI_LOG_LEVEL` environment variable from the Cluster Operator deployment YAML file in the 0.20.0 release.

## 0.18.0

* Add possibility to set Java System Properties for User Operator and Topic Operator via `Kafka` CR.
* Make it possible to configure PodManagementPolicy for StatefulSets
* Update build system to use `yq` version 3 (https://github.com/mikefarah/yq)
* Add more metrics to Cluster and User Operators
* New Grafana dashboard for Operator monitoring 
* Allow `ssl.cipher.suites`, `ssl.protocol` and `ssl.enabled.protocols` to be configurable for Kafka and the different components supported by Strimzi
* Add support for user configurable SecurityContext for each Strimzi container
* Allow standalone User Operator to modify status on KafkaUser
* Add support for Kafka 2.4.1
* Add support for Kafka 2.5.0
* Remove TLS sidecars from ZooKeeper pods, using native ZooKeeper TLS support instead
* Add metrics for Topic Operator
* Use Strimzi Kafka Bridge 0.16.0
* Add support for CORS in the HTTP Kafka Bridge
* Pass HTTP Proxy configuration from operator to operands
* Add Cruise Control support, KafkaRebalance resource and rebalance operator

## 0.17.0

* Add possibility to set Java System Properties via CR yaml
* Add support for Mirror Maker 2.0
* Add Jmxtrans deployment
* Add public keys of TLS listeners to the status section of the Kafka CR
* Add support for using a Kafka authorizer backed by Keycloak Authorization Services

## 0.16.0

* Add support for Kafka 2.4.0 and upgrade from Zookeeper 3.4.x to 3.5.x
* Drop support for Kafka 2.2.1 and 2.3.0
* Add KafkaConnector resource and connector operator
* Let user choose which node address will be used as advertised host (`ExternalDNS`, `ExternalIP`, `InternalDNS`, `InternalIP` or `Hostname`)
* Add support for tini
* When not explicitly configured by the user in `jvmOptions`, `-Xmx` option is calculated from memory requests rather than from memory limits
* Expose JMX port on Kafka brokers via an internal service
* Add support for `externalTrafficPolicy` and `loadBalancerSourceRanges` properties on loadbalancer and nodeport type services
* Add support for user quotas
* Add support for Istio protocol selection in service port names  
Note: Strimzi is essentially adding a `tcp-` prefix to the port names in Kafka services and headless services.  
(e.g clientstls -> tcp-clientstls)
* Add service discovery labels and annotations
* Add possibility to specify custom server certificates to TLS based listeners

## 0.15.0

* Drop support for Kafka 2.1.0, 2.1.1, and 2.2.0
* Add support for Kafka 2.3.1
* Improved Kafka rolling update
* Improve Kafka Exporter Grafana dashboard
* Add sizeLimit option to ephemeral storage (#1505)
* Add `schedulerName` to `podTemplate` (#2114)
* Allow overriding the auto-detected Kubernetes version
* Garbage Collection (GC) logging disabled by default
* Providing PKCS12 truststore and password in the cluster and clients CA certificates Secrets
* Providing PKCS12 keystore and password in the TLS based KafkaUser related Secret

## 0.14.0

* Add support for configuring Ingress class (#1716)
* Add support for setting custom environment variables in all containers
* Add liveness and readiness checks to Mirror Maker
* Allow configuring loadBalancerIP for LoadBalancer type services
* Allow setting labels and annotations for Persistent Volume Claims
* Add support for Jaeger tracing in Kafka Mirror Maker and Kafka Connect
* Add support for deploying Kafka Exporter
* Add initial support for OAuth authentication

## 0.13.0

* Allow users to manually configure ACL rules (for example, using `kafka-acls.sh`) for special Kafka users `*` and `ANONYMOUS` without them being deleted by the User Operator
* Add support for configuring a Priority Class name for Pods deployed by Strimzi
* Add support for Kafka 2.3.0
* Add support for Kafka User resource status
* Add support for Kafka Connect resource status
* Add support for Kafka Connect S2I resource status
* Add support for Kafka Bridge resource status
* Add support for Kafka Mirror Maker resource status
* Add support for DNS annotations to `nodeport` type external listeners

## 0.12.0

* **Drop support for Kubernetes 1.9 and 1.10 and OpenShift 3.9 and 3.10.**
**Versions supported since Strimzi 0.12.0 are Kubernetes 1.11 and higher and OpenShift 3.11 and higher.** 
**This was required because the CRD versioning and CRD subresources support.** 
* Added support for Kafka 2.2.0 and 2.1.1, dropped support for Kafka 2.0.0 and 2.0.1
* Persistent storage improvements
  * Add resizing of persistent volumes
  * Allow to specify different storage class for every broker
  * Adding and removing volumes in Jbod Storage
* Custom Resources improvements
  * New CRD version `v1beta1`. See documentation for more information about upgrading from `v1alpha1` to `v1beta1`.
  * Log at the warn level when a custom resource uses deprecated or unknown properties
  * Add initial support for the `status` sub-resource in the `Kafka` custom resource 
* Add support for [Strimzi Kafka Bridge](https://github.com/strimzi/strimzi-kafka-bridge) for HTTP protocol
* Reduce the number of container images needed to run Strimzi to just two: `kafka` and `operator`.
* Add support for unprivileged users to install the operator with Helm
* Support experimental off-cluster access using Kubernetes Nginx Ingress
* Add ability to configure Image Pull Secrets for all pods in Cluster Operator
* Support for SASL PLAIN mechanism in Kafka Connect and Mirror Maker (for use with non-Strimzi Kafka cluster)

## 0.11.0

* Add support for JBOD storage for Kafka brokers
* Allow users to configure the default ImagePullPolicy
* Add Prometheus alerting
    * Resources for alert manager deployment and configuration
    * Alerting rules with alert examples from Kafka and Zookeeper metrics
* Enrich configuration options for off cluster access
* Support for watching all namespaces
* Operator Lifecycle Manager integration

## 0.10.0

* Support for Kafka 2.1.0
* Support for Kafka upgrades
* Add healthchecks to TLS sidecars
* Add support for new fields in the Pod template: terminationGracePeriod, securityContext and imagePullSecrets
* Rename annotations to use the `strimzi.io` domain consistently (The old annotations are deprecated, but still functional):
    * `cluster.operator.strimzi.io/delete-claim` → `strimzi.io/delete-claim` 
    * `operator.strimzi.io/manual-rolling-update` → `strimzi.io/manual-rolling-update` 
    * `operator.strimzi.io/delete-pod-and-pvc` → `strimzi.io/delete-pod-and-pvc`
    * `operator.strimzi.io/generation` → `strimzi.io/generation`
* Add support for mounting Secrets and Config Maps into Kafka Connect and Kafka Connect S2I
* Add support for NetworkPolicy peers in listener configurations
* Make sure the TLS sidecar pods shutdown only after the main container
* Add support for Pod Disruption Budgets

## 0.9.0

* Add possibility to label and annotate different resources (#1039)
* Add support for TransactionalID in KafkaUser resource
* Update to Kafka 2.0.1
* Add maintenance time windows support for allowing CA certificates renewal rolling update started only in specific times (#1117)  
* Add support for upgrading between Kafka versions (#1103). This removes support for `STRIMZI_DEFAULT_KAFKA_IMAGE` environment variable in the Cluster Operator, replacing it with `STRIMZI_KAFKA_IMAGES`.  


## 0.8.2

* Run images under group 0 to avoid storage issues

## 0.8.1

* Fix certificate renewal issues

## 0.8.0

* Support for unencrypted connections on LoadBalancers and NodePorts.
* Better support for TLS hostname verification for external connections
* Certificate renewal / expiration
* Mirror Maker operator
* Triggering rolling update / pod deletion manually

## 0.7.0

* Exposing Kafka to the outside using:
  * OpenShift Routes
  * LoadBalancers
  * NodePorts
* Use less wide RBAC permissions (`ClusterRoleBindings` where converted to `RoleBindings` where possible)
* Support for SASL authentication using the SCRAM-SHA-512 mechanism added to Kafka Connect and Kafka Connect with S2I support 
* Network policies for managing access to Zookeeper ports and Kafka replication ports
* Use OwnerReference and Kubernetes garbage collection feature to delete resources and to track the ownership

## 0.6.0

* Helm chart for Strimzi Cluster Operator
* Topic Operator moving to Custom Resources instead of Config Maps
* Make it possible to enabled and disable:
  * Listeners
  * Authorization
  * Authentication
* Configure Kafka _super users_ (`super.users` field in Kafka configuration)
* User Operator
  * Managing users and their ACL rights
* Added new Entity Operator for deploying:
  * User Operator
  * Topic Operator
* Deploying the Topic Operator outside of the new Entity Operator is now deprecated
* Kafka 2.0.0
* Kafka Connect:
  * Added TLS support for connecting to the Kafka cluster
  * Added TLS client authentication when connecting to the Kafka cluster 

## 0.5.0

* The Cluster Operator now manages RBAC resource for managed resources:
    * `ServiceAccount` and `ClusterRoleBindings` for Kafka pods
    * `ServiceAccount` and `RoleBindings` for the Topic Operator pods
* Renaming of Kubernetes services (Backwards incompatible!)
  * Kubernetes services for Kafka, Kafka Connect and Zookeeper have been renamed to better correspond to their purpose
  * `xxx-kafka` -> `xxx-kafka-bootstrap`
  * `xxx-kafka-headless` -> `xxx-kafka-brokers`
  * `xxx-zookeeper` -> `xxx-zookeeper-client`
  * `xxx-zookeeper-headless` -> `xxx-zookeeper-nodes`
  * `xxx-connect` -> `xxx-connect-api`
* Cluster Operator moving to Custom Resources instead of Config Maps
* TLS support has been added to Kafka, Zookeeper and Topic Operator. The following channels are now encrypted:
    * Zookeeper cluster communication
    * Kafka cluster commbunication
    * Communication between Kafka and Zookeeper
    * Communication between Topic Operator and Kafka / Zookeeper
* Logging configuration for Kafka, Kafka Connect and Zookeeper
* Add support for [Pod Affinity and Anti-Affinity](https://kubernetes.io/docs/concepts/configuration/assign-pod-node/#affinity-and-anti-affinity)
* Add support for [Tolerations](https://v1-9.docs.kubernetes.io/docs/reference/generated/kubernetes-api/v1.9/#toleration-v1-core)
* Configuring different JVM options
* Support for broker rack in Kafka

## 0.4.0

* Better configurability of Kafka, Kafka Connect, Zookeeper
* Support for Kubernetes request and limits
* Support for JVM memory configuration of all components
* Controllers renamed to operators
* Improved log verbosity of Cluster Operator
* Update to Kafka 1.1.0<|MERGE_RESOLUTION|>--- conflicted
+++ resolved
@@ -5,18 +5,15 @@
 * Added support for topic replication factor change to the Unidirectional Topic Operator when Cruise Control integration is enabled.
 * The `KafkaNodePools` feature gate moves to GA stage and is permanently enabled without the possibility to disable it.
   To use the Kafka Node Pool resources, you still need to use the `strimzi.io/node-pools: enabled` annotation on the `Kafka` custom resources.
-<<<<<<< HEAD
-* Added support for `custom` SASL config in standalone Topic Operator deployment to support alternate access controllers (i.e. `AWS_MSK_IAM`)
-=======
 * Added support for configuring the `externalIPs` field in node port type services.
 * The `UnidirectionalTopicOperator` feature gate moves to GA stage and is permanently enabled without the possibility to disable it.
   If the topics whose names start with `strimzi-store-topic` and `strimzi-topic-operator` still exist, you can delete them.
+* Added support for `custom` SASL config in standalone Topic Operator deployment to support alternate access controllers (i.e. `AWS_MSK_IAM`)
 
 ### Changes, deprecations and removals
 
 * The `tlsSidecar` configuration for the Entity Operator is now deprecated and will be ignored.
 * The `zookeeperSessionTimeoutSeconds` and `topicMetadataMaxAttempts` configurations for the Entity Topic Operator have been removed and will be ignored.
->>>>>>> bd777a5c
 
 ## 0.40.0
 
