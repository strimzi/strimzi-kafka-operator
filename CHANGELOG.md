
# CHANGELOG

## 0.18.0

* Add possibility to set Java System Properties for User Operator and Topic Operator via `Kafka` CR.
* Make it possible to configure PodManagementPolicy for StatefulSets
* Update build system to use `yq` version 3 (https://github.com/mikefarah/yq)
* Add more metrics to Cluster and User Operators
* New Grafana dashboard for Operator monitoring 
* Allow `ssl.cipher.suites`, `ssl.protocol` and `ssl.enabled.protocols` to be configurable for Kafka and the different components supported by Strimzi
* Add support for user configurable SecurityContext for each Strimzi container
* Allow standalone User Operator to modify status on KafkaUser
* Add support for Kafka 2.4.1
* Add support for Kafka 2.5.0
* Remove TLS sidecars from ZooKeeper pods, using native ZooKeeper TLS support instead
* Add metrics for Topic Operator
<<<<<<< HEAD
* Add support for CORS in the HTTP Kafka Bridge
=======
* Pass HTTP Proxy configuration from operator to operands
>>>>>>> 0d3aa313

## 0.17.0

* Add possibility to set Java System Properties via CR yaml
* Add support for Mirror Maker 2.0
* Add Jmxtrans deployment
* Add public keys of TLS listeners to the status section of the Kafka CR
* Add support for using a Kafka authorizer backed by Keycloak Authorization Services

## 0.16.0

* Add support for Kafka 2.4.0 and upgrade from Zookeeper 3.4.x to 3.5.x
* Drop support for Kafka 2.2.1 and 2.3.0
* Add KafkaConnector resource and connector operator
* Let user choose which node address will be used as advertised host (`ExternalDNS`, `ExternalIP`, `InternalDNS`, `InternalIP` or `Hostname`)
* Add support for tini
* When not explicitly configured by the user in `jvmOptions`, `-Xmx` option is calculated from memory requests rather than from memory limits
* Expose JMX port on Kafka brokers via an internal service
* Add support for `externalTrafficPolicy` and `loadBalancerSourceRanges` properties on loadbalancer and nodeport type services
* Add support for user quotas
* Add support for Istio protocol selection in service port names  
Note: Strimzi is essentially adding a `tcp-` prefix to the port names in Kafka services and headless services.  
(e.g clientstls -> tcp-clientstls)
* Add service discovery labels and annotations
* Add possibility to specify custom server certificates to TLS based listeners

## 0.15.0

* Drop support for Kafka 2.1.0, 2.1.1, and 2.2.0
* Add support for Kafka 2.3.1
* Improved Kafka rolling update
* Improve Kafka Exporter Grafana dashboard
* Add sizeLimit option to ephemeral storage (#1505)
* Add `schedulerName` to `podTemplate` (#2114)
* Allow overriding the auto-detected Kubernetes version
* Garbage Collection (GC) logging disabled by default
* Providing PKCS12 truststore and password in the cluster and clients CA certificates Secrets
* Providing PKCS12 keystore and password in the TLS based KafkaUser related Secret

## 0.14.0

* Add support for configuring Ingress class (#1716)
* Add support for setting custom environment variables in all containers
* Add liveness and readiness checks to Mirror Maker
* Allow configuring loadBalancerIP for LoadBalancer type services
* Allow setting labels and annotations for Persistent Volume Claims
* Add support for Jaeger tracing in Kafka Mirror Maker and Kafka Connect
* Add support for deploying Kafka Exporter
* Add initial support for OAuth authentication

## 0.13.0

* Allow users to manually configure ACL rules (for example, using `kafka-acls.sh`) for special Kafka users `*` and `ANONYMOUS` without them being deleted by the User Operator
* Add support for configuring a Priority Class name for Pods deployed by Strimzi
* Add support for Kafka 2.3.0
* Add support for Kafka User resource status
* Add support for Kafka Connect resource status
* Add support for Kafka Connect S2I resource status
* Add support for Kafka Bridge resource status
* Add support for Kafka Mirror Maker resource status
* Add support for DNS annotations to `nodeport` type external listeners

## 0.12.0

* **Drop support for Kubernetes 1.9 and 1.10 and OpenShift 3.9 and 3.10.**
**Versions supported since Strimzi 0.12.0 are Kubernetes 1.11 and higher and OpenShift 3.11 and higher.** 
**This was required because the CRD versioning and CRD subresources support.** 
* Added support for Kafka 2.2.0 and 2.1.1, dropped support for Kafka 2.0.0 and 2.0.1
* Persistent storage improvements
  * Add resizing of persistent volumes
  * Allow to specify different storage class for every broker
  * Adding and removing volumes in Jbod Storage
* Custom Resources improvements
  * New CRD version `v1beta1`. See documentation for more information about upgrading from `v1alpha1` to `v1beta1`.
  * Log at the warn level when a custom resource uses deprecated or unknown properties
  * Add initial support for the `status` sub-resource in the `Kafka` custom resource 
* Add support for [Strimzi Kafka Bridge](https://github.com/strimzi/strimzi-kafka-bridge) for HTTP protocol
* Reduce the number of container images needed to run Strimzi to just two: `kafka` and `operator`.
* Add support for unprivileged users to install the operator with Helm
* Support experimental off-cluster access using Kubernetes Nginx Ingress
* Add ability to configure Image Pull Secrets for all pods in Cluster Operator
* Support for SASL PLAIN mechanism in Kafka Connect and Mirror Maker (for use with non-Strimzi Kafka cluster)

## 0.11.0

* Add support for JBOD storage for Kafka brokers
* Allow users to configure the default ImagePullPolicy
* Add Prometheus alerting
    * Resources for alert manager deployment and configuration
    * Alerting rules with alert examples from Kafka and Zookeeper metrics
* Enrich configuration options for off cluster access
* Support for watching all namespaces
* Operator Lifecycle Manager integration

## 0.10.0

* Support for Kafka 2.1.0
* Support for Kafka upgrades
* Add healthchecks to TLS sidecars
* Add support for new fields in the Pod template: terminationGracePeriod, securityContext and imagePullSecrets
* Rename annotations to use the `strimzi.io` domain consistently (The old annotations are deprecated, but still functional):
    * `cluster.operator.strimzi.io/delete-claim` → `strimzi.io/delete-claim` 
    * `operator.strimzi.io/manual-rolling-update` → `strimzi.io/manual-rolling-update` 
    * `operator.strimzi.io/delete-pod-and-pvc` → `strimzi.io/delete-pod-and-pvc`
    * `operator.strimzi.io/generation` → `strimzi.io/generation`
* Add support for mounting Secrets and Config Maps into Kafka Connect and Kafka Connect S2I
* Add support for NetworkPolicy peers in listener configurations
* Make sure the TLS sidecar pods shutdown only after the main container
* Add support for Pod Disruption Budgets

## 0.9.0

* Add possibility to label and annotate different resources (#1039)
* Add support for TransactionalID in KafkaUser resource
* Update to Kafka 2.0.1
* Add maintenance time windows support for allowing CA certificates renewal rolling update started only in specific times (#1117)  
* Add support for upgrading between Kafka versions (#1103). This removes support for `STRIMZI_DEFAULT_KAFKA_IMAGE` environment variable in the Cluster Operator, replacing it with `STRIMZI_KAFKA_IMAGES`.  


## 0.8.2

* Run images under group 0 to avoid storage issues

## 0.8.1

* Fix certificate renewal issues

## 0.8.0

* Support for unencrypted connections on LoadBalancers and NodePorts.
* Better support for TLS hostname verification for external connections
* Certificate renewal / expiration
* Mirror Maker operator
* Triggering rolling update / pod deletion manually

## 0.7.0

* Exposing Kafka to the outside using:
  * OpenShift Routes
  * LoadBalancers
  * NodePorts
* Use less wide RBAC permissions (`ClusterRoleBindings` where converted to `RoleBindings` where possible)
* Support for SASL authentication using the SCRAM-SHA-512 mechanism added to Kafka Connect and Kafka Connect with S2I support 
* Network policies for managing access to Zookeeper ports and Kafka replication ports
* Use OwnerReference and Kubernetes garbage collection feature to delete resources and to track the ownership

## 0.6.0

* Helm chart for Strimzi Cluster Operator
* Topic Operator moving to Custom Resources instead of Config Maps
* Make it possible to enabled and disable:
  * Listeners
  * Authorization
  * Authentication
* Configure Kafka _super users_ (`super.users` field in Kafka configuration)
* User Operator
  * Managing users and their ACL rights
* Added new Entity Operator for deploying:
  * User Operator
  * Topic Operator
* Deploying the Topic Operator outside of the new Entity Operator is now deprecated
* Kafka 2.0.0
* Kafka Connect:
  * Added TLS support for connecting to the Kafka cluster
  * Added TLS client authentication when connecting to the Kafka cluster 

## 0.5.0

* The Cluster Operator now manages RBAC resource for managed resources:
    * `ServiceAccount` and `ClusterRoleBindings` for Kafka pods
    * `ServiceAccount` and `RoleBindings` for the Topic Operator pods
* Renaming of Kubernetes services (Backwards incompatible!)
  * Kubernetes services for Kafka, Kafka Connect and Zookeeper have been renamed to better correspond to their purpose
  * `xxx-kafka` -> `xxx-kafka-bootstrap`
  * `xxx-kafka-headless` -> `xxx-kafka-brokers`
  * `xxx-zookeeper` -> `xxx-zookeeper-client`
  * `xxx-zookeeper-headless` -> `xxx-zookeeper-nodes`
  * `xxx-connect` -> `xxx-connect-api`
* Cluster Operator moving to Custom Resources instead of Config Maps
* TLS support has been added to Kafka, Zookeeper and Topic Operator. The following channels are now encrypted:
    * Zookeeper cluster communication
    * Kafka cluster commbunication
    * Communication between Kafka and Zookeeper
    * Communication between Topic Operator and Kafka / Zookeeper
* Logging configuration for Kafka, Kafka Connect and Zookeeper
* Add support for [Pod Affinity and Anti-Affinity](https://kubernetes.io/docs/concepts/configuration/assign-pod-node/#affinity-and-anti-affinity)
* Add support for [Tolerations](https://v1-9.docs.kubernetes.io/docs/reference/generated/kubernetes-api/v1.9/#toleration-v1-core)
* Configuring different JVM options
* Support for broker rack in Kafka

## 0.4.0

* Better configurability of Kafka, Kafka Connect, Zookeeper
* Support for Kubernetes request and limits
* Support for JVM memory configuration of all components
* Controllers renamed to operators
* Improved log verbosity of Cluster Operator
* Update to Kafka 1.1.0<|MERGE_RESOLUTION|>--- conflicted
+++ resolved
@@ -15,11 +15,9 @@
 * Add support for Kafka 2.5.0
 * Remove TLS sidecars from ZooKeeper pods, using native ZooKeeper TLS support instead
 * Add metrics for Topic Operator
-<<<<<<< HEAD
+* Use Strimzi Kafka Bridge 0.18.0
 * Add support for CORS in the HTTP Kafka Bridge
-=======
 * Pass HTTP Proxy configuration from operator to operands
->>>>>>> 0d3aa313
 
 ## 0.17.0
 
