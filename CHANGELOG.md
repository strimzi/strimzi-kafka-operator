--- conflicted
+++ resolved
@@ -2,15 +2,13 @@
 
 ## 0.43.0
 
-<<<<<<< HEAD
+* Added alerts for Connectors/Tasks in failed state.
+
 Added support for additional volumes in CRDs:
 * Users can specify volumes and volumeMounts fields in the Kafka, KafkaConnect, KafkaBridge, KafkaMirrorMaker2, EntityOperator, CruiseControl, KafkaExporter, and Zookeeper CRDs.
 * Supported volume types include Secret, ConfigMap, EmptyDir, and PersistentVolumeClaims.
 * All additional mounted paths are mounted under `/mnt` to ensure backwards compatibility for the evolution of kafka and this operator.
 * Example configurations and guidelines have been added to the documentation.
-=======
-* Added alerts for Connectors/Tasks in failed state.
->>>>>>> e5d158c7
 
 ## 0.42.0
 
