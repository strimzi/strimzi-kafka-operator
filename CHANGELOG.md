--- conflicted
+++ resolved
@@ -14,15 +14,12 @@
 * Support for the s390x platform
   _(The s390x support is currently considered as experimental. We are not aware of any issues, but the s390x build doesn't at this point undergo the same level of testing as the AMD64 container images.)_
 * Update Strimzi Kafka Bridge to 0.21.5
-<<<<<<< HEAD
 * Added rebalancing modes on the `KafkaRebalance` custom resource
   * `full`: this mode runs a full rebalance moving replicas across all the brokers in the cluster. This is the default one if not specified.
   * `add-brokers`: after scaling up the cluster, this mode is used to move replicas to the newly added brokers specified in the custom resource.
   * `remove-brokers`: this mode is used to move replicas off the brokers that are going to be removed, before scaling down the cluster.
-=======
 * **Experimental** KRaft mode (ZooKeeper-less Kafka) which can be enabled using the `UseKRaft` feature gate.
   **Important: Use it for development and testing only!**
->>>>>>> 74f2ce42
 
 ### Changes, deprecations and removals
 
