# CHANGELOG

## 0.7.0

* Use less wide RBAC permissions (`ClusterRoleBindings` where converted to `RoleBindings` where possible)
<<<<<<< HEAD
* Support for SASL authentication using the SCRAM-SHA-512 mechanism added to Kafka Connect and Kafka Connect with S2I support 
=======
* Network policies for managing access to Zookeeper ports and Kafka replication ports
>>>>>>> 83ee1a41

## 0.6.0

* Helm chart for Strimzi Cluster Operator
* Topic Operator moving to Custom Resources instead of Config Maps
* Make it possible to enabled and disable:
  * Listeners
  * Authorization
  * Authentication
* Configure Kafka _super users_ (`super.users` field in Kafka configuration)
* User Operator
  * Managing users and their ACL rights
* Added new Entity Operator for deploying:
  * User Operator
  * Topic Operator
* Deploying the Topic Operator outside of the new Entity Operator is now deprecated
* Kafka 2.0.0
* Kafka Connect:
  * Added TLS support for connecting to the Kafka cluster
  * Added TLS client authentication when connecting to the Kafka cluster 

## 0.5.0

* The Cluster Operator now manages RBAC resource for managed resources:
    * `ServiceAccount` and `ClusterRoleBindings` for Kafka pods
    * `ServiceAccount` and `RoleBindings` for the Topic Operator pods
* Renaming of Kubernetes services (Backwards incompatible!)
  * Kubernetes services for Kafka, Kafka Connect and Zookeeper have been renamed to better correspond to their purpose
  * `xxx-kafka` -> `xxx-kafka-bootstrap`
  * `xxx-kafka-headless` -> `xxx-kafka-brokers`
  * `xxx-zookeeper` -> `xxx-zookeeper-client`
  * `xxx-zookeeper-headless` -> `xxx-zookeeper-nodes`
  * `xxx-connect` -> `xxx-connect-api`
* Cluster Operator moving to Custom Resources instead of Config Maps
* TLS support has been added to Kafka, Zookeeper and Topic Operator. The following channels are now encrypted:
    * Zookeeper cluster communication
    * Kafka cluster commbunication
    * Communication between Kafka and Zookeeper
    * Communication between Topic Operator and Kafka / Zookeeper
* Logging configuration for Kafka, Kafka Connect and Zookeeper
* Add support for [Pod Affinity and Anti-Affinity](https://kubernetes.io/docs/concepts/configuration/assign-pod-node/#affinity-and-anti-affinity)
* Add support for [Tolerations](https://v1-9.docs.kubernetes.io/docs/reference/generated/kubernetes-api/v1.9/#toleration-v1-core)
* Configuring different JVM options
* Support for broker rack in Kafka

## 0.4.0

* Better configurability of Kafka, Kafka Connect, Zookeeper
* Support for Kubernetes request and limits
* Support for JVM memory configuration of all components
* Controllers renamed to operators
* Improved log verbosity of Cluster Operator
* Update to Kafka 1.1.0<|MERGE_RESOLUTION|>--- conflicted
+++ resolved
@@ -3,11 +3,8 @@
 ## 0.7.0
 
 * Use less wide RBAC permissions (`ClusterRoleBindings` where converted to `RoleBindings` where possible)
-<<<<<<< HEAD
 * Support for SASL authentication using the SCRAM-SHA-512 mechanism added to Kafka Connect and Kafka Connect with S2I support 
-=======
 * Network policies for managing access to Zookeeper ports and Kafka replication ports
->>>>>>> 83ee1a41
 
 ## 0.6.0
 
