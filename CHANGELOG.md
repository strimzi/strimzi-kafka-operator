
# CHANGELOG

## 0.18.0

* Add possibility to set Java System Properties for User Operator and Topic Operator via `Kafka` CR.
* Make it possible to configure PodManagementPolicy for StatefulSets
* Update build system to use `yq` version 3 (https://github.com/mikefarah/yq)
<<<<<<< HEAD
* Allow ssl.cipher.suites to be configured for Kafka
=======
* Add more metrics to Cluster and User Operators
* New Grafana dashboard for Operator monitoring 
>>>>>>> f7e87da2

## 0.17.0

* Add possibility to set Java System Properties via CR yaml
* Add support for Mirror Maker 2.0
* Add Jmxtrans deployment
* Add public keys of TLS listeners to the status section of the Kafka CR
* Add support for using a Kafka authorizer backed by Keycloak Authorization Services

## 0.16.0

* Add support for Kafka 2.4.0 and upgrade from Zookeeper 3.4.x to 3.5.x
* Drop support for Kafka 2.2.1 and 2.3.0
* Add KafkaConnector resource and connector operator
* Let user choose which node address will be used as advertised host (`ExternalDNS`, `ExternalIP`, `InternalDNS`, `InternalIP` or `Hostname`)
* Add support for tini
* When not explicitly configured by the user in `jvmOptions`, `-Xmx` option is calculated from memory requests rather than from memory limits
* Expose JMX port on Kafka brokers via an internal service
* Add support for `externalTrafficPolicy` and `loadBalancerSourceRanges` properties on loadbalancer and nodeport type services
* Add support for user quotas
* Add support for Istio protocol selection in service port names  
Note: Strimzi is essentially adding a `tcp-` prefix to the port names in Kafka services and headless services.  
(e.g clientstls -> tcp-clientstls)
* Add service discovery labels and annotations
* Add possibility to specify custom server certificates to TLS based listeners

## 0.15.0

* Drop support for Kafka 2.1.0, 2.1.1, and 2.2.0
* Add support for Kafka 2.3.1
* Improved Kafka rolling update
* Improve Kafka Exporter Grafana dashboard
* Add sizeLimit option to ephemeral storage (#1505)
* Add `schedulerName` to `podTemplate` (#2114)
* Allow overriding the auto-detected Kubernetes version
* Garbage Collection (GC) logging disabled by default
* Providing PKCS12 truststore and password in the cluster and clients CA certificates Secrets
* Providing PKCS12 keystore and password in the TLS based KafkaUser related Secret

## 0.14.0

* Add support for configuring Ingress class (#1716)
* Add support for setting custom environment variables in all containers
* Add liveness and readiness checks to Mirror Maker
* Allow configuring loadBalancerIP for LoadBalancer type services
* Allow setting labels and annotations for Persistent Volume Claims
* Add support for Jaeger tracing in Kafka Mirror Maker and Kafka Connect
* Add support for deploying Kafka Exporter
* Add initial support for OAuth authentication

## 0.13.0

* Allow users to manually configure ACL rules (for example, using `kafka-acls.sh`) for special Kafka users `*` and `ANONYMOUS` without them being deleted by the User Operator
* Add support for configuring a Priority Class name for Pods deployed by Strimzi
* Add support for Kafka 2.3.0
* Add support for Kafka User resource status
* Add support for Kafka Connect resource status
* Add support for Kafka Connect S2I resource status
* Add support for Kafka Bridge resource status
* Add support for Kafka Mirror Maker resource status
* Add support for DNS annotations to `nodeport` type external listeners

## 0.12.0

* **Drop support for Kubernetes 1.9 and 1.10 and OpenShift 3.9 and 3.10.**
**Versions supported since Strimzi 0.12.0 are Kubernetes 1.11 and higher and OpenShift 3.11 and higher.** 
**This was required because the CRD versioning and CRD subresources support.** 
* Added support for Kafka 2.2.0 and 2.1.1, dropped support for Kafka 2.0.0 and 2.0.1
* Persistent storage improvements
  * Add resizing of persistent volumes
  * Allow to specify different storage class for every broker
  * Adding and removing volumes in Jbod Storage
* Custom Resources improvements
  * New CRD version `v1beta1`. See documentation for more information about upgrading from `v1alpha1` to `v1beta1`.
  * Log at the warn level when a custom resource uses deprecated or unknown properties
  * Add initial support for the `status` sub-resource in the `Kafka` custom resource 
* Add support for [Strimzi Kafka Bridge](https://github.com/strimzi/strimzi-kafka-bridge) for HTTP protocol
* Reduce the number of container images needed to run Strimzi to just two: `kafka` and `operator`.
* Add support for unprivileged users to install the operator with Helm
* Support experimental off-cluster access using Kubernetes Nginx Ingress
* Add ability to configure Image Pull Secrets for all pods in Cluster Operator
* Support for SASL PLAIN mechanism in Kafka Connect and Mirror Maker (for use with non-Strimzi Kafka cluster)

## 0.11.0

* Add support for JBOD storage for Kafka brokers
* Allow users to configure the default ImagePullPolicy
* Add Prometheus alerting
    * Resources for alert manager deployment and configuration
    * Alerting rules with alert examples from Kafka and Zookeeper metrics
* Enrich configuration options for off cluster access
* Support for watching all namespaces
* Operator Lifecycle Manager integration

## 0.10.0

* Support for Kafka 2.1.0
* Support for Kafka upgrades
* Add healthchecks to TLS sidecars
* Add support for new fields in the Pod template: terminationGracePeriod, securityContext and imagePullSecrets
* Rename annotations to use the `strimzi.io` domain consistently (The old annotations are deprecated, but still functional):
    * `cluster.operator.strimzi.io/delete-claim` → `strimzi.io/delete-claim` 
    * `operator.strimzi.io/manual-rolling-update` → `strimzi.io/manual-rolling-update` 
    * `operator.strimzi.io/delete-pod-and-pvc` → `strimzi.io/delete-pod-and-pvc`
    * `operator.strimzi.io/generation` → `strimzi.io/generation`
* Add support for mounting Secrets and Config Maps into Kafka Connect and Kafka Connect S2I
* Add support for NetworkPolicy peers in listener configurations
* Make sure the TLS sidecar pods shutdown only after the main container
* Add support for Pod Disruption Budgets

## 0.9.0

* Add possibility to label and annotate different resources (#1039)
* Add support for TransactionalID in KafkaUser resource
* Update to Kafka 2.0.1
* Add maintenance time windows support for allowing CA certificates renewal rolling update started only in specific times (#1117)  
* Add support for upgrading between Kafka versions (#1103). This removes support for `STRIMZI_DEFAULT_KAFKA_IMAGE` environment variable in the Cluster Operator, replacing it with `STRIMZI_KAFKA_IMAGES`.  


## 0.8.2

* Run images under group 0 to avoid storage issues

## 0.8.1

* Fix certificate renewal issues

## 0.8.0

* Support for unencrypted connections on LoadBalancers and NodePorts.
* Better support for TLS hostname verification for external connections
* Certificate renewal / expiration
* Mirror Maker operator
* Triggering rolling update / pod deletion manually

## 0.7.0

* Exposing Kafka to the outside using:
  * OpenShift Routes
  * LoadBalancers
  * NodePorts
* Use less wide RBAC permissions (`ClusterRoleBindings` where converted to `RoleBindings` where possible)
* Support for SASL authentication using the SCRAM-SHA-512 mechanism added to Kafka Connect and Kafka Connect with S2I support 
* Network policies for managing access to Zookeeper ports and Kafka replication ports
* Use OwnerReference and Kubernetes garbage collection feature to delete resources and to track the ownership

## 0.6.0

* Helm chart for Strimzi Cluster Operator
* Topic Operator moving to Custom Resources instead of Config Maps
* Make it possible to enabled and disable:
  * Listeners
  * Authorization
  * Authentication
* Configure Kafka _super users_ (`super.users` field in Kafka configuration)
* User Operator
  * Managing users and their ACL rights
* Added new Entity Operator for deploying:
  * User Operator
  * Topic Operator
* Deploying the Topic Operator outside of the new Entity Operator is now deprecated
* Kafka 2.0.0
* Kafka Connect:
  * Added TLS support for connecting to the Kafka cluster
  * Added TLS client authentication when connecting to the Kafka cluster 

## 0.5.0

* The Cluster Operator now manages RBAC resource for managed resources:
    * `ServiceAccount` and `ClusterRoleBindings` for Kafka pods
    * `ServiceAccount` and `RoleBindings` for the Topic Operator pods
* Renaming of Kubernetes services (Backwards incompatible!)
  * Kubernetes services for Kafka, Kafka Connect and Zookeeper have been renamed to better correspond to their purpose
  * `xxx-kafka` -> `xxx-kafka-bootstrap`
  * `xxx-kafka-headless` -> `xxx-kafka-brokers`
  * `xxx-zookeeper` -> `xxx-zookeeper-client`
  * `xxx-zookeeper-headless` -> `xxx-zookeeper-nodes`
  * `xxx-connect` -> `xxx-connect-api`
* Cluster Operator moving to Custom Resources instead of Config Maps
* TLS support has been added to Kafka, Zookeeper and Topic Operator. The following channels are now encrypted:
    * Zookeeper cluster communication
    * Kafka cluster commbunication
    * Communication between Kafka and Zookeeper
    * Communication between Topic Operator and Kafka / Zookeeper
* Logging configuration for Kafka, Kafka Connect and Zookeeper
* Add support for [Pod Affinity and Anti-Affinity](https://kubernetes.io/docs/concepts/configuration/assign-pod-node/#affinity-and-anti-affinity)
* Add support for [Tolerations](https://v1-9.docs.kubernetes.io/docs/reference/generated/kubernetes-api/v1.9/#toleration-v1-core)
* Configuring different JVM options
* Support for broker rack in Kafka

## 0.4.0

* Better configurability of Kafka, Kafka Connect, Zookeeper
* Support for Kubernetes request and limits
* Support for JVM memory configuration of all components
* Controllers renamed to operators
* Improved log verbosity of Cluster Operator
* Update to Kafka 1.1.0<|MERGE_RESOLUTION|>--- conflicted
+++ resolved
@@ -6,12 +6,9 @@
 * Add possibility to set Java System Properties for User Operator and Topic Operator via `Kafka` CR.
 * Make it possible to configure PodManagementPolicy for StatefulSets
 * Update build system to use `yq` version 3 (https://github.com/mikefarah/yq)
-<<<<<<< HEAD
-* Allow ssl.cipher.suites to be configured for Kafka
-=======
 * Add more metrics to Cluster and User Operators
 * New Grafana dashboard for Operator monitoring 
->>>>>>> f7e87da2
+* Allow ssl.cipher.suites to be configured for Kafka
 
 ## 0.17.0
 
