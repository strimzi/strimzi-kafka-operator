# CHANGELOG

<<<<<<< HEAD
## x.xx.x
Added support for additional volumes in CRDs:
* Users can specify volumes and volumeMounts fields in the Kafka, KafkaConnect, KafkaBridge, KafkaMirrorMaker2, EntityOperator, CruiseControl, KafkaExporter, and Zookeeper CRDs.
* Supported volume types include Secret, ConfigMap, EmptyDir, and PersistentVolumeClaims.
* All additional mounted paths is mounted inside /mnt to ensure backwards compatibility for the evolution of kafka and this operator.
* Example configurations and guidelines have been added to the documentation.
=======
## 0.43.0

>>>>>>> 60912800

## 0.42.0

* Add support for Kafka 3.7.1
* The `UseKRaft` feature gate moves to GA stage and is permanently enabled without the possibility to disable it.
  To use KRaft (ZooKeeper-less Apache Kafka), you still need to use the `strimzi.io/kraft: enabled` annotation on the `Kafka` custom resources or migrate from an existing ZooKeeper-based cluster.
* Update the base image used by Strimzi containers from UBI8 to UBI9
* Add support for filename patterns when configuring trusted certificates
* Enhance `KafkaBridge` resource with consumer inactivity timeout and HTTP consumer/producer enablement.
* Add support for feature gates to User and Topic Operators
* Add support for setting `publishNotReadyAddresses` on services for listener types other than internal.
* Update HTTP bridge to latest 0.29.0 release
* Uncommented and enabled (by default) KRaft-related metrics in the `kafka-metrics.yaml` example file.
* Added support for configuring the quotas plugin with type `strimzi` or `kafka` in the `Kafka` custom resource.
  The Strimzi Quotas plugin version was updated to 0.3.1.

### Changes, deprecations and removals

* The `reconciliationIntervalSeconds` configuration for the Topic and User Operators is deprecated, and will be removed when upgrading schemas to v1.
  Use `reconciliationIntervalMs` converting the value to milliseconds.
* Usage of Strimzi Quotas plugin version 0.2.0 is not supported, the plugin was updated to 0.3.1 and changed significantly.
  Additionally, from Strimzi 0.42.0 the plugin should be configured in `.spec.kafka.quotas` section - the configuration of the plugin inside `.spec.kafka.config` is ignored and should be removed.

## 0.41.0

* Add support for Apache Kafka 3.6.2
* Provide metrics to monitor certificates expiration as well as modified `Strimzi Operators` dashboard to include certificate expiration per cluster.
* Add support for JBOD storage in KRaft mode.
  (Note: JBOD support in KRaft mode is considered early-access in Apache Kafka 3.7.x)
* Added support for topic replication factor change to the Unidirectional Topic Operator when Cruise Control integration is enabled.
* The `KafkaNodePools` feature gate moves to GA stage and is permanently enabled without the possibility to disable it.
  To use the Kafka Node Pool resources, you still need to use the `strimzi.io/node-pools: enabled` annotation on the `Kafka` custom resources.
* Added support for configuring the `externalIPs` field in node port type services.
* The `UnidirectionalTopicOperator` feature gate moves to GA stage and is permanently enabled without the possibility to disable it.
  If the topics whose names start with `strimzi-store-topic` and `strimzi-topic-operator` still exist, you can delete them.
* Don't allow MirrorMaker2 mirrors with target set to something else than the connect cluster. 
* Added support for custom SASL config in standalone Topic Operator deployment to support alternate access controllers (i.e. `AWS_MSK_IAM`)
* Remove Angular dependent plugins from Grafana example dashboard. This makes our dashboard compatible with Grafana 7.4.5 and higher.
* Continue reconciliation after failed manual rolling update using the `strimzi.io/manual-rolling-update` annotation (when the `ContinueReconciliationOnManualRollingUpdateFailure` feature gate is enabled).

### Changes, deprecations and removals

* The `tlsSidecar` configuration for the Entity Operator is now deprecated and will be ignored.
* The `zookeeperSessionTimeoutSeconds` and `topicMetadataMaxAttempts` configurations for the Entity Topic Operator have been removed and will be ignored.

## 0.40.0

* Add support for Apache Kafka 3.7.0.
  Remove support for Apache Kafka 3.5.0, 3.5.1, and 3.5.2.
* The `UseKRaft` feature gate moves to beta stage and is enabled by default.
  If needed, `UseKRaft` can be disabled in the feature gates configuration in the Cluster Operator.
* Add support for ZooKeeper to KRaft migration by enabling the users to move from using ZooKeeper to store metadata to use KRaft.
* Add support for moving from dedicated controller-only KRaft nodes to mixed KRaft nodes
* Fix NullPointerException from missing listenerConfig when using custom auth
* Added support for Kafka Exporter `offset.show-all` parameter
* Prevent removal of the `broker` process role from KRaft mixed-nodes that have assigned partition-replicas
* Improve broker scale-down prevention to continue in reconciliation when scale-down cannot be executed
* Added support for Tiered Storage by enabling the configuration of custom storage plugins through the Kafka custom resource.
* Update HTTP bridge to latest 0.28.0 release

### Changes, deprecations and removals

* **From Strimzi 0.40.0 on, we support only Kubernetes 1.23 and newer.**
  Kubernetes 1.21 and 1.22 are not supported anymore.
* [#9508](https://github.com/strimzi/strimzi-kafka-operator/pull/9508) fixes the Strimzi CRDs and their definitions of labels and annotations.
  This change brings our CRDs in-sync with the Kubernetes APIs.
  After this fix, the label and annotation definitions in our CRDs (for example in the `template` sections) cannot contain integer values anymore and have to always use string values.
  If your custom resources use an integer value, for example:
  ```
  template:
    apiService:
      metadata:
        annotations:
          discovery.myapigateway.io/port: 8080
  ```
  You might get an error similar to this when applying the resource:
  ```
  * spec.template.apiService.metadata.annotations.discovery.myapigateway.io/port: Invalid value: "integer": spec.template.apiService.metadata.annotations.discovery.myapigateway.io/port in body must be of type string: "integer"
  ```
  To fix the issue, just use a string value instead of an integer:
  ```
  template:
    apiService:
      metadata:
        annotations:
          discovery.myapigateway.io/port: "8080"
  ```
* Support for the JmxTrans component is now completely removed.
  If you are upgrading from Strimzi 0.34 or earlier and have JmxTrans enabled in `.spec.jmxTrans` of the `Kafka` custom resource, you should disable it before the upgrade or delete it manually after the upgrade is complete.
* The `api` module was refactored and classes were moved to new packages.
* Strimzi Drain Cleaner 1.1.0 (included in the Strimzi 0.40.0 installation files) changes the way it handles Kubernetes eviction requests.
  It denies them instead of allowing them.
  This new behavior does not require the `PodDisruptionBudget` to be set to `maxUnavailable: 0`.
  We expect this to improve the compatibility with various tools used for scaling Kubernetes clusters such as [Karpenter](https://karpenter.sh/).
  If you observe any problems with your toolchain or just want to stick with the previous behavior, you can use the `STRIMZI_DENY_EVICTION` environment variable and set it to `false` to switch back to the old (legacy) mode.

## 0.39.0

* Add support for Apache Kafka 3.5.2 and 3.6.1
* The `StableConnectIdentities` feature gate moves to GA stage and is now permanently enabled without the possibility to disable it.
  All Connect and Mirror Maker 2 operands will now use StrimziPodSets.
* The `KafkaNodePools` feature gate moves to beta stage and is enabled by default.
  If needed, `KafkaNodePools` can be disabled in the feature gates configuration in the Cluster Operator.
* The `UnidirectionalTopicOperator` feature gate moves to beta stage and is enabled by default.
  If needed, `UnidirectionalTopicOperator` can be disabled in the feature gates configuration in the Cluster Operator.
* Improved Kafka Connect metrics and dashboard example files
* Allow specifying and managing KRaft metadata version
* Add support for KRaft to KRaft upgrades (Apache Kafka upgrades for the KRaft based clusters)
* Improved Kafka Mirror Maker 2 dashboard example file

### Changes, deprecations and removals

* The `StableConnectIdentities` feature gate moves to GA stage and cannot be disabled anymore.
  When using Connect or Mirror Maker 2 operands, direct downgrade to Strimzi versions older than 0.34 is not supported anymore.
  You have to first downgrade to Strimzi version between 0.34 to 0.38, disable the `StableConnectIdentities` feature gate, and only then downgrade to an older Strimzi version.
* Strimzi 0.39.0 (and any of its patch releases) is the last Strimzi version with support for Kubernetes 1.21 and 1.22.
  From Strimzi 0.40.0 on, we will support only Kubernetes 1.23 and newer.

## 0.38.0

* Add support for Apache Kafka 3.6.0 and drop support for 3.4.0 and 3.4.1
* Sign containers using `cosign`
* Generate and publish Software Bill of Materials (SBOMs) of Strimzi containers
* Add support for stopping connectors according to [Strimzi Proposal #54](https://github.com/strimzi/proposals/blob/main/054-stopping-kafka-connect-connectors.md)
* Allow manual rolling of Kafka Connect and Kafka Mirror Maker 2 pods using the `strimzi.io/manual-rolling-update` annotation (supported only when `StableConnectIdentities` feature gate is enabled) 
* Make sure brokers are empty before scaling them down
* Update Cruise Control to 2.5.128
* Add support for pausing reconciliations to the Unidirectional Topic Operator
* Allow running ZooKeeper and KRaft based Apache Kafka clusters in parallel when the `+UseKRaft` feature gate is enabled
* Add support for metrics to the Unidirectional Topic Operator
* Added the `includeAcceptHeader` option to OAuth client and listener authentication configuration and to `keycloak` authorization. If set to `false` it turns off sending of `Accept` header when communicating with OAuth / OIDC authorization server. This feature is enabled by the updated Strimzi Kafka OAuth library (0.14.0).
* Update HTTP bridge to latest 0.27.0 release

### Changes, deprecations and removals

* The `Kafka.KafkaStatus.ListenerStatus.type` property has been deprecated for a long time, and now we do not use it anymore.
  The current plan is to completely remove this property in the next schema version.
  If needed, you can use the `Kafka.KafkaStatus.ListenerStatus.name` property, which has the same value.
* Added `strimzi.io/kraft` annotation to be applied on `Kafka` custom resource, together with the `+UseKRaft` feature gate enabled, to declare a ZooKeeper or KRaft based cluster.
  * if `enabled` the `Kafka` resource defines a KRaft-based cluster.
  * if `disabled`, missing or any other value, the operator handle the `Kafka` resource as a ZooKeeper-based cluster.
* The `io.strimzi.kafka.EnvVarConfigProvider` configuration provider is now deprecated and will be removed in Strimzi 0.42. Users should migrate to Kafka's implementation, `org.apache.kafka.common.config.provider.EnvVarConfigProvider`, which is a drop-in replacement.
  For example:
  ```yaml
  config:
    # ...
    config.providers: env
    config.providers.env.class: io.strimzi.kafka.EnvVarConfigProvider
    # ...
  ```
  becomes
  ```yaml
  config:
    # ...
    config.providers: env
    config.providers.env.class: org.apache.kafka.common.config.provider.EnvVarConfigProvider
    # ...
  ```
  
## 0.37.0

* The `StableConnectIdentites` feature gate moves to beta stage.
  By default, StrimziPodSets are used for Kafka Connect and Kafka Mirror Maker 2.
  If needed, `StableConnectIdentites` can be disabled in the feature gates configuration in the Cluster Operator.
* Support for the `ppc64le` platform
* Added version fields to the `Kafka` custom resource status to track install and upgrade state
* Support for infinite auto-restarts of Kafka Connect and Kafka Mirror Maker 2 connectors

### Changes, deprecations and removals

* **Removed support for OpenTracing**:
  * The `tracing.type: jaeger` configuration, in `KafkaConnect`, `KafkaMirrorMaker`, `KafkaMirrorMaker2` and `KafkaBridge` resources, is not supported anymore.
  * The OpenTelemetry based tracing is the only available by using `tracing.type: opentelemetry`.
* **The default behavior of the Kafka Connect connector auto-restart has changed.**
  When the auto-restart feature is enabled in `KafkaConnector` or `KafkaMirrorMaker2` custom resources, it will now continue to restart the connectors indefinitely rather than stopping after 7 restarts, as previously.
  If you want to use the original behaviour, use the `.spec.autoRestart.maxRestarts` option to configure the maximum number of restarts.
  For example:
  ```yaml
  apiVersion: kafka.strimzi.io/v1beta2
  kind: KafkaConnector
  metadata:
    labels:
      strimzi.io/cluster: my-connect
    name: echo-sink-connector
  spec:
    # ...
    autoRestart:
      enabled: true
      maxRestarts: 7
    # ...
  ```
* **The automatic configuration of Cruise Control CPU capacity has been changed in this release**:
  * There are three ways to configure Cruise Control CPU capacity values:
    * `.spec.cruiseControl.brokerCapacity` (for all brokers)
    * `.spec.cruiseControl.brokerCapacity.overrides` (per broker)
    * Kafka resource requests and limits (for all brokers).
  * The precedence of which Cruise Control CPU capacity configuration is used has been changed.
  * In previous Strimzi versions, the Kafka resource limit (if set) took precedence, regardless if any other CPU configurations were set.
    * For example:
      * (1) Kafka resource limits
      * (2) `.spec.cruiseControl.brokerCapacity.overrides`
      * (3) `.spec.cruiseControl.brokerCapacity`
  * This previous behavior was identified as a bug and was fixed in this Strimzi release.
  * Going forward, the brokerCapacity overrides per broker take top precedence, then general brokerCapacity configuration, and then the Kafka resource requests, then the Kafka resource limits.
    * For example:
      * (1) `.spec.cruiseControl.brokerCapacity.overrides`
      * (2) `.spec.cruiseControl.brokerCapacity`
      * (3) Kafka resource requests
      * (4) Kafka resource limits
    * When none of Cruise Control CPU capacity configurations mentioned above are configured, CPU capacity will be set to `1`.
 as any _override_ value configured in the `.spec.cruiseControl` section of the `Kafka` custom resource.

## 0.36.1

* Add support for Apache Kafka 3.5.1

## 0.36.0

* Add support for Apache Kafka 3.4.1 and 3.5.0, and remove support for 3.3.1 and 3.3.2
* Enable SCRAM-SHA authentication in KRaft mode (supported in Apache Kafka 3.5.0 and newer)
* Add support for insecure flag in Maven artifacts in Kafka Connect Build
* Update Kafka Exporter to [1.7.0](https://github.com/danielqsj/kafka_exporter/releases/tag/v1.7.0)
* Improve Kafka rolling update to avoid rolling broker in log recovery
* Added support for Kafka Exporter topic exclude and consumer group exclude parameters
* Update Kaniko container builder to 1.12.1
* Add support for _Kafka node pools_ according to [Strimzi Proposal #50](https://github.com/strimzi/proposals/blob/main/050-Kafka-Node-Pools.md)
* Add support for _Unidirectional Topic Operator_ according to [Strimzi Proposal #51](https://github.com/strimzi/proposals/blob/main/051-unidirectional-topic-operator.md)
* Update OpenTelemetry 1.19.0
* Fixed ordering of JVM performance options [#8579](https://github.com/strimzi/strimzi-kafka-operator/issues/8579)
* Log a warning when a KafkaTopic has no spec [#8465](https://github.com/strimzi/strimzi-kafka-operator/issues/8465)
* Updated Strimzi OAuth library to 0.13.0 with better support for KRaft

### Changes, deprecations and removals

* **From Strimzi 0.36.0 on, we support only Kubernetes 1.21 and newer.**
  Kubernetes 1.19 and 1.20 are not supported anymore.
* Enabling the `UseKRaft` feature gate is now possible only together with the `KafkaNodePools` feature gate.
  To deploy a Kafka cluster in the KRaft mode, you have to use the `KafkaNodePool` resources.
* The Helm Chart repository at `https://strimzi.io/charts/` is now deprecated.
  Please use the Helm Chart OCI artifacts from our [Helm Chart OCI repository instead](https://quay.io/organization/strimzi-helm).
* Option `customClaimCheck` of 'oauth' authentication which relies on JsonPath changed the handling of equal comparison against `null` as the behaviour was buggy and is now fixed in the updated version of JsonPath library [OAuth #196](https://github.com/strimzi/strimzi-kafka-oauth/pull/196)

## 0.35.0

* Redesigned the Cluster and User Operator configuration to make it more efficient and flexible
* Allow multiple imagePullSecrets in the Strimzi Helm chart
* Remove support for JMX Trans
* Move feature gate `UseStrimziPodSets` to GA and remove support for StatefulSets
* Add flag to load Grafana dashboards from Helm Chart

### Changes, deprecations and removals

* Strimzi 0.35.0 (and any possible patch releases) is the last Strimzi version with support for Kubernetes 1.19 and 1.20.
  From Strimzi 0.36.0 on, we will support only Kubernetes 1.21 and newer.
* Support for JMX Trans has been removed in Strimzi 0.35.0.
  If you have JMX Trans enabled in your `Kafka` custom resource in the `.spec.jmxTrans` section, you should remove it.
  If you upgrade to Strimzi 0.35.0 or newer with JMX Trans deployed / enabled in the `Kafka` custom resource, Strimzi will be automatically deleted after the upgrade.
* The feature gate `UseStrimziPodSets` has graduated to GA and cannot be disabled anymore.
  The StatefulSet template properties in the `Kafka` custom resource in `.spec.zookeeper.template.statefulSet` and `.spec.kafka.template.statefulSet` are deprecated and will be ignored.
  You should remove them from your custom resources.

## 0.34.0

* Add support for Kafka 3.4.0 and remove support for Kafka 3.2.x
* Stable Pod identities for Kafka Connect and MirrorMaker 2 (Feature Gate `StableConnectIdentities`)
* Use JDK HTTP client in the Kubernetes client instead of the OkHttp client
* Add truststore configuration for HTTPS connections to OPA server
* Add image digest support in Helm chart
* Added the `httpRetries` and `httpRetryPauseMs` options to OAuth authentication configuration. They are set to `0` by default - no retries, no backoff between retries. Also added analogous `httpRetries` option in the `keycloak` authorization configuration. These features are enabled by the updated Strimzi Kafka OAuth library (0.12.0).

## 0.33.0

* Add support for Kafka 3.3.2
* Support loadBalancerClass attribute in service with type loadBalancer
* Support for automatically restarting failed Connect or Mirror Maker 2 connectors
* Redesign of Strimzi User Operator to improve its scalability
* Use Java 17 as the runtime for all containers and language level for all modules except `api`, `crd-generator`, `crd-annotations`, and `test`
* Improved FIPS (Federal Information Processing Standards) support
* Upgrade Vert.x to 4.3.5
* Moved from using the Jaeger exporter to OTLP exporter by default
* Kafka Exporter support for `Recreate` deployment strategy
* `ImageStream` validation for Kafka Connect builds on OpenShift
* Support for configuring the metadata for the Role / RoleBinding of Entity Operator
* Add liveness and readiness probes specifically for nodes running in KRaft combined mode
* Upgrade HTTP bridge to latest 0.24.0 release

### Known issues

* The TLS passthrough feature of the Ingress-NGINX Controller for Kubernetes is not compatible with some new TLS features supported by Java 17 such as the _session tickets extension_.
  If you use `type: ingress` listener with enabled mTLS authentication, we recommend you to test if your clients are affected or not.
  If needed, you can also disable the _session ticket extension_ in the Kafka brokers in your `Kafka` custom resource by setting the `jdk.tls.server.enableSessionTicketExtension` Java system property to `false`:
  ```yaml
  apiVersion: kafka.strimzi.io/v1beta2
  kind: Kafka
  metadata:
    # ...
  spec:
    # ...
    kafka:
      jvmOptions:
        javaSystemProperties:
          - name: jdk.tls.server.enableSessionTicketExtension
            value: "false"
    # ...
  ```
  For more details, see [kubernetes/ingress-nginx#9540](https://github.com/kubernetes/ingress-nginx/issues/9540).

### Changes, deprecations and removals

* The `UseStrimziPodSet` feature gate will move to GA in Strimzi 0.35.
  Support for StatefulSets will be removed from Strimzi right after the 0.34 release.
  Please use the Strimzi 0.33 release to test StrimziPodSets in your environment and report any major or blocking issues before the StatefulSet support is removed.
* The default length of any new SCRAM-SHA-512 passwords will be 32 characters instead of 12 characters used in the previous Strimzi versions.
  Existing passwords will not be affected by this change until they are regenerated (for example because the user secret is deleted).
  If you want to keep using the original password length, you can set it using the `STRIMZI_SCRAM_SHA_PASSWORD_LENGTH` environment variable in `.spec.entityOperator.template.userOperatorContainer.env` in the `Kafka` custom resource or in the `Deployment` of the standalone User Operator.
  ```yaml
  userOperatorContainer:
    env:
      - name: STRIMZI_SCRAM_SHA_PASSWORD_LENGTH
        value: "12"
  ```
* In previous versions, the `ssl.secure.random.implementation` option in Kafka brokers was always set to `SHA1PRNG`.
  From Strimzi 0.33 on, it is using the default SecureRandom implementation from the Java Runtime.
  If you want to keep using `SHA1PRNG` as your SecureRandom, you can configure it in `.spec.kafka.config` in your `Kafka` custom resource.
* Support for JmxTrans in Strimzi is deprecated. 
  It is currently planned to be removed in Strimzi 0.35.0.
* Support for `type: jaeger` tracing based on Jaeger clients and OpenTracing API was deprecated in the Strimzi 0.31 release.
  As the Jaeger clients are retired and the OpenTracing project is archived, we cannot guarantee their support for future versions.
  In Strimzi 0.32 and 0.33, we added support for OpenTelemetry tracing as a replacement.
  If possible, we will maintain the support for `type: jaeger` tracing until June 2023 and remove it afterwards.
  Please migrate to OpenTelemetry as soon as possible.
* When OpenTelemetry is enabled for tracing, starting from this release, the operator configures the OTLP exporter instead of the Jaeger one by default.
  The Jaeger exporter is even not included in the Kafka images anymore, so if you want to use it you have to add the binary by yourself.
  The `OTEL_EXPORTER_OTLP_ENDPOINT` environment variable has to be used instead of the `OTEL_EXPORTER_JAEGER_ENDPOINT` in order to specify the OTLP endpoint to send traces to.
  If you are using Jaeger as the backend system for tracing, you need to have 1.35 release at least which is the first one exposing an OTLP endpoint.

## 0.32.0

* Add support for Kafka 3.3.1 and remove support for Kafka 3.1.0, 3.1.1, and 3.1.2
* Update Open Policy Agent (OPA) Authorizer to 1.5.0
* Update KafkaConnector CR status so the 'NotReady' condition is added if the connector or any tasks are reporting a 'FAILED' state.
* Add auto-approval mechanism on KafkaRebalance resource when an optimization proposal is ready
* The `ControlPlaneListener` feature gate moves to GA
* Add client rack-awareness support to Strimzi Bridge pods
* Add support for OpenTelemetry for distributed tracing
  * Kafka Connect, Mirror Maker, Mirror Maker 2 and Strimzi Bridge can be configured to use OpenTelemetry
  * Using Jaeger exporter by default for backward compatibility
* Updated JMX Exporter dependency to 0.17.2
* ZookeeperRoller considers unready pods
* Support multiple operations per ACLRule
* Upgrade Vert.x to 4.3.4
* Add `cluster-ip` listener. We can use it with a tcp port configuration in an ingress controller to expose kafka with an optional tls encryption and a single LoadBalancer.
* Update Strimzi OAuth library to 0.11.0

### Changes, deprecations and removals

* **From 0.32.0 on, Strimzi supports only Kubernetes version 1.19 and newer.**
* A connector or task failing triggers a 'NotReady' condition to be added to the KafkaConnector CR status. This is different from previous versions where the CR would report 'Ready' even if the connector or a task had failed.
* The `ClusterRole` from file `020-ClusterRole-strimzi-cluster-operator-role.yaml` was split into two separate roles:
  * The original `strimzi-cluster-operator-namespaced` `ClusterRole` in the file `020-ClusterRole-strimzi-cluster-operator-role.yaml` contains the rights related to the resources created based on some Strimzi custom resources.
  * The new `strimzi-cluster-operator-watched` `ClusterRole` in the file `023-ClusterRole-strimzi-cluster-operator-role.yaml` contains the rights required to watch and manage the Strimzi custom resources.
  
  When deploying the Strimzi Cluster Operator as cluster-wide, the `strimzi-cluster-operator-watched` `ClusterRole` needs to be always granted at the cluster level.
  But the `strimzi-cluster-operator-namespaced` `ClusterRole` might be granted only for the namespaces where any custom resources are created.
* The `ControlPlaneListener` feature gate moves to GA. 
  Direct upgrade from Strimzi 0.22 or earlier is not possible anymore.
  You have to upgrade first to one of the Strimzi versions between 0.22 and 0.32 before upgrading to Strimzi 0.32 or newer.
  Please follow the docs for more details.  
* The `spec.authorization.acls[*].operation` field in the `KafkaUser` resource has been deprecated in favour of the field
  `spec.authorization.acls[*].operations` which allows to set multiple operations per ACLRule.

## 0.31.1

* Kafka 3.1.2 and 3.2.3 (fixes CVE-2022-34917)
* Make `sasl.server.max.receive.size` broker option user configurable
* Documentation improvements
* Configuring number of operator replicas through the Strimzi Helm Chart
* Update Strimzi Kafka Bridge to 0.22.1

## 0.31.0

* Add support for Kafka 3.2.1
* Update Kaniko builder to 1.9.0 and Maven builder to 1.14
* Update Kafka Exporter to 1.6.0 
* Pluggable Pod Security Profiles with built-in support for _restricted_ Kubernetes Security Profile
* Add support for leader election and running multiple operator replicas (1 active leader replicas and one or more stand-by replicas)
* Update Strimzi Kafka Bridge to 0.22.0
* Add support for IPv6 addresses being used in Strimzi issued certificates
* Make it easier to wait for custom resource readiness when using the Strimzi api module
* Add StrimziPodSet reconciliation metrics

### Deprecations and removals

* Strimzi 0.31.0 (and any possible patch releases) is the last Strimzi version with support for Kubernetes 1.16, 1.17 and 1.18.
  From Strimzi 0.32.0 on, we will support only Kubernetes 1.19 and newer.
  The supported Kubernetes versions will be re-evaluated again in Q1/2023.
* The `type: jaeger` tracing support based on Jaeger clients and OpenTracing API is now deprecated.
  Because the Jaeger clients are retired and the OpenTracing project is archived, we cannot guarantee their support for future Kafka versions.
  In the future, we plan to replace it with a new tracing feature based on the OpenTelemetry project.

## 0.30.0

* Remove Kafka 3.0.0 and 3.0.1
* Add support for `simple` authorization and for the User Operator to the experimental `UseKRaft` feature gate
  _(Note: Due to [KAFKA-13909](https://issues.apache.org/jira/browse/KAFKA-13909), broker restarts currently don't work when authorization is enabled.)_
* Add network capacity overrides for Cruise Control capacity config
* The `ServiceAccountPatching` feature gate moves to GA.
  It cannot be disabled anymore and will be permanently enabled.
* The `UseStrimziPodSets` feature gate moves to beta stage.
  By default, StrimziPodSets are used instead of StatefulSets.
  If needed, `UseStrimziPodSets` can be disabled in the feature gates configuration in the Cluster Operator.
* Use better encryption and digest algorithms when creating the PKCS12 stores.
  For existing clusters, the certificates will not be updated during upgrade but only next time the PKCS12 store is created. 
* Add CPU capacity overrides for Cruise Control capacity config
* Use CustomResource existing spec and status to fix Quarkus native build's serialization
* Update JMX Exporter to version 0.17.0
* Operator emits Kubernetes Events to explain why it restarted a Kafka broker
* Better configurability of the Kafka Admin client in the User Operator
* Update Strimzi Kafka Bridge to 0.21.6

## 0.29.0

* Add support for Apache Kafka 3.0.1, 3.1.1 and 3.2.0
* Increase the size of the `/tmp` volumes to 5Mi to allow unpacking of compression libraries
* Use `/healthz` endpoint for Kafka Exporter health checks
* Renew user certificates in User Operator only during maintenance windows
* Ensure Topic Operator using Kafka Streams state store can start up successfully 
* Update Cruise Control to 2.5.89
* Remove TLS sidecar from Cruise Control pod. Cruise Control is now configured to not using ZooKeeper, so the TLS sidecar is not needed anymore.
* Allow Cruise Control topic names to be configured
* Add support for `spec.rack.topologyKey` property in Mirror Maker 2 to enable "fetch from the closest replica" feature.
* Support for the s390x platform
  _(The s390x support is currently considered as experimental. We are not aware of any issues, but the s390x build doesn't at this point undergo the same level of testing as the AMD64 container images.)_
* Update Strimzi Kafka Bridge to 0.21.5
* Added rebalancing modes on the `KafkaRebalance` custom resource
  * `full`: this mode runs a full rebalance moving replicas across all the brokers in the cluster. This is the default one if not specified.
  * `add-brokers`: after scaling up the cluster, this mode is used to move replicas to the newly added brokers specified in the custom resource.
  * `remove-brokers`: this mode is used to move replicas off the brokers that are going to be removed, before scaling down the cluster.
* **Experimental** KRaft mode (ZooKeeper-less Kafka) which can be enabled using the `UseKRaft` feature gate.
  **Important: Use it for development and testing only!**

### Changes, deprecations and removals

* Since the Cruise Control TLS sidecar has been removed, the related configuration options `.spec.cruiseControl.tlsSidecar` and `.spec.cruiseControl.template.tlsSidecar` in the Kafka custom resource are now deprecated.

## 0.28.0

* Add support for Kafka 3.1.0; remove Kafka 2.8.0 and 2.8.1
* Add support for `StrimziPodSet` resources (disabled by default through the `UseStrimziPodSets` feature gate)
* Update Open Policy Agent authorizer to 1.4.0 and add support for enabling metrics
* Support custom authentication mechanisms in Kafka listeners
* Intra-broker disk balancing using Cruise Control
* Add connector context to the default logging configuration in Kafka Connect and Kafka Mirror Maker 2
* Added the option `createBootstrapService` in the Kafka Spec to disable the creation of the bootstrap service for the Load Balancer Type Listener. It will save the cost of one load balancer resource, specially in the public cloud.
* Added the `connectTimeoutSeconds` and `readTimeoutSeconds` options to OAuth authentication configuration. The default connect and read timeouts are set to 60 seconds (previously there was no timeout). Also added `groupsClaim` and `groupsClaimDelimiter` options in the listener configuration of Kafka Spec to allow extracting group information from JWT token at authentication time, and making it available to the custom authorizer. These features are enabled by the updated Strimzi Kafka OAuth library (0.10.0).
* Add support for disabling the FIPS mode in OpenJDK
* Fix renewing your own CA certificates [#5466](https://github.com/strimzi/strimzi-kafka-operator/issues/5466)
* Update Strimzi Kafka Bridge to 0.21.4
* Update Cruise Control to 2.5.82

### Changes, deprecations and removals

* The Strimzi Identity Replication Policy (class `io.strimzi.kafka.connect.mirror.IdentityReplicationPolicy`) is now deprecated and will be removed in the future.
  Please update to Kafka's own Identity Replication Policy (class `org.apache.kafka.connect.mirror.IdentityReplicationPolicy`).
* The `type` field in `ListenerStatus` has been deprecated and will be removed in the future.
* The `disk` and `cpuUtilization` fields in the `spec.cruiseControl.capacity` section of the Kafka resource have been deprecated, are ignored, and will be removed in the future.

## 0.27.0

* Multi-arch container images with support for x86_64 / AMD64 and AArch64 / ARM64 platforms
  _(The support AArch64 is currently considered as experimental. We are not aware of any issues, but the AArch64 build doesn't at this point undergo the same level of testing as the AMD64 container images.)_
* Added the option to configure the Cluster Operator's Zookeeper admin client session timeout via an new env var: `STRIMZI_ZOOKEEPER_ADMIN_SESSION_TIMEOUT_MS`
* The `ControlPlaneListener` and `ServiceAccountPatching` feature gates are now in the _beta_ phase and are enabled by default.
* Allow setting any extra environment variables for the Cluster Operator container through Helm using a new `extraEnvs` value.
* Added SCRAM-SHA-256 authentication for Kafka clients
* Update OPA Authorizer to 1.3.0
* Update to Cruise Control version 2.5.79
* Update Log4j2 to 2.17.0

### Changes, deprecations and removals

* The `ControlPlaneListener` feature gate is now enabled by default.
  When upgrading from Strimzi 0.22 or earlier, you have to disable the `ControlPlaneListener` feature gate when upgrading the cluster operator to make sure the Kafka cluster stays available during the upgrade.
  When downgrading to Strimzi 0.22 or earlier, you have to disable the `ControlPlaneListener` feature gate before downgrading the cluster operator to make sure the Kafka cluster stays available during the downgrade.

## 0.26.0

* Add support for Kafka 2.8.1 and 3.0.0; remove Kafka 2.7.0 and 2.7.1
* Update the Open Policy Agent Authorizer to version [1.1.0](https://github.com/Bisnode/opa-kafka-plugin/releases/tag/v1.1.0)
* Expose JMX port on Zookeeper nodes via a headless service.
* Allow configuring labels and annotations for JMX authentication secrets
* Enable Cruise Control anomaly.detection configurations
* Add support for building connector images from the Maven coordinates
* Allow Kafka Connect Build artifacts to be downloaded from insecure servers (#5542)
* Add option to specify pull secret in Kafka Connect Build on OpenShift (#5631)
* Configurable authentication, authorization, and SSL for Cruise Control API
* Update to Cruise Control version 2.5.73
* Allow to configure `/tmp` volume size via Pod template. By default `1Mi` is used.

### Changes, deprecations and removals

* imageRepositoryOverride,imageRegistryOverride and imageTagOverride are now removed from values.yaml. defaultImageRepository, defaultImageRegistry and defaultImageTag values are introduced in helm charts which sets the default registry, repository and tags for the images. Now the registry, repository and tag for a single image can be configured as per the requirement.
* The OpenShift Templates were removed from the examples and are no longer supported (#5548)
* Kafka MirrorMaker 1 has been deprecated in Apache Kafka 3.0.0 and will be removed in Apache Kafka 4.0.0.
  As a result, the `KafkaMirrorMaker` custom resource which is used to deploy Kafka MirrorMaker 1 has been deprecated in Strimzi as well. (#5617)
  The `KafkaMirrorMaker` resource will be removed from Strimzi when we adopt Apache Kafka 4.0.0.
  As a replacement, use the `KafkaMirrorMaker2` custom resource with the [`IdentityReplicationPolicy`](https://strimzi.io/docs/operators/latest/using.html#unidirectional_replication_activepassive).

## 0.25.0

* Move from Scala 2.12 to Scala 2.13. (#5192)
* Open Policy Agent authorizer updated to a new version supporting Scala 2.13. See the _Changes, deprecations and removals_ sections for more details. (#5192)
* Allow a custom password to be set for SCRAM-SHA-512 users by referencing a secret in the `KafkaUser` resource
* Add support for [EnvVar Configuration Provider for Apache Kafka](https://github.com/strimzi/kafka-env-var-config-provider)
* Add support for `tls-external` authentication to User Operator to allow management of ACLs and Quotas for TLS users with user certificates generated externally (#5249) 
* Support for disabling the automatic generation of network policies by the Cluster Operator. Set the Cluster Operator's `STRIMZI_NETWORK_POLICY_GENERATION` environment variable to `false` to disable network policies. (#5258)
* Update User Operator to use Admin API for managing SCRAM-SHA-512 users
* Configure fixed size limit for `emptyDir` volumes used for temporary files (#5340)
* Update Strimzi Kafka Bridge to 0.20.2

### Changes, deprecations and removals

* The `KafkaConnectS2I` resource has been removed and is no longer supported by the operator.
  Please use the [migration guide](https://strimzi.io/docs/operators/0.24.0/full/using.html#proc-migrating-kafka-connect-s2i-str) to migrate your `KafkaConnectS2I` deployments to [`KafkaConnect` Build](https://strimzi.io/docs/operators/latest/full/deploying.html#creating-new-image-using-kafka-connect-build-str) instead.
* The Open Policy Agent authorizer has been updated to a new version that supports Scala 2.13.
  The new release introduces a new format of the input data sent to the Open Policy Agent server.
  For more information about the new format and how to migrate from the old version, see the [OPA Kafka plugin v1.0.0 release notes](https://github.com/Bisnode/opa-kafka-plugin/releases/tag/v1.0.0).
* User Operator now uses Kafka Admin API to manage SCRAM-SHA-512 credentials.
  All operations done by the User Operator now use Kafka Admin API and connect directly to Kafka instead of ZooKeeper.
  As a result, the environment variables `STRIMZI_ZOOKEEPER_CONNECT` and `STRIMZI_ZOOKEEPER_SESSION_TIMEOUT_MS` were removed from the User Operator configuration.
* All `emptyDir` volumes used by Strimzi for temporary files have now configured a fixed size limit.
* Annotate Cluster Operator resource metrics with a namespace label

## 0.24.0

* Add support for [Kubernetes Configuration Provider for Apache Kafka](https://github.com/strimzi/kafka-kubernetes-config-provider)
* Use Red Hat UBI8 base image
* Add support for Kafka 2.7.1 and remove support for 2.6.0, 2.6.1, and 2.6.2
* Support for patching of service accounts and configuring their labels and annotations. The feature is disabled by default and enabled using the new `ServiceAccountPatching` feature gate.
* Added support for configuring cluster-operator's worker thread pool size that is used for various sync and async tasks
* Add Kafka Quotas plugin with produce, consume, and storage quotas
* Support pausing reconciliation of KafkaTopic CR with annotation `strimzi.io/pause-reconciliation`
* Update cruise control to 2.5.57
* Update to Strimzi Kafka Bridge to 0.20.0
* Support for broker load information added to the rebalance optimization proposal. Information on the load difference, before and after a rebalance is stored in a ConfigMap
* Add support for selectively changing the verbosity of logging for individual CRs, using markers.
* Added support for `controller_mutation_rate' quota. Creation/Deletion of topics and creation of partitions can be configured through this.
* Use newer version of Kafka Exporter with different bugfixes 

### Changes, deprecations and removals

* The deprecated `KafkaConnectS2I` custom resource will be removed after the 0.24.0 release. 
  Please use the [migration guide](https://strimzi.io/docs/operators/latest/full/using.html#proc-migrating-kafka-connect-s2i-str) to migrate your `KafkaConnectS2I` deployments to [`KafkaConnect` Build](https://strimzi.io/docs/operators/latest/full/deploying.html#creating-new-image-using-kafka-connect-build-str) instead.
* The fields `topicsBlacklistPattern` and `groupsBlacklistPattern` in the `KafkaMirrorMaker2` resource are deprecated and will be removed in the future.
  They are replaced by new fields `topicsExcludePattern` and `groupsExcludePattern`.
* The field `whitelist` in the `KafkaMirrorMaker` resource is deprecated and will be removed in the future.
  It is replaced with a new field `include`.
* `bind-utils` removed from containers to improve security posture.
* Kafka Connect Build now uses hashes to name downloaded artifact files. Previously, it was using the last segment of the download URL.
  If your artifact requires a specific name, you can use the new `type: other` artifact and its `fileName` field.
* The option `enableECDSA` of Kafka CR `authentication` of type `oauth` has been deprecated and is ignored. 
  ECDSA token signature support is now always enabled without the need for Strimzi Cluster Operator installing the BouncyCastle JCE crypto provider. 
  BouncyCastle library is no longer packaged with Strimzi Kafka images.

## 0.23.0

* Add support for Kafka 2.8.0 and 2.6.2, remove support for Kafka 2.5.x
* Make it possible to configure maximum number of connections and maximum connection creation rate in listener configuration
* Add support for configuring finalizers for `loadbalancer` type listeners
* Use dedicated Service Account for Kafka Connect Build on Kubernetes 
* Remove direct ZooKeeper access for handling user quotas in the User Operator. Add usage of Admin Client API instead.
* Migrate to CRD v1 (required by Kubernetes 1.22+)
* Support for configuring custom Authorizer implementation 
* Changed Reconciliation interval for Topic Operator from 90 to 120 seconds (to keep it the same as for other operators)
* Changed Zookeeper session timeout default value to 18 seconds for Topic and User Operators (for improved resiliency)
* Removed requirement for replicas and partitions KafkaTopic spec making these parameters optional
* Support to configure a custom filter for parent CR's labels propagation into subresources 
* Allow disabling service links (environment variables describing Kubernetes services) in Pod template
* Update Kaniko executor to 1.6.0
* Add support for separate control plane listener (disabled by default, available via the `ControlPlaneListener` feature gate)
* Support for Dual Stack networking

### Changes, deprecations and removals

* Strimzi API versions `v1alpha1` and `v1beta1` were removed from all Strimzi custom resources apart from `KafkaTopic` and `KafkaUser` (use `v1beta2` versions instead)
* The following annotations have been removed and cannot be used anymore:
  * `cluster.operator.strimzi.io/delete-claim` (used internally only - replaced by `strimzi.io/delete-claim`)
  * `operator.strimzi.io/generation` (used internally only - replaced by `strimzi.io/generation`)
  * `operator.strimzi.io/delete-pod-and-pvc` (use `strimzi.io/delete-pod-and-pvc` instead)
  * `operator.strimzi.io/manual-rolling-update` (use `strimzi.io/manual-rolling-update` instead)
* When the `class` field is configured in the `configuration` section of an Ingress-type listener, Strimzi will not automatically set the deprecated `kubernetes.io/ingress.class` annotation anymore. In case you still need this annotation, you can set it manually in the listener configuration using the [`annotations` field](https://strimzi.io/docs/operators/latest/full/using.html#property-listener-config-annotations-reference) or in the [`.spec.kafka.template` section](https://strimzi.io/docs/operators/latest/full/using.html#type-KafkaClusterTemplate-reference).
* The `.spec.kafkaExporter.template.service` section in the `Kafka` custom resource has been deprecated and will be removed in the next API version (the service itself was removed several releases ago).

## 0.22.0

* Add `v1beta2` version for all resources. `v1beta2` removes all deprecated fields.
* Add annotations that enable the operator to restart Kafka Connect connectors or tasks. The annotations can be applied to the KafkaConnector and the KafkaMirrorMaker2 custom resources.
* Add additional configuration options for the Kaniko executor used by the Kafka Connect Build on Kubernetes
* Add support for JMX options configuration of all Kafka Connect (KC, KC2SI, MM2)
* Update Strimzi Kafka OAuth to version 0.7 and add support for new features:
  * OAuth authentication over SASL PLAIN mechanism
  * Checking token audience
  * Validating tokens using JSONPath filter queries to perform custom checks
* Fix Cruise Control crash loop when updating container configurations
* Configure external logging `ConfigMap` name and key.
* Add support for configuring labels and annotations in ClusterRoleBindings created as part of Kafka and Kafka Connect clusters
* Add support for Ingress v1 in Kubernetes 1.19 and newer
* Add support for Kafka 2.6.1
* List topics used by a Kafka Connect connector in the `.status` section of the `KafkaConnector` custom resource
* Bump Cruise Control to v2.5.37 for Kafka 2.7 support. Note this new version of Cruise Control uses `Log4j 2` and is supported by dynamic logging configuration (where logging properties are defined in a ConfigMap). However, existing `Log4j` configurations must be updated to `Log4j 2` configurations.
* Support pausing reconciliation of CR with annotation `strimzi.io/pause-reconciliation`

### Changes, deprecations and removals

* In the past, when no Ingress class was specified in the Ingress-type listener in the Kafka custom resource, the 
  `kubernetes.io/ingress.class` annotation was automatically set to `nginx`. Because of the support for the new 
  IngressClass resource and the new `ingressClassName` field in the Ingress resource, the default value will not be set 
  anymore. Please use the `class` field in `.spec.kafka.listeners[].configuration` to specify the class name.
* The `KafkaConnectS2I` custom resource is deprecated and will be removed in the future. You can use the new [`KafkaConnect` build feature](https://strimzi.io/docs/operators/latest/full/deploying.html#creating-new-image-using-kafka-connect-build-str) instead.
* Removed support for Helm2 charts as that version is now unsupported. There is no longer the need for separate `helm2` and `helm3` binaries, only `helm` (version 3) is required.
* The following annotations are deprecated for a long time and will be removed in 0.23.0:
  * `cluster.operator.strimzi.io/delete-claim` (used internally only - replaced by `strimzi.io/delete-claim`)
  * `operator.strimzi.io/generation` (used internally only - replaced by `strimzi.io/generation`)
  * `operator.strimzi.io/delete-pod-and-pvc` (use `strimzi.io/delete-pod-and-pvc` instead)
  * `operator.strimzi.io/manual-rolling-update` (use `strimzi.io/manual-rolling-update` instead)
* External logging configuration has changed. `spec.logging.name` is deprecated. Moved to `spec.logging.valueFrom.configMapKeyRef.name`. Key in the `ConfigMap` is configurable via `spec.logging.valueFrom.configMapKeyRef.key`.
  * from
  ```
  logging:
    type: external
    name: my-config-map
  ```
  * to
  ```
  logging:
    type: external
    valueFrom:
      configMapKeyRef:
        name: my-config-map
        key: my-key
  ``` 
* Existing Cruise Control logging configurations must be updated from `Log4j` syntax to `Log4j 2` syntax.
  * For existing inline configurations, replace the `cruisecontrol.root.logger` property with `rootLogger.level`.
  * For existing external configurations, replace the existing configuration with a new configuration file named `log4j2.properties` using `log4j 2` syntax.

## 0.21.0

* Add support for declarative management of connector plugins in Kafka Connect CR 
* Add `inter.broker.protocol.version` to the default configuration in example YAMLs
* Add support for `secretPrefix` property for User Operator to prefix all secret names created from KafkaUser resource.
* Allow configuring labels and annotations for Cluster CA certificate secrets
* Add the JAAS configuration string in the sasl.jaas.config property to the generated secrets for KafkaUser with SCRAM-SHA-512 authentication.
* Strimzi `test-container` has been renamed to `strimzi-test-container` to make the name more clear
* Updated the CPU usage metric in the Kafka, ZooKeeper and Cruise Control dashboards to include the CPU kernel time (other than the current user time)
* Allow disabling ownerReference on CA secrets
* Make it possible to run Strimzi operators and operands with read-only root filesystem
* Move from Docker Hub to Quay.io as our container registry
* Add possibility to configure DeploymentStrategy for Kafka Connect, Kafka Mirror Maker (1 and 2), and Kafka Bridge
* Support passing metrics configuration as an external ConfigMap
* Enable CORS configuration for Cruise Control
* Add support for rolling individual Kafka or ZooKeeper pods through the Cluster Operator using an annotation
* Add support for Topology Spread Constraints in Pod templates
* Make Kafka `cluster-id` (KIP-78) available on Kafka CRD status
* Add support for Kafka 2.7.0

### Deprecations and removals
* The `metrics` field in the Strimzi custom resources has been deprecated and will be removed in the future. For configuring metrics, use the new `metricsConfig` field and pass the configuration via ConfigMap.

## 0.20.0

**Note: This is the last version of Strimzi that will support Kubernetes 1.11 and higher. Future versions will drop support for Kubernetes 1.11-1.15 and support only Kubernetes 1.16 and higher.**

* Add support for Kafka 2.5.1 and 2.6.0. Remove support for 2.4.0 and 2.4.1
* Remove TLS sidecars from Kafka pods => Kafka now uses native TLS to connect to ZooKeeper
* Updated to Cruise Control 2.5.11, which adds Kafka 2.6.0 support and fixes a previous issue with CPU utilization statistics for containers. As a result, the CpuCapacityGoal has now been enabled.
* Cruise Control metrics integration:
  * Enable metrics JMX exporter configuration in the `cruiseControl` property of the Kafka custom resource
  * New Grafana dashboard for the Cruise Control metrics
* Configure Cluster Operator logging using ConfigMap instead of environment variable and support dynamic changes  
* Switch to use the `AclAuthorizer` class for the `simple` Kafka authorization type. `AclAuthorizer` contains new features such as the ability to control the amount of authorization logs in the broker logs.
* Support dynamically changeable logging configuration of Kafka Connect and Kafka Connect S2I
* Support dynamically changeable logging configuration of Kafka brokers
* Support dynamically changeable logging configuration of Kafka MirrorMaker2
* Add support for `client.rack` property for Kafka Connect to use `fetch from closest replica` feature. 
* Refactored operators Grafana dashboard
  * Fixed bug on maximum reconcile time graph
  * Removed the avarage reconcile time graph
  * Rearranged graphs
* Make `listeners` configurable as an array and add support for more different listeners in single cluster
* Add support for configuring `hostAliases` in Pod templates
* Add new resource state metric in the operators for reflecting the reconcile result on a specific resource
* Add improvements for `oauth` authentication, and `keycloak` authorization:
  * Support for re-authentication was added, which also enforces access token lifespan on the Kafka client session
  * Permission changes through Keycloak Authorization Services are now detected by Kafka Brokers

### Deprecations and removals

#### Redesign of the `.spec.kafka.listeners` section

The `.spec.kafka.listeners` section of the Kafka CRD has been redesigned to allow configuring more different listeners.
The old `listeners` object which allowed only configuration of one`plain`, one `tls`, and one `external` listener is now deprecated and will be removed in the future.
It is replaced with an array allowing configuration of multiple different listeners:

```yaml
listeners:
  - name: local
    port: 9092
    type: internal
    tls: true
  - name: external1
    port: 9093
    type: loadbalancer
    tls: true
  - name: external2
    port: 9094
    type: nodeport
    tls: true
```

This change includes some other changes:
* The `tls` field is now required.
* The former `overrides` section is now merged with the `configuration` section.
* The `dnsAnnotations` field has been renamed to `annotations` since we found out it has wider use.
* Configuration of `loadBalancerSourceRanges` and `externalTrafficPolicy` has been moved into listener configuration. Its use in the `template` section is now deprecated.
* For `type: internal` listeners, you can now use the flag `useServiceDnsDomain` to define whether they should use the fully qualified DNS names including the cluster service suffix (usually `.cluster.local`). This option defaults to false.
* All listeners now support configuring the advertised hostname and port.
* `preferredAddressType` has been removed to `preferredNodePortAddressType`.

To convert the old format into the new format with backwards compatibility, you should use following names and types:
* For the old `plain` listener, use the name `plain`, port `9092` and type `internal`.
* For the old `tls` listener, use the name `tls`, port `9093` and type `internal`.
* For the old `external` listener, use the name `external`, port `9094`.

For example the following old configuration:

```yaml
listeners:
  plain:
    # ...
  tls: 
    # ...
  external:
    type: loadbalancer 
    # ...
```

Will look like this in the new format:

```yaml
listeners:
  - name: plain
    port: 9092
    type: internal
    tls: false
  - name: tls
    port: 9093
    type: internal
    tls: true
  - name: external
    port: 9094
    type: loadbalancer
    tls: true
```

#### Removal of monitoring port on Kafka and ZooKeeper related services

The `PodMonitor` resource is now used instead of the `ServiceMonitor` for scraping metrics from Kafka, ZooKeeper, Kafka Connect and so on.
For this reason, we have removed the monitoring port `tcp-prometheus` (9404) on all the services where it is declared (Kafka bootstrap, ZooKeeper client and so on).
It was already deprecated in the previous 0.19.0 release.
Together with it we have also removed the Prometheus annotations from the services. If you want to add them, you can use the templates.
See here https://strimzi.io/docs/operators/master/using.html#assembly-customizing-kubernetes-resources-str for more details about templates usage.
Finally, the Kafka Exporter service was has been removed because it was used just for the monitoring port.

#### Deprecation of Kafka TLS sidecar configuration

Since the Kafka TLS sidecar has been removed, the related configuration options in the Kafka custom resource are now deprecated:
* `.spec.kafka.tlsSidecar`
* `.spec.kafka.template.tlsSidecar`

## 0.19.0

* Add support for authorization using Open Policy Agent
* Add support for scale subresource to make scaling of following resources easier:
  * KafkaConnect
  * KafkaConnectS2I
  * KafkaBridge
  * KafkaMirrorMaker
  * KafkaMirrorMaker2
  * KafkaConnector 
* Remove deprecated `Kafka.spec.topicOperator` classes and deployment logic
* Use Java 11 as the Java runtime
* Removed the need to manually create Cruise Control metrics topics if topic auto creation is disabled.
* Migration to Helm 3
* Refactored the format of the `KafkaRebalance` resource's status. The state of the rebalance is now displayed in the associated `Condition`'s `type` field rather than the `status` field. This was done so that the information would display correctly in various Kubernetes tools.
* Added performance tuning options to the `KafkaRebalance` CR and the ability to define a regular expression that will exclude matching topics from a rebalance optimization proposal.
* Use Strimzi Kafka Bridge 0.18.0
* Make it possible to configure labels and annotations for secrets created by the User Operator
* Strimzi Kafka Bridge metrics integration:
  * enable/disable metrics in the KafkaBridge custom resource
  * new Grafana dashboard for the bridge metrics
* Support dynamically changeable logging in the Entity Operator and Kafka Bridge 
* Extended the Grafana example dashboard for Kafka Connect to provide more relevant information

### Deprecations and removals

#### Deprecation of Helm v2 chart

The Helm v2 support will end soon. 
Bug fixing should stop on August 13th 2020 and security fixes on November 13th.
See https://helm.sh/blog/covid-19-extending-helm-v2-bug-fixes/ for more details.

In sync with that, the Helm v2 chart of Strimzi Cluster Operator is now deprecated and will be removed in the future as Helm v2 support ends.
Since Strimzi 0.19.0, we have a new chart for Helm v3 which can be used instead.

#### Removal of v1alpha1 versions of several custom resources

In Strimzi 0.12.0, the `v1alpha1` versions of the following resources have been deprecated and replaced by `v1beta1`:
* `Kafka`
* `KafkaConnect`
* `KafkaConnectS2I`
* `KafkaMirrorMaker`
* `KafkaTopic`
* `KafkaUser`

In the next release, the `v1alpha1` versions of these resources will be removed. 
Please follow the guide for upgrading the resources: https://strimzi.io/docs/operators/latest/full/deploying.html#assembly-upgrade-resources-str.

#### Removal deprecated cadvisor metric labels

The `pod_name` and `container_name` labels provided on the cadvisor metrics are now just `pod` and `container` starting from Kubernetes 1.16.
We removed the old ones from the Prometheus scraping configuration/alerts and on the Kafka and ZooKeeper dashboard as well.
It means that the charts related to memory and CPU usage are not going to work on Kuvbernetes version previous 1.14.
For more information on what is changed: https://github.com/strimzi/strimzi-kafka-operator/pull/3312

#### Deprecation of monitoring port on Kafka and ZooKeeper related services

The `PodMonitor` resource is now used instead of the `ServiceMonitor` for scraping metrics from Kafka, ZooKeeper, Kafka Connect and so on.
For this reason, we are deprecating the monitoring port `tcp-prometheus` (9404) on all the services where it is declared (Kafka bootstrap, ZooKeeper client and so on).
This port will be removed in the next release.
Together with it we will also remove the Prometheus annotation from the service.

#### Removal warning of Cluster Operator log level

Because of the new Cluster Operator dynamic logging configuration via [PR#3328](https://github.com/strimzi/strimzi-kafka-operator/pull/3328) we are going to remove the `STRIMZI_LOG_LEVEL` environment variable from the Cluster Operator deployment YAML file in the 0.20.0 release.

## 0.18.0

* Add possibility to set Java System Properties for User Operator and Topic Operator via `Kafka` CR.
* Make it possible to configure PodManagementPolicy for StatefulSets
* Update build system to use `yq` version 3 (https://github.com/mikefarah/yq)
* Add more metrics to Cluster and User Operators
* New Grafana dashboard for Operator monitoring 
* Allow `ssl.cipher.suites`, `ssl.protocol` and `ssl.enabled.protocols` to be configurable for Kafka and the different components supported by Strimzi
* Add support for user configurable SecurityContext for each Strimzi container
* Allow standalone User Operator to modify status on KafkaUser
* Add support for Kafka 2.4.1
* Add support for Kafka 2.5.0
* Remove TLS sidecars from ZooKeeper pods, using native ZooKeeper TLS support instead
* Add metrics for Topic Operator
* Use Strimzi Kafka Bridge 0.16.0
* Add support for CORS in the HTTP Kafka Bridge
* Pass HTTP Proxy configuration from operator to operands
* Add Cruise Control support, KafkaRebalance resource and rebalance operator

## 0.17.0

* Add possibility to set Java System Properties via CR yaml
* Add support for Mirror Maker 2.0
* Add Jmxtrans deployment
* Add public keys of TLS listeners to the status section of the Kafka CR
* Add support for using a Kafka authorizer backed by Keycloak Authorization Services

## 0.16.0

* Add support for Kafka 2.4.0 and upgrade from Zookeeper 3.4.x to 3.5.x
* Drop support for Kafka 2.2.1 and 2.3.0
* Add KafkaConnector resource and connector operator
* Let user choose which node address will be used as advertised host (`ExternalDNS`, `ExternalIP`, `InternalDNS`, `InternalIP` or `Hostname`)
* Add support for tini
* When not explicitly configured by the user in `jvmOptions`, `-Xmx` option is calculated from memory requests rather than from memory limits
* Expose JMX port on Kafka brokers via an internal service
* Add support for `externalTrafficPolicy` and `loadBalancerSourceRanges` properties on loadbalancer and nodeport type services
* Add support for user quotas
* Add support for Istio protocol selection in service port names  
Note: Strimzi is essentially adding a `tcp-` prefix to the port names in Kafka services and headless services.  
(e.g clientstls -> tcp-clientstls)
* Add service discovery labels and annotations
* Add possibility to specify custom server certificates to TLS based listeners

## 0.15.0

* Drop support for Kafka 2.1.0, 2.1.1, and 2.2.0
* Add support for Kafka 2.3.1
* Improved Kafka rolling update
* Improve Kafka Exporter Grafana dashboard
* Add sizeLimit option to ephemeral storage (#1505)
* Add `schedulerName` to `podTemplate` (#2114)
* Allow overriding the auto-detected Kubernetes version
* Garbage Collection (GC) logging disabled by default
* Providing PKCS12 truststore and password in the cluster and clients CA certificates Secrets
* Providing PKCS12 keystore and password in the TLS based KafkaUser related Secret

## 0.14.0

* Add support for configuring Ingress class (#1716)
* Add support for setting custom environment variables in all containers
* Add liveness and readiness checks to Mirror Maker
* Allow configuring loadBalancerIP for LoadBalancer type services
* Allow setting labels and annotations for Persistent Volume Claims
* Add support for Jaeger tracing in Kafka Mirror Maker and Kafka Connect
* Add support for deploying Kafka Exporter
* Add initial support for OAuth authentication

## 0.13.0

* Allow users to manually configure ACL rules (for example, using `kafka-acls.sh`) for special Kafka users `*` and `ANONYMOUS` without them being deleted by the User Operator
* Add support for configuring a Priority Class name for Pods deployed by Strimzi
* Add support for Kafka 2.3.0
* Add support for Kafka User resource status
* Add support for Kafka Connect resource status
* Add support for Kafka Connect S2I resource status
* Add support for Kafka Bridge resource status
* Add support for Kafka Mirror Maker resource status
* Add support for DNS annotations to `nodeport` type external listeners

## 0.12.0

* **Drop support for Kubernetes 1.9 and 1.10 and OpenShift 3.9 and 3.10.**
**Versions supported since Strimzi 0.12.0 are Kubernetes 1.11 and higher and OpenShift 3.11 and higher.** 
**This was required because the CRD versioning and CRD subresources support.** 
* Added support for Kafka 2.2.0 and 2.1.1, dropped support for Kafka 2.0.0 and 2.0.1
* Persistent storage improvements
  * Add resizing of persistent volumes
  * Allow to specify different storage class for every broker
  * Adding and removing volumes in Jbod Storage
* Custom Resources improvements
  * New CRD version `v1beta1`. See documentation for more information about upgrading from `v1alpha1` to `v1beta1`.
  * Log at the warn level when a custom resource uses deprecated or unknown properties
  * Add initial support for the `status` sub-resource in the `Kafka` custom resource 
* Add support for [Strimzi Kafka Bridge](https://github.com/strimzi/strimzi-kafka-bridge) for HTTP protocol
* Reduce the number of container images needed to run Strimzi to just two: `kafka` and `operator`.
* Add support for unprivileged users to install the operator with Helm
* Support experimental off-cluster access using Kubernetes Nginx Ingress
* Add ability to configure Image Pull Secrets for all pods in Cluster Operator
* Support for SASL PLAIN mechanism in Kafka Connect and Mirror Maker (for use with non-Strimzi Kafka cluster)

## 0.11.0

* Add support for JBOD storage for Kafka brokers
* Allow users to configure the default ImagePullPolicy
* Add Prometheus alerting
    * Resources for alert manager deployment and configuration
    * Alerting rules with alert examples from Kafka and Zookeeper metrics
* Enrich configuration options for off cluster access
* Support for watching all namespaces
* Operator Lifecycle Manager integration

## 0.10.0

* Support for Kafka 2.1.0
* Support for Kafka upgrades
* Add healthchecks to TLS sidecars
* Add support for new fields in the Pod template: terminationGracePeriod, securityContext and imagePullSecrets
* Rename annotations to use the `strimzi.io` domain consistently (The old annotations are deprecated, but still functional):
    * `cluster.operator.strimzi.io/delete-claim` → `strimzi.io/delete-claim` 
    * `operator.strimzi.io/manual-rolling-update` → `strimzi.io/manual-rolling-update` 
    * `operator.strimzi.io/delete-pod-and-pvc` → `strimzi.io/delete-pod-and-pvc`
    * `operator.strimzi.io/generation` → `strimzi.io/generation`
* Add support for mounting Secrets and Config Maps into Kafka Connect and Kafka Connect S2I
* Add support for NetworkPolicy peers in listener configurations
* Make sure the TLS sidecar pods shutdown only after the main container
* Add support for Pod Disruption Budgets

## 0.9.0

* Add possibility to label and annotate different resources (#1039)
* Add support for TransactionalID in KafkaUser resource
* Update to Kafka 2.0.1
* Add maintenance time windows support for allowing CA certificates renewal rolling update started only in specific times (#1117)  
* Add support for upgrading between Kafka versions (#1103). This removes support for `STRIMZI_DEFAULT_KAFKA_IMAGE` environment variable in the Cluster Operator, replacing it with `STRIMZI_KAFKA_IMAGES`.  


## 0.8.2

* Run images under group 0 to avoid storage issues

## 0.8.1

* Fix certificate renewal issues

## 0.8.0

* Support for unencrypted connections on LoadBalancers and NodePorts.
* Better support for TLS hostname verification for external connections
* Certificate renewal / expiration
* Mirror Maker operator
* Triggering rolling update / pod deletion manually

## 0.7.0

* Exposing Kafka to the outside using:
  * OpenShift Routes
  * LoadBalancers
  * NodePorts
* Use less wide RBAC permissions (`ClusterRoleBindings` where converted to `RoleBindings` where possible)
* Support for SASL authentication using the SCRAM-SHA-512 mechanism added to Kafka Connect and Kafka Connect with S2I support 
* Network policies for managing access to Zookeeper ports and Kafka replication ports
* Use OwnerReference and Kubernetes garbage collection feature to delete resources and to track the ownership

## 0.6.0

* Helm chart for Strimzi Cluster Operator
* Topic Operator moving to Custom Resources instead of Config Maps
* Make it possible to enabled and disable:
  * Listeners
  * Authorization
  * Authentication
* Configure Kafka _super users_ (`super.users` field in Kafka configuration)
* User Operator
  * Managing users and their ACL rights
* Added new Entity Operator for deploying:
  * User Operator
  * Topic Operator
* Deploying the Topic Operator outside of the new Entity Operator is now deprecated
* Kafka 2.0.0
* Kafka Connect:
  * Added TLS support for connecting to the Kafka cluster
  * Added TLS client authentication when connecting to the Kafka cluster 

## 0.5.0

* The Cluster Operator now manages RBAC resource for managed resources:
    * `ServiceAccount` and `ClusterRoleBindings` for Kafka pods
    * `ServiceAccount` and `RoleBindings` for the Topic Operator pods
* Renaming of Kubernetes services (Backwards incompatible!)
  * Kubernetes services for Kafka, Kafka Connect and Zookeeper have been renamed to better correspond to their purpose
  * `xxx-kafka` -> `xxx-kafka-bootstrap`
  * `xxx-kafka-headless` -> `xxx-kafka-brokers`
  * `xxx-zookeeper` -> `xxx-zookeeper-client`
  * `xxx-zookeeper-headless` -> `xxx-zookeeper-nodes`
  * `xxx-connect` -> `xxx-connect-api`
* Cluster Operator moving to Custom Resources instead of Config Maps
* TLS support has been added to Kafka, Zookeeper and Topic Operator. The following channels are now encrypted:
    * Zookeeper cluster communication
    * Kafka cluster commbunication
    * Communication between Kafka and Zookeeper
    * Communication between Topic Operator and Kafka / Zookeeper
* Logging configuration for Kafka, Kafka Connect and Zookeeper
* Add support for [Pod Affinity and Anti-Affinity](https://kubernetes.io/docs/concepts/configuration/assign-pod-node/#affinity-and-anti-affinity)
* Add support for [Tolerations](https://v1-9.docs.kubernetes.io/docs/reference/generated/kubernetes-api/v1.9/#toleration-v1-core)
* Configuring different JVM options
* Support for broker rack in Kafka

## 0.4.0

* Better configurability of Kafka, Kafka Connect, Zookeeper
* Support for Kubernetes request and limits
* Support for JVM memory configuration of all components
* Controllers renamed to operators
* Improved log verbosity of Cluster Operator
* Update to Kafka 1.1.0<|MERGE_RESOLUTION|>--- conflicted
+++ resolved
@@ -1,16 +1,12 @@
 # CHANGELOG
 
-<<<<<<< HEAD
-## x.xx.x
+## 0.43.0
+
 Added support for additional volumes in CRDs:
 * Users can specify volumes and volumeMounts fields in the Kafka, KafkaConnect, KafkaBridge, KafkaMirrorMaker2, EntityOperator, CruiseControl, KafkaExporter, and Zookeeper CRDs.
 * Supported volume types include Secret, ConfigMap, EmptyDir, and PersistentVolumeClaims.
 * All additional mounted paths is mounted inside /mnt to ensure backwards compatibility for the evolution of kafka and this operator.
 * Example configurations and guidelines have been added to the documentation.
-=======
-## 0.43.0
-
->>>>>>> 60912800
 
 ## 0.42.0
 
