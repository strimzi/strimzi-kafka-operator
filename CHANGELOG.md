--- conflicted
+++ resolved
@@ -16,12 +16,9 @@
   For existing clusters, the certificates will not be updated during upgrade but only next time the PKCS12 store is created. 
 * Add CPU capacity overrides for Cruise Control capacity config
 * Use CustomResource existing spec and status to fix Quarkus native build's serialization
-<<<<<<< HEAD
+* Update JMX Exporter to version 0.17.0
 * Operator emits Kafka events to explain why it restarted a Kafka broker
-=======
-* Update JMX Exporter to version 0.17.0
-
->>>>>>> 860f59c4
+
 ## 0.29.0
 
 * Add support for Apache Kafka 3.0.1, 3.1.1 and 3.2.0
