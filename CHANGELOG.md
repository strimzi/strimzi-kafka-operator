--- conflicted
+++ resolved
@@ -16,16 +16,13 @@
 * Removed the need to manually create Cruise Control metrics topics if topic auto creation is disabled.
 * Migration to Helm 3
 * Refactored the format of the `KafkaRebalance` resource's status. The state of the rebalance is now displayed in the associated `Condition`'s `type` field rather than the `status` field. This was done so that the information would display correctly in various Kubernetes tools.
-<<<<<<< HEAD
-* Extended the Grafana example dashboard for Kafka Connect with several charts to provide more comprehensive information
-=======
 * Use Strimzi Kafka Bridge 0.17.0
 * Make it possible to configure labels and annotations for secrets created by the User Operator
 * Strimzi Kafka Bridge metrics integration:
   * enable/disable metrics in the KafkaBridge custom resource
   * new Grafana dashboard for the bridge metrics
 * Support dynamically changeable logging in the Entity Operator 
->>>>>>> 8e3c4649
+* Extended the Grafana example dashboard for Kafka Connect to provide more relevant information
 
 ### Deprecations and removals
 
