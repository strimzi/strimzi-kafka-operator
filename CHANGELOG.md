--- conflicted
+++ resolved
@@ -13,11 +13,8 @@
 * Allow standalone User Operator to modify status on KafkaUser
 * Add support for Kafka 2.4.1
 * Add support for Kafka 2.5.0
-<<<<<<< HEAD
 * Remove TLS sidecars from ZooKeeper pods, using native ZooKeeper TLS support instead
-=======
 * Add metrics for Topic Operator
->>>>>>> ef2f10b5
 
 ## 0.17.0
 
