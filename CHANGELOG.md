--- conflicted
+++ resolved
@@ -9,7 +9,6 @@
 
 ### Changes, deprecations and removals
 
-<<<<<<< HEAD
 * The default length of any new SCRAM-SHA-512 passwords will be 32 characters instead of 12 characters used in the previous Strimzi versions.
   Existing passwords will not be affected by this change until they are regenerated (for example because the user secret is deleted).
   If you want to keep using the original password length, you can set it using the `STRIMZI_SCRAM_SHA_PASSWORD_LENGTH` environment variable in `.spec.entityOperator.template.userOperatorContainer.env` in the `Kafka` custom resource or in the `Deployment` of the standalone User Operator.
@@ -19,11 +18,9 @@
       - name: STRIMZI_SCRAM_SHA_PASSWORD_LENGTH
         value: "12"
   ```
-=======
 * In previous versions, the `ssl.secure.random.implementation` option in Kafka brokers was always set to `SHA1PRNG`.
   From Strimzi 0.33 on, it is using the default SecureRandom implementation from the Java Runtime.
   If you want to keep using `SHA1PRNG` as your SecureRandom, you can configure it in `.spec.kafka.config` in your `Kafka` custom resource.
->>>>>>> 450f46f5
 
 ## 0.32.0
 
