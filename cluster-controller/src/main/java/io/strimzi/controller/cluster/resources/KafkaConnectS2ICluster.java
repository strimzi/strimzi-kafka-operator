package io.strimzi.controller.cluster.resources;

import io.fabric8.kubernetes.api.model.ConfigMap;
import io.fabric8.kubernetes.api.model.Container;
import io.fabric8.kubernetes.api.model.ContainerBuilder;
import io.fabric8.kubernetes.api.model.EnvVar;
import io.fabric8.kubernetes.api.model.ObjectReference;
import io.fabric8.openshift.api.model.BinaryBuildSource;
import io.fabric8.openshift.api.model.BuildConfig;
import io.fabric8.openshift.api.model.BuildConfigBuilder;
import io.fabric8.openshift.api.model.BuildTriggerPolicy;
import io.fabric8.openshift.api.model.DeploymentConfig;
import io.fabric8.openshift.api.model.DeploymentConfigBuilder;
import io.fabric8.openshift.api.model.DeploymentTriggerPolicy;
import io.fabric8.openshift.api.model.DeploymentTriggerPolicyBuilder;
import io.fabric8.openshift.api.model.ImageChangeTrigger;
import io.fabric8.openshift.api.model.ImageLookupPolicyBuilder;
import io.fabric8.openshift.api.model.ImageStream;
import io.fabric8.openshift.api.model.ImageStreamBuilder;
import io.fabric8.openshift.api.model.TagReference;
import io.strimzi.controller.cluster.operations.resource.BuildConfigOperations;
import io.strimzi.controller.cluster.operations.resource.DeploymentConfigOperations;
import io.strimzi.controller.cluster.operations.resource.ImageStreamOperations;

import java.util.Collections;
import java.util.Map;
import java.util.stream.Collectors;

public class KafkaConnectS2ICluster extends KafkaConnectCluster {

    public static final String TYPE = "kafka-connect-s2i";

    // Kafka Connect S2I configuration
    protected String sourceImageBaseName = DEFAULT_IMAGE.substring(0, DEFAULT_IMAGE.lastIndexOf(":"));
    protected String sourceImageTag = DEFAULT_IMAGE.substring(DEFAULT_IMAGE.lastIndexOf(":") + 1);
    protected String tag = "latest";

    // Configuration defaults
    protected static final String DEFAULT_IMAGE = "strimzi/kafka-connect-s2i:latest";

    /**
     * Constructor
     *
     * @param namespace Kubernetes/OpenShift namespace where Kafka Connect cluster resources are going to be created
     * @param cluster   overall cluster name
     */
    private KafkaConnectS2ICluster(String namespace, String cluster) {
        super(namespace, cluster);
        setImage(DEFAULT_IMAGE);
    }

    /**
     * Create a Kafka Connect cluster from the related ConfigMap resource
     *
     * @param isOpenShift    Whether we're running with OpenShift
     * @param cm    ConfigMap with cluster configuration
     * @return  Kafka Connect cluster instance
     */
    public static KafkaConnectS2ICluster fromConfigMap(boolean isOpenShift, ConfigMap cm) {
        KafkaConnectS2ICluster kafkaConnect = new KafkaConnectS2ICluster(cm.getMetadata().getNamespace(), cm.getMetadata().getName());

        kafkaConnect.setLabels(cm.getMetadata().getLabels());

        kafkaConnect.setReplicas(Integer.parseInt(cm.getData().getOrDefault(KEY_REPLICAS, String.valueOf(DEFAULT_REPLICAS))));
        kafkaConnect.setImage(cm.getData().getOrDefault(KEY_IMAGE, DEFAULT_IMAGE));
        kafkaConnect.setHealthCheckInitialDelay(Integer.parseInt(cm.getData().getOrDefault(KEY_HEALTHCHECK_DELAY, String.valueOf(DEFAULT_HEALTHCHECK_DELAY))));
        kafkaConnect.setHealthCheckTimeout(Integer.parseInt(cm.getData().getOrDefault(KEY_HEALTHCHECK_TIMEOUT, String.valueOf(DEFAULT_HEALTHCHECK_TIMEOUT))));

        kafkaConnect.setBootstrapServers(cm.getData().getOrDefault(KEY_BOOTSTRAP_SERVERS, DEFAULT_BOOTSTRAP_SERVERS));
        kafkaConnect.setGroupId(cm.getData().getOrDefault(KEY_GROUP_ID, DEFAULT_GROUP_ID));
        kafkaConnect.setKeyConverter(cm.getData().getOrDefault(KEY_KEY_CONVERTER, DEFAULT_KEY_CONVERTER));
        kafkaConnect.setKeyConverterSchemasEnable(Boolean.parseBoolean(cm.getData().getOrDefault(KEY_KEY_CONVERTER_SCHEMAS_EXAMPLE, String.valueOf(DEFAULT_KEY_CONVERTER_SCHEMAS_EXAMPLE))));
        kafkaConnect.setValueConverter(cm.getData().getOrDefault(KEY_VALUE_CONVERTER, DEFAULT_VALUE_CONVERTER));
        kafkaConnect.setValueConverterSchemasEnable(Boolean.parseBoolean(cm.getData().getOrDefault(KEY_VALUE_CONVERTER_SCHEMAS_EXAMPLE, String.valueOf(DEFAULT_VALUE_CONVERTER_SCHEMAS_EXAMPLE))));
        kafkaConnect.setConfigStorageReplicationFactor(Integer.parseInt(cm.getData().getOrDefault(KEY_CONFIG_STORAGE_REPLICATION_FACTOR, String.valueOf(DEFAULT_CONFIG_STORAGE_REPLICATION_FACTOR))));
        kafkaConnect.setOffsetStorageReplicationFactor(Integer.parseInt(cm.getData().getOrDefault(KEY_OFFSET_STORAGE_REPLICATION_FACTOR, String.valueOf(DEFAULT_OFFSET_STORAGE_REPLICATION_FACTOR))));
        kafkaConnect.setStatusStorageReplicationFactor(Integer.parseInt(cm.getData().getOrDefault(KEY_STATUS_STORAGE_REPLICATION_FACTOR, String.valueOf(DEFAULT_STATUS_STORAGE_REPLICATION_FACTOR))));

        return kafkaConnect;
    }

    /**
     * Create a Kafka Connect cluster from the deployed Deployment resource
     *
     * @param namespace Kubernetes/OpenShift namespace where cluster resources belong to
     * @param cluster   overall cluster name
     * @param dep The deployment from which to recover the cluster state
     * @param sis ImageStream
     * @return  Kafka Connect cluster instance
     */
    public static KafkaConnectS2ICluster fromDeployment(
            String namespace, String cluster,
            DeploymentConfig dep,
            ImageStream sis) {

        KafkaConnectS2ICluster kafkaConnect =  new KafkaConnectS2ICluster(namespace, cluster);

        kafkaConnect.setLabels(dep.getMetadata().getLabels());
        kafkaConnect.setReplicas(dep.getSpec().getReplicas());
        kafkaConnect.setHealthCheckInitialDelay(dep.getSpec().getTemplate().getSpec().getContainers().get(0).getReadinessProbe().getInitialDelaySeconds());
        kafkaConnect.setHealthCheckTimeout(dep.getSpec().getTemplate().getSpec().getContainers().get(0).getReadinessProbe().getTimeoutSeconds());

        Map<String, String> vars = dep.getSpec().getTemplate().getSpec().getContainers().get(0).getEnv().stream().collect(
                Collectors.toMap(EnvVar::getName, EnvVar::getValue));

        kafkaConnect.setBootstrapServers(vars.getOrDefault(KEY_BOOTSTRAP_SERVERS, DEFAULT_BOOTSTRAP_SERVERS));
        kafkaConnect.setGroupId(vars.getOrDefault(KEY_GROUP_ID, DEFAULT_GROUP_ID));
        kafkaConnect.setKeyConverter(vars.getOrDefault(KEY_KEY_CONVERTER, DEFAULT_KEY_CONVERTER));
        kafkaConnect.setKeyConverterSchemasEnable(Boolean.parseBoolean(vars.getOrDefault(KEY_KEY_CONVERTER_SCHEMAS_EXAMPLE, String.valueOf(DEFAULT_KEY_CONVERTER_SCHEMAS_EXAMPLE))));
        kafkaConnect.setValueConverter(vars.getOrDefault(KEY_VALUE_CONVERTER, DEFAULT_VALUE_CONVERTER));
        kafkaConnect.setValueConverterSchemasEnable(Boolean.parseBoolean(vars.getOrDefault(KEY_VALUE_CONVERTER_SCHEMAS_EXAMPLE, String.valueOf(DEFAULT_VALUE_CONVERTER_SCHEMAS_EXAMPLE))));
        kafkaConnect.setConfigStorageReplicationFactor(Integer.parseInt(vars.getOrDefault(KEY_CONFIG_STORAGE_REPLICATION_FACTOR, String.valueOf(DEFAULT_CONFIG_STORAGE_REPLICATION_FACTOR))));
        kafkaConnect.setOffsetStorageReplicationFactor(Integer.parseInt(vars.getOrDefault(KEY_OFFSET_STORAGE_REPLICATION_FACTOR, String.valueOf(DEFAULT_OFFSET_STORAGE_REPLICATION_FACTOR))));
        kafkaConnect.setStatusStorageReplicationFactor(Integer.parseInt(vars.getOrDefault(KEY_STATUS_STORAGE_REPLICATION_FACTOR, String.valueOf(DEFAULT_STATUS_STORAGE_REPLICATION_FACTOR))));

        String sourceImage = sis.getSpec().getTags().get(0).getFrom().getName();
        kafkaConnect.setImage(sourceImage);

        return kafkaConnect;
    }

    /**
     * Return the differences between the current Kafka Connect cluster and the deployed one
     *
     * @param namespace Kubernetes/OpenShift namespace where cluster resources belong to
     * @return  ClusterDiffResult instance with differences
     */
<<<<<<< HEAD
    public ClusterDiffResult diff(String namespace, DeploymentConfig dep, ImageStream sis, ImageStream tis, BuildConfig bc) {
        ClusterDiffResult diff = new ClusterDiffResult();
=======
    public ClusterDiffResult diff(
            String namespace,
            DeploymentConfigOperations deploymentOperations,
            ImageStreamOperations imageStreamOperations,
            BuildConfigOperations buildConfigOperations) {

        DeploymentConfig dep = deploymentOperations.get(namespace, getName());

        boolean scaleUp = false;
        boolean scaleDown = false;
        boolean different = false;
        boolean rollingUpdate = false;
        boolean metricsChanged = false;
>>>>>>> 326ed6fd

        if (replicas > dep.getSpec().getReplicas()) {
            log.info("Diff: Expected replicas {}, actual replicas {}", replicas, dep.getSpec().getReplicas());
            scaleUp = true;
        }
        else if (replicas < dep.getSpec().getReplicas()) {
            log.info("Diff: Expected replicas {}, actual replicas {}", replicas, dep.getSpec().getReplicas());
            scaleDown = true;
        }

        if (!getLabelsWithName().equals(dep.getMetadata().getLabels()))    {
            log.info("Diff: Expected labels {}, actual labels {}", getLabelsWithName(), dep.getMetadata().getLabels());
            different = true;
        }

        if (!getImage().equals(dep.getSpec().getTriggers().get(1).getImageChangeParams().getFrom().getName())) {
            log.info("Diff: Expected trigger from {}, actual image {}", getImage(), dep.getSpec().getTriggers().get(1).getImageChangeParams().getFrom().getName());
            different = true;
        }

        Map<String, String> vars = dep.getSpec().getTemplate().getSpec().getContainers().get(0).getEnv().stream().collect(
                Collectors.toMap(EnvVar::getName, EnvVar::getValue));

        if (!bootstrapServers.equals(vars.getOrDefault(KEY_BOOTSTRAP_SERVERS, DEFAULT_BOOTSTRAP_SERVERS))
                || !groupId.equals(vars.getOrDefault(KEY_GROUP_ID, DEFAULT_GROUP_ID))
                || !keyConverter.equals(vars.getOrDefault(KEY_KEY_CONVERTER, DEFAULT_KEY_CONVERTER))
                || keyConverterSchemasEnable != Boolean.parseBoolean(vars.getOrDefault(KEY_KEY_CONVERTER_SCHEMAS_EXAMPLE, String.valueOf(DEFAULT_KEY_CONVERTER_SCHEMAS_EXAMPLE)))
                || !valueConverter.equals(vars.getOrDefault(KEY_VALUE_CONVERTER, DEFAULT_VALUE_CONVERTER))
                || keyConverterSchemasEnable != Boolean.parseBoolean(vars.getOrDefault(KEY_VALUE_CONVERTER_SCHEMAS_EXAMPLE, String.valueOf(DEFAULT_VALUE_CONVERTER_SCHEMAS_EXAMPLE)))
                || configStorageReplicationFactor != Integer.parseInt(vars.getOrDefault(KEY_CONFIG_STORAGE_REPLICATION_FACTOR, String.valueOf(DEFAULT_CONFIG_STORAGE_REPLICATION_FACTOR)))
                || offsetStorageReplicationFactor != Integer.parseInt(vars.getOrDefault(KEY_OFFSET_STORAGE_REPLICATION_FACTOR, String.valueOf(DEFAULT_OFFSET_STORAGE_REPLICATION_FACTOR)))
                || statusStorageReplicationFactor != Integer.parseInt(vars.getOrDefault(KEY_STATUS_STORAGE_REPLICATION_FACTOR, String.valueOf(DEFAULT_STATUS_STORAGE_REPLICATION_FACTOR)))
                ) {
            log.info("Diff: Kafka Connect options changed");
            different = true;
            rollingUpdate = true;
        }

        if (healthCheckInitialDelay != dep.getSpec().getTemplate().getSpec().getContainers().get(0).getReadinessProbe().getInitialDelaySeconds()
                || healthCheckTimeout != dep.getSpec().getTemplate().getSpec().getContainers().get(0).getReadinessProbe().getTimeoutSeconds()) {
            log.info("Diff: Kafka Connect healthcheck timing changed");
            different = true;
            rollingUpdate = true;
        }

        // S2I diff
        if (!getLabels().equals(sis.getMetadata().getLabels())
                || !getLabels().equals(tis.getMetadata().getLabels())
                || !getLabels().equals(bc.getMetadata().getLabels())) {
            different = true;
        }

        if (!image.equals(bc.getSpec().getOutput().getTo().getName())
                || !(getSourceImageStreamName() + ":" + sourceImageTag).equals(bc.getSpec().getStrategy().getSourceStrategy().getFrom().getName()))    {
            different = true;
        }

        if (!sourceImageTag.equals(sis.getSpec().getTags().get(0).getName())
                || !sourceImageBaseName.equals(sis.getSpec().getTags().get(0).getFrom().getName()))   {
            different = true;
        }

        return new ClusterDiffResult(different, rollingUpdate, scaleUp, scaleDown, metricsChanged);
    }

    /**
     * Generate new DeploymentConfig
     *
     * @return      Source ImageStream resource definition
     */
    public DeploymentConfig generateDeploymentConfig() {
        Container container = new ContainerBuilder()
                .withName(name)
                .withImage(image)
                .withEnv(getEnvVars())
                .withPorts(Collections.singletonList(createContainerPort(REST_API_PORT_NAME, REST_API_PORT, "TCP")))
                .withLivenessProbe(createHttpProbe(healthCheckPath, REST_API_PORT_NAME, healthCheckInitialDelay, healthCheckTimeout))
                .withReadinessProbe(createHttpProbe(healthCheckPath, REST_API_PORT_NAME, healthCheckInitialDelay, healthCheckTimeout))
                .build();

        DeploymentTriggerPolicy configChangeTrigger = new DeploymentTriggerPolicyBuilder()
                .withType("ConfigChange")
                .build();

        DeploymentTriggerPolicy imageChangeTrigger = new DeploymentTriggerPolicyBuilder()
                .withType("ImageChange")
                .withNewImageChangeParams()
                    .withAutomatic(true)
                    .withContainerNames(name)
                    .withNewFrom()
                        .withKind("ImageStreamTag")
                        .withName(image)
                    .endFrom()
                .endImageChangeParams()
                .build();

        DeploymentConfig dc = new DeploymentConfigBuilder()
                .withNewMetadata()
                    .withName(name)
                    .withLabels(getLabelsWithName())
                    .withNamespace(namespace)
                .endMetadata()
                .withNewSpec()
                    .withReplicas(replicas)
                    .withNewTemplate()
                        .withNewMetadata()
                            .withLabels(getLabelsWithName())
                        .endMetadata()
                        .withNewSpec()
                            .withContainers(container)
                        .endSpec()
                    .endTemplate()
                    .withTriggers(configChangeTrigger, imageChangeTrigger)
                .endSpec()
                .build();

        return dc;
    }

    /**
     * Generate new source ImageStream
     *
     * @return      Source ImageStream resource definition
     */
    public ImageStream generateSourceImageStream() {
        ObjectReference image = new ObjectReference();
        image.setKind("DockerImage");
        image.setName(sourceImageBaseName + ":" + sourceImageTag);

        TagReference sourceTag = new TagReference();
        sourceTag.setName(sourceImageTag);
        sourceTag.setFrom(image);

        ImageStream imageStream = new ImageStreamBuilder()
                .withNewMetadata()
                    .withName(getSourceImageStreamName())
                    .withNamespace(namespace)
                    .withLabels(getLabelsWithName(getSourceImageStreamName()))
                .endMetadata()
                .withNewSpec()
                    .withLookupPolicy(new ImageLookupPolicyBuilder().withLocal(false).build())
                    .withTags(sourceTag)
                .endSpec()
                .build();

        return imageStream;
    }

    /**
     * Generate new target ImageStream
     *
     * @return      Target ImageStream resource definition
     */
    public ImageStream generateTargetImageStream() {
        ImageStream imageStream = new ImageStreamBuilder()
                .withNewMetadata()
                    .withName(name)
                    .withNamespace(namespace)
                    .withLabels(getLabelsWithName())
                .endMetadata()
                .withNewSpec()
                    .withLookupPolicy(new ImageLookupPolicyBuilder().withLocal(true).build())
                .endSpec()
                .build();

        return imageStream;
    }

    /**
     * Generate new BuildConfig
     *
     * @return      BuildConfig resource definition
     */
    public BuildConfig generateBuildConfig() {
        BuildTriggerPolicy triggerConfigChange = new BuildTriggerPolicy();
        triggerConfigChange.setType("ConfigChange");

        BuildTriggerPolicy triggerImageChange = new BuildTriggerPolicy();
        triggerImageChange.setType("ImageChange");
        triggerImageChange.setImageChange(new ImageChangeTrigger());

        BuildConfig build = new BuildConfigBuilder()
                .withNewMetadata()
                    .withName(name)
                    .withLabels(getLabelsWithName())
                    .withNamespace(namespace)
                .endMetadata()
                .withNewSpec()
                    .withFailedBuildsHistoryLimit(5)
                    .withNewOutput()
                        .withNewTo()
                            .withKind("ImageStreamTag")
                            .withName(image)
                        .endTo()
                    .endOutput()
                    .withRunPolicy("Serial")
                    .withNewSource()
                        .withType("Binary")
                        .withBinary(new BinaryBuildSource())
                    .endSource()
                    .withNewStrategy()
                        .withType("Source")
                        .withNewSourceStrategy()
                            .withNewFrom()
                                .withKind("ImageStreamTag")
                                .withName(getSourceImageStreamName() + ":" + sourceImageTag)
                            .endFrom()
                        .endSourceStrategy()
                    .endStrategy()
                    .withTriggers(triggerConfigChange, triggerImageChange)
                .endSpec()
                .build();

        return build;
    }

    /**
     * Patches DeploymentConfig
     *
     * @param dep   Exsiting DeploymentConfig which should be patched
     * @return      Source ImageStream resource definition
     */
    public DeploymentConfig patchDeploymentConfig(DeploymentConfig dep) {
        // Do not update image or trigger image - it will cause problem with rolling updates
        dep.getMetadata().setLabels(getLabelsWithName());
        dep.getSpec().getTemplate().getMetadata().setLabels(getLabelsWithName());
        dep.getSpec().getTemplate().getSpec().getContainers().get(0).setLivenessProbe(createHttpProbe(healthCheckPath, REST_API_PORT_NAME, healthCheckInitialDelay, healthCheckTimeout));
        dep.getSpec().getTemplate().getSpec().getContainers().get(0).setReadinessProbe(createHttpProbe(healthCheckPath, REST_API_PORT_NAME, healthCheckInitialDelay, healthCheckTimeout));
        dep.getSpec().getTemplate().getSpec().getContainers().get(0).setEnv(getEnvVars());

        return dep;
    }

    /**
     * Patches existing source ImageStream with latest changes
     *
     * @param is    Existing source ImageStream which should be patched
     * @return      Patched ImageStream resource definition
     */
    public ImageStream patchSourceImageStream(ImageStream is) {
        is.getMetadata().setLabels(getLabelsWithName(getSourceImageStreamName()));
        is.getSpec().getTags().get(0).setName(sourceImageTag);
        is.getSpec().getTags().get(0).getFrom().setName(sourceImageBaseName + ":" + sourceImageTag);

        return is;
    }

    /**
     * Patches existing target ImageStream with latest changes
     *
     * @param is    Existing target ImageStream which should be patched
     * @return      Patched ImageStream resource definition
     */
    public ImageStream patchTargetImageStream(ImageStream is) {
        is.getMetadata().setLabels(getLabelsWithName());

        return is;
    }

    /**
     * Patches existing BuildConfig with latest changes
     *
     * @param bc    Existing BuildConfig which should be patched
     * @return      Patched BuildConfig resource definition
     */
    public BuildConfig patchBuildConfig(BuildConfig bc) {
        bc.getMetadata().setLabels(getLabelsWithName());
        bc.getSpec().getStrategy().getSourceStrategy().getFrom().setName(getSourceImageStreamName() + ":" + sourceImageTag);

        return bc;
    }

    /**
     * Generates the name of the source ImageStream
     *
     * @return               Name of the source ImageStream instance
     */
    public String getSourceImageStreamName() {
        return getSourceImageStreamName(name);
    }

    /**
     * Generates the name of the source ImageStream
     *
     * @param baseName       Name of the Kafka Connect cluster
     * @return               Name of the source ImageStream instance
     */
    public static String getSourceImageStreamName(String baseName) {
        return baseName + "-source";
    }

    protected void setImage(String image) {
        this.sourceImageBaseName = image.substring(0, image.lastIndexOf(":"));
        this.sourceImageTag = image.substring(image.lastIndexOf(":") + 1);
        this.image = name + ":" + tag;

    }
}<|MERGE_RESOLUTION|>--- conflicted
+++ resolved
@@ -125,24 +125,12 @@
      * @param namespace Kubernetes/OpenShift namespace where cluster resources belong to
      * @return  ClusterDiffResult instance with differences
      */
-<<<<<<< HEAD
-    public ClusterDiffResult diff(String namespace, DeploymentConfig dep, ImageStream sis, ImageStream tis, BuildConfig bc) {
-        ClusterDiffResult diff = new ClusterDiffResult();
-=======
-    public ClusterDiffResult diff(
-            String namespace,
-            DeploymentConfigOperations deploymentOperations,
-            ImageStreamOperations imageStreamOperations,
-            BuildConfigOperations buildConfigOperations) {
-
-        DeploymentConfig dep = deploymentOperations.get(namespace, getName());
-
+    public ClusterDiffResult diff(DeploymentConfig dep, ImageStream sis, ImageStream tis, BuildConfig bc) {
         boolean scaleUp = false;
         boolean scaleDown = false;
         boolean different = false;
         boolean rollingUpdate = false;
         boolean metricsChanged = false;
->>>>>>> 326ed6fd
 
         if (replicas > dep.getSpec().getReplicas()) {
             log.info("Diff: Expected replicas {}, actual replicas {}", replicas, dep.getSpec().getReplicas());
