--- conflicted
+++ resolved
@@ -26,11 +26,6 @@
     void testKafkaMirrorMakerV1alpha1() {
         assumeKube1_11Plus();
         createDelete(KafkaMirrorMaker.class, "KafkaMirrorMakerV1alpha1.yaml");
-    }
-
-    @Test
-    void testKafkaMirrorMakerScaling() {
-        createScaleDelete(KafkaMirrorMaker.class, "KafkaMirrorMaker.yaml");
     }
 
     @Test
@@ -103,11 +98,7 @@
     void setupEnvironment() {
         cluster.createNamespace(NAMESPACE);
         cluster.createCustomResources(TestUtils.CRD_KAFKA_MIRROR_MAKER);
-<<<<<<< HEAD
-        waitForCrd("crd", "kafkamirrormakers.kafka.strimzi.io");
-=======
         cluster.cmdClient().waitForResourceCreation("crd", "kafkamirrormakers.kafka.strimzi.io");
->>>>>>> 2e537b00
     }
 
     @AfterAll
