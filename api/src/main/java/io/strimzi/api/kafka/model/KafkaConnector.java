/*
 * Copyright Strimzi authors.
 * License: Apache License 2.0 (see the file LICENSE or http://apache.org/licenses/LICENSE-2.0.html).
 */
package io.strimzi.api.kafka.model;

import com.fasterxml.jackson.annotation.JsonInclude;
import com.fasterxml.jackson.annotation.JsonProperty;
import com.fasterxml.jackson.annotation.JsonPropertyOrder;
import io.fabric8.kubernetes.api.model.Doneable;
import io.fabric8.kubernetes.api.model.ObjectMeta;
import io.fabric8.kubernetes.client.CustomResource;
import io.strimzi.api.kafka.model.status.HasStatus;
import io.strimzi.api.kafka.model.status.KafkaConnectorStatus;
import io.strimzi.crdgenerator.annotations.Crd;
import io.strimzi.crdgenerator.annotations.Description;
import io.sundr.builder.annotations.Buildable;
import io.sundr.builder.annotations.Inline;
import lombok.EqualsAndHashCode;
import lombok.ToString;

import java.util.HashMap;
import java.util.List;
import java.util.Map;

import static java.util.Arrays.asList;
import static java.util.Collections.emptyMap;
import static java.util.Collections.unmodifiableList;

@Crd(
        apiVersion = KafkaConnector.CRD_API_VERSION,
        spec = @Crd.Spec(
                names = @Crd.Spec.Names(
                        kind = KafkaConnector.RESOURCE_KIND,
                        plural = KafkaConnector.RESOURCE_PLURAL,
                        shortNames = {KafkaConnector.SHORT_NAME},
                        categories = {Constants.STRIMZI_CATEGORY}
                ),
                group = KafkaConnector.RESOURCE_GROUP,
                scope = KafkaConnector.SCOPE,
                version = KafkaConnector.V1ALPHA1,
                versions = {
                        @Crd.Spec.Version(
                                name = KafkaConnector.V1ALPHA1,
                                served = true,
                                storage = true)
                },
                subresources = @Crd.Spec.Subresources(
                        status = @Crd.Spec.Subresources.Status(),
                        scale = @Crd.Spec.Subresources.Scale(
                                specReplicasPath = KafkaConnector.SPEC_REPLICAS_PATH,
                                statusReplicasPath = KafkaConnector.STATUS_REPLICAS_PATH
                        )
<<<<<<< HEAD
                )
=======
                ),
                additionalPrinterColumns = {
                        @Crd.Spec.AdditionalPrinterColumn(
                                name = "Cluster",
                                description = "The name of the Kafka Connect cluster this connector belongs to",
                                jsonPath = ".metadata.labels.strimzi\\.io/cluster",
                                type = "string"
                        ),
                        @Crd.Spec.AdditionalPrinterColumn(
                                name = "Connector class",
                                description = "The class used by this connector",
                                jsonPath = ".spec.class",
                                type = "string"
                        ),
                        @Crd.Spec.AdditionalPrinterColumn(
                                name = "Max Tasks",
                                description = "Maximum number of tasks",
                                jsonPath = ".spec.tasksMax",
                                type = "integer"
                        )
                }
>>>>>>> 902ec063
        )
)
@Buildable(
        editableEnabled = false,
        builderPackage = Constants.FABRIC8_KUBERNETES_API,
        inline = @Inline(type = Doneable.class, prefix = "Doneable", value = "done")
)
@JsonInclude(JsonInclude.Include.NON_NULL)
@JsonPropertyOrder({"apiVersion", "kind", "metadata", "spec", "status"})
@EqualsAndHashCode
@ToString
public class KafkaConnector extends CustomResource implements UnknownPropertyPreserving, HasStatus<KafkaConnectorStatus> {
    private static final long serialVersionUID = 1L;
    public static final String V1ALPHA1 = Constants.V1ALPHA1;
    public static final List<String> VERSIONS = unmodifiableList(asList(V1ALPHA1));
    public static final String SCOPE = "Namespaced";
    public static final String CRD_API_VERSION = Constants.V1BETA1_API_VERSION;
    public static final String RESOURCE_PLURAL = "kafkaconnectors";
    public static final String RESOURCE_SINGULAR = "kafkaconnector";
    public static final String RESOURCE_GROUP = Constants.RESOURCE_GROUP_NAME;
    public static final String RESOURCE_KIND = "KafkaConnector";
    public static final String RESOURCE_LIST_KIND = RESOURCE_KIND + "List";
    public static final String SHORT_NAME = "kctr";
    public static final String SPEC_REPLICAS_PATH = ".spec.tasksMax";
    public static final String STATUS_REPLICAS_PATH = ".status.tasksMax";

    private KafkaConnectorSpec spec;
    private KafkaConnectorStatus status;
    private Map<String, Object> additionalProperties;
    private ObjectMeta metadata;
    private String apiVersion;

    @Override
    public String getApiVersion() {
        return apiVersion;
    }

    @Override
    public void setApiVersion(String apiVersion) {
        this.apiVersion = apiVersion;
    }

    @JsonProperty("kind")
    @Override
    public String getKind() {
        return RESOURCE_KIND;
    }

    @JsonInclude(JsonInclude.Include.NON_EMPTY)
    @Override
    public ObjectMeta getMetadata() {
        return super.getMetadata();
    }

    @Override
    public void setMetadata(ObjectMeta metadata) {
        super.setMetadata(metadata);
    }

    @Description("The specification of the Kafka Connector.")
    public KafkaConnectorSpec getSpec() {
        return spec;
    }

    public void setSpec(KafkaConnectorSpec spec) {
        this.spec = spec;
    }

    @Override
    @Description("The status of the Kafka Connector.")
    public KafkaConnectorStatus getStatus() {
        return status;
    }

    public void setStatus(KafkaConnectorStatus status) {
        this.status = status;
    }

    @Override
    public Map<String, Object> getAdditionalProperties() {
        return this.additionalProperties != null ? this.additionalProperties : emptyMap();
    }

    @Override
    public void setAdditionalProperty(String name, Object value) {
        if (this.additionalProperties == null) {
            this.additionalProperties = new HashMap<>(1);
        }
        this.additionalProperties.put(name, value);
    }
}
<|MERGE_RESOLUTION|>--- conflicted
+++ resolved
@@ -51,9 +51,6 @@
                                 specReplicasPath = KafkaConnector.SPEC_REPLICAS_PATH,
                                 statusReplicasPath = KafkaConnector.STATUS_REPLICAS_PATH
                         )
-<<<<<<< HEAD
-                )
-=======
                 ),
                 additionalPrinterColumns = {
                         @Crd.Spec.AdditionalPrinterColumn(
@@ -75,7 +72,6 @@
                                 type = "integer"
                         )
                 }
->>>>>>> 902ec063
         )
 )
 @Buildable(
