/*
 * Copyright Strimzi authors.
 * License: Apache License 2.0 (see the file LICENSE or http://apache.org/licenses/LICENSE-2.0.html).
 */
package io.strimzi.api.kafka.model;

import com.fasterxml.jackson.annotation.JsonInclude;
import com.fasterxml.jackson.annotation.JsonProperty;
import com.fasterxml.jackson.annotation.JsonPropertyOrder;
import io.fabric8.kubernetes.api.model.Affinity;
import io.fabric8.kubernetes.api.model.ResourceRequirements;
import io.fabric8.kubernetes.api.model.Toleration;
import io.strimzi.api.annotations.DeprecatedProperty;
import io.strimzi.api.kafka.model.listener.KafkaListeners;
import io.strimzi.api.kafka.model.storage.Storage;
import io.strimzi.api.kafka.model.template.KafkaClusterTemplate;
import io.strimzi.crdgenerator.annotations.Description;
import io.strimzi.crdgenerator.annotations.KubeLink;
import io.strimzi.crdgenerator.annotations.Minimum;
import io.sundr.builder.annotations.Buildable;
import lombok.EqualsAndHashCode;

import java.io.Serializable;
import java.util.HashMap;
import java.util.List;
import java.util.Map;

/**
 * Representation of a Strimzi-managed Kafka "cluster".
 */
@Buildable(
        editableEnabled = false,
        builderPackage = Constants.FABRIC8_KUBERNETES_API
)
@JsonInclude(JsonInclude.Include.NON_NULL)
@JsonPropertyOrder({
        "replicas", "image", "storage",
        "listeners", "authorization", "config",
        "rack", "brokerRackInitImage",
        "affinity", "tolerations",
        "livenessProbe", "readinessProbe",
        "jvmOptions", "jmxOptions", "resources",
        "metrics", "logging", "tlsSidecar", "template"})
@EqualsAndHashCode
public class KafkaClusterSpec implements UnknownPropertyPreserving, Serializable {

    private static final long serialVersionUID = 1L;

    public static final String FORBIDDEN_PREFIXES = "listeners, advertised., broker., listener., host.name, port, "
            + "inter.broker.listener.name, sasl., ssl., security., password., principal.builder.class, log.dir, "
<<<<<<< HEAD
            + "zookeeper.connect, zookeeper.set.acl, authorizer., super.user, "
=======
            + "zookeeper.connect, zookeeper.set.acl, zookeeper.ssl, zookeeper.clientCnxnSocket, authorizer., super.user, "
>>>>>>> 902ec063
            + "cruise.control.metrics.topic, cruise.control.metrics.reporter.bootstrap.servers";

    public static final String FORBIDDEN_PREFIX_EXCEPTIONS = "zookeeper.connection.timeout.ms, ssl.cipher.suites, ssl.protocol, ssl.enabled.protocols,"
            + "cruise.control.metrics.topic.num.partitions, cruise.control.metrics.topic.replication.factor, cruise.control.metrics.topic.retention.ms,"
            + "cruise.control.metrics.topic.auto.create.retries, cruise.control.metrics.topic.auto.create.timeout.ms";

    protected Storage storage;

    private String version;

    private Map<String, Object> config = new HashMap<>(0);

    private String brokerRackInitImage;

    private Rack rack;

    private Logging logging;

    private TlsSidecar tlsSidecar;
    private int replicas;
    private String image;
    private ResourceRequirements resources;
    private Probe livenessProbe;
    private Probe readinessProbe;
    private JvmOptions jvmOptions;
    private KafkaJmxOptions jmxOptions;
    private Map<String, Object> metrics;
    private Affinity affinity;
    private List<Toleration> tolerations;
    private KafkaListeners listeners;
    private KafkaAuthorization authorization;
    private KafkaClusterTemplate template;
    private Map<String, Object> additionalProperties = new HashMap<>(0);

    @Description("The kafka broker version. Defaults to {DefaultKafkaVersion}. " +
            "Consult the user documentation to understand the process required to upgrade or downgrade the version.")
    public String getVersion() {
        return version;
    }

    public void setVersion(String version) {
        this.version = version;
    }

    @Description("Kafka broker config properties with the following prefixes cannot be set: " + FORBIDDEN_PREFIXES + " (with the exception of: " + FORBIDDEN_PREFIX_EXCEPTIONS + ").")
    @JsonInclude(JsonInclude.Include.NON_EMPTY)
    public Map<String, Object> getConfig() {
        return config;
    }

    public void setConfig(Map<String, Object> config) {
        this.config = config;
    }

    @Description("The image of the init container used for initializing the `broker.rack`.")
    @JsonInclude(value = JsonInclude.Include.NON_NULL)
    public String getBrokerRackInitImage() {
        return brokerRackInitImage;
    }

    public void setBrokerRackInitImage(String brokerRackInitImage) {
        this.brokerRackInitImage = brokerRackInitImage;
    }

    @Description("Configuration of the `broker.rack` broker config.")
    @JsonProperty("rack")
    @JsonInclude(value = JsonInclude.Include.NON_NULL)
    public Rack getRack() {
        return rack;
    }

    public void setRack(Rack rack) {
        this.rack = rack;
    }

    @Description("Storage configuration (disk). Cannot be updated.")
    @JsonProperty(required = true)
    public Storage getStorage() {
        return storage;
    }

    public void setStorage(Storage storage) {
        this.storage = storage;
    }

    @Description("Logging configuration for Kafka")
    @JsonInclude(JsonInclude.Include.NON_EMPTY)
    public Logging getLogging() {
        return logging;
    }

    public void setLogging(Logging logging) {
        this.logging = logging;
    }

    @DeprecatedProperty
    @Deprecated
    @Description("TLS sidecar configuration")
    @JsonInclude(JsonInclude.Include.NON_NULL)
    public TlsSidecar getTlsSidecar() {
        return tlsSidecar;
    }

    public void setTlsSidecar(TlsSidecar tlsSidecar) {
        this.tlsSidecar = tlsSidecar;
    }

    @Description("The number of pods in the cluster.")
    @Minimum(1)
    @JsonProperty(required = true)
    public int getReplicas() {
        return replicas;
    }

    public void setReplicas(int replicas) {
        this.replicas = replicas;
    }

    @Description("The docker image for the pods. The default value depends on the configured `Kafka.spec.kafka.version`.")
    @JsonInclude(JsonInclude.Include.NON_DEFAULT)
    public String getImage() {
        return image;
    }

    public void setImage(String image) {
        this.image = image;
    }

    @JsonInclude(JsonInclude.Include.NON_NULL)
    @KubeLink(group = "core", version = "v1", kind = "resourcerequirements")
    @Description("CPU and memory resources to reserve.")
    public ResourceRequirements getResources() {
        return resources;
    }

    public void setResources(ResourceRequirements resources) {
        this.resources = resources;
    }

    @JsonInclude(JsonInclude.Include.NON_EMPTY)
    @Description("Pod liveness checking.")
    public Probe getLivenessProbe() {
        return livenessProbe;
    }

    public void setLivenessProbe(Probe livenessProbe) {
        this.livenessProbe = livenessProbe;
    }

    @JsonInclude(JsonInclude.Include.NON_DEFAULT)
    @Description("Pod readiness checking.")
    public Probe getReadinessProbe() {
        return readinessProbe;
    }

    public void setReadinessProbe(Probe readinessProbe) {
        this.readinessProbe = readinessProbe;
    }

    @JsonInclude(JsonInclude.Include.NON_EMPTY)
    @Description("JVM Options for pods")
    public JvmOptions getJvmOptions() {
        return jvmOptions;
    }

    public void setJvmOptions(JvmOptions jvmOptions) {
        this.jvmOptions = jvmOptions;
    }

    @JsonInclude(JsonInclude.Include.NON_EMPTY)
    @Description("JMX Options for Kafka brokers")
    @JsonProperty("jmxOptions")
    public KafkaJmxOptions getJmxOptions() {
        return jmxOptions;
    }

    public void setJmxOptions(KafkaJmxOptions jmxOptions) {
        this.jmxOptions = jmxOptions;
    }

    @JsonInclude(JsonInclude.Include.NON_EMPTY)
    @Description("The Prometheus JMX Exporter configuration. " +
            "See https://github.com/prometheus/jmx_exporter for details of the structure of this configuration.")
    public Map<String, Object> getMetrics() {
        return metrics;
    }

    public void setMetrics(Map<String, Object> metrics) {
        this.metrics = metrics;
    }

    @Description("The pod's affinity rules.")
    @KubeLink(group = "core", version = "v1", kind = "affinity")
    @JsonInclude(JsonInclude.Include.NON_NULL)
    @DeprecatedProperty(movedToPath = "spec.kafka.template.pod.affinity")
    @Deprecated
    public Affinity getAffinity() {
        return affinity;
    }

    @Deprecated
    public void setAffinity(Affinity affinity) {
        this.affinity = affinity;
    }

    @Description("The pod's tolerations.")
    @KubeLink(group = "core", version = "v1", kind = "toleration")
    @JsonInclude(JsonInclude.Include.NON_EMPTY)
    @DeprecatedProperty(movedToPath = "spec.kafka.template.pod.tolerations")
    @Deprecated
    public List<Toleration> getTolerations() {
        return tolerations;
    }

    @Deprecated
    public void setTolerations(List<Toleration> tolerations) {
        this.tolerations = tolerations;
    }

    @Description("Configures listeners of Kafka brokers")
    @JsonProperty(required = true)
    public KafkaListeners getListeners() {
        return listeners;
    }

    public void setListeners(KafkaListeners listeners) {
        this.listeners = listeners;
    }

    @Description("Authorization configuration for Kafka brokers")
    @JsonInclude(JsonInclude.Include.NON_NULL)
    public KafkaAuthorization getAuthorization() {
        return authorization;
    }

    public void setAuthorization(KafkaAuthorization authorization) {
        this.authorization = authorization;
    }

    @Description("Template for Kafka cluster resources. " +
            "The template allows users to specify how are the `StatefulSet`, `Pods` and `Services` generated.")
    @JsonInclude(JsonInclude.Include.NON_EMPTY)
    public KafkaClusterTemplate getTemplate() {
        return template;
    }

    public void setTemplate(KafkaClusterTemplate template) {
        this.template = template;
    }

    @Override
    public Map<String, Object> getAdditionalProperties() {
        return this.additionalProperties;
    }

    @Override
    public void setAdditionalProperty(String name, Object value) {
        this.additionalProperties.put(name, value);
    }
}<|MERGE_RESOLUTION|>--- conflicted
+++ resolved
@@ -48,11 +48,7 @@
 
     public static final String FORBIDDEN_PREFIXES = "listeners, advertised., broker., listener., host.name, port, "
             + "inter.broker.listener.name, sasl., ssl., security., password., principal.builder.class, log.dir, "
-<<<<<<< HEAD
-            + "zookeeper.connect, zookeeper.set.acl, authorizer., super.user, "
-=======
             + "zookeeper.connect, zookeeper.set.acl, zookeeper.ssl, zookeeper.clientCnxnSocket, authorizer., super.user, "
->>>>>>> 902ec063
             + "cruise.control.metrics.topic, cruise.control.metrics.reporter.bootstrap.servers";
 
     public static final String FORBIDDEN_PREFIX_EXCEPTIONS = "zookeeper.connection.timeout.ms, ssl.cipher.suites, ssl.protocol, ssl.enabled.protocols,"
