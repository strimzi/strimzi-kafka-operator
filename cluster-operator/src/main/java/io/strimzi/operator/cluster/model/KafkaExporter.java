--- conflicted
+++ resolved
@@ -12,11 +12,6 @@
 import io.fabric8.kubernetes.api.model.LocalObjectReference;
 import io.fabric8.kubernetes.api.model.Secret;
 import io.fabric8.kubernetes.api.model.SecurityContext;
-<<<<<<< HEAD
-import io.fabric8.kubernetes.api.model.Service;
-import io.fabric8.kubernetes.api.model.ServicePort;
-=======
->>>>>>> 902ec063
 import io.fabric8.kubernetes.api.model.Volume;
 import io.fabric8.kubernetes.api.model.apps.Deployment;
 import io.fabric8.kubernetes.api.model.apps.DeploymentStrategy;
@@ -30,10 +25,6 @@
 import io.strimzi.api.kafka.model.ProbeBuilder;
 import io.strimzi.api.kafka.model.template.KafkaExporterTemplate;
 import io.strimzi.operator.cluster.ClusterOperatorConfig;
-<<<<<<< HEAD
-import io.strimzi.operator.common.Util;
-=======
->>>>>>> 902ec063
 
 import java.util.ArrayList;
 import java.util.Collections;
@@ -161,20 +152,6 @@
         this.saramaLoggingEnabled = saramaLoggingEnabled;
     }
 
-<<<<<<< HEAD
-    public Service generateService() {
-        if (!isDeployed()) {
-            return null;
-        }
-
-        List<ServicePort> ports = new ArrayList<>(1);
-
-        ports.add(createServicePort(METRICS_PORT_NAME, METRICS_PORT, METRICS_PORT, "TCP"));
-        return createService("ClusterIP", ports, Util.mergeLabelsOrAnnotations(prometheusAnnotations(), templateServiceAnnotations));
-    }
-
-=======
->>>>>>> 902ec063
     protected List<ContainerPort> getContainerPortList() {
         List<ContainerPort> portList = new ArrayList<>(1);
         portList.add(createContainerPort(METRICS_PORT_NAME, METRICS_PORT, "TCP"));
