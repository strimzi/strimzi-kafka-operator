--- conflicted
+++ resolved
@@ -192,12 +192,8 @@
         this.reconciliation = reconciliation;
         this.vertx = vertx;
         this.operationTimeoutMs = config.getOperationTimeoutMs();
-<<<<<<< HEAD
         this.eventsPublisher = eventsPublisher;
-        this.kafka = KafkaCluster.fromCrd(reconciliation, kafkaCr, config.versions(), oldStorage, currentReplicas);
-=======
         this.kafka = KafkaCluster.fromCrd(reconciliation, kafkaCr, config.versions(), oldStorage, currentReplicas, config.featureGates().useKRaftEnabled());
->>>>>>> ac0ab91d
 
         // We set the user-configured inter.broker.protocol.version if needed (when not set by the user)
         if (versionChange.interBrokerProtocolVersion() != null) {
