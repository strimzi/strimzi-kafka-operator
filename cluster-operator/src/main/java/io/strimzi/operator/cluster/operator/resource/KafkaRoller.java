--- conflicted
+++ resolved
@@ -310,36 +310,6 @@
         return ctx.promise.future();
     }
 
-<<<<<<< HEAD
-    /** Described how the "restart" (which might actually just be a reconfigure) will be performed. */
-    static class RestartPlan {
-        private final boolean needsRestart;
-        private final boolean needsReconfig;
-        private final boolean forceRestart;
-        private final KafkaBrokerConfigurationDiff diff;
-        private final KafkaBrokerLoggingConfigurationDiff logDiff;
-        private final RestartReasons restartReasons;
-
-        public RestartPlan(boolean needsRestart, boolean needsReconfig, boolean forceRestart, KafkaBrokerConfigurationDiff diff, KafkaBrokerLoggingConfigurationDiff logDiff, RestartReasons restartReasons) {
-            this.needsRestart = needsRestart;
-            this.needsReconfig = needsReconfig;
-            this.forceRestart = forceRestart;
-            this.diff = diff;
-            this.logDiff = logDiff;
-            this.restartReasons = restartReasons;
-        }
-
-        public RestartPlan(boolean forceRestart, RestartReasons restartReasons) {
-            this(false, false, forceRestart, null, null, restartReasons);
-        }
-
-        public RestartReasons getRestartReasons() {
-            return restartReasons;
-        }
-    }
-
-=======
->>>>>>> 9850f22e
     /**
      * Restart the given pod now if necessary according to {@link #podNeedsRestart}.
      * This method blocks.
@@ -491,16 +461,12 @@
         // connect to the broker and that it's capable of responding.
         if (!initAdminClient()) {
             LOGGER.infoCr(reconciliation, "Pod {} needs to be restarted, because it does not seem to responding to connection attempts", podRef);
-<<<<<<< HEAD
-            return new RestartPlan(true, reasonToRestartPod.add(RestartReason.POD_UNRESPONSIVE));
-=======
             restartContext.needsRestart = false;
             restartContext.needsReconfig = false;
             restartContext.forceRestart = true;
             restartContext.diff = null;
             restartContext.logDiff = null;
             return;
->>>>>>> 9850f22e
         }
         Config brokerConfig;
         try {
@@ -543,16 +509,11 @@
             LOGGER.infoCr(reconciliation, "Pod {} needs to be restarted, because it seems to be stuck and restart might help", podRef);
             reasonToRestartPod.add(RestartReason.POD_STUCK);
         }
-<<<<<<< HEAD
-
-        return new RestartPlan(needsRestart, needsReconfig, podStuck, diff, loggingDiff, reasonToRestartPod);
-=======
         restartContext.needsRestart = needsRestart;
         restartContext.needsReconfig = needsReconfig;
         restartContext.forceRestart = podStuck;
         restartContext.diff = diff;
         restartContext.logDiff = loggingDiff;
->>>>>>> 9850f22e
     }
 
     /**
