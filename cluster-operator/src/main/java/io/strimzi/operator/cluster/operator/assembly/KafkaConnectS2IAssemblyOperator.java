--- conflicted
+++ resolved
@@ -5,7 +5,6 @@
 package io.strimzi.operator.cluster.operator.assembly;
 
 import io.fabric8.kubernetes.api.model.ConfigMap;
-import io.fabric8.kubernetes.api.model.LabelSelectorBuilder;
 import io.fabric8.kubernetes.api.model.ServiceAccount;
 import io.fabric8.kubernetes.client.KubernetesClient;
 import io.fabric8.kubernetes.client.dsl.Resource;
@@ -120,18 +119,12 @@
                 configMapOperations.get(namespace, ((ExternalLogging) connect.getLogging()).getName()) :
                 null);
 
-<<<<<<< HEAD
-        HashMap<String, String> annotations = new HashMap<>(1);
-        annotations.put(Annotations.STRIMZI_LOGGING_ANNOTATION, logAndMetricsConfigMap.getData().get(connect.ANCILLARY_CM_KEY_LOG_CONFIG));
-
-=======
         Map<String, String> annotations = new HashMap<>(1);
         annotations.put(Annotations.ANNO_STRIMZI_LOGGING_DYNAMICALLY_UNCHANGEABLE_HASH,
                 Util.stringHash(Util.getLoggingDynamicallyUnmodifiableEntries(logAndMetricsConfigMap.getData().get(AbstractModel.ANCILLARY_CM_KEY_LOG_CONFIG))));
 
         String desiredLogging = logAndMetricsConfigMap.getData().get(AbstractModel.ANCILLARY_CM_KEY_LOG_CONFIG);
 
->>>>>>> 902ec063
         boolean connectHasZeroReplicas = connect.getReplicas() == 0;
 
         log.debug("{}: Updating Kafka Connect S2I cluster", reconciliation);
@@ -168,11 +161,7 @@
                 .compose(i -> deploymentConfigOperations.scaleUp(namespace, connect.getName(), connect.getReplicas()))
                 .compose(i -> deploymentConfigOperations.waitForObserved(namespace, connect.getName(), 1_000, operationTimeoutMs))
                 .compose(i -> connectHasZeroReplicas ? Future.succeededFuture() : deploymentConfigOperations.readiness(namespace, connect.getName(), 1_000, operationTimeoutMs))
-<<<<<<< HEAD
-                .compose(i -> reconcileConnectors(reconciliation, kafkaConnectS2I, kafkaConnectS2Istatus, connectHasZeroReplicas))
-=======
                 .compose(i -> reconcileConnectors(reconciliation, kafkaConnectS2I, kafkaConnectS2Istatus, connectHasZeroReplicas, desiredLogging))
->>>>>>> 902ec063
                 .onComplete(reconciliationResult -> {
                     StatusUtils.setStatusConditionAndObservedGeneration(kafkaConnectS2I, kafkaConnectS2Istatus, reconciliationResult);
 
@@ -182,11 +171,7 @@
                     }
 
                     kafkaConnectS2Istatus.setReplicas(connect.getReplicas());
-<<<<<<< HEAD
-                    kafkaConnectS2Istatus.setPodSelector(new LabelSelectorBuilder().withMatchLabels(connect.getSelectorLabels().toMap()).build());
-=======
                     kafkaConnectS2Istatus.setLabelSelector(connect.getSelectorLabels().toSelectorString());
->>>>>>> 902ec063
 
                     updateStatus(kafkaConnectS2I, reconciliation, kafkaConnectS2Istatus).onComplete(statusResult -> {
                         // If both features succeeded, createOrUpdate succeeded as well
