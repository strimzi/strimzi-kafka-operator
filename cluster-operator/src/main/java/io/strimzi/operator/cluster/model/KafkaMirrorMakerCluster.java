--- conflicted
+++ resolved
@@ -50,6 +50,7 @@
     protected static final String OAUTH_TLS_CERTS_BASE_VOLUME_MOUNT_PRODUCER = "/opt/kafka/producer-oauth-certs/";
 
     // Configuration defaults
+    protected static final int DEFAULT_REPLICAS = 3;
     private static final int DEFAULT_HEALTHCHECK_DELAY = 60;
     private static final int DEFAULT_HEALTHCHECK_TIMEOUT = 5;
     private static final int DEFAULT_HEALTHCHECK_PERIOD = 10;
@@ -109,17 +110,14 @@
     /**
      * Constructor
      *
-<<<<<<< HEAD
-     * @param resource Kubernetes resource with metadata containing the namespace and cluster name
-=======
      * @param resource Kubernetes/OpenShift resource with metadata containing the namespace and cluster name
->>>>>>> 2e537b00
      */
     protected KafkaMirrorMakerCluster(HasMetadata resource) {
         super(resource, APPLICATION_NAME);
         this.name = KafkaMirrorMakerResources.deploymentName(cluster);
         this.serviceName = KafkaMirrorMakerResources.serviceName(cluster);
-        this.ancillaryConfigMapName = KafkaMirrorMakerResources.metricsAndLogConfigMapName(cluster);
+        this.ancillaryConfigName = KafkaMirrorMakerResources.metricsAndLogConfigMapName(cluster);
+        this.replicas = DEFAULT_REPLICAS;
         this.readinessPath = "/";
         this.readinessProbeOptions = READINESS_PROBE_OPTIONS;
         this.livenessPath = "/";
@@ -135,8 +133,8 @@
         KafkaMirrorMakerCluster kafkaMirrorMakerCluster = new KafkaMirrorMakerCluster(kafkaMirrorMaker);
 
         KafkaMirrorMakerSpec spec = kafkaMirrorMaker.getSpec();
+        kafkaMirrorMakerCluster.setReplicas(spec != null && spec.getReplicas() > 0 ? spec.getReplicas() : DEFAULT_REPLICAS);
         if (spec != null) {
-            kafkaMirrorMakerCluster.setReplicas(spec.getReplicas());
             kafkaMirrorMakerCluster.setResources(spec.getResources());
 
             if (spec.getReadinessProbe() != null) {
@@ -192,10 +190,8 @@
                 ModelUtils.parsePodDisruptionBudgetTemplate(kafkaMirrorMakerCluster, template.getPodDisruptionBudget());
             }
 
-            // Kafka Mirror Maker needs special treatment for Affinity and Tolerations because of deprecated fields in spec
             kafkaMirrorMakerCluster.setUserAffinity(affinity(spec));
             kafkaMirrorMakerCluster.setTolerations(tolerations(spec));
-
             kafkaMirrorMakerCluster.tracing = spec.getTracing();
         }
 
@@ -205,8 +201,17 @@
     }
 
     @SuppressWarnings("deprecation")
-    static List<Toleration> tolerations(KafkaMirrorMakerSpec kafkaMirrorMakerSpec) {
-        return ModelUtils.tolerations("spec.tolerations", kafkaMirrorMakerSpec.getTolerations(), "spec.template.pod.tolerations", kafkaMirrorMakerSpec.getTemplate() == null ? null : kafkaMirrorMakerSpec.getTemplate().getPod());
+    static List<Toleration> tolerations(KafkaMirrorMakerSpec spec) {
+        if (spec.getTemplate() != null
+                && spec.getTemplate().getPod() != null
+                && spec.getTemplate().getPod().getTolerations() != null) {
+            if (spec.getTolerations() != null) {
+                log.warn("Tolerations given on both spec.tolerations and spec.template.deployment.tolerations; latter takes precedence");
+            }
+            return spec.getTemplate().getPod().getTolerations();
+        } else {
+            return spec.getTolerations();
+        }
     }
 
     @SuppressWarnings("deprecation")
@@ -215,7 +220,7 @@
                 && spec.getTemplate().getPod() != null
                 && spec.getTemplate().getPod().getAffinity() != null) {
             if (spec.getAffinity() != null) {
-                log.warn("Affinity given on both spec.affinity and spec.template.pod.affinity; latter takes precedence");
+                log.warn("Affinity given on both spec.affinity and spec.template.deployment.affinity; latter takes precedence");
             }
             return spec.getTemplate().getPod().getAffinity();
         } else {
@@ -234,11 +239,7 @@
 
     protected List<Volume> getVolumes(boolean isOpenShift) {
         List<Volume> volumeList = new ArrayList<>(1);
-<<<<<<< HEAD
-        volumeList.add(VolumeUtils.createConfigMapVolume(logAndMetricsConfigVolumeName, ancillaryConfigMapName));
-=======
         volumeList.add(VolumeUtils.createConfigMapVolume(logAndMetricsConfigVolumeName, ancillaryConfigName));
->>>>>>> 2e537b00
 
         createClientSecretVolume(producer, volumeList, "producer-oauth-certs", isOpenShift);
         createClientSecretVolume(consumer, volumeList, "consumer-oauth-certs", isOpenShift);
@@ -315,7 +316,7 @@
     @Override
     protected List<Container> getContainers(ImagePullPolicy imagePullPolicy) {
 
-        List<Container> containers = new ArrayList<>(1);
+        List<Container> containers = new ArrayList<>();
 
         Container container = new ContainerBuilder()
                 .withName(name)
@@ -323,14 +324,14 @@
                 .withCommand("/opt/kafka/kafka_mirror_maker_run.sh")
                 .withEnv(getEnvVars())
                 .withPorts(getContainerPortList())
-                .withLivenessProbe(ProbeGenerator.defaultBuilder(livenessProbeOptions)
+                .withLivenessProbe(ModelUtils.newProbeBuilder(livenessProbeOptions)
                         .withNewExec()
-                            .withCommand("/opt/kafka/kafka_mirror_maker_liveness.sh")
+                        .withCommand("/opt/kafka/kafka_mirror_maker_liveness.sh")
                         .endExec().build())
-                .withReadinessProbe(ProbeGenerator.defaultBuilder(readinessProbeOptions)
+                .withReadinessProbe(ModelUtils.newProbeBuilder(readinessProbeOptions)
                         .withNewExec()
-                            // The mirror-maker-agent will create /tmp/mirror-maker-ready in the container
-                            .withCommand("test", "-f", "/tmp/mirror-maker-ready")
+                        // The mirror-maker-agent will create /tmp/mirror-maker-ready in the container
+                        .withCommand("test", "-f", "/tmp/mirror-maker-ready")
                         .endExec().build())
                 .withVolumeMounts(getVolumeMounts())
                 .withResources(getResources())
@@ -407,9 +408,6 @@
         varList.add(buildEnvVar(ENV_VAR_STRIMZI_READINESS_PERIOD,
                 String.valueOf(readinessProbeOptions.getPeriodSeconds() != null ? readinessProbeOptions.getPeriodSeconds() : DEFAULT_HEALTHCHECK_PERIOD)));
 
-        // Add shared environment variables used for all containers
-        varList.addAll(getRequiredEnvVars());
-
         addContainerEnvsToExistingEnvs(varList, templateContainerEnvVars);
 
         return varList;
