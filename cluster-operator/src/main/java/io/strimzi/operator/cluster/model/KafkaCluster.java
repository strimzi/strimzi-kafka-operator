--- conflicted
+++ resolved
@@ -116,10 +116,7 @@
 
 import static java.util.Collections.addAll;
 import static java.util.Collections.emptyMap;
-<<<<<<< HEAD
-=======
 import static java.util.Collections.singletonList;
->>>>>>> 902ec063
 import static java.util.Collections.singletonMap;
 import static io.strimzi.operator.cluster.model.CruiseControl.CRUISE_CONTROL_METRIC_REPORTER;
 
@@ -248,10 +245,6 @@
     protected List<ContainerEnvVar> templateInitContainerEnvVars;
 
     protected SecurityContext templateKafkaContainerSecurityContext;
-<<<<<<< HEAD
-    protected SecurityContext templateTlsSidecarContainerSecurityContext;
-=======
->>>>>>> 902ec063
     protected SecurityContext templateInitContainerSecurityContext;
 
     protected ExternalTrafficPolicy templateExternalBootstrapServiceTrafficPolicy;
@@ -294,11 +287,6 @@
         this.readinessProbeOptions = DEFAULT_HEALTHCHECK_OPTIONS;
         this.isMetricsEnabled = DEFAULT_KAFKA_METRICS_ENABLED;
 
-<<<<<<< HEAD
-        setZookeeperConnect(ZookeeperCluster.serviceName(cluster) + ":" + ZookeeperCluster.CLIENT_TLS_PORT);
-
-=======
->>>>>>> 902ec063
         this.mountPath = "/var/lib/kafka";
 
         this.logAndMetricsConfigVolumeName = "kafka-metrics-and-logging";
@@ -479,14 +467,11 @@
             addAll(metricReporterList, configuration.getConfigOption(KAFKA_METRIC_REPORTERS_CONFIG_FIELD).split(","));
         }
 
-<<<<<<< HEAD
-=======
         if (kafkaSpec.getCruiseControl() != null && kafkaClusterSpec.getReplicas() < 2) {
             throw new InvalidResourceException("Kafka " +
                     kafkaAssembly.getMetadata().getNamespace() + "/" + kafkaAssembly.getMetadata().getName() +
                     " has invalid configuration. Cruise Control cannot be deployed with a single-node Kafka cluster. It requires at least two Kafka nodes.");
         }
->>>>>>> 902ec063
         result.cruiseControlSpec  = kafkaSpec.getCruiseControl();
         if (result.cruiseControlSpec != null) {
             metricReporterList.add(CRUISE_CONTROL_METRIC_REPORTER);
@@ -554,25 +539,6 @@
 
         result.setResources(kafkaClusterSpec.getResources());
 
-<<<<<<< HEAD
-        TlsSidecar tlsSidecar = kafkaClusterSpec.getTlsSidecar();
-        if (tlsSidecar == null) {
-            tlsSidecar = new TlsSidecar();
-        }
-
-        String tlsSideCarImage = tlsSidecar.getImage();
-        if (tlsSideCarImage == null) {
-            tlsSideCarImage = System.getenv().getOrDefault(ClusterOperatorConfig.STRIMZI_DEFAULT_TLS_SIDECAR_KAFKA_IMAGE, versions.kafkaImage(kafkaClusterSpec.getImage(), versions.defaultVersion().version()));
-        }
-        tlsSidecar.setImage(tlsSideCarImage);
-
-        if (tlsSidecar.getImage() == null) {
-            tlsSidecar.setImage(versions.kafkaImage(kafkaClusterSpec.getImage(), versions.defaultVersion().version()));
-        }
-        result.setTlsSidecar(tlsSidecar);
-
-=======
->>>>>>> 902ec063
         KafkaListeners listeners = kafkaClusterSpec.getListeners();
         result.setListeners(listeners);
 
@@ -744,13 +710,6 @@
                 result.templateKafkaContainerSecurityContext = template.getKafkaContainer().getSecurityContext();
             }
 
-<<<<<<< HEAD
-            if (template.getTlsSidecarContainer() != null && template.getTlsSidecarContainer().getSecurityContext() != null) {
-                result.templateTlsSidecarContainerSecurityContext = template.getTlsSidecarContainer().getSecurityContext();
-            }
-
-=======
->>>>>>> 902ec063
             if (template.getInitContainer() != null && template.getInitContainer().getSecurityContext() != null) {
                 result.templateInitContainerSecurityContext = template.getInitContainer().getSecurityContext();
             }
@@ -776,20 +735,6 @@
                 }
             } catch (NumberFormatException e) {
                 throw new InvalidResourceException("Property " + propertyName + " should be an integer");
-<<<<<<< HEAD
-            }
-        }
-    }
-
-    @SuppressWarnings("deprecation")
-    static List<Toleration> tolerations(KafkaClusterSpec kafkaClusterSpec) {
-        if (kafkaClusterSpec.getTemplate() != null
-                && kafkaClusterSpec.getTemplate().getPod() != null
-                && kafkaClusterSpec.getTemplate().getPod().getTolerations() != null) {
-            if (kafkaClusterSpec.getTolerations() != null) {
-                log.warn("Tolerations given on both spec.kafka.tolerations and spec.kafka.template.pod.tolerations; latter takes precedence");
-=======
->>>>>>> 902ec063
             }
         }
     }
@@ -889,12 +834,7 @@
      */
     public Service generateService() {
         return createDiscoverableService("ClusterIP", getServicePorts(),
-<<<<<<< HEAD
-                Util.mergeLabelsOrAnnotations(getInternalDiscoveryAnnotation(), prometheusAnnotations(),
-                templateServiceAnnotations));
-=======
                 Util.mergeLabelsOrAnnotations(getInternalDiscoveryAnnotation(), templateServiceAnnotations));
->>>>>>> 902ec063
     }
 
     /**
@@ -1762,12 +1702,6 @@
 
     @Override
     protected List<Container> getContainers(ImagePullPolicy imagePullPolicy) {
-<<<<<<< HEAD
-
-        List<Container> containers = new ArrayList<>(2);
-
-=======
->>>>>>> 902ec063
         Container container = new ContainerBuilder()
                 .withName(KAFKA_NAME)
                 .withImage(getImage())
@@ -1789,36 +1723,7 @@
                 .withSecurityContext(templateKafkaContainerSecurityContext)
                 .build();
 
-<<<<<<< HEAD
-        String tlsSidecarImage = getImage();
-        if (tlsSidecar != null && tlsSidecar.getImage() != null) {
-            tlsSidecarImage = tlsSidecar.getImage();
-        }
-
-        Container tlsSidecarContainer = new ContainerBuilder()
-                .withName(TLS_SIDECAR_NAME)
-                .withImage(tlsSidecarImage)
-                .withCommand("/opt/stunnel/kafka_stunnel_run.sh")
-                .withLivenessProbe(ModelUtils.tlsSidecarLivenessProbe(tlsSidecar))
-                .withReadinessProbe(ModelUtils.tlsSidecarReadinessProbe(tlsSidecar))
-                .withResources(tlsSidecar != null ? tlsSidecar.getResources() : null)
-                .withEnv(getTlsSidevarEnvVars())
-                .withVolumeMounts(VolumeUtils.createVolumeMount(BROKER_CERTS_VOLUME, TLS_SIDECAR_KAFKA_CERTS_VOLUME_MOUNT),
-                        VolumeUtils.createVolumeMount(CLUSTER_CA_CERTS_VOLUME, TLS_SIDECAR_CLUSTER_CA_CERTS_VOLUME_MOUNT))
-                .withLifecycle(new LifecycleBuilder().withNewPreStop()
-                        .withNewExec().withCommand("/opt/stunnel/kafka_stunnel_pre_stop.sh")
-                        .endExec().endPreStop().build())
-                .withImagePullPolicy(determineImagePullPolicy(imagePullPolicy, tlsSidecarImage))
-                .withSecurityContext(templateTlsSidecarContainerSecurityContext)
-                .build();
-
-        containers.add(container);
-        containers.add(tlsSidecarContainer);
-
-        return containers;
-=======
         return singletonList(container);
->>>>>>> 902ec063
     }
 
     @Override
@@ -1906,10 +1811,7 @@
     private static void validateOauth(KafkaListenerAuthenticationOAuth oAuth, String listener) {
         boolean hasJwksRefreshSecondsValidInput =  oAuth.getJwksRefreshSeconds() != null && oAuth.getJwksRefreshSeconds() > 0;
         boolean hasJwksExpirySecondsValidInput = oAuth.getJwksExpirySeconds() != null && oAuth.getJwksExpirySeconds() > 0;
-<<<<<<< HEAD
-=======
         boolean hasJwksMinRefreshPauseSecondsValidInput = oAuth.getJwksMinRefreshPauseSeconds() != null && oAuth.getJwksMinRefreshPauseSeconds() >= 0;
->>>>>>> 902ec063
 
         if (oAuth.getIntrospectionEndpointUri() == null && oAuth.getJwksEndpointUri() == null) {
             log.error("{}: Introspection endpoint URI or JWKS endpoint URI has to be specified", listener);
@@ -1931,11 +1833,6 @@
             throw new InvalidResourceException(listener + ": User Info Endpoint URI can only be used if the Introspection Endpoint URI is also configured");
         }
 
-<<<<<<< HEAD
-        if (oAuth.getJwksEndpointUri() == null && (hasJwksRefreshSecondsValidInput || hasJwksExpirySecondsValidInput)) {
-            log.error("{}: jwksRefreshSeconds and jwksExpirySeconds can be used only together with jwksEndpointUri", listener);
-            throw new InvalidResourceException(listener + ": jwksRefreshSeconds and jwksExpirySeconds can be used only together with jwksEndpointUri");
-=======
         if (oAuth.getJwksEndpointUri() == null && (hasJwksRefreshSecondsValidInput || hasJwksExpirySecondsValidInput || hasJwksMinRefreshPauseSecondsValidInput)) {
             log.error("{}: jwksRefreshSeconds, jwksExpirySeconds and jwksMinRefreshPauseSeconds can only be used together with jwksEndpointUri", listener);
             throw new InvalidResourceException(listener + ": jwksRefreshSeconds, jwksExpirySeconds and jwksMinRefreshPauseSeconds can only be used together with jwksEndpointUri");
@@ -1954,7 +1851,6 @@
         if (oAuth.getJwksMinRefreshPauseSeconds() != null && !hasJwksMinRefreshPauseSecondsValidInput) {
             log.error("{}: jwksMinRefreshPauseSeconds needs to be a positive integer or zero (set to: {})", listener, oAuth.getJwksMinRefreshPauseSeconds());
             throw new InvalidResourceException(listener + ": jwksMinRefreshPauseSeconds needs to be a positive integer or zero (set to: " + oAuth.getJwksMinRefreshPauseSeconds() + ")");
->>>>>>> 902ec063
         }
 
         if ((hasJwksExpirySecondsValidInput && hasJwksRefreshSecondsValidInput && oAuth.getJwksExpirySeconds() < oAuth.getJwksRefreshSeconds() + 60) ||
@@ -1979,38 +1875,12 @@
             log.error("{}: checkAccessTokenType=false can not be used together with introspectionEndpointUri", listener);
             throw new InvalidResourceException(listener + ": checkAccessTokenType=false can not be used together with introspectionEndpointUri");
         }
-<<<<<<< HEAD
 
         if (oAuth.getValidTokenType() != null && oAuth.getIntrospectionEndpointUri() == null) {
             log.error("{}: validTokenType can only be used with introspectionEndpointUri", listener);
             throw new InvalidResourceException(listener + ": validTokenType can only be used with introspectionEndpointUri");
 
         }
-    }
-
-    protected List<EnvVar> getTlsSidevarEnvVars() {
-        List<EnvVar> varList = new ArrayList<>();
-        varList.add(buildEnvVar(ENV_VAR_KAFKA_ZOOKEEPER_CONNECT, zookeeperConnect));
-        varList.add(ModelUtils.tlsSidecarLogEnvVar(tlsSidecar));
-
-        // Add shared environment variables used for all containers
-        varList.addAll(getSharedEnvVars());
-
-        addContainerEnvsToExistingEnvs(varList, templateTlsSidecarContainerEnvVars);
-
-        return varList;
-    }
-
-    protected void setZookeeperConnect(String zookeeperConnect) {
-        this.zookeeperConnect = zookeeperConnect;
-=======
-
-        if (oAuth.getValidTokenType() != null && oAuth.getIntrospectionEndpointUri() == null) {
-            log.error("{}: validTokenType can only be used with introspectionEndpointUri", listener);
-            throw new InvalidResourceException(listener + ": validTokenType can only be used with introspectionEndpointUri");
-
-        }
->>>>>>> 902ec063
     }
 
     protected void setRack(Rack rack) {
