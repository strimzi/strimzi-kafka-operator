--- conflicted
+++ resolved
@@ -7,11 +7,7 @@
 import edu.umd.cs.findbugs.annotations.SuppressFBWarnings;
 import io.fabric8.kubernetes.api.model.rbac.ClusterRole;
 import io.fabric8.kubernetes.client.KubernetesClient;
-<<<<<<< HEAD
-=======
-import io.fabric8.kubernetes.client.KubernetesClientBuilder;
 import io.micrometer.prometheus.PrometheusMeterRegistry;
->>>>>>> d2960add
 import io.strimzi.api.kafka.Crds;
 import io.strimzi.certs.OpenSslCertManager;
 import io.strimzi.operator.PlatformFeaturesAvailability;
@@ -23,12 +19,9 @@
 import io.strimzi.operator.cluster.operator.assembly.KafkaMirrorMaker2AssemblyOperator;
 import io.strimzi.operator.cluster.operator.assembly.KafkaRebalanceAssemblyOperator;
 import io.strimzi.operator.cluster.operator.resource.ResourceOperatorSupplier;
-<<<<<<< HEAD
 import io.strimzi.operator.common.OperatorKubernetesClientBuilder;
-=======
 import io.strimzi.operator.common.MetricsProvider;
 import io.strimzi.operator.common.MicrometerMetricsProvider;
->>>>>>> d2960add
 import io.strimzi.operator.common.PasswordGenerator;
 import io.strimzi.operator.common.Reconciliation;
 import io.strimzi.operator.common.Util;
@@ -76,13 +69,9 @@
     }
 
     public static void main(String[] args) {
-<<<<<<< HEAD
         final String strimziVersion = Main.class.getPackage().getImplementationVersion();
         LOGGER.info("ClusterOperator {} is starting", strimziVersion);
-=======
-        LOGGER.info("ClusterOperator {} is starting", Main.class.getPackage().getImplementationVersion());
         Util.printEnvInfo(); // Prints configured environment variables
->>>>>>> d2960add
         ClusterOperatorConfig config = ClusterOperatorConfig.fromMap(System.getenv());
         LOGGER.info("Cluster Operator configuration is {}", config);
 
@@ -100,16 +89,10 @@
         // Verticle.stop() methods are not executed if you don't call Vertx.close()
         // Vertx registers a shutdown hook for that, but only if you use its Launcher as main class
         Runtime.getRuntime().addShutdownHook(new Thread(new ShutdownHook(vertx)));
-<<<<<<< HEAD
-        
-        KubernetesClient client = new OperatorKubernetesClientBuilder("strimzi-cluster-operator", strimziVersion).build();
-=======
 
         // Setup Micrometer Metrics provider
         MetricsProvider metricsProvider = new MicrometerMetricsProvider();
-
-        KubernetesClient client = new KubernetesClientBuilder().build();
->>>>>>> d2960add
+        KubernetesClient client = new OperatorKubernetesClientBuilder("strimzi-cluster-operator", strimziVersion).build();
 
         maybeCreateClusterRoles(vertx, config, client)
                 .compose(i -> startHealthServer(vertx, metricsProvider))
