/*
 * Copyright 2017-2018, Strimzi authors.
 * License: Apache License 2.0 (see the file LICENSE or http://apache.org/licenses/LICENSE-2.0.html).
 */
package io.strimzi.operator.cluster.model;

import io.fabric8.kubernetes.api.model.ConfigMap;
import io.fabric8.kubernetes.api.model.Container;
import io.fabric8.kubernetes.api.model.ContainerBuilder;
import io.fabric8.kubernetes.api.model.IntOrString;
import io.fabric8.kubernetes.api.model.ObjectReference;
import io.fabric8.openshift.api.model.BinaryBuildSource;
import io.fabric8.openshift.api.model.BuildConfig;
import io.fabric8.openshift.api.model.BuildConfigBuilder;
import io.fabric8.openshift.api.model.BuildTriggerPolicy;
import io.fabric8.openshift.api.model.DeploymentConfig;
import io.fabric8.openshift.api.model.DeploymentConfigBuilder;
import io.fabric8.openshift.api.model.DeploymentStrategy;
import io.fabric8.openshift.api.model.DeploymentStrategyBuilder;
import io.fabric8.openshift.api.model.DeploymentTriggerPolicy;
import io.fabric8.openshift.api.model.DeploymentTriggerPolicyBuilder;
import io.fabric8.openshift.api.model.ImageChangeTrigger;
import io.fabric8.openshift.api.model.ImageLookupPolicyBuilder;
import io.fabric8.openshift.api.model.ImageStream;
import io.fabric8.openshift.api.model.ImageStreamBuilder;
import io.fabric8.openshift.api.model.TagImportPolicy;
import io.fabric8.openshift.api.model.TagImportPolicyBuilder;
import io.fabric8.openshift.api.model.TagReference;
import io.fabric8.openshift.api.model.TagReferencePolicyBuilder;
import io.vertx.core.json.JsonObject;

import java.util.Collections;
import java.util.Map;

public class KafkaConnectS2ICluster extends KafkaConnectCluster {

    // Kafka Connect S2I configuration
    protected String sourceImageBaseName = DEFAULT_IMAGE.substring(0, DEFAULT_IMAGE.lastIndexOf(":"));
    protected String sourceImageTag = DEFAULT_IMAGE.substring(DEFAULT_IMAGE.lastIndexOf(":") + 1);
    protected String tag = "latest";
    protected boolean insecureSourceRepository = false;

    // Configuration defaults
    protected static final String DEFAULT_IMAGE =
            System.getenv().getOrDefault("STRIMZI_DEFAULT_KAFKA_CONNECT_S2I_IMAGE", "strimzi/kafka-connect-s2i:latest");

    // Configuration keys (in ConfigMap)
    public static final String KEY_INSECURE_SOURCE_REPO = "insecure-source-repo";

    /**
     * Constructor
     *
     * @param namespace Kubernetes/OpenShift namespace where Kafka Connect cluster resources are going to be created
     * @param cluster   overall cluster name
     */
    private KafkaConnectS2ICluster(String namespace, String cluster, Labels labels) {
        super(namespace, cluster, labels);
        setImage(DEFAULT_IMAGE);
    }

    /**
     * Create a Kafka Connect cluster from the related ConfigMap resource
     *
     * @param cm ConfigMap with cluster configuration
     * @return Kafka Connect cluster instance
     */
    public static KafkaConnectS2ICluster fromConfigMap(ConfigMap cm) {
        KafkaConnectS2ICluster kafkaConnect = new KafkaConnectS2ICluster(cm.getMetadata().getNamespace(), cm.getMetadata().getName(), Labels.fromResource(cm));

        Map<String, String> data = cm.getData();
        kafkaConnect.setReplicas(Integer.parseInt(data.getOrDefault(KEY_REPLICAS, String.valueOf(DEFAULT_REPLICAS))));
        kafkaConnect.setImage(data.getOrDefault(KEY_IMAGE, DEFAULT_IMAGE));
        kafkaConnect.setResources(Resources.fromJson(data.get(KEY_RESOURCES)));
        kafkaConnect.setJvmOptions(JvmOptions.fromJson(data.get(KEY_JVM_OPTIONS)));
        kafkaConnect.setHealthCheckInitialDelay(Integer.parseInt(data.getOrDefault(KEY_HEALTHCHECK_DELAY, String.valueOf(DEFAULT_HEALTHCHECK_DELAY))));
        kafkaConnect.setHealthCheckTimeout(Integer.parseInt(data.getOrDefault(KEY_HEALTHCHECK_TIMEOUT, String.valueOf(DEFAULT_HEALTHCHECK_TIMEOUT))));

<<<<<<< HEAD
        String connectConfig = data.getOrDefault(KEY_CONNECT_CONFIG, "{}");
        kafkaConnect.setConfiguration(new KafkaConnectConfiguration(new JsonObject(connectConfig)));
=======
        kafkaConnect.setInsecureSourceRepository(Boolean.parseBoolean(data.getOrDefault(KEY_INSECURE_SOURCE_REPO, "false")));

        String connectConfig = data.get(KEY_CONNECT_CONFIG);
        if (connectConfig != null) {
            kafkaConnect.setConfiguration(new KafkaConnectConfiguration(new JsonObject(connectConfig)));
        }
>>>>>>> 23a12d84

        return kafkaConnect;
    }

    /**
     * Create a Kafka Connect cluster from the deployed Deployment resource
     *
     * @param namespace Kubernetes/OpenShift namespace where cluster resources belong to
     * @param cluster   overall cluster name
     * @param dep The deployment from which to recover the cluster state
     * @param sis ImageStream
     * @return  Kafka Connect cluster instance
     */
    public static KafkaConnectS2ICluster fromAssembly(
            String namespace, String cluster,
            DeploymentConfig dep,
            ImageStream sis) {

        KafkaConnectS2ICluster kafkaConnect =  new KafkaConnectS2ICluster(namespace, cluster, Labels.fromResource(dep));

        kafkaConnect.setReplicas(dep.getSpec().getReplicas());
        kafkaConnect.setHealthCheckInitialDelay(dep.getSpec().getTemplate().getSpec().getContainers().get(0).getReadinessProbe().getInitialDelaySeconds());
        kafkaConnect.setHealthCheckTimeout(dep.getSpec().getTemplate().getSpec().getContainers().get(0).getReadinessProbe().getTimeoutSeconds());

        String connectConfiguration = containerEnvVars(dep.getSpec().getTemplate().getSpec().getContainers().get(0)).getOrDefault(ENV_VAR_KAFKA_CONNECT_CONFIGURATION, "");
        kafkaConnect.setConfiguration(new KafkaConnectConfiguration(connectConfiguration));

        String sourceImage = sis.getSpec().getTags().get(0).getFrom().getName();
        kafkaConnect.setImage(sourceImage);

        TagImportPolicy policy = sis.getSpec().getTags().get(0).getImportPolicy();
        if (policy != null) {
            Boolean insecure = policy.getInsecure();
            if (insecure != null) {
                kafkaConnect.setInsecureSourceRepository(insecure);
            }
        }

        return kafkaConnect;
    }

    /**
     * Generate new DeploymentConfig
     *
     * @return      Source ImageStream resource definition
     */
    public DeploymentConfig generateDeploymentConfig() {
        Container container = new ContainerBuilder()
                .withName(name)
                .withImage(image)
                .withEnv(getEnvVars())
                .withPorts(Collections.singletonList(createContainerPort(REST_API_PORT_NAME, REST_API_PORT, "TCP")))
                .withLivenessProbe(createHttpProbe(healthCheckPath, REST_API_PORT_NAME, healthCheckInitialDelay, healthCheckTimeout))
                .withReadinessProbe(createHttpProbe(healthCheckPath, REST_API_PORT_NAME, healthCheckInitialDelay, healthCheckTimeout))
                .build();

        DeploymentTriggerPolicy configChangeTrigger = new DeploymentTriggerPolicyBuilder()
                .withType("ConfigChange")
                .build();

        DeploymentTriggerPolicy imageChangeTrigger = new DeploymentTriggerPolicyBuilder()
                .withType("ImageChange")
                .withNewImageChangeParams()
                    .withAutomatic(true)
                    .withContainerNames(name)
                    .withNewFrom()
                        .withKind("ImageStreamTag")
                        .withName(image)
                    .endFrom()
                .endImageChangeParams()
                .build();

        DeploymentStrategy updateStrategy = new DeploymentStrategyBuilder()
                .withType("Rolling")
                .withNewRollingParams()
                    .withMaxSurge(new IntOrString(1))
                    .withMaxUnavailable(new IntOrString(0))
                .endRollingParams()
                .build();

        DeploymentConfig dc = new DeploymentConfigBuilder()
                .withNewMetadata()
                    .withName(name)
                    .withLabels(getLabelsWithName())
                    .withNamespace(namespace)
                .endMetadata()
                .withNewSpec()
                    .withReplicas(replicas)
                    .withNewTemplate()
                        .withNewMetadata()
                            .withLabels(getLabelsWithName())
                        .endMetadata()
                        .withNewSpec()
                            .withContainers(container)
                        .endSpec()
                    .endTemplate()
                    .withTriggers(configChangeTrigger, imageChangeTrigger)
                .withStrategy(updateStrategy)
                .endSpec()
                .build();

        return dc;
    }

    /**
     * Generate new source ImageStream
     *
     * @return      Source ImageStream resource definition
     */
    public ImageStream generateSourceImageStream() {
        ObjectReference image = new ObjectReference();
        image.setKind("DockerImage");
        image.setName(sourceImageBaseName + ":" + sourceImageTag);

        TagReference sourceTag = new TagReference();
        sourceTag.setName(sourceImageTag);
        sourceTag.setFrom(image);

        if (insecureSourceRepository)   {
            sourceTag.setImportPolicy(new TagImportPolicyBuilder().withInsecure(true).build());
            sourceTag.setReferencePolicy(new TagReferencePolicyBuilder().withType("Local").build());
        }

        ImageStream imageStream = new ImageStreamBuilder()
                .withNewMetadata()
                    .withName(getSourceImageStreamName())
                    .withNamespace(namespace)
                    .withLabels(getLabelsWithName(getSourceImageStreamName()))
                .endMetadata()
                .withNewSpec()
                    .withLookupPolicy(new ImageLookupPolicyBuilder().withLocal(false).build())
                    .withTags(sourceTag)
                .endSpec()
                .build();

        return imageStream;
    }

    /**
     * Generate new target ImageStream
     *
     * @return      Target ImageStream resource definition
     */
    public ImageStream generateTargetImageStream() {
        ImageStream imageStream = new ImageStreamBuilder()
                .withNewMetadata()
                    .withName(name)
                    .withNamespace(namespace)
                    .withLabels(getLabelsWithName())
                .endMetadata()
                .withNewSpec()
                    .withLookupPolicy(new ImageLookupPolicyBuilder().withLocal(true).build())
                .endSpec()
                .build();

        return imageStream;
    }

    /**
     * Generate new BuildConfig
     *
     * @return      BuildConfig resource definition
     */
    public BuildConfig generateBuildConfig() {
        BuildTriggerPolicy triggerConfigChange = new BuildTriggerPolicy();
        triggerConfigChange.setType("ConfigChange");

        BuildTriggerPolicy triggerImageChange = new BuildTriggerPolicy();
        triggerImageChange.setType("ImageChange");
        triggerImageChange.setImageChange(new ImageChangeTrigger());

        BuildConfig build = new BuildConfigBuilder()
                .withNewMetadata()
                    .withName(name)
                    .withLabels(getLabelsWithName())
                    .withNamespace(namespace)
                .endMetadata()
                .withNewSpec()
                    .withFailedBuildsHistoryLimit(5)
                    .withNewOutput()
                        .withNewTo()
                            .withKind("ImageStreamTag")
                            .withName(image)
                        .endTo()
                    .endOutput()
                    .withRunPolicy("Serial")
                    .withNewSource()
                        .withType("Binary")
                        .withBinary(new BinaryBuildSource())
                    .endSource()
                    .withNewStrategy()
                        .withType("Source")
                        .withNewSourceStrategy()
                            .withNewFrom()
                                .withKind("ImageStreamTag")
                                .withName(getSourceImageStreamName() + ":" + sourceImageTag)
                            .endFrom()
                        .endSourceStrategy()
                    .endStrategy()
                    .withTriggers(triggerConfigChange, triggerImageChange)
                .endSpec()
                .build();

        return build;
    }

    /**
     * Generates the name of the source ImageStream
     *
     * @return               Name of the source ImageStream instance
     */
    public String getSourceImageStreamName() {
        return getSourceImageStreamName(name);
    }

    /**
     * Generates the name of the source ImageStream
     *
     * @param baseName       Name of the Kafka Connect cluster
     * @return               Name of the source ImageStream instance
     */
    public static String getSourceImageStreamName(String baseName) {
        return baseName + "-source";
    }

    @Override
    protected void setImage(String image) {
        this.sourceImageBaseName = image.substring(0, image.lastIndexOf(":"));
        this.sourceImageTag = image.substring(image.lastIndexOf(":") + 1);
        this.image = name + ":" + tag;

    }

    /**
     * @return true if the source repo for the S2I image should be treated as insecure in source ImageStream
     */
    public boolean isInsecureSourceRepository() {
        return insecureSourceRepository;
    }

    /**
     * Set whether the source repository for the S2I image should be treated as insecure
     *
     * @param insecureSourceRepository  Set to true for using insecure repository
     */
    public void setInsecureSourceRepository(boolean insecureSourceRepository) {
        this.insecureSourceRepository = insecureSourceRepository;
    }
}<|MERGE_RESOLUTION|>--- conflicted
+++ resolved
@@ -75,17 +75,10 @@
         kafkaConnect.setHealthCheckInitialDelay(Integer.parseInt(data.getOrDefault(KEY_HEALTHCHECK_DELAY, String.valueOf(DEFAULT_HEALTHCHECK_DELAY))));
         kafkaConnect.setHealthCheckTimeout(Integer.parseInt(data.getOrDefault(KEY_HEALTHCHECK_TIMEOUT, String.valueOf(DEFAULT_HEALTHCHECK_TIMEOUT))));
 
-<<<<<<< HEAD
         String connectConfig = data.getOrDefault(KEY_CONNECT_CONFIG, "{}");
         kafkaConnect.setConfiguration(new KafkaConnectConfiguration(new JsonObject(connectConfig)));
-=======
+
         kafkaConnect.setInsecureSourceRepository(Boolean.parseBoolean(data.getOrDefault(KEY_INSECURE_SOURCE_REPO, "false")));
-
-        String connectConfig = data.get(KEY_CONNECT_CONFIG);
-        if (connectConfig != null) {
-            kafkaConnect.setConfiguration(new KafkaConnectConfiguration(new JsonObject(connectConfig)));
-        }
->>>>>>> 23a12d84
 
         return kafkaConnect;
     }
