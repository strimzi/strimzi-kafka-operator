--- conflicted
+++ resolved
@@ -6,23 +6,25 @@
 
 import io.fabric8.kubernetes.api.model.VolumeMount;
 import io.strimzi.api.kafka.model.CertAndKeySecretSource;
-import io.strimzi.api.kafka.model.CruiseControlSpec;
 import io.strimzi.api.kafka.model.KafkaAuthorization;
 import io.strimzi.api.kafka.model.KafkaAuthorizationKeycloak;
-import io.strimzi.api.kafka.model.KafkaAuthorizationOpa;
 import io.strimzi.api.kafka.model.KafkaAuthorizationSimple;
 import io.strimzi.api.kafka.model.KafkaResources;
 import io.strimzi.api.kafka.model.Rack;
-import io.strimzi.api.kafka.model.listener.arraylistener.GenericKafkaListener;
 import io.strimzi.api.kafka.model.listener.KafkaListenerAuthentication;
 import io.strimzi.api.kafka.model.listener.KafkaListenerAuthenticationOAuth;
 import io.strimzi.api.kafka.model.listener.KafkaListenerAuthenticationScramSha512;
 import io.strimzi.api.kafka.model.listener.KafkaListenerAuthenticationTls;
+import io.strimzi.api.kafka.model.listener.KafkaListenerExternal;
+import io.strimzi.api.kafka.model.listener.KafkaListenerExternalIngress;
+import io.strimzi.api.kafka.model.listener.KafkaListenerExternalLoadBalancer;
+import io.strimzi.api.kafka.model.listener.KafkaListenerExternalNodePort;
+import io.strimzi.api.kafka.model.listener.KafkaListenerExternalRoute;
+import io.strimzi.api.kafka.model.listener.KafkaListeners;
 import io.strimzi.kafka.oauth.server.ServerConfig;
 
 import java.io.PrintWriter;
 import java.io.StringWriter;
-import java.time.Duration;
 import java.util.ArrayList;
 import java.util.List;
 import java.util.Locale;
@@ -54,50 +56,11 @@
     public KafkaBrokerConfigurationBuilder withBrokerId()   {
         printSectionHeader("Broker ID");
         writer.println("broker.id=${STRIMZI_BROKER_ID}");
-
-        writer.println();
-
-        return this;
-    }
-
-    /**
-     * Configures the Cruise Control metric reporter. It is set only if user enabled the Cruise Control.
-     *
-     * @param clusterName Name of the cluster
-     * @param cruiseControl The Cruise Control configuration from the Kafka CR
-     * @param numPartitions The number of partitions specified in the Kafka config
-     * @param replicationFactor The replication factor specified in the Kafka config
-     *
-     * @return Returns the builder instance
-     */
-    public KafkaBrokerConfigurationBuilder withCruiseControl(String clusterName, CruiseControlSpec cruiseControl, String numPartitions, String replicationFactor)   {
-        if (cruiseControl != null) {
-            printSectionHeader("Cruise Control configuration");
-            writer.println("cruise.control.metrics.topic=strimzi.cruisecontrol.metrics");
-            writer.println("cruise.control.metrics.reporter.ssl.endpoint.identification.algorithm=HTTPS");
-            // using the brokers service because the Admin client, in the Cruise Control metrics reporter, is not able to connect
-            // to the pods behind the bootstrap one when they are not ready during startup.
-            writer.println("cruise.control.metrics.reporter.bootstrap.servers=" + KafkaResources.brokersServiceName(clusterName) + ":9091");
-            writer.println("cruise.control.metrics.reporter.security.protocol=SSL");
-            writer.println("cruise.control.metrics.reporter.ssl.keystore.type=PKCS12");
-            writer.println("cruise.control.metrics.reporter.ssl.keystore.location=/tmp/kafka/cluster.keystore.p12");
-            writer.println("cruise.control.metrics.reporter.ssl.keystore.password=${CERTS_STORE_PASSWORD}");
-            writer.println("cruise.control.metrics.reporter.ssl.truststore.type=PKCS12");
-            writer.println("cruise.control.metrics.reporter.ssl.truststore.location=/tmp/kafka/cluster.truststore.p12");
-            writer.println("cruise.control.metrics.reporter.ssl.truststore.password=${CERTS_STORE_PASSWORD}");
-            writer.println("cruise.control.metrics.topic.auto.create=true");
-            writer.println("cruise.control.metrics.reporter.kubernetes.mode=true");
-            if (numPartitions != null) {
-                writer.println("cruise.control.metrics.topic.num.partitions=" + numPartitions);
-            }
-            if (replicationFactor != null) {
-                writer.println("cruise.control.metrics.topic.replication.factor=" + replicationFactor);
-            }
-            writer.println();
-        }
-
-        return this;
-    }
+        writer.println();
+
+        return this;
+    }
+
     /**
      * Adds the template for the {@code rack.id}. The rack ID will be set in the container based on the value of the
      * {@code STRIMZI_RACK_ID} env var. It is set only if user enabled the rack awareness-
@@ -119,21 +82,11 @@
     /**
      * Configures the Zookeeper connection URL.
      *
-     * @param clusterName The name of the Kafka custom resource
-     *
      * @return Returns the builder instance
      */
-    public KafkaBrokerConfigurationBuilder withZookeeper(String clusterName)  {
+    public KafkaBrokerConfigurationBuilder withZookeeper()  {
         printSectionHeader("Zookeeper");
-        writer.println(String.format("zookeeper.connect=%s:%d", ZookeeperCluster.serviceName(clusterName), ZookeeperCluster.CLIENT_TLS_PORT));
-        writer.println("zookeeper.clientCnxnSocket=org.apache.zookeeper.ClientCnxnSocketNetty");
-        writer.println("zookeeper.ssl.client.enable=true");
-        writer.println("zookeeper.ssl.keystore.location=/tmp/kafka/cluster.keystore.p12");
-        writer.println("zookeeper.ssl.keystore.password=${CERTS_STORE_PASSWORD}");
-        writer.println("zookeeper.ssl.keystore.type=PKCS12");
-        writer.println("zookeeper.ssl.truststore.location=/tmp/kafka/cluster.truststore.p12");
-        writer.println("zookeeper.ssl.truststore.password=${CERTS_STORE_PASSWORD}");
-        writer.println("zookeeper.ssl.truststore.type=PKCS12");
+        writer.println("zookeeper.connect=localhost:2181");
         writer.println();
 
         return this;
@@ -142,48 +95,114 @@
     /**
      * Configures the listeners based on the listeners enabled by the users in the Kafka CR.
      *
-     * @param clusterName     Name of the cluster (important for the advertised hostnames)
-     * @param namespace       Namespace (important for generating the advertised hostname)
-     * @param kafkaListeners  The listeners configuration from the Kafka CR
+     * @param clusterName   Name of the cluster (important for the advertised hostnames)
+     * @param namespace Namespace (important for generating the advertised hostname)
+     * @param kafkaListeners    The listeners configuration from the Kafka CR
      *
      * @return  Returns the builder instance
      */
-    public KafkaBrokerConfigurationBuilder withListeners(String clusterName, String namespace, List<GenericKafkaListener> kafkaListeners)  {
+    public KafkaBrokerConfigurationBuilder withListeners(String clusterName, String namespace, KafkaListeners kafkaListeners)  {
         List<String> listeners = new ArrayList<>();
         List<String> advertisedListeners = new ArrayList<>();
         List<String> securityProtocol = new ArrayList<>();
 
         // Replication listener
         listeners.add("REPLICATION-9091://0.0.0.0:9091");
-        advertisedListeners.add(String.format("REPLICATION-9091://%s:9091",
-                // Pod name constructed to be templatable for each individual ordinal
-                DnsNameGenerator.podDnsNameWithoutClusterDomain(namespace, KafkaResources.brokersServiceName(clusterName),
-                        KafkaResources.kafkaStatefulSetName(clusterName) + "-${STRIMZI_BROKER_ID}")
-        ));
+        advertisedListeners.add(String.format("REPLICATION-9091://%s-${STRIMZI_BROKER_ID}.%s-brokers.%s.svc:9091", KafkaResources.kafkaStatefulSetName(clusterName), KafkaResources.kafkaStatefulSetName(clusterName), namespace));
         securityProtocol.add("REPLICATION-9091:SSL");
         configureReplicationListener();
 
-        for (GenericKafkaListener listener : kafkaListeners) {
-            int port = listener.getPort();
-            String listenerName = ListenersUtils.identifier(listener).toUpperCase(Locale.ENGLISH);
-            String envVarListenerName = ListenersUtils.envVarIdentifier(listener);
-
-            printSectionHeader("Listener configuration: " + listenerName);
-
-            listeners.add(listenerName + "://0.0.0.0:" + port);
-            advertisedListeners.add(String.format("%s://${STRIMZI_%s_ADVERTISED_HOSTNAME}:${STRIMZI_%s_ADVERTISED_PORT}", listenerName, envVarListenerName, envVarListenerName));
-            configureAuthentication(listenerName, securityProtocol, listener.isTls(), listener.getAuth());
-
-            if (listener.isTls())   {
+        if (kafkaListeners != null) {
+            // PLAIN listener
+            if (kafkaListeners.getPlain() != null) {
+                printSectionHeader("Plain listener");
+
+                int port = 9092;
+                String listenerName = "PLAIN-" + port;
+                listeners.add(listenerName + "://0.0.0.0:" + port);
+                advertisedListeners.add(getAdvertisedListener(clusterName, namespace, listenerName, port));
+                configureAuthentication(listenerName, securityProtocol, false, kafkaListeners.getPlain().getAuth());
+
+                writer.println();
+            }
+
+            if (kafkaListeners.getTls() != null) {
+                printSectionHeader("TLS listener");
+
+                int port = 9093;
+                String listenerName = "TLS-" + port;
+                listeners.add(listenerName + "://0.0.0.0:" + port);
+                advertisedListeners.add(getAdvertisedListener(clusterName, namespace, listenerName, port));
+                configureAuthentication(listenerName, securityProtocol, true, kafkaListeners.getTls().getAuth());
+
                 CertAndKeySecretSource customServerCert = null;
-                if (listener.getConfiguration() != null) {
-                    customServerCert = listener.getConfiguration().getBrokerCertChainAndKey();
+                if (kafkaListeners.getTls().getConfiguration() != null) {
+                    customServerCert = kafkaListeners.getTls().getConfiguration().getBrokerCertChainAndKey();
                 }
 
                 configureTls(listenerName, customServerCert);
             }
 
-            writer.println();
+            // External listener
+            if (kafkaListeners.getExternal() != null) {
+                printSectionHeader("External listener");
+
+                String listenerName = "EXTERNAL-9094";
+                listeners.add(listenerName + "://0.0.0.0:9094");
+                advertisedListeners.add(String.format("%s://${STRIMZI_EXTERNAL_9094_ADVERTISED_HOSTNAME}:${STRIMZI_EXTERNAL_9094_ADVERTISED_PORT}", listenerName));
+
+                KafkaListenerExternal external = kafkaListeners.getExternal();
+
+                if (external instanceof KafkaListenerExternalIngress) {
+                    KafkaListenerExternalIngress ingress = (KafkaListenerExternalIngress) external;
+
+                    configureAuthentication(listenerName, securityProtocol, true, kafkaListeners.getExternal().getAuth());
+
+                    CertAndKeySecretSource customServerCert = null;
+                    if (ingress.getConfiguration() != null) {
+                        customServerCert = ingress.getConfiguration().getBrokerCertChainAndKey();
+                    }
+
+                    configureTls(listenerName, customServerCert);
+                } else if (external instanceof KafkaListenerExternalNodePort)   {
+                    KafkaListenerExternalNodePort nodePort = (KafkaListenerExternalNodePort) external;
+
+                    configureAuthentication(listenerName, securityProtocol, nodePort.isTls(), kafkaListeners.getExternal().getAuth());
+
+                    if (nodePort.isTls())   {
+                        CertAndKeySecretSource customServerCert = null;
+                        if (nodePort.getConfiguration() != null) {
+                            customServerCert = nodePort.getConfiguration().getBrokerCertChainAndKey();
+                        }
+
+                        configureTls(listenerName, customServerCert);
+                    }
+                } else if (external instanceof KafkaListenerExternalRoute)  {
+                    KafkaListenerExternalRoute route = (KafkaListenerExternalRoute) external;
+
+                    configureAuthentication(listenerName, securityProtocol, true, kafkaListeners.getExternal().getAuth());
+
+                    CertAndKeySecretSource customServerCert = null;
+                    if (route.getConfiguration() != null) {
+                        customServerCert = route.getConfiguration().getBrokerCertChainAndKey();
+                    }
+
+                    configureTls(listenerName, customServerCert);
+                } else if (external instanceof KafkaListenerExternalLoadBalancer)   {
+                    KafkaListenerExternalLoadBalancer loadbalancer = (KafkaListenerExternalLoadBalancer) external;
+
+                    configureAuthentication(listenerName, securityProtocol, loadbalancer.isTls(), kafkaListeners.getExternal().getAuth());
+
+                    if (loadbalancer.isTls())   {
+                        CertAndKeySecretSource customServerCert = null;
+                        if (loadbalancer.getConfiguration() != null) {
+                            customServerCert = loadbalancer.getConfiguration().getBrokerCertChainAndKey();
+                        }
+
+                        configureTls(listenerName, customServerCert);
+                    }
+                }
+            }
         }
 
         printSectionHeader("Common listener configuration");
@@ -216,6 +235,20 @@
     }
 
     /**
+     * Internal method for generating the advertised listener string for the internal interfaces.
+     *
+     * @param clusterName   Name of the Kafka STS
+     * @param namespace Namespace where the lcuster is deployed
+     * @param listenerName  Name of the listener in the Kafka broker configuration
+     * @param port  Port on which is this listener listening
+     *
+     * @return  String with advertised listener configuration
+     */
+    private String getAdvertisedListener(String clusterName, String namespace, String listenerName, int port)    {
+        return String.format("%s://%s-${STRIMZI_BROKER_ID}.%s-brokers.%s.svc:%d", listenerName, KafkaResources.kafkaStatefulSetName(clusterName), KafkaResources.kafkaStatefulSetName(clusterName), namespace, port);
+    }
+
+    /**
      * Configures TLS for a specific listener. This method is used only internally.
      *
      * @param listenerName  The name of the listener under which it is used in the KAfka broker configuration file
@@ -269,11 +302,6 @@
             writer.println(String.format("listener.name.%s.oauthbearer.sasl.server.callback.handler.class=io.strimzi.kafka.oauth.server.JaasServerOauthValidatorCallbackHandler", listenerNameInProperty));
             writer.println(String.format("listener.name.%s.oauthbearer.sasl.jaas.config=org.apache.kafka.common.security.oauthbearer.OAuthBearerLoginModule required unsecuredLoginStringClaim_sub=\"thePrincipalName\" %s;", listenerNameInProperty, String.join(" ", options)));
             writer.println(String.format("listener.name.%s.sasl.enabled.mechanisms=OAUTHBEARER", listenerNameInProperty));
-
-            if (oauth.getMaxSecondsWithoutReauthentication() != null) {
-                writer.println(String.format("listener.name.%s.connections.max.reauth.ms=%s", listenerNameInProperty, 1000 * oauth.getMaxSecondsWithoutReauthentication()));
-            }
-
             writer.println();
         } else if (auth instanceof KafkaListenerAuthenticationScramSha512) {
             securityProtocol.add(String.format("%s:%s", listenerName, getSecurityProtocol(tls, true)));
@@ -317,34 +345,6 @@
     /*test*/ static List<String> getOAuthOptions(KafkaListenerAuthenticationOAuth oauth)  {
         List<String> options = new ArrayList<>(5);
 
-<<<<<<< HEAD
-        addOption(options, ServerConfig.OAUTH_CLIENT_ID, oauth.getClientId());
-        addOption(options, ServerConfig.OAUTH_VALID_ISSUER_URI, oauth.getValidIssuerUri());
-        addBooleanOptionIfFalse(options, ServerConfig.OAUTH_CHECK_ISSUER, oauth.isCheckIssuer());
-        addOption(options, ServerConfig.OAUTH_JWKS_ENDPOINT_URI, oauth.getJwksEndpointUri());
-        if (oauth.getJwksRefreshSeconds() != null && oauth.getJwksRefreshSeconds() > 0) {
-            addOption(options, ServerConfig.OAUTH_JWKS_REFRESH_SECONDS, String.valueOf(oauth.getJwksRefreshSeconds()));
-        }
-        if (oauth.getJwksRefreshSeconds() != null && oauth.getJwksExpirySeconds() > 0) {
-            addOption(options, ServerConfig.OAUTH_JWKS_EXPIRY_SECONDS, String.valueOf(oauth.getJwksExpirySeconds()));
-        }
-        if (oauth.getJwksMinRefreshPauseSeconds() != null && oauth.getJwksMinRefreshPauseSeconds() >= 0) {
-            addOption(options, ServerConfig.OAUTH_JWKS_REFRESH_MIN_PAUSE_SECONDS, String.valueOf(oauth.getJwksMinRefreshPauseSeconds()));
-        }
-        addBooleanOptionIfTrue(options, ServerConfig.OAUTH_CRYPTO_PROVIDER_BOUNCYCASTLE, oauth.isEnableECDSA());
-        addOption(options, ServerConfig.OAUTH_INTROSPECTION_ENDPOINT_URI, oauth.getIntrospectionEndpointUri());
-        addOption(options, ServerConfig.OAUTH_USERINFO_ENDPOINT_URI, oauth.getUserInfoEndpointUri());
-        addOption(options, ServerConfig.OAUTH_USERNAME_CLAIM, oauth.getUserNameClaim());
-        addOption(options, ServerConfig.OAUTH_FALLBACK_USERNAME_CLAIM, oauth.getFallbackUserNameClaim());
-        addOption(options, ServerConfig.OAUTH_FALLBACK_USERNAME_PREFIX, oauth.getFallbackUserNamePrefix());
-        addBooleanOptionIfFalse(options, ServerConfig.OAUTH_ACCESS_TOKEN_IS_JWT, oauth.isAccessTokenIsJwt());
-        addBooleanOptionIfFalse(options, ServerConfig.OAUTH_CHECK_ACCESS_TOKEN_TYPE, oauth.isCheckAccessTokenType());
-        addOption(options, ServerConfig.OAUTH_VALID_TOKEN_TYPE, oauth.getValidTokenType());
-
-        if (oauth.isDisableTlsHostnameVerification()) {
-            addOption(options, ServerConfig.OAUTH_SSL_ENDPOINT_IDENTIFICATION_ALGORITHM, "");
-        }
-=======
         if (oauth.getClientId() != null) options.add(String.format("%s=\"%s\"", ServerConfig.OAUTH_CLIENT_ID, oauth.getClientId()));
         if (oauth.getValidIssuerUri() != null) options.add(String.format("%s=\"%s\"", ServerConfig.OAUTH_VALID_ISSUER_URI, oauth.getValidIssuerUri()));
         if (oauth.getJwksEndpointUri() != null) options.add(String.format("%s=\"%s\"", ServerConfig.OAUTH_JWKS_ENDPOINT_URI, oauth.getJwksEndpointUri()));
@@ -356,25 +356,8 @@
         if (!oauth.isAccessTokenIsJwt()) options.add(String.format("%s=\"%s\"", ServerConfig.OAUTH_ACCESS_TOKEN_IS_JWT, false));
         if (!oauth.isCheckAccessTokenType()) options.add(String.format("%s=\"%s\"", ServerConfig.OAUTH_CHECK_ACCESS_TOKEN_TYPE, false));
         if (oauth.isDisableTlsHostnameVerification()) options.add(String.format("%s=\"%s\"", ServerConfig.OAUTH_SSL_ENDPOINT_IDENTIFICATION_ALGORITHM, ""));
->>>>>>> 2e537b00
 
         return options;
-    }
-
-    static void addOption(List<String> options, String option, String value) {
-        if (value != null) options.add(String.format("%s=\"%s\"", option, value));
-    }
-
-    static void addBooleanOptionIfTrue(List<String> options, String option, boolean value) {
-        if (value) options.add(String.format("%s=\"%s\"", option, value));
-    }
-
-    static void addBooleanOptionIfFalse(List<String> options, String option, boolean value) {
-        if (!value) options.add(String.format("%s=\"%s\"", option, value));
-    }
-
-    static void addOption(PrintWriter writer, String name, Object value) {
-        if (value != null) writer.println(name + "=" + value);
     }
 
     /**
@@ -393,8 +376,6 @@
             superUsers.add(String.format("User:CN=%s,O=io.strimzi", KafkaResources.kafkaStatefulSetName(clusterName)));
             superUsers.add(String.format("User:CN=%s-%s,O=io.strimzi", clusterName, "entity-operator"));
             superUsers.add(String.format("User:CN=%s-%s,O=io.strimzi", clusterName, "kafka-exporter"));
-            superUsers.add(String.format("User:CN=%s-%s,O=io.strimzi", clusterName, "cruise-control"));
-
             superUsers.add(String.format("User:CN=%s,O=io.strimzi", "cluster-operator"));
 
             printSectionHeader("Authorization");
@@ -421,20 +402,6 @@
             // User configured super users
             if (simpleAuthz.getSuperUsers() != null && simpleAuthz.getSuperUsers().size() > 0) {
                 superUsers.addAll(simpleAuthz.getSuperUsers().stream().map(e -> String.format("User:%s", e)).collect(Collectors.toList()));
-            }
-        } else if (KafkaAuthorizationOpa.TYPE_OPA.equals(authorization.getType())) {
-            KafkaAuthorizationOpa opaAuthz = (KafkaAuthorizationOpa) authorization;
-            writer.println("authorizer.class.name=" + KafkaAuthorizationOpa.AUTHORIZER_CLASS_NAME);
-
-            writer.println(String.format("%s=%s", "opa.authorizer.url", opaAuthz.getUrl()));
-            writer.println(String.format("%s=%b", "opa.authorizer.allow.on.error", opaAuthz.isAllowOnError()));
-            writer.println(String.format("%s=%d", "opa.authorizer.cache.initial.capacity", opaAuthz.getInitialCacheCapacity()));
-            writer.println(String.format("%s=%d", "opa.authorizer.cache.maximum.size", opaAuthz.getMaximumCacheSize()));
-            writer.println(String.format("%s=%d", "opa.authorizer.cache.expire.after.seconds", Duration.ofMillis(opaAuthz.getExpireAfterMs()).getSeconds()));
-
-            // User configured super users
-            if (opaAuthz.getSuperUsers() != null && opaAuthz.getSuperUsers().size() > 0) {
-                superUsers.addAll(opaAuthz.getSuperUsers().stream().map(e -> String.format("User:%s", e)).collect(Collectors.toList()));
             }
         } else if (KafkaAuthorizationKeycloak.TYPE_KEYCLOAK.equals(authorization.getType())) {
             KafkaAuthorizationKeycloak keycloakAuthz = (KafkaAuthorizationKeycloak) authorization;
@@ -443,8 +410,6 @@
             writer.println("strimzi.authorization.token.endpoint.uri=" + keycloakAuthz.getTokenEndpointUri());
             writer.println("strimzi.authorization.client.id=" + keycloakAuthz.getClientId());
             writer.println("strimzi.authorization.delegate.to.kafka.acl=" + keycloakAuthz.isDelegateToKafkaAcls());
-            addOption(writer, "strimzi.authorization.grants.refresh.period.seconds", keycloakAuthz.getGrantsRefreshPeriodSeconds());
-            addOption(writer, "strimzi.authorization.grants.refresh.pool.size", keycloakAuthz.getGrantsRefreshPoolSize());
             writer.println("strimzi.authorization.kafka.cluster.name=" + clusterName);
 
             if (keycloakAuthz.getTlsTrustedCertificates() != null && keycloakAuthz.getTlsTrustedCertificates().size() > 0)    {
