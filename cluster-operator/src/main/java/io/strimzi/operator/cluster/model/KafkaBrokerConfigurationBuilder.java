/*
 * Copyright Strimzi authors.
 * License: Apache License 2.0 (see the file LICENSE or http://apache.org/licenses/LICENSE-2.0.html).
 */
package io.strimzi.operator.cluster.model;

import io.fabric8.kubernetes.api.model.VolumeMount;
import io.strimzi.api.kafka.model.CertAndKeySecretSource;
import io.strimzi.api.kafka.model.CruiseControlSpec;
import io.strimzi.api.kafka.model.KafkaAuthorization;
import io.strimzi.api.kafka.model.KafkaAuthorizationKeycloak;
import io.strimzi.api.kafka.model.KafkaAuthorizationOpa;
import io.strimzi.api.kafka.model.KafkaAuthorizationSimple;
import io.strimzi.api.kafka.model.KafkaResources;
import io.strimzi.api.kafka.model.Rack;
import io.strimzi.api.kafka.model.listener.KafkaListenerAuthentication;
import io.strimzi.api.kafka.model.listener.KafkaListenerAuthenticationOAuth;
import io.strimzi.api.kafka.model.listener.KafkaListenerAuthenticationScramSha512;
import io.strimzi.api.kafka.model.listener.KafkaListenerAuthenticationTls;
import io.strimzi.api.kafka.model.listener.KafkaListenerExternal;
import io.strimzi.api.kafka.model.listener.KafkaListenerExternalIngress;
import io.strimzi.api.kafka.model.listener.KafkaListenerExternalLoadBalancer;
import io.strimzi.api.kafka.model.listener.KafkaListenerExternalNodePort;
import io.strimzi.api.kafka.model.listener.KafkaListenerExternalRoute;
import io.strimzi.api.kafka.model.listener.KafkaListeners;
import io.strimzi.kafka.oauth.server.ServerConfig;

import java.io.PrintWriter;
import java.io.StringWriter;
import java.time.Duration;
import java.util.ArrayList;
import java.util.List;
import java.util.Locale;
import java.util.stream.Collectors;

/**
 * This class is used to generate the broker configuration template. The template is later passed using a config map to
 * the broker pods. The scripts in the container images will fill in the variables in the template and use the
 * configuration file. This class is using the builder pattern to make it easy to test the different parts etc. To
 * generate the configuration file, it is using the PrintWriter.
 */
public class KafkaBrokerConfigurationBuilder {
    private final StringWriter stringWriter = new StringWriter();
    private final PrintWriter writer = new PrintWriter(stringWriter);

    /**
     * Broker configuration template constructor
     */
    public KafkaBrokerConfigurationBuilder() {
        printHeader();
    }

    /**
     * Adds the broker ID template. The actual broker ID will be replaced in the container from the
     * {@code STRIMZI_BROKER_ID} environment variable.
     *
     * @return Returns the builder instance
     */
    public KafkaBrokerConfigurationBuilder withBrokerId()   {
        printSectionHeader("Broker ID");
        writer.println("broker.id=${STRIMZI_BROKER_ID}");

        writer.println();

        return this;
    }

    /**
     * Configures the Cruise Control metric reporter. It is set only if user enabled the Cruise Control.
     *
     * @param clusterName Name of the cluster
     * @param cruiseControl The Cruise Control configuration from the Kafka CR
     * @param numPartitions The number of partitions specified in the Kafka config
     * @param replicationFactor The replication factor specified in the Kafka config
     *
     * @return Returns the builder instance
     */
    public KafkaBrokerConfigurationBuilder withCruiseControl(String clusterName, CruiseControlSpec cruiseControl, String numPartitions, String replicationFactor)   {
        if (cruiseControl != null) {
            printSectionHeader("Cruise Control configuration");
            writer.println("cruise.control.metrics.topic=strimzi.cruisecontrol.metrics");
            writer.println("cruise.control.metrics.reporter.ssl.endpoint.identification.algorithm=HTTPS");
            // using the brokers service because the Admin client, in the Cruise Control metrics reporter, is not able to connect
            // to the pods behind the bootstrap one when they are not ready during startup.
            writer.println("cruise.control.metrics.reporter.bootstrap.servers=" + KafkaResources.brokersServiceName(clusterName) + ":9091");
            writer.println("cruise.control.metrics.reporter.security.protocol=SSL");
            writer.println("cruise.control.metrics.reporter.ssl.keystore.type=PKCS12");
            writer.println("cruise.control.metrics.reporter.ssl.keystore.location=/tmp/kafka/cluster.keystore.p12");
            writer.println("cruise.control.metrics.reporter.ssl.keystore.password=${CERTS_STORE_PASSWORD}");
            writer.println("cruise.control.metrics.reporter.ssl.truststore.type=PKCS12");
            writer.println("cruise.control.metrics.reporter.ssl.truststore.location=/tmp/kafka/cluster.truststore.p12");
            writer.println("cruise.control.metrics.reporter.ssl.truststore.password=${CERTS_STORE_PASSWORD}");
            writer.println("cruise.control.metrics.topic.auto.create=true");
<<<<<<< HEAD
=======
            writer.println("cruise.control.metrics.reporter.kubernetes.mode=true");
>>>>>>> 902ec063
            if (numPartitions != null) {
                writer.println("cruise.control.metrics.topic.num.partitions=" + numPartitions);
            }
            if (replicationFactor != null) {
                writer.println("cruise.control.metrics.topic.replication.factor=" + replicationFactor);
            }
            writer.println();
        }

        return this;
    }
    /**
     * Adds the template for the {@code rack.id}. The rack ID will be set in the container based on the value of the
     * {@code STRIMZI_RACK_ID} env var. It is set only if user enabled the rack awareness-
     *
     * @param rack The Rack Awareness configuration from the Kafka CR
     *
     * @return Returns the builder instance
     */
    public KafkaBrokerConfigurationBuilder withRackId(Rack rack)   {
        if (rack != null) {
            printSectionHeader("Rack ID");
            writer.println("broker.rack=${STRIMZI_RACK_ID}");
            writer.println();
        }

        return this;
    }

    /**
     * Configures the Zookeeper connection URL.
     *
     * @param clusterName The name of the Kafka custom resource
     *
     * @return Returns the builder instance
     */
    public KafkaBrokerConfigurationBuilder withZookeeper(String clusterName)  {
        printSectionHeader("Zookeeper");
        writer.println(String.format("zookeeper.connect=%s:%d", ZookeeperCluster.serviceName(clusterName), ZookeeperCluster.CLIENT_TLS_PORT));
        writer.println("zookeeper.clientCnxnSocket=org.apache.zookeeper.ClientCnxnSocketNetty");
        writer.println("zookeeper.ssl.client.enable=true");
        writer.println("zookeeper.ssl.keystore.location=/tmp/kafka/cluster.keystore.p12");
        writer.println("zookeeper.ssl.keystore.password=${CERTS_STORE_PASSWORD}");
        writer.println("zookeeper.ssl.keystore.type=PKCS12");
        writer.println("zookeeper.ssl.truststore.location=/tmp/kafka/cluster.truststore.p12");
        writer.println("zookeeper.ssl.truststore.password=${CERTS_STORE_PASSWORD}");
        writer.println("zookeeper.ssl.truststore.type=PKCS12");
        writer.println();

        return this;
    }

    /**
     * Configures the listeners based on the listeners enabled by the users in the Kafka CR.
     *
     * @param clusterName     Name of the cluster (important for the advertised hostnames)
     * @param namespace       Namespace (important for generating the advertised hostname)
     * @param kafkaListeners  The listeners configuration from the Kafka CR
     *
     * @return  Returns the builder instance
     */
    public KafkaBrokerConfigurationBuilder withListeners(String clusterName, String namespace, KafkaListeners kafkaListeners)  {
        List<String> listeners = new ArrayList<>();
        List<String> advertisedListeners = new ArrayList<>();
        List<String> securityProtocol = new ArrayList<>();

        // Replication listener
        listeners.add("REPLICATION-9091://0.0.0.0:9091");
        advertisedListeners.add(String.format("REPLICATION-9091://%s:9091",
                ModelUtils.podDnsNameWithoutClusterDomain(namespace,
                        KafkaResources.brokersServiceName(clusterName),
                        // Pod name constructed to be templatable for each individual ordinal
                        KafkaResources.kafkaStatefulSetName(clusterName) + "-${STRIMZI_BROKER_ID}")
        ));
        securityProtocol.add("REPLICATION-9091:SSL");
        configureReplicationListener();

        if (kafkaListeners != null) {
            // PLAIN listener
            if (kafkaListeners.getPlain() != null) {
                printSectionHeader("Plain listener");

                int port = 9092;
                String listenerName = "PLAIN-" + port;
                listeners.add(listenerName + "://0.0.0.0:" + port);
                advertisedListeners.add(getAdvertisedListener(clusterName, namespace, listenerName, port));
                configureAuthentication(listenerName, securityProtocol, false, kafkaListeners.getPlain().getAuth());

                writer.println();
            }

            if (kafkaListeners.getTls() != null) {
                printSectionHeader("TLS listener");

                int port = 9093;
                String listenerName = "TLS-" + port;
                listeners.add(listenerName + "://0.0.0.0:" + port);
                advertisedListeners.add(getAdvertisedListener(clusterName, namespace, listenerName, port));
                configureAuthentication(listenerName, securityProtocol, true, kafkaListeners.getTls().getAuth());

                CertAndKeySecretSource customServerCert = null;
                if (kafkaListeners.getTls().getConfiguration() != null) {
                    customServerCert = kafkaListeners.getTls().getConfiguration().getBrokerCertChainAndKey();
                }

                configureTls(listenerName, customServerCert);
            }

            // External listener
            if (kafkaListeners.getExternal() != null) {
                printSectionHeader("External listener");

                String listenerName = "EXTERNAL-9094";
                listeners.add(listenerName + "://0.0.0.0:9094");
                advertisedListeners.add(String.format("%s://${STRIMZI_EXTERNAL_9094_ADVERTISED_HOSTNAME}:${STRIMZI_EXTERNAL_9094_ADVERTISED_PORT}", listenerName));

                KafkaListenerExternal external = kafkaListeners.getExternal();

                if (external instanceof KafkaListenerExternalIngress) {
                    KafkaListenerExternalIngress ingress = (KafkaListenerExternalIngress) external;

                    configureAuthentication(listenerName, securityProtocol, true, kafkaListeners.getExternal().getAuth());

                    CertAndKeySecretSource customServerCert = null;
                    if (ingress.getConfiguration() != null) {
                        customServerCert = ingress.getConfiguration().getBrokerCertChainAndKey();
                    }

                    configureTls(listenerName, customServerCert);
                } else if (external instanceof KafkaListenerExternalNodePort)   {
                    KafkaListenerExternalNodePort nodePort = (KafkaListenerExternalNodePort) external;

                    configureAuthentication(listenerName, securityProtocol, nodePort.isTls(), kafkaListeners.getExternal().getAuth());

                    if (nodePort.isTls())   {
                        CertAndKeySecretSource customServerCert = null;
                        if (nodePort.getConfiguration() != null) {
                            customServerCert = nodePort.getConfiguration().getBrokerCertChainAndKey();
                        }

                        configureTls(listenerName, customServerCert);
                    }
                } else if (external instanceof KafkaListenerExternalRoute)  {
                    KafkaListenerExternalRoute route = (KafkaListenerExternalRoute) external;

                    configureAuthentication(listenerName, securityProtocol, true, kafkaListeners.getExternal().getAuth());

                    CertAndKeySecretSource customServerCert = null;
                    if (route.getConfiguration() != null) {
                        customServerCert = route.getConfiguration().getBrokerCertChainAndKey();
                    }

                    configureTls(listenerName, customServerCert);
                } else if (external instanceof KafkaListenerExternalLoadBalancer)   {
                    KafkaListenerExternalLoadBalancer loadbalancer = (KafkaListenerExternalLoadBalancer) external;

                    configureAuthentication(listenerName, securityProtocol, loadbalancer.isTls(), kafkaListeners.getExternal().getAuth());

                    if (loadbalancer.isTls())   {
                        CertAndKeySecretSource customServerCert = null;
                        if (loadbalancer.getConfiguration() != null) {
                            customServerCert = loadbalancer.getConfiguration().getBrokerCertChainAndKey();
                        }

                        configureTls(listenerName, customServerCert);
                    }
                }
            }
        }

        printSectionHeader("Common listener configuration");
        writer.println("listeners=" + String.join(",", listeners));
        writer.println("advertised.listeners=" + String.join(",", advertisedListeners));
        writer.println("listener.security.protocol.map=" + String.join(",", securityProtocol));
        writer.println("inter.broker.listener.name=REPLICATION-9091");
        writer.println("sasl.enabled.mechanisms=");
        writer.println("ssl.secure.random.implementation=SHA1PRNG");
        writer.println("ssl.endpoint.identification.algorithm=HTTPS");
        writer.println();

        return this;
    }

    /**
     * Internal method which configures the replication listener. The replication listener configuration is currently
     * rather static, it always uses TLS with TLS client auth.
     */
    private void configureReplicationListener() {
        printSectionHeader("Replication listener");
        writer.println("listener.name.replication-9091.ssl.keystore.location=/tmp/kafka/cluster.keystore.p12");
        writer.println("listener.name.replication-9091.ssl.keystore.password=${CERTS_STORE_PASSWORD}");
        writer.println("listener.name.replication-9091.ssl.keystore.type=PKCS12");
        writer.println("listener.name.replication-9091.ssl.truststore.location=/tmp/kafka/cluster.truststore.p12");
        writer.println("listener.name.replication-9091.ssl.truststore.password=${CERTS_STORE_PASSWORD}");
        writer.println("listener.name.replication-9091.ssl.truststore.type=PKCS12");
        writer.println("listener.name.replication-9091.ssl.client.auth=required");
        writer.println();
    }

    /**
     * Internal method for generating the advertised listener string for the internal interfaces.
     *
     * @param clusterName   Name of the Kafka STS
     * @param namespace Namespace where the lcuster is deployed
     * @param listenerName  Name of the listener in the Kafka broker configuration
     * @param port  Port on which is this listener listening
     *
     * @return  String with advertised listener configuration
     */
    private String getAdvertisedListener(String clusterName, String namespace, String listenerName, int port)    {
        return String.format("%s://%s:%d",
                listenerName,
                ModelUtils.podDnsNameWithoutClusterDomain(namespace,
                        KafkaResources.brokersServiceName(clusterName),
                        // Pod name constructed to be templatable for each individual ordinal
                        KafkaResources.kafkaStatefulSetName(clusterName) + "-${STRIMZI_BROKER_ID}"),
                port);
    }

    /**
     * Configures TLS for a specific listener. This method is used only internally.
     *
     * @param listenerName  The name of the listener under which it is used in the KAfka broker configuration file
     * @param serverCertificate The custom certificate configuration (null if not specified by the user in the Kafka CR)
     */
    private void configureTls(String listenerName, CertAndKeySecretSource serverCertificate) {
        String listenerNameInProperty = listenerName.toLowerCase(Locale.ENGLISH);

        if (serverCertificate != null)  {
            writer.println(String.format("listener.name.%s.ssl.keystore.location=/tmp/kafka/custom-%s.keystore.p12", listenerNameInProperty, listenerNameInProperty));
        } else {
            writer.println(String.format("listener.name.%s.ssl.keystore.location=/tmp/kafka/cluster.keystore.p12", listenerNameInProperty));
        }

        writer.println(String.format("listener.name.%s.ssl.keystore.password=${CERTS_STORE_PASSWORD}", listenerNameInProperty));
        writer.println(String.format("listener.name.%s.ssl.keystore.type=PKCS12", listenerNameInProperty));

        writer.println();
    }

    /**
     * Configures authentication for a Kafka listener. This method is used only internally.
     *
     * @param listenerName  Name of the listener as used in the Kafka broker configuration file.
     * @param securityProtocol  List of security protocols enabled int he broker. The method will add the security
     *                          protocol configuration for this listener to this list (e.g. SASL_PLAINTEXT).
     * @param tls   Flag whether this protocol is using TLS or not
     * @param auth  The authentication confgiuration from the Kafka CR
     */
    private void configureAuthentication(String listenerName, List<String> securityProtocol, boolean tls, KafkaListenerAuthentication auth)    {
        String listenerNameInProperty = listenerName.toLowerCase(Locale.ENGLISH);
        String listenerNameInEnvVar = listenerName.replace("-", "_");

        if (auth instanceof KafkaListenerAuthenticationOAuth) {
            securityProtocol.add(String.format("%s:%s", listenerName, getSecurityProtocol(tls, true)));

            KafkaListenerAuthenticationOAuth oauth = (KafkaListenerAuthenticationOAuth) auth;
            List<String> options = new ArrayList<>();
            options.addAll(getOAuthOptions(oauth));

            if (oauth.getClientSecret() != null)    {
                options.add("oauth.client.secret=\"${STRIMZI_" + listenerNameInEnvVar + "_OAUTH_CLIENT_SECRET}\"");
            }

            if (oauth.getTlsTrustedCertificates() != null && oauth.getTlsTrustedCertificates().size() > 0)    {
                options.add(String.format("oauth.ssl.truststore.location=\"/tmp/kafka/oauth-%s.truststore.p12\"", listenerNameInProperty));
                options.add("oauth.ssl.truststore.password=\"${CERTS_STORE_PASSWORD}\"");
                options.add("oauth.ssl.truststore.type=\"PKCS12\"");
            }

            writer.println(String.format("listener.name.%s.oauthbearer.sasl.server.callback.handler.class=io.strimzi.kafka.oauth.server.JaasServerOauthValidatorCallbackHandler", listenerNameInProperty));
            writer.println(String.format("listener.name.%s.oauthbearer.sasl.jaas.config=org.apache.kafka.common.security.oauthbearer.OAuthBearerLoginModule required unsecuredLoginStringClaim_sub=\"thePrincipalName\" %s;", listenerNameInProperty, String.join(" ", options)));
            writer.println(String.format("listener.name.%s.sasl.enabled.mechanisms=OAUTHBEARER", listenerNameInProperty));

            if (oauth.getMaxSecondsWithoutReauthentication() != null) {
                writer.println(String.format("listener.name.%s.connections.max.reauth.ms=%s", listenerNameInProperty, 1000 * oauth.getMaxSecondsWithoutReauthentication()));
            }

            writer.println();
        } else if (auth instanceof KafkaListenerAuthenticationScramSha512) {
            securityProtocol.add(String.format("%s:%s", listenerName, getSecurityProtocol(tls, true)));

            writer.println(String.format("listener.name.%s.scram-sha-512.sasl.jaas.config=org.apache.kafka.common.security.scram.ScramLoginModule required;", listenerNameInProperty));
            writer.println(String.format("listener.name.%s.sasl.enabled.mechanisms=SCRAM-SHA-512", listenerNameInProperty));
            writer.println();
        } else if (auth instanceof KafkaListenerAuthenticationTls) {
            securityProtocol.add(String.format("%s:%s", listenerName, getSecurityProtocol(tls, false)));

            writer.println(String.format("listener.name.%s.ssl.client.auth=required", listenerNameInProperty));
            writer.println(String.format("listener.name.%s.ssl.truststore.location=/tmp/kafka/clients.truststore.p12", listenerNameInProperty));
            writer.println(String.format("listener.name.%s.ssl.truststore.password=${CERTS_STORE_PASSWORD}", listenerNameInProperty));
            writer.println(String.format("listener.name.%s.ssl.truststore.type=PKCS12", listenerNameInProperty));
            writer.println();
        } else {
            securityProtocol.add(String.format("%s:%s", listenerName, getSecurityProtocol(tls, false)));
        }
    }

    /**
     * Generates the security protocol
     *
     * @param tls  Flag whether TLS is enabled
     * @param sasl  Flag whether SASL is enabled
     *
     * @return String with the security protocol
     */
    private String getSecurityProtocol(boolean tls, boolean sasl)   {
        String a = tls ? "SSL" : "PLAINTEXT";
        return sasl ? "SASL_" + a : a;
    }

    /**
     * Generates the public part of the OAUTH configuration for JAAS. The private part is not added here but mounted as
     * a secret reference to keep it secure. This is only internal method.
     *
     * @param oauth     OAuth type authentication object
     * @return  Returns the builder instance
     */
    /*test*/ static List<String> getOAuthOptions(KafkaListenerAuthenticationOAuth oauth)  {
        List<String> options = new ArrayList<>(5);

        addOption(options, ServerConfig.OAUTH_CLIENT_ID, oauth.getClientId());
        addOption(options, ServerConfig.OAUTH_VALID_ISSUER_URI, oauth.getValidIssuerUri());
        addBooleanOptionIfFalse(options, ServerConfig.OAUTH_CHECK_ISSUER, oauth.isCheckIssuer());
        addOption(options, ServerConfig.OAUTH_JWKS_ENDPOINT_URI, oauth.getJwksEndpointUri());
        if (oauth.getJwksRefreshSeconds() != null && oauth.getJwksRefreshSeconds() > 0) {
            addOption(options, ServerConfig.OAUTH_JWKS_REFRESH_SECONDS, String.valueOf(oauth.getJwksRefreshSeconds()));
        }
        if (oauth.getJwksRefreshSeconds() != null && oauth.getJwksExpirySeconds() > 0) {
            addOption(options, ServerConfig.OAUTH_JWKS_EXPIRY_SECONDS, String.valueOf(oauth.getJwksExpirySeconds()));
        }
<<<<<<< HEAD
=======
        if (oauth.getJwksMinRefreshPauseSeconds() != null && oauth.getJwksMinRefreshPauseSeconds() >= 0) {
            addOption(options, ServerConfig.OAUTH_JWKS_REFRESH_MIN_PAUSE_SECONDS, String.valueOf(oauth.getJwksMinRefreshPauseSeconds()));
        }
>>>>>>> 902ec063
        addBooleanOptionIfTrue(options, ServerConfig.OAUTH_CRYPTO_PROVIDER_BOUNCYCASTLE, oauth.isEnableECDSA());
        addOption(options, ServerConfig.OAUTH_INTROSPECTION_ENDPOINT_URI, oauth.getIntrospectionEndpointUri());
        addOption(options, ServerConfig.OAUTH_USERINFO_ENDPOINT_URI, oauth.getUserInfoEndpointUri());
        addOption(options, ServerConfig.OAUTH_USERNAME_CLAIM, oauth.getUserNameClaim());
        addOption(options, ServerConfig.OAUTH_FALLBACK_USERNAME_CLAIM, oauth.getFallbackUserNameClaim());
        addOption(options, ServerConfig.OAUTH_FALLBACK_USERNAME_PREFIX, oauth.getFallbackUserNamePrefix());
        addBooleanOptionIfFalse(options, ServerConfig.OAUTH_ACCESS_TOKEN_IS_JWT, oauth.isAccessTokenIsJwt());
        addBooleanOptionIfFalse(options, ServerConfig.OAUTH_CHECK_ACCESS_TOKEN_TYPE, oauth.isCheckAccessTokenType());
        addOption(options, ServerConfig.OAUTH_VALID_TOKEN_TYPE, oauth.getValidTokenType());

        if (oauth.isDisableTlsHostnameVerification()) {
            addOption(options, ServerConfig.OAUTH_SSL_ENDPOINT_IDENTIFICATION_ALGORITHM, "");
        }

        return options;
    }

    static void addOption(List<String> options, String option, String value) {
        if (value != null) options.add(String.format("%s=\"%s\"", option, value));
    }

    static void addBooleanOptionIfTrue(List<String> options, String option, boolean value) {
        if (value) options.add(String.format("%s=\"%s\"", option, value));
    }

    static void addBooleanOptionIfFalse(List<String> options, String option, boolean value) {
        if (!value) options.add(String.format("%s=\"%s\"", option, value));
    }

<<<<<<< HEAD
=======
    static void addOption(PrintWriter writer, String name, Object value) {
        if (value != null) writer.println(name + "=" + value);
    }

>>>>>>> 902ec063
    /**
     * Configures authorization for the Kafka cluster.
     *
     * @param clusterName   The name of the cluster (used to configure the replication super users)
     * @param authorization The authorization configuration from the Kafka CR
     *
     * @return  Returns the builder instance
     */
    public KafkaBrokerConfigurationBuilder withAuthorization(String clusterName, KafkaAuthorization authorization)  {
        if (authorization != null) {
            List<String> superUsers = new ArrayList<>();

            // Broker super users
            superUsers.add(String.format("User:CN=%s,O=io.strimzi", KafkaResources.kafkaStatefulSetName(clusterName)));
            superUsers.add(String.format("User:CN=%s-%s,O=io.strimzi", clusterName, "entity-operator"));
            superUsers.add(String.format("User:CN=%s-%s,O=io.strimzi", clusterName, "kafka-exporter"));
            superUsers.add(String.format("User:CN=%s-%s,O=io.strimzi", clusterName, "cruise-control"));

            superUsers.add(String.format("User:CN=%s,O=io.strimzi", "cluster-operator"));

            printSectionHeader("Authorization");
            configureAuthorization(clusterName, superUsers, authorization);
            writer.println("super.users=" + String.join(";", superUsers));
            writer.println();
        }

        return this;
    }

    /**
     * Configures authorization for the Kafka brokers. This method is used only internally.
     *
     * @param clusterName Name of the cluster
     * @param superUsers Super users list who have all the rights on the cluster
     * @param authorization The authorization configuration from the Kafka CR
     */
    private void configureAuthorization(String clusterName, List<String> superUsers, KafkaAuthorization authorization) {
        if (KafkaAuthorizationSimple.TYPE_SIMPLE.equals(authorization.getType())) {
            KafkaAuthorizationSimple simpleAuthz = (KafkaAuthorizationSimple) authorization;
            writer.println("authorizer.class.name=" + KafkaAuthorizationSimple.AUTHORIZER_CLASS_NAME);

            // User configured super users
            if (simpleAuthz.getSuperUsers() != null && simpleAuthz.getSuperUsers().size() > 0) {
                superUsers.addAll(simpleAuthz.getSuperUsers().stream().map(e -> String.format("User:%s", e)).collect(Collectors.toList()));
            }
        } else if (KafkaAuthorizationOpa.TYPE_OPA.equals(authorization.getType())) {
            KafkaAuthorizationOpa opaAuthz = (KafkaAuthorizationOpa) authorization;
            writer.println("authorizer.class.name=" + KafkaAuthorizationOpa.AUTHORIZER_CLASS_NAME);

            writer.println(String.format("%s=%s", "opa.authorizer.url", opaAuthz.getUrl()));
            writer.println(String.format("%s=%b", "opa.authorizer.allow.on.error", opaAuthz.isAllowOnError()));
            writer.println(String.format("%s=%d", "opa.authorizer.cache.initial.capacity", opaAuthz.getInitialCacheCapacity()));
            writer.println(String.format("%s=%d", "opa.authorizer.cache.maximum.size", opaAuthz.getMaximumCacheSize()));
            writer.println(String.format("%s=%d", "opa.authorizer.cache.expire.after.seconds", Duration.ofMillis(opaAuthz.getExpireAfterMs()).getSeconds()));

            // User configured super users
            if (opaAuthz.getSuperUsers() != null && opaAuthz.getSuperUsers().size() > 0) {
                superUsers.addAll(opaAuthz.getSuperUsers().stream().map(e -> String.format("User:%s", e)).collect(Collectors.toList()));
            }
        } else if (KafkaAuthorizationKeycloak.TYPE_KEYCLOAK.equals(authorization.getType())) {
            KafkaAuthorizationKeycloak keycloakAuthz = (KafkaAuthorizationKeycloak) authorization;
            writer.println("authorizer.class.name=" + KafkaAuthorizationKeycloak.AUTHORIZER_CLASS_NAME);
            writer.println("principal.builder.class=" + KafkaAuthorizationKeycloak.PRINCIPAL_BUILDER_CLASS_NAME);
            writer.println("strimzi.authorization.token.endpoint.uri=" + keycloakAuthz.getTokenEndpointUri());
            writer.println("strimzi.authorization.client.id=" + keycloakAuthz.getClientId());
            writer.println("strimzi.authorization.delegate.to.kafka.acl=" + keycloakAuthz.isDelegateToKafkaAcls());
            addOption(writer, "strimzi.authorization.grants.refresh.period.seconds", keycloakAuthz.getGrantsRefreshPeriodSeconds());
            addOption(writer, "strimzi.authorization.grants.refresh.pool.size", keycloakAuthz.getGrantsRefreshPoolSize());
            writer.println("strimzi.authorization.kafka.cluster.name=" + clusterName);

            if (keycloakAuthz.getTlsTrustedCertificates() != null && keycloakAuthz.getTlsTrustedCertificates().size() > 0)    {
                writer.println("strimzi.authorization.ssl.truststore.location=/tmp/kafka/authz-keycloak.truststore.p12");
                writer.println("strimzi.authorization.ssl.truststore.password=${CERTS_STORE_PASSWORD}");
                writer.println("strimzi.authorization.ssl.truststore.type=PKCS12");
                writer.println("strimzi.authorization.ssl.secure.random.implementation=SHA1PRNG");
                String endpointIdentificationAlgorithm = keycloakAuthz.isDisableTlsHostnameVerification() ? "" : "HTTPS";
                writer.println("strimzi.authorization.ssl.endpoint.identification.algorithm=" + endpointIdentificationAlgorithm);
            }

            // User configured super users
            if (keycloakAuthz.getSuperUsers() != null && keycloakAuthz.getSuperUsers().size() > 0) {
                superUsers.addAll(keycloakAuthz.getSuperUsers().stream().map(e -> String.format("User:%s", e)).collect(Collectors.toList()));
            }
        }
    }

    /**
     * Configures the configuration options passed by the user in the Kafka CR.
     *
     * @param userConfig    The User configuration - Kafka broker configuration options specified by the user in the Kafka custom resource
     *
     * @return  Returns the builder instance
     */
    public KafkaBrokerConfigurationBuilder withUserConfiguration(AbstractConfiguration userConfig)  {
        if (userConfig != null && !userConfig.getConfiguration().isEmpty()) {
            printSectionHeader("User provided configuration");
            writer.println(userConfig.getConfiguration());
            writer.println();
        }

        return this;
    }

    /**
     * Configures the log dirs used by the Kafka brokers. The log dirs contain a broker ID in the path. This is passed
     * as template and filled in only in the Kafka container.
     *
     * @param mounts    List of data volume mounts which mount the data volumes into the container
     *
     * @return  Returns the builder instance
     */
    public KafkaBrokerConfigurationBuilder withLogDirs(List<VolumeMount> mounts)  {
        // We take all the data mount points and add the broker specific path
        String logDirs = mounts.stream()
                .map(volumeMount -> volumeMount.getMountPath() + "/kafka-log${STRIMZI_BROKER_ID}").collect(Collectors.joining(","));

        printSectionHeader("Kafka message logs configuration");
        writer.println("log.dirs=" + logDirs);
        writer.println();

        return this;
    }

    /**
     * Internal method which prints the section header into the configuration file. This makes it more human readable
     * when looking for issues in runnign pods etc.
     *
     * @param sectionName   Name of the section for which is this header printed
     */
    private void printSectionHeader(String sectionName)   {
        writer.println("##########");
        writer.println("# " + sectionName);
        writer.println("##########");
    }

    /**
     * Prints the file header which is on the beginning of the configuration file.
     */
    private void printHeader()   {
        writer.println("##############################");
        writer.println("##############################");
        writer.println("# This file is automatically generated by the Strimzi Cluster Operator");
        writer.println("# Any changes to this file will be ignored and overwritten!");
        writer.println("##############################");
        writer.println("##############################");
        writer.println();
    }

    /**
     * Generates the configuration template as String
     *
     * @return String with the Kafka broker configuration template
     */
    public String build()  {
        return stringWriter.toString();
    }
}<|MERGE_RESOLUTION|>--- conflicted
+++ resolved
@@ -91,10 +91,7 @@
             writer.println("cruise.control.metrics.reporter.ssl.truststore.location=/tmp/kafka/cluster.truststore.p12");
             writer.println("cruise.control.metrics.reporter.ssl.truststore.password=${CERTS_STORE_PASSWORD}");
             writer.println("cruise.control.metrics.topic.auto.create=true");
-<<<<<<< HEAD
-=======
             writer.println("cruise.control.metrics.reporter.kubernetes.mode=true");
->>>>>>> 902ec063
             if (numPartitions != null) {
                 writer.println("cruise.control.metrics.topic.num.partitions=" + numPartitions);
             }
@@ -426,12 +423,9 @@
         if (oauth.getJwksRefreshSeconds() != null && oauth.getJwksExpirySeconds() > 0) {
             addOption(options, ServerConfig.OAUTH_JWKS_EXPIRY_SECONDS, String.valueOf(oauth.getJwksExpirySeconds()));
         }
-<<<<<<< HEAD
-=======
         if (oauth.getJwksMinRefreshPauseSeconds() != null && oauth.getJwksMinRefreshPauseSeconds() >= 0) {
             addOption(options, ServerConfig.OAUTH_JWKS_REFRESH_MIN_PAUSE_SECONDS, String.valueOf(oauth.getJwksMinRefreshPauseSeconds()));
         }
->>>>>>> 902ec063
         addBooleanOptionIfTrue(options, ServerConfig.OAUTH_CRYPTO_PROVIDER_BOUNCYCASTLE, oauth.isEnableECDSA());
         addOption(options, ServerConfig.OAUTH_INTROSPECTION_ENDPOINT_URI, oauth.getIntrospectionEndpointUri());
         addOption(options, ServerConfig.OAUTH_USERINFO_ENDPOINT_URI, oauth.getUserInfoEndpointUri());
@@ -461,13 +455,10 @@
         if (!value) options.add(String.format("%s=\"%s\"", option, value));
     }
 
-<<<<<<< HEAD
-=======
     static void addOption(PrintWriter writer, String name, Object value) {
         if (value != null) writer.println(name + "=" + value);
     }
 
->>>>>>> 902ec063
     /**
      * Configures authorization for the Kafka cluster.
      *
