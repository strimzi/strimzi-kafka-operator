--- conflicted
+++ resolved
@@ -794,13 +794,8 @@
                     .withNewTemplate()
                         .withNewMetadata()
                             .withName(name)
-<<<<<<< HEAD
                             .withLabels(getLabelsWithNameAndComponent(templatePodLabels))
-                            .withAnnotations(mergeLabelsOrAnnotations(null, templatePodAnnotations))
-=======
-                            .withLabels(getLabelsWithName(templatePodLabels))
                             .withAnnotations(mergeLabelsOrAnnotations(podAnnotations, templatePodAnnotations))
->>>>>>> dd463e51
                         .endMetadata()
                         .withNewSpec()
                             .withServiceAccountName(getServiceAccountName())
