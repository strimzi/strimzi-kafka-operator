/*
 * Copyright Strimzi authors.
 * License: Apache License 2.0 (see the file LICENSE or http://apache.org/licenses/LICENSE-2.0.html).
 */
package io.strimzi.operator.cluster.model;

import io.fabric8.kubernetes.api.model.Affinity;
import io.fabric8.kubernetes.api.model.ConfigMap;
import io.fabric8.kubernetes.api.model.ConfigMapBuilder;
import io.fabric8.kubernetes.api.model.Container;
import io.fabric8.kubernetes.api.model.ContainerPort;
import io.fabric8.kubernetes.api.model.ContainerPortBuilder;
import io.fabric8.kubernetes.api.model.EnvVar;
import io.fabric8.kubernetes.api.model.EnvVarBuilder;
import io.fabric8.kubernetes.api.model.EnvVarSource;
import io.fabric8.kubernetes.api.model.EnvVarSourceBuilder;
import io.fabric8.kubernetes.api.model.HasMetadata;
import io.fabric8.kubernetes.api.model.HostAlias;
import io.fabric8.kubernetes.api.model.LabelSelector;
import io.fabric8.kubernetes.api.model.LabelSelectorBuilder;
import io.fabric8.kubernetes.api.model.LocalObjectReference;
import io.fabric8.kubernetes.api.model.OwnerReference;
import io.fabric8.kubernetes.api.model.OwnerReferenceBuilder;
import io.fabric8.kubernetes.api.model.PersistentVolumeClaim;
import io.fabric8.kubernetes.api.model.PersistentVolumeClaimBuilder;
import io.fabric8.kubernetes.api.model.PodSecurityContext;
import io.fabric8.kubernetes.api.model.PodSecurityContextBuilder;
import io.fabric8.kubernetes.api.model.Quantity;
import io.fabric8.kubernetes.api.model.ResourceRequirements;
import io.fabric8.kubernetes.api.model.Secret;
import io.fabric8.kubernetes.api.model.Service;
import io.fabric8.kubernetes.api.model.ServiceAccount;
import io.fabric8.kubernetes.api.model.ServiceAccountBuilder;
import io.fabric8.kubernetes.api.model.ServiceBuilder;
import io.fabric8.kubernetes.api.model.ServicePort;
import io.fabric8.kubernetes.api.model.ServicePortBuilder;
import io.fabric8.kubernetes.api.model.Toleration;
import io.fabric8.kubernetes.api.model.Volume;
import io.fabric8.kubernetes.api.model.apps.Deployment;
import io.fabric8.kubernetes.api.model.apps.DeploymentBuilder;
import io.fabric8.kubernetes.api.model.apps.DeploymentStrategy;
import io.fabric8.kubernetes.api.model.apps.StatefulSet;
import io.fabric8.kubernetes.api.model.apps.StatefulSetBuilder;
import io.fabric8.kubernetes.api.model.apps.StatefulSetUpdateStrategyBuilder;
import io.fabric8.kubernetes.api.model.policy.PodDisruptionBudget;
import io.fabric8.kubernetes.api.model.policy.PodDisruptionBudgetBuilder;
import io.fabric8.kubernetes.api.model.rbac.ClusterRoleBinding;
import io.fabric8.kubernetes.api.model.rbac.ClusterRoleBindingBuilder;
import io.fabric8.kubernetes.api.model.rbac.RoleRef;
import io.fabric8.kubernetes.api.model.rbac.Subject;
import io.strimzi.api.kafka.model.ContainerEnvVar;
import io.strimzi.api.kafka.model.ExternalLogging;
import io.strimzi.api.kafka.model.InlineLogging;
import io.strimzi.api.kafka.model.JvmOptions;
import io.strimzi.api.kafka.model.KafkaResources;
import io.strimzi.api.kafka.model.Logging;
import io.strimzi.api.kafka.model.SystemProperty;
import io.strimzi.api.kafka.model.status.Condition;
import io.strimzi.api.kafka.model.storage.JbodStorage;
import io.strimzi.api.kafka.model.storage.PersistentClaimStorage;
import io.strimzi.api.kafka.model.storage.PersistentClaimStorageOverride;
import io.strimzi.api.kafka.model.storage.Storage;
import io.strimzi.operator.cluster.ClusterOperator;
import io.strimzi.api.kafka.model.template.PodManagementPolicy;
import io.strimzi.operator.common.Annotations;
import io.strimzi.operator.common.Util;
import io.strimzi.operator.common.model.Labels;
import io.strimzi.operator.common.model.OrderedProperties;
import io.vertx.core.json.JsonObject;
import org.apache.logging.log4j.LogManager;
import org.apache.logging.log4j.Logger;

import java.io.IOException;
import java.io.InputStream;
import java.util.ArrayList;
import java.util.Collections;
import java.util.HashMap;
import java.util.HashSet;
import java.util.List;
import java.util.Locale;
import java.util.Map;
import java.util.Optional;
import java.util.Set;
import java.util.stream.Collectors;


/**
 * AbstractModel an abstract base model for all components of the {@code Kafka} custom resource
 */
public abstract class AbstractModel {

    public static final String STRIMZI_CLUSTER_OPERATOR_NAME = "strimzi-cluster-operator";

    protected static final Logger log = LogManager.getLogger(AbstractModel.class.getName());
    protected static final String LOG4J2_MONITOR_INTERVAL = "30";

    protected static final String DEFAULT_JVM_XMS = "128M";
    protected static final boolean DEFAULT_JVM_GC_LOGGING_ENABLED = false;

    /**
     * Init container related configuration
     */
    protected static final String INIT_NAME = "kafka-init";
    protected static final String INIT_VOLUME_NAME = "rack-volume";
    protected static final String INIT_VOLUME_MOUNT = "/opt/kafka/init";
    protected static final String ENV_VAR_KAFKA_INIT_RACK_TOPOLOGY_KEY = "RACK_TOPOLOGY_KEY";
    protected static final String ENV_VAR_KAFKA_INIT_NODE_NAME = "NODE_NAME";

    private static final Long DEFAULT_FS_GROUPID = 0L;

    public static final String ANCILLARY_CM_KEY_METRICS = "metrics-config.yml";
    public static final String ANCILLARY_CM_KEY_LOG_CONFIG = "log4j.properties";

    public static final String NETWORK_POLICY_KEY_SUFFIX = "-network-policy";

    public static final String ENV_VAR_DYNAMIC_HEAP_FRACTION = "DYNAMIC_HEAP_FRACTION";
    public static final String ENV_VAR_KAFKA_HEAP_OPTS = "KAFKA_HEAP_OPTS";
    public static final String ENV_VAR_KAFKA_JVM_PERFORMANCE_OPTS = "KAFKA_JVM_PERFORMANCE_OPTS";
    public static final String ENV_VAR_DYNAMIC_HEAP_MAX = "DYNAMIC_HEAP_MAX";
    public static final String ENV_VAR_STRIMZI_KAFKA_GC_LOG_ENABLED = "STRIMZI_KAFKA_GC_LOG_ENABLED";
    public static final String ENV_VAR_STRIMZI_JAVA_SYSTEM_PROPERTIES = "STRIMZI_JAVA_SYSTEM_PROPERTIES";
    public static final String ENV_VAR_STRIMZI_JAVA_OPTS = "STRIMZI_JAVA_OPTS";
    public static final String ENV_VAR_STRIMZI_GC_LOG_ENABLED = "STRIMZI_GC_LOG_ENABLED";

    /**
     * Annotation on PVCs storing the original configuration
     * Used to revert changes
     */
    public static final String ANNO_STRIMZI_IO_STORAGE = Annotations.STRIMZI_DOMAIN + "storage";
    public static final String ANNO_STRIMZI_IO_DELETE_CLAIM = Annotations.STRIMZI_DOMAIN + "delete-claim";

    @Deprecated
    public static final String ANNO_CO_STRIMZI_IO_DELETE_CLAIM = ClusterOperator.STRIMZI_CLUSTER_OPERATOR_DOMAIN + "/delete-claim";

    private static final String ENV_VAR_HTTP_PROXY = "HTTP_PROXY";
    private static final String ENV_VAR_HTTPS_PROXY = "HTTPS_PROXY";
    private static final String ENV_VAR_NO_PROXY = "NO_PROXY";
    /**
     * Configure HTTP/HTTPS Proxy env vars
     * These are set in the Cluster Operator and then passed to all created containers
     */
    protected static final List<EnvVar> PROXY_ENV_VARS;
    static {
        List<EnvVar> envVars = new ArrayList<>(3);

        if (System.getenv(ENV_VAR_HTTP_PROXY) != null)    {
            envVars.add(buildEnvVar(ENV_VAR_HTTP_PROXY, System.getenv(ENV_VAR_HTTP_PROXY)));
        }

        if (System.getenv(ENV_VAR_HTTPS_PROXY) != null)    {
            envVars.add(buildEnvVar(ENV_VAR_HTTPS_PROXY, System.getenv(ENV_VAR_HTTPS_PROXY)));
        }

        if (System.getenv(ENV_VAR_NO_PROXY) != null)    {
            envVars.add(buildEnvVar(ENV_VAR_NO_PROXY, System.getenv(ENV_VAR_NO_PROXY)));
        }

        if (envVars.size() > 0) {
            PROXY_ENV_VARS = Collections.unmodifiableList(envVars);
        } else {
            PROXY_ENV_VARS = Collections.emptyList();
        }
    }

    protected final String cluster;
    protected final String namespace;

    protected String name;
    protected String serviceName;
    protected String headlessServiceName;

    // Docker image configuration
    protected String image;
    // Number of replicas
    protected int replicas;

    // Owner Reference information
    private String ownerApiVersion;
    private String ownerKind;
    private String ownerUid;

    protected Labels labels;

    /**
     * Application configuration
     */
    protected AbstractConfiguration configuration;
    private Logging logging;
    protected boolean gcLoggingEnabled = true;
    private JvmOptions jvmOptions;
    protected List<SystemProperty> javaSystemProperties = null;

    /**
     * Volume and Storage configuration
     */
    protected Storage storage;
    public static final String VOLUME_NAME = "data";
    protected String mountPath;

    /**
     * Metrics configuration
     */
    protected boolean isMetricsEnabled;
    protected static final String METRICS_PORT_NAME = "tcp-prometheus";
    protected static final int METRICS_PORT = 9404;
    protected static final String METRICS_PATH = "/metrics";
    protected Iterable<Map.Entry<String, Object>> metricsConfig;
    protected String ancillaryConfigMapName;
    protected String logAndMetricsConfigMountPath;
    protected String logAndMetricsConfigVolumeName;

    /**
     * JMX configuration used for components such as Kafka and JMX Trans
     */
    protected static final String JMX_PORT_NAME = "jmx";
    protected static final int JMX_PORT = 9999;

    /**
     * Container configuration
     */
    private ResourceRequirements resources;
    protected String readinessPath;
    protected io.strimzi.api.kafka.model.Probe readinessProbeOptions;
    protected String livenessPath;
    protected io.strimzi.api.kafka.model.Probe livenessProbeOptions;
    private Affinity userAffinity;
    private List<Toleration> tolerations;

    /**
     * Template configuration
     * Used to allow all components to have configurable labels, annotations, security context etc
     */
    protected Map<String, String> templateStatefulSetLabels;
    protected Map<String, String> templateStatefulSetAnnotations;
    protected Map<String, String> templateDeploymentLabels;
    protected Map<String, String> templateDeploymentAnnotations;
    protected Map<String, String> templatePodLabels;
    protected Map<String, String> templatePodAnnotations;
    protected Map<String, String> templateServiceLabels;
    protected Map<String, String> templateServiceAnnotations;
    protected Map<String, String> templateHeadlessServiceLabels;
    protected Map<String, String> templateHeadlessServiceAnnotations;
    protected List<LocalObjectReference> templateImagePullSecrets;
    protected PodSecurityContext templateSecurityContext;
    protected int templateTerminationGracePeriodSeconds = 30;
    protected Map<String, String> templatePersistentVolumeClaimLabels;
    protected Map<String, String> templatePersistentVolumeClaimAnnotations;
    protected Map<String, String> templatePodDisruptionBudgetLabels;
    protected Map<String, String> templatePodDisruptionBudgetAnnotations;
    protected int templatePodDisruptionBudgetMaxUnavailable = 1;
    protected String templatePodPriorityClassName;
    protected String templatePodSchedulerName;
    protected List<HostAlias> templatePodHostAliases;
    protected PodManagementPolicy templatePodManagementPolicy = PodManagementPolicy.PARALLEL;

    protected List<Condition> warningConditions = new ArrayList<>(0);

    /**
     * Constructor
     *
     * @param resource         Kubernetes resource with metadata containing the namespace and cluster name
     * @param applicationName  Name of the application that the extending class is deploying
     */
    protected AbstractModel(HasMetadata resource, String applicationName) {
        this.cluster = resource.getMetadata().getName();
        this.namespace = resource.getMetadata().getNamespace();
        this.labels = Labels.generateDefaultLabels(resource, applicationName, STRIMZI_CLUSTER_OPERATOR_NAME);
    }

    public int getReplicas() {
        return replicas;
    }

    public void setReplicas(int replicas) {
        this.replicas = replicas;
    }

    protected void setImage(String image) {
        this.image = image;
    }

    protected void setReadinessProbe(io.strimzi.api.kafka.model.Probe probe) {
        this.readinessProbeOptions = probe;
    }

    protected void setLivenessProbe(io.strimzi.api.kafka.model.Probe probe) {
        this.livenessProbeOptions = probe;
    }

    /**
     * @return the default Kubernetes resource name.
     */
    public String getName() {
        return name;
    }

    /**
     * @return The Kubernetes service name.
     */
    public String getServiceName() {
        return serviceName;
    }

    /**
     * @return The Kubernetes headless service name.
     */
    public String getHeadlessServiceName() {
        return headlessServiceName;
    }

    /**
     * @return The selector labels as an instance of the Labels object.
     */
    public Labels getSelectorLabels() {
        return getLabelsWithStrimziName(name, Collections.emptyMap()).strimziSelectorLabels();
    }

    /**
     * @param name the value for the {@code strimzi.io/name} key
     * @param additionalLabels a nullable map of additional labels to be added to this instance of Labels
     *
     * @return Labels object with the default labels merged with the provided additional labels and the new {@code strimzi.io/name} label
     */
    protected Labels getLabelsWithStrimziName(String name, Map<String, String> additionalLabels) {
        return labels.withStrimziName(name).withAdditionalLabels(additionalLabels);
    }

    /**
     * @param name the value for the {@code strimzi.io/name} key
     * @param additionalLabels a nullable map of additional labels to be added to this instance of Labels
     *
     * @return Labels object with the default labels merged with the provided additional labels, the new {@code strimzi.io/name} label
     * and {@code strimzi.io/discovery} set to true to make the service discoverable
     */
    protected Labels getLabelsWithStrimziNameAndDiscovery(String name, Map<String, String> additionalLabels) {
        return getLabelsWithStrimziName(name, additionalLabels).withStrimziDiscovery();
    }


    /**
     * @return Whether metrics are enabled.
     */
    public boolean isMetricsEnabled() {
        return isMetricsEnabled;
    }

    protected void setMetricsEnabled(boolean isMetricsEnabled) {
        this.isMetricsEnabled = isMetricsEnabled;
    }

    protected void setGcLoggingEnabled(boolean gcLoggingEnabled) {
        this.gcLoggingEnabled = gcLoggingEnabled;
    }

    protected void setJavaSystemProperties(List<SystemProperty> javaSystemProperties) {
        this.javaSystemProperties = javaSystemProperties;
    }

    protected abstract String getDefaultLogConfigFileName();

    /**
     * @return OrderedProperties map with all available loggers for current pod and default values.
     */
    protected OrderedProperties getDefaultLogConfig() {
        String logConfigFileName = getDefaultLogConfigFileName();
        if (logConfigFileName == null || logConfigFileName.isEmpty()) {
            return new OrderedProperties();
        }
        return getOrderedProperties(getDefaultLogConfigFileName());
    }

    /**
     * Read a config file and returns the properties in a deterministic order.
     *
     * @param configFileName The filename.
     * @return The OrderedProperties of the inputted file.
     */
    public static OrderedProperties getOrderedProperties(String configFileName) {
        if (configFileName == null || configFileName.isEmpty()) {
            throw new IllegalArgumentException("configFileName must be non-empty string");
        }
        OrderedProperties properties = new OrderedProperties();
        InputStream is = AbstractModel.class.getResourceAsStream("/" + configFileName);
        if (is == null) {
            log.warn("Cannot find resource '{}'", configFileName);
        } else {
            try {
                properties.addStringPairs(is);
            } catch (IOException e) {
                log.warn("Unable to read default log config from '{}'", configFileName);
            } finally {
                try {
                    is.close();
                } catch (IOException e) {
                    log.error("Failed to close stream. Reason: " + e.getMessage());
                }
            }
        }
        return properties;
    }

    /**
     * Transforms map to log4j properties file format.
     * @param properties map of log4j properties.
     * @return log4j properties as a String.
     */
    public String createLog4jProperties(OrderedProperties properties) {
        return properties.asPairsWithComment("Do not change this generated file. Logging can be configured in the corresponding Kubernetes resource.");
    }

    /**
     * @return The logging.
     */
    public Logging getLogging() {
        return logging;
    }

    protected void setLogging(Logging logging) {
        this.logging = logging;
    }

    /**
     * @param logging The Logging to parse.
     * @param externalCm The external ConfigMap, used if Logging is an instance of ExternalLogging
     * @return The logging properties as a String in log4j/2 properties file format.
     */
    public String parseLogging(Logging logging, ConfigMap externalCm) {
        if (logging instanceof InlineLogging) {
            InlineLogging inlineLogging = (InlineLogging) logging;
            OrderedProperties newSettings = getDefaultLogConfig();

            if (inlineLogging.getLoggers() != null) {
                // Inline logging as specified and some loggers are configured
                newSettings.addMapPairs(inlineLogging.getLoggers());
            }

            return createLog4jProperties(newSettings);
        } else if (logging instanceof ExternalLogging) {
            if (externalCm != null && externalCm.getData() != null && externalCm.getData().containsKey(getAncillaryConfigMapKeyLogConfig())) {
                return maybeAddMonitorIntervalToExternalLogging(externalCm.getData().get(getAncillaryConfigMapKeyLogConfig()));
            } else {
                log.warn("ConfigMap {} with external logging configuration does not exist or doesn't contain the configuration under the {} key. Default logging settings are used.",
                        ((ExternalLogging) getLogging()).getName(),
                        getAncillaryConfigMapKeyLogConfig());
                return createLog4jProperties(getDefaultLogConfig());
            }

        } else {
            log.debug("logging is not set, using default loggers");
            return createLog4jProperties(getDefaultLogConfig());
        }
    }

    /**
     * Adds 'monitorInterval=30' to external logging ConfigMap. If ConfigMap already has this value, it is persisted.
     *
     * @param data String with log4j2 properties in format key=value separated by new lines
     * @return log4j2 configuration with monitorInterval property
     */
    protected String maybeAddMonitorIntervalToExternalLogging(String data) {
        OrderedProperties orderedProperties = new OrderedProperties();
        orderedProperties.addStringPairs(data);

        Optional<String> mi = orderedProperties.asMap().keySet().stream()
                .filter(key -> key.matches("^monitorInterval$")).findFirst();
        if (mi.isPresent()) {
            return data;
        } else {
            // do not override custom value
            return data + "\nmonitorInterval=" + LOG4J2_MONITOR_INTERVAL + "\n";
        }
    }

    /**
     * Generates a metrics and logging ConfigMap according to configured defaults.
     *
     * @param externalConfigMap The ConfigMap used if Logging is an instance of ExternalLogging
     * @return The generated ConfigMap.
     */
    public ConfigMap generateMetricsAndLogConfigMap(ConfigMap externalConfigMap) {
        Map<String, String> data = new HashMap<>(2);
        data.put(getAncillaryConfigMapKeyLogConfig(), parseLogging(getLogging(), externalConfigMap));
        if (isMetricsEnabled() && getMetricsConfig() != null) {
            HashMap<String, Object> m = new HashMap<>();
            for (Map.Entry<String, Object> entry : getMetricsConfig()) {
                m.put(entry.getKey(), entry.getValue());
            }
            data.put(ANCILLARY_CM_KEY_METRICS, new JsonObject(m).toString());
        }

        return createConfigMap(ancillaryConfigMapName, data);
    }

    protected Iterable<Map.Entry<String, Object>> getMetricsConfig() {
        return metricsConfig;
    }

    protected void setMetricsConfig(Iterable<Map.Entry<String, Object>> metricsConfig) {
        this.metricsConfig = metricsConfig;
    }

    /**
     * Returns name of config map used for storing metrics and logging configuration.
     * @return The name of config map used for storing metrics and logging configuration.
     */
    public String getAncillaryConfigMapName() {
        return ancillaryConfigMapName;
    }

    /**
     * Returns a lit of environment variables which are required by all containers.
     *
     * Contains:
     * The mirrored HTTP Proxy environment variables
     *
     * @return  List of required environment variables for all containers
     */
    protected List<EnvVar> getRequiredEnvVars() {
        // HTTP Proxy configuration should be passed to all images
        return PROXY_ENV_VARS;
    }

    /**
     * To be overridden by implementing classes
     *
     * @return null
     */
    protected List<EnvVar> getEnvVars() {
        return null;
    }

    /**
     * @return The storage.
     */
    public Storage getStorage() {
        return storage;
    }

    /**
     * Set the Storage
     *
     * @param storage Persistent Storage configuration
     */
    protected void setStorage(Storage storage) {
        validatePersistentStorage(storage);
        this.storage = storage;
    }

    /**
     * Validates persistent storage
     * If storage is of a persistent type, validations are made
     * If storage is not of a persistent type, validation passes
     *
     * @param storage   Persistent Storage configuration
     * @throws InvalidResourceException if validations fails for any reason
     */
    protected static void validatePersistentStorage(Storage storage)   {
        if (storage instanceof PersistentClaimStorage) {
            PersistentClaimStorage persistentClaimStorage = (PersistentClaimStorage) storage;
            checkPersistentStorageSizeIsValid(persistentClaimStorage);

        } else if (storage instanceof JbodStorage)  {
            JbodStorage jbodStorage = (JbodStorage) storage;

            if (jbodStorage.getVolumes().size() == 0)   {
                throw new InvalidResourceException("JbodStorage needs to contain at least one volume!");
            }

            for (Storage jbodVolume : jbodStorage.getVolumes()) {
                if (jbodVolume instanceof PersistentClaimStorage) {
                    PersistentClaimStorage persistentClaimStorage = (PersistentClaimStorage) jbodVolume;
                    checkPersistentStorageSizeIsValid(persistentClaimStorage);
                }
            }
        }
    }

    /**
     * Checks if the supplied PersistentClaimStorage has a valid size
     * @param storage
     *
     * @throws InvalidResourceException if the persistent storage size is not valid
     */
    private static void checkPersistentStorageSizeIsValid(PersistentClaimStorage storage)   {
        if (storage.getSize() == null || storage.getSize().isEmpty()) {
            throw new InvalidResourceException("The size is mandatory for a persistent-claim storage");
        }
    }

    /**
     * @return an implementation of AbstractConfiguration configured by a user for a component.
     */
    public AbstractConfiguration getConfiguration() {
        return configuration;
    }

    /**
     * Set the configuration object which may be configured by the user for some components.
     *
     * @param configuration Configuration settings for a component.
     */
    protected void setConfiguration(AbstractConfiguration configuration) {
        this.configuration = configuration;
    }

    /**
     * @return The image name.
     */
    public String getImage() {
        return image;
    }

    /**
     * @return the name of the service account used by the deployed cluster for Kubernetes API operations.
     */
    protected String getServiceAccountName() {
        return null;
    }

    /**
     * @return the cluster name.
     */
    public String getCluster() {
        return cluster;
    }

    /**
     * Gets the name of a given pod in a StatefulSet.
     *
     * @param podId The Id (ordinal) of the pod.
     * @return The name of the pod with the given name.
     */
    public String getPodName(int podId) {
        return name + "-" + podId;
    }

    /**
     * Sets the affinity as configured by the user in the cluster CR.
     *
     * @param affinity
     */
    protected void setUserAffinity(Affinity affinity) {
        this.userAffinity = affinity;
    }

    /**
     * Gets the affinity as configured by the user in the cluster CR.
     */
    protected Affinity getUserAffinity() {
        return this.userAffinity;
    }

    /**
     * Gets the tolerations as configured by the user in the cluster CR.
     *
     * @return The tolerations.
     */
    public List<Toleration> getTolerations() {
        return tolerations;
    }

    /**
     * Sets the tolerations as configured by the user in the cluster CR.
     *
     * @param tolerations The tolerations.
     */
    public void setTolerations(List<Toleration> tolerations) {
        this.tolerations = tolerations;
    }

    /**
     * Gets the affinity to use in a Pod template (nested in a StatefulSet, or Deployment).
     * In general this may include extra rules than just the {@link #userAffinity}.
     *
     * By default it is just the {@link #userAffinity}.
     */
    protected Affinity getMergedAffinity() {
        return getUserAffinity();
    }

    /**
     * Default null, to be overridden by implementing classes
     *
     * @return a list of init containers to add to the StatefulSet/Deployment
     */
    protected List<Container> getInitContainers(ImagePullPolicy imagePullPolicy) {
        return null;
    }

    /**
     * To be overridden by implementing classes
     *
     * @return a list of containers to add to the StatefulSet/Deployment
     */
    protected abstract List<Container> getContainers(ImagePullPolicy imagePullPolicy);

    protected ContainerPort createContainerPort(String name, int port, String protocol) {
        ContainerPort containerPort = new ContainerPortBuilder()
                .withName(name)
                .withProtocol(protocol)
                .withContainerPort(port)
                .build();
        log.trace("Created container port {}", containerPort);
        return containerPort;
    }

    protected ServicePort createServicePort(String name, int port, int targetPort, String protocol) {
        ServicePort servicePort = createServicePort(name, port, targetPort, null, protocol);
        log.trace("Created service port {}", servicePort);
        return servicePort;
    }

    protected ServicePort createServicePort(String name, int port, int targetPort, Integer nodePort, String protocol) {
        ServicePortBuilder builder = new ServicePortBuilder()
            .withName(name)
            .withProtocol(protocol)
            .withPort(port)
            .withNewTargetPort(targetPort);
        if (nodePort != null) {
            builder.withNodePort(nodePort);
        }
        ServicePort servicePort = builder.build();
        log.trace("Created service port {}", servicePort);
        return servicePort;
    }

    /**
     * createPersistentVolumeClaim is called uniquely for each ordinal (Broker ID) of a stateful set
     *
     * @param ordinalId the ordinal of the pod/broker for which the persistent volume claim is being created
     *                  used to retrieve the optional broker storage overrides for each broker
     * @param name      the name of the persistent volume claim to be created
     * @param storage   the user supplied configuration of the PersistentClaimStorage
     *
     * @return PersistentVolumeClaim
     */
    protected PersistentVolumeClaim createPersistentVolumeClaim(int ordinalId, String name, PersistentClaimStorage storage) {
        Map<String, Quantity> requests = new HashMap<>(1);
        requests.put("storage", new Quantity(storage.getSize(), null));

        LabelSelector selector = null;
        if (storage.getSelector() != null && !storage.getSelector().isEmpty()) {
            selector = new LabelSelector(null, storage.getSelector());
        }

        String storageClass = storage.getStorageClass();
        if (storage.getOverrides() != null) {
            storageClass = storage.getOverrides().stream()
                    .filter(broker -> broker != null
                            && broker.getBroker() != null
                            && broker.getBroker() == ordinalId
                            && broker.getStorageClass() != null)
                    .map(PersistentClaimStorageOverride::getStorageClass)
                    .findAny()
                    // if none are found for broker do not change storage class from overrides
                    .orElse(storageClass);
        }

        PersistentVolumeClaim pvc = new PersistentVolumeClaimBuilder()
                .withNewMetadata()
                    .withName(name)
                    .withNamespace(namespace)
                    // labels with the Strimzi name label of the component (this.name)
                    .withLabels(getLabelsWithStrimziName(this.name, templatePersistentVolumeClaimLabels).toMap())
                    .withAnnotations(Util.mergeLabelsOrAnnotations(Collections.singletonMap(ANNO_STRIMZI_IO_DELETE_CLAIM, Boolean.toString(storage.isDeleteClaim())), templatePersistentVolumeClaimAnnotations))
                .endMetadata()
                .withNewSpec()
                    .withAccessModes("ReadWriteOnce")
                    .withNewResources()
                        .withRequests(requests)
                    .endResources()
                    .withStorageClassName(storageClass)
                    .withSelector(selector)
                .endSpec()
                .build();

        // if the persistent volume claim has to be deleted when the cluster is un-deployed then set an owner reference of the CR
        if (storage.isDeleteClaim())    {
            pvc.getMetadata().setOwnerReferences(Collections.singletonList(createOwnerReference()));
        }

        return pvc;
    }

    protected ConfigMap createConfigMap(String name, Map<String, String> data) {
        return new ConfigMapBuilder()
                .withNewMetadata()
                    .withName(name)
                    .withNamespace(namespace)
                    .withLabels(labels.toMap())
                    .withOwnerReferences(createOwnerReference())
                .endMetadata()
                .withData(data)
                .build();
    }

    protected Secret createSecret(String name, Map<String, String> data) {
        return ModelUtils.createSecret(name, namespace, labels, createOwnerReference(), data);
    }

    protected Service createService(String type, List<ServicePort> ports, Map<String, String> annotations) {
        return createService(serviceName, type, ports, getLabelsWithStrimziName(serviceName, templateServiceLabels),
                getSelectorLabels(), annotations);
    }

    protected Service createDiscoverableService(String type, List<ServicePort> ports, Map<String, String> annotations) {
        return createService(serviceName, type, ports, getLabelsWithStrimziNameAndDiscovery(name, templateServiceLabels),
                getSelectorLabels(), annotations);
    }

    protected Service createService(String name, String type, List<ServicePort> ports, Labels labels, Labels selector, Map<String, String> annotations) {
        Service service = new ServiceBuilder()
                .withNewMetadata()
                    .withName(name)
                    .withLabels(labels.toMap())
                    .withNamespace(namespace)
                    .withAnnotations(annotations)
                    .withOwnerReferences(createOwnerReference())
                .endMetadata()
                .withNewSpec()
                    .withType(type)
                    .withSelector(selector.toMap())
                    .withPorts(ports)
                .endSpec()
                .build();
        log.trace("Created service {}", service);
        return service;
    }

    /**
     * Creates a headless service
     *
     * Uses Alpha annotation service.alpha.kubernetes.io/tolerate-unready-endpoints for older versions of Kubernetes still supported by Strimzi,
     * replaced by the publishNotReadyAddresses field in the spec,  annotation is ignored in later versions of Kubernetes
     */
    protected Service createHeadlessService(List<ServicePort> ports) {
        Map<String, String> annotations = Collections.singletonMap("service.alpha.kubernetes.io/tolerate-unready-endpoints", "true");
        Service service = new ServiceBuilder()
                .withNewMetadata()
                    .withName(headlessServiceName)
                    .withLabels(getLabelsWithStrimziName(name, templateHeadlessServiceLabels).toMap())
                    .withNamespace(namespace)
                    .withAnnotations(Util.mergeLabelsOrAnnotations(annotations, templateHeadlessServiceAnnotations))
                    .withOwnerReferences(createOwnerReference())
                .endMetadata()
                .withNewSpec()
                    .withType("ClusterIP")
                    .withClusterIP("None")
                    .withSelector(getSelectorLabels().toMap())
                    .withPorts(ports)
                    .withPublishNotReadyAddresses(true)
                .endSpec()
                .build();
        log.trace("Created headless service {}", service);
        return service;
    }

    protected StatefulSet createStatefulSet(
            Map<String, String> stsAnnotations,
            Map<String, String> podAnnotations,
            List<Volume> volumes,
            List<PersistentVolumeClaim> volumeClaims,
            Affinity affinity,
            List<Container> initContainers,
            List<Container> containers,
            List<LocalObjectReference> imagePullSecrets,
            boolean isOpenShift) {

        PodSecurityContext securityContext = templateSecurityContext;

        // if a persistent volume claim is requested and the running cluster is a Kubernetes one (non-openshift) and we
        // have no user configured PodSecurityContext we set the podSecurityContext.
        // This is to give each pod write permissions under a specific group so that if a pod changes users it does not have permission issues.
        if (ModelUtils.containsPersistentStorage(storage) && !isOpenShift && securityContext == null) {
            securityContext = new PodSecurityContextBuilder()
                    .withFsGroup(AbstractModel.DEFAULT_FS_GROUPID)
                    .build();
        }

        StatefulSet statefulSet = new StatefulSetBuilder()
                .withNewMetadata()
                    .withName(name)
                    .withLabels(getLabelsWithStrimziName(name, templateStatefulSetLabels).toMap())
                    .withNamespace(namespace)
                    .withAnnotations(Util.mergeLabelsOrAnnotations(stsAnnotations, templateStatefulSetAnnotations))
                    .withOwnerReferences(createOwnerReference())
                .endMetadata()
                .withNewSpec()
                    .withPodManagementPolicy(templatePodManagementPolicy.toValue())
                    .withUpdateStrategy(new StatefulSetUpdateStrategyBuilder().withType("OnDelete").build())
                    .withSelector(new LabelSelectorBuilder().withMatchLabels(getSelectorLabels().toMap()).build())
                    .withServiceName(headlessServiceName)
                    .withReplicas(replicas)
                    .withNewTemplate()
                        .withNewMetadata()
                            .withName(name)
                            .withLabels(getLabelsWithStrimziName(name, templatePodLabels).toMap())
                            .withAnnotations(Util.mergeLabelsOrAnnotations(podAnnotations, templatePodAnnotations))
                        .endMetadata()
                        .withNewSpec()
                            .withServiceAccountName(getServiceAccountName())
                            .withAffinity(affinity)
                            .withInitContainers(initContainers)
                            .withContainers(containers)
                            .withVolumes(volumes)
                            .withTolerations(getTolerations())
                            .withTerminationGracePeriodSeconds(Long.valueOf(templateTerminationGracePeriodSeconds))
                            .withImagePullSecrets(templateImagePullSecrets != null ? templateImagePullSecrets : imagePullSecrets)
                            .withSecurityContext(securityContext)
                            .withPriorityClassName(templatePodPriorityClassName)
                            .withSchedulerName(templatePodSchedulerName != null ? templatePodSchedulerName : "default-scheduler")
                            .withHostAliases(templatePodHostAliases)
                        .endSpec()
                    .endTemplate()
                    .withVolumeClaimTemplates(volumeClaims)
                .endSpec()
                .build();

        return statefulSet;
    }

    protected Deployment createDeployment(
            DeploymentStrategy updateStrategy,
            Map<String, String> deploymentAnnotations,
            Map<String, String> podAnnotations,
            Affinity affinity,
            List<Container> initContainers,
            List<Container> containers,
            List<Volume> volumes,
            List<LocalObjectReference> imagePullSecrets) {

        Deployment dep = new DeploymentBuilder()
                .withNewMetadata()
                    .withName(name)
                    .withLabels(getLabelsWithStrimziName(name, templateDeploymentLabels).toMap())
                    .withNamespace(namespace)
                    .withAnnotations(Util.mergeLabelsOrAnnotations(deploymentAnnotations, templateDeploymentAnnotations))
                    .withOwnerReferences(createOwnerReference())
                .endMetadata()
                .withNewSpec()
                    .withStrategy(updateStrategy)
                    .withReplicas(replicas)
                    .withSelector(new LabelSelectorBuilder().withMatchLabels(getSelectorLabels().toMap()).build())
                    .withNewTemplate()
                        .withNewMetadata()
                            .withLabels(getLabelsWithStrimziName(name, templatePodLabels).toMap())
                            .withAnnotations(Util.mergeLabelsOrAnnotations(podAnnotations, templatePodAnnotations))
                        .endMetadata()
                        .withNewSpec()
                            .withAffinity(affinity)
                            .withServiceAccountName(getServiceAccountName())
                            .withInitContainers(initContainers)
                            .withContainers(containers)
                            .withVolumes(volumes)
                            .withTolerations(getTolerations())
                            .withTerminationGracePeriodSeconds(Long.valueOf(templateTerminationGracePeriodSeconds))
                            .withImagePullSecrets(templateImagePullSecrets != null ? templateImagePullSecrets : imagePullSecrets)
                            .withSecurityContext(templateSecurityContext)
                            .withPriorityClassName(templatePodPriorityClassName)
                            .withSchedulerName(templatePodSchedulerName)
                            .withHostAliases(templatePodHostAliases)
                        .endSpec()
                    .endTemplate()
                .endSpec()
                .build();

        return dep;
    }

    /**
     * Build an environment variable with the provided name and value
     *
     * @param name The name of the environment variable
     * @param value The value of the environment variable
     * @return The environment variable object
     */
    protected static EnvVar buildEnvVar(String name, String value) {
        return new EnvVarBuilder().withName(name).withValue(value).build();
    }

    /**
     * Build an environment variable which will use a value from a secret
     *
     * @param name The name of the environment variable
     * @param secret The name of the secret where the value is stored
     * @param key The key under which the value is stored in the secret
     *
     * @return The environment variable object
     */
    protected static EnvVar buildEnvVarFromSecret(String name, String secret, String key) {
        return new EnvVarBuilder()
                .withName(name)
                .withNewValueFrom()
                    .withNewSecretKeyRef()
                        .withName(secret)
                        .withKey(key)
                    .endSecretKeyRef()
                .endValueFrom()
                .build();
    }

    /**
     * Build an environment variable instance with the provided name from a field reference
     * using the Downward API
     *
     * @param name The name of the environment variable
     * @param field The field path from which the value is set
     *
     * @return The environment variable object
     */
    protected static EnvVar buildEnvVarFromFieldRef(String name, String field) {

        EnvVarSource envVarSource = new EnvVarSourceBuilder()
                .withNewFieldRef()
                    .withFieldPath(field)
                .endFieldRef()
                .build();

        return new EnvVarBuilder()
                .withName(name)
                .withValueFrom(envVarSource)
                .build();
    }

    /**
     * Gets the given container's environment as a Map
     *
     * @param container The container to retrieve the EnvVars from
     *
     * @return A map of the environment variables of the given container
     *         The Environmental variable values indexed by their names
     */
    public static Map<String, String> containerEnvVars(Container container) {
        return container.getEnv().stream().collect(
            Collectors.toMap(EnvVar::getName, EnvVar::getValue,
                // On duplicates, last-in wins
                (u, v) -> v));
    }

    /**
     * @return The Labels object.
     */
    public Labels getLabels() {
        return labels;
    }

    /**
     * @param labels The Labels object.
     */
    public void setLabels(Labels labels) {
        this.labels = labels;
    }

    /**
     * @param resources The resource requirements.
     */
    public void setResources(ResourceRequirements resources) {
        this.resources = resources;
    }

    /**
     * @return The resource requirements.
     */
    public ResourceRequirements getResources() {
        return resources;
    }

    /**
     * @param jvmOptions The JVM options.
     */
    public void setJvmOptions(JvmOptions jvmOptions) {
        this.jvmOptions = jvmOptions;
    }

    /**
     * @return The JVM options.
     */
    public JvmOptions getJvmOptions() {
        return jvmOptions;
    }

    /**
     * Adds KAFKA_HEAP_OPTS variable to the EnvVar list if any heap related options were specified.
     * NOTE: If Xmx Java Options are not set DYNAMIC_HEAP_FRACTION and DYNAMIC_HEAP_MAX may also be set
     *
     * @param envVars List of Environment Variables to add to
     * @param dynamicHeapFraction List of Environment Variables
     * @param dynamicHeapMaxBytes List of Environment Variables
     */
    protected void heapOptions(List<EnvVar> envVars, double dynamicHeapFraction, long dynamicHeapMaxBytes) {
        StringBuilder kafkaHeapOpts = new StringBuilder();

        String xms = jvmOptions != null ? jvmOptions.getXms() : null;
        if (xms != null) {
            kafkaHeapOpts.append("-Xms")
                    .append(xms);
        }

        String xmx = jvmOptions != null ? jvmOptions.getXmx() : null;
        if (xmx != null) {
            // Honour user provided explicit max heap
            kafkaHeapOpts.append(' ').append("-Xmx").append(xmx);
        } else {
            ResourceRequirements resources = getResources();
            Map<String, Quantity> cpuMemory = resources != null ? resources.getRequests() : null;
            // Delegate to the container to figure out only when CGroup memory limits are defined to prevent allocating
            // too much memory on the kubelet.
            if (cpuMemory != null && cpuMemory.get("memory") != null) {
                envVars.add(buildEnvVar(ENV_VAR_DYNAMIC_HEAP_FRACTION, Double.toString(dynamicHeapFraction)));
                if (dynamicHeapMaxBytes > 0) {
                    envVars.add(buildEnvVar(ENV_VAR_DYNAMIC_HEAP_MAX, Long.toString(dynamicHeapMaxBytes)));
                }
            // When no memory limit, `Xms`, and `Xmx` are defined then set a default `Xms` and
            // leave `Xmx` undefined.
            } else if (xms == null) {
                kafkaHeapOpts.append("-Xms").append(DEFAULT_JVM_XMS);
            }
        }

        String kafkaHeapOptsString = kafkaHeapOpts.toString().trim();
        if (!kafkaHeapOptsString.isEmpty()) {
            envVars.add(buildEnvVar(ENV_VAR_KAFKA_HEAP_OPTS, kafkaHeapOptsString));
        }
    }

    /**
     * Adds KAFKA_JVM_PERFORMANCE_OPTS variable to the EnvVar list if any performance related options were specified.
     *
     * @param envVars List of Environment Variables to add to
     */
    protected void jvmPerformanceOptions(List<EnvVar> envVars) {
        StringBuilder jvmPerformanceOpts = new StringBuilder();

        Boolean isServer = jvmOptions != null ? jvmOptions.isServer() : null;
        if (isServer != null && isServer) {
            jvmPerformanceOpts.append("-server");
        }

        Map<String, String> xx = jvmOptions != null ? jvmOptions.getXx() : null;
        if (xx != null) {
            xx.forEach((k, v) -> {
                jvmPerformanceOpts.append(' ').append("-XX:");

                if ("true".equalsIgnoreCase(v))   {
                    jvmPerformanceOpts.append("+").append(k);
                } else if ("false".equalsIgnoreCase(v)) {
                    jvmPerformanceOpts.append("-").append(k);
                } else  {
                    jvmPerformanceOpts.append(k).append("=").append(v);
                }
            });
        }

        String jvmPerformanceOptsString = jvmPerformanceOpts.toString().trim();
        if (!jvmPerformanceOptsString.isEmpty()) {
            envVars.add(buildEnvVar(ENV_VAR_KAFKA_JVM_PERFORMANCE_OPTS, jvmPerformanceOptsString));
        }
    }

    /**
     * Generate the OwnerReference object to link newly created objects to their parent (the custom resource)
     *
     * @return The OwnerReference object
     */
    protected OwnerReference createOwnerReference() {
        return new OwnerReferenceBuilder()
                .withApiVersion(ownerApiVersion)
                .withKind(ownerKind)
                .withName(cluster)
                .withUid(ownerUid)
                .withBlockOwnerDeletion(false)
                .withController(false)
                .build();
    }

    /**
     * Set fields needed to generate the OwnerReference object
     *
     * @param parent The resource which should be used as parent. It will be used to gather the date needed for generating OwnerReferences.
     */
    protected void setOwnerReference(HasMetadata parent)  {
        this.ownerApiVersion = parent.getApiVersion();
        this.ownerKind = parent.getKind();
        this.ownerUid = parent.getMetadata().getUid();
    }

    /**
     * Creates the PodDisruptionBudget
     *
     * @return The default PodDisruptionBudget
     */
    protected PodDisruptionBudget createPodDisruptionBudget()   {
        return new PodDisruptionBudgetBuilder()
                .withNewMetadata()
                    .withName(name)
                    .withLabels(getLabelsWithStrimziName(name, templatePodDisruptionBudgetLabels).toMap())
                    .withNamespace(namespace)
                    .withAnnotations(templatePodDisruptionBudgetAnnotations)
                    .withOwnerReferences(createOwnerReference())
                .endMetadata()
                .withNewSpec()
                    .withNewMaxUnavailable(templatePodDisruptionBudgetMaxUnavailable)
                    .withSelector(new LabelSelectorBuilder().withMatchLabels(getSelectorLabels().toMap()).build())
                .endSpec()
                .build();
    }

    /**
     * When ImagePullPolicy is not specified by the user, Kubernetes will automatically set it based on the image
     *    :latest results in        Always
     *    anything else results in  IfNotPresent
     * This causes issues in diffing. To work around this we emulate here the Kubernetes defaults and set the policy accordingly on our side.
     *
     * This is applied to the Strimzi Kafka images which use the tag format :latest-kafka-x.y.z but have the same function
     * as if they were :latest
     * Therefore they should behave the same with an ImagePullPolicy of Always.
     *
     * @param requestedImagePullPolicy  The imagePullPolicy requested by the user (is always preferred when set, ignored when null)
     * @param image The image used for the container, from its tag we determine the default policy if requestedImagePullPolicy is null
     *
     * @return  The Image Pull Policy: Always, Never or IfNotPresent
     */
    protected String determineImagePullPolicy(ImagePullPolicy requestedImagePullPolicy, String image)  {
        if (requestedImagePullPolicy != null)   {
            return requestedImagePullPolicy.toString();
        }

        if (image.toLowerCase(Locale.ENGLISH).contains(":latest"))  {
            return ImagePullPolicy.ALWAYS.toString();
        } else {
            return ImagePullPolicy.IFNOTPRESENT.toString();
        }
    }

    public String getAncillaryConfigMapKeyLogConfig() {
        return ANCILLARY_CM_KEY_LOG_CONFIG;
    }

    /**
     * @param cluster The cluster name
     * @return The name of the Cluster CA certificate secret.
     */
    public static String clusterCaCertSecretName(String cluster)  {
        return KafkaResources.clusterCaCertificateSecretName(cluster);
    }

    /**
     * @param cluster The cluster name
     * @return The name of the Cluster CA key secret.
     */
    public static String clusterCaKeySecretName(String cluster)  {
        return KafkaResources.clusterCaKeySecretName(cluster);
    }

<<<<<<< HEAD
    @SafeVarargs
    public static Map<String, String> mergeLabelsOrAnnotations(Map<String, String> internal, Map<String, String>... templates) {
        
        Map<String, String> merged = new HashMap<>();

        if (internal != null) {
            merged.putAll(internal);
        }

        if (templates != null) {
            for (Map<String, String> template : templates) {

                if (template == null) {
                    continue;
                }
                List<String> invalidAnnotations = template
                    .keySet()
                    .stream()
                    .filter(key -> key.startsWith(Labels.STRIMZI_DOMAIN))
                    .collect(Collectors.toList());
                if (invalidAnnotations.size() > 0) {
                    throw new InvalidResourceException("User labels or annotations includes a Strimzi annotation: " + invalidAnnotations.toString());
                }

                // Remove Kubernetes Domain specific labels
                Map<String, String> filteredTemplate = template
                    .entrySet()
                    .stream()
                    .filter(entryset -> !entryset.getKey().startsWith(Labels.KUBERNETES_DOMAIN))
                    .collect(Collectors.toMap(Map.Entry::getKey, Map.Entry::getValue));

                merged.putAll(filteredTemplate);
            }
        }

        return merged;
    }

=======
>>>>>>> e49e20e4
    /**
     * @return The service account.
     */
    public ServiceAccount generateServiceAccount() {
        return new ServiceAccountBuilder()
                .withNewMetadata()
                    .withName(getServiceAccountName())
                    .withNamespace(namespace)
                    .withOwnerReferences(createOwnerReference())
                    .withLabels(labels.toMap())
                .endMetadata()
            .build();
    }

    /**
     * Adds the supplied list of user configured container environment variables {@see io.strimzi.api.kafka.model.ContainerEnvVar} to the
     * supplied list of fabric8 environment variables {@see io.fabric8.kubernetes.api.model.EnvVar},
     * checking first if the environment variable key has already been set in the existing list and then converts them.
     *
     * If a key is already in use then the container environment variable will not be added to the environment variable
     * list and a warning will be logged.
     *
     * @param existingEnvs  The list of fabric8 environment variable object that will be added to.
     * @param containerEnvs The list of container environment variable objects to be converted and added to the existing
     *                      environment variable list
     **/
    protected void addContainerEnvsToExistingEnvs(List<EnvVar> existingEnvs, List<ContainerEnvVar> containerEnvs) {
        if (containerEnvs != null) {
            // Create set of env var names to test if any user defined template env vars will conflict with those set above
            Set<String> predefinedEnvs = new HashSet<>();
            for (EnvVar envVar : existingEnvs) {
                predefinedEnvs.add(envVar.getName());
            }

            // Set custom env vars from the user defined template
            for (ContainerEnvVar containerEnvVar : containerEnvs) {
                if (predefinedEnvs.contains(containerEnvVar.getName())) {
                    log.warn("User defined container template environment variable {} is already in use and will be ignored",  containerEnvVar.getName());
                } else {
                    existingEnvs.add(buildEnvVar(containerEnvVar.getName(), containerEnvVar.getValue()));
                }
            }
        }
    }

    protected ClusterRoleBinding getClusterRoleBinding(Subject subject, RoleRef roleRef) {

        return new ClusterRoleBindingBuilder()
                .withNewMetadata()
                .withName(initContainerClusterRoleBindingName(namespace, cluster))
                .withOwnerReferences(createOwnerReference())
                .withLabels(labels.toMap())
                .endMetadata()
                .withSubjects(subject)
                .withRoleRef(roleRef)
                .build();
    }

    /**
     * Get the name of the resource init container role binding given the name of the {@code namespace} and {@code cluster}.
     *
     * @param namespace The namespace.
     * @param cluster   The cluster name.
     * @return The name of the init container's cluster role binding.
     */
    public static String initContainerClusterRoleBindingName(String namespace, String cluster) {
        return "strimzi-" + namespace + "-" + cluster + "-kafka-init";
    }

    /**
     * Adds warning condition to the list of warning conditions
     *
     * @param warning  Condition which will be added to the warning conditions
     */
    public void addWarningCondition(Condition warning) {
        warningConditions.add(warning);
    }

    /**
     * Returns a list of warning conditions set by the model. Returns an empty list if no warning conditions were set.
     *
     * @return  List of warning conditions.
     */
    public List<Condition> getWarningConditions() {
        return warningConditions;
    }
}<|MERGE_RESOLUTION|>--- conflicted
+++ resolved
@@ -1252,9 +1252,8 @@
         return KafkaResources.clusterCaKeySecretName(cluster);
     }
 
-<<<<<<< HEAD
     @SafeVarargs
-    public static Map<String, String> mergeLabelsOrAnnotations(Map<String, String> internal, Map<String, String>... templates) {
+    protected static Map<String, String> mergeLabelsOrAnnotations(Map<String, String> internal, Map<String, String>... templates) {
         
         Map<String, String> merged = new HashMap<>();
 
@@ -1291,8 +1290,6 @@
         return merged;
     }
 
-=======
->>>>>>> e49e20e4
     /**
      * @return The service account.
      */
