--- conflicted
+++ resolved
@@ -3,12 +3,9 @@
  * License: Apache License 2.0 (see the file LICENSE or http://apache.org/licenses/LICENSE-2.0.html).
  */
 package io.strimzi.operator.cluster.operator.assembly;
-<<<<<<< HEAD
 
 import io.fabric8.kubernetes.api.model.ConfigMap;
 import io.fabric8.kubernetes.api.model.ConfigMapBuilder;
-=======
->>>>>>> 72ad6b15
 import io.fabric8.kubernetes.api.model.LabelSelector;
 import io.fabric8.kubernetes.api.model.ConfigMap;
 import io.fabric8.kubernetes.api.model.ConfigMapBuilder;
@@ -465,7 +462,6 @@
                 .withSessionId(sessionID)
                 .withConditions(conditions)
                 .build());
-<<<<<<< HEAD
     }
 
     /**
@@ -619,161 +615,6 @@
      * {@link CruiseControlApi#getUserTaskStatus} methods, into a map linking to a proposal summary map and a broker
      * load map.
      *
-=======
-    }
-
-    /**
-     * Converts the supplied JSONArray containing the load information JSONObject for each broker, into a map linking from
-     * broker ID to a map linking a more readable version of the load parameters key to their values. The load parameters
-     * that are extracted and the readable versions of the keys are dictated by the values defined in the
-     * {@link CruiseControlLoadParameters} enum.
-     *
-     * @param brokerLoadArray The JSONArray of broker load JSONObjects returned by the Cruise Control rebalance endpoint.
-     * @return A map linking from broker ID integer to a map of load parameter to value.
-     */
-    protected static Map<Integer, Map<String, Object>> extractLoadParameters(JsonArray brokerLoadArray) {
-
-        Map<Integer, Map<String, Object>> loadMap = new HashMap<>();
-
-        for (Object rawBrokerLoad : brokerLoadArray) {
-            JsonObject brokerLoad = (JsonObject) rawBrokerLoad;
-
-            Map<String, Object> brokerLoadMap = new HashMap<>();
-
-            for (CruiseControlLoadParameters intParam : CruiseControlLoadParameters.getIntegerParameters()) {
-                if (brokerLoad.containsKey(intParam.getCruiseControlKey())) {
-                    brokerLoadMap.put(intParam.getKafkaRebalanceStatusKey(), brokerLoad.getInteger(intParam.getCruiseControlKey()));
-                }
-            }
-
-            for (CruiseControlLoadParameters doubleParam : CruiseControlLoadParameters.getDoubleParameters()) {
-                if (brokerLoad.containsKey(doubleParam.getCruiseControlKey())) {
-                    brokerLoadMap.put(doubleParam.getKafkaRebalanceStatusKey(), brokerLoad.getDouble(doubleParam.getCruiseControlKey()));
-                }
-            }
-
-            int brokerID = brokerLoad.getInteger(CruiseControlRebalanceKeys.BROKER_ID.getKey());
-            loadMap.put(brokerID, brokerLoadMap);
-
-        }
-
-        return loadMap;
-
-    }
-
-    /**
-     * Converts the supplied before and after broker load arrays into a map linking from broker ID integer to a map linking
-     * from load parameter to an array of [before, after, difference]. The load paramters included in the map are dictated
-     * by the values in he {@link CruiseControlLoadParameters} enum.
-     *
-     * @param brokerLoadBeforeArray The JSONArray of broker load JSONObjects, for before the optimization proposal is applied,
-     *                              returned by the Cruise Control rebalance endpoint.
-     * @param brokerLoadAfterArray The JSONArray of broker load JSONObjects, for after the optimization proposal is applied,
-     *                             returned by the Cruise Control rebalance endpoint.
-     * @return A JsonObject linking from broker ID integer to a map of load parameter to [before, after, difference] arrays.
-     */
-    protected static JsonObject parseLoadStats(JsonArray brokerLoadBeforeArray, JsonArray brokerLoadAfterArray) {
-
-        // There is no guarantee that the brokers are in the same order in both the before and after arrays.
-        // Therefore we need to convert them into maps indexed by broker ID so we can align them later for the comparison.
-        Map<Integer, Map<String, Object>> loadBeforeMap = extractLoadParameters(brokerLoadBeforeArray);
-        Map<Integer, Map<String, Object>> loadAfterMap = extractLoadParameters(brokerLoadAfterArray);
-
-        if (loadBeforeMap.size() != loadAfterMap.size()) {
-            throw new IllegalArgumentException("Broker data was missing from the load before/after information");
-        }
-
-        JsonObject brokersStats = new JsonObject();
-
-        for (Map.Entry<Integer, Map<String, Object>> loadBeforeEntry : loadBeforeMap.entrySet()) {
-            Map<String, Object> brokerBefore = loadBeforeEntry.getValue();
-            Map<String, Object> brokerAfter = loadAfterMap.get(loadBeforeEntry.getKey());
-
-            JsonObject brokerStats = new JsonObject();
-
-            for (CruiseControlLoadParameters intLoadParameter : CruiseControlLoadParameters.getIntegerParameters()) {
-
-                if (brokerBefore.containsKey(intLoadParameter.getKafkaRebalanceStatusKey()) &&
-                        brokerAfter.containsKey(intLoadParameter.getKafkaRebalanceStatusKey())) {
-
-                    int intBeforeStat = (int) brokerBefore.get(intLoadParameter.getKafkaRebalanceStatusKey());
-                    int intAfterStat = (int) brokerAfter.get(intLoadParameter.getKafkaRebalanceStatusKey());
-                    int intDiff = intAfterStat - intBeforeStat;
-
-
-                    JsonObject intStats = new JsonObject();
-                    intStats.put("before", intBeforeStat);
-                    intStats.put("after", intAfterStat);
-                    intStats.put("diff", intDiff);
-
-                    brokerStats.put(intLoadParameter.getKafkaRebalanceStatusKey(), intStats);
-                } else {
-                    LOGGER.warnOp("{} information was missing from the broker before/after load information",
-                            intLoadParameter.getKafkaRebalanceStatusKey());
-                }
-
-            }
-
-            for (CruiseControlLoadParameters doubleLoadParameter : CruiseControlLoadParameters.getDoubleParameters()) {
-
-                if (brokerBefore.containsKey(doubleLoadParameter.getKafkaRebalanceStatusKey()) &&
-                        brokerAfter.containsKey(doubleLoadParameter.getKafkaRebalanceStatusKey())) {
-
-                    double doubleBeforeStat = (double) brokerBefore.get(doubleLoadParameter.getKafkaRebalanceStatusKey());
-                    double doubleAfterStat = (double) brokerAfter.get(doubleLoadParameter.getKafkaRebalanceStatusKey());
-                    double doubleDiff = doubleAfterStat - doubleBeforeStat;
-
-                    JsonObject doubleStats = new JsonObject();
-                    doubleStats.put("before", doubleBeforeStat);
-                    doubleStats.put("after", doubleAfterStat);
-                    doubleStats.put("diff", doubleDiff);
-
-                    brokerStats.put(doubleLoadParameter.getKafkaRebalanceStatusKey(), doubleStats);
-                } else {
-                    LOGGER.warnOp("{} information was missing from the broker before/after load information",
-                            doubleLoadParameter.getKafkaRebalanceStatusKey());
-                }
-
-            }
-
-            brokersStats.put(String.valueOf(loadBeforeEntry.getKey()), brokerStats);
-        }
-
-        return brokersStats;
-    }
-
-    /**
-     * A wrapper class containing used to bind the ConfigMap and the status together.
-     */
-    static class MapAndStatus<T, K> {
-
-        T loadMap;
-        K status;
-
-        public T getLoadMap() {
-            return loadMap;
-        }
-
-        public K getStatus() {
-            return status;
-        }
-
-        public void setStatus(K status) {
-            this.status = status;
-        }
-
-        public MapAndStatus(T loadMap, K status) {
-            this.loadMap = loadMap;
-            this.status = status;
-        }
-    }
-
-    /**
-     * Converts the supplied JSONObject containing the response from the {@link CruiseControlApi#rebalance} or
-     * {@link CruiseControlApi#getUserTaskStatus} methods, into a map linking to a proposal summary map and a broker
-     * load map.
-     *
->>>>>>> 72ad6b15
      * @param  proposalJson The JSONObject representing the response from the Cruise Control rebalance endpoint.
      * @return A wrapper class containing the proposal summary map and a config map containing broker load.
      */
