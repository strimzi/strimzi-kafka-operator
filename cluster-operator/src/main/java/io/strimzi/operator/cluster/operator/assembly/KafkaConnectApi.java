--- conflicted
+++ resolved
@@ -4,36 +4,14 @@
  */
 package io.strimzi.operator.cluster.operator.assembly;
 
-<<<<<<< HEAD
-import com.fasterxml.jackson.core.type.TypeReference;
-import com.fasterxml.jackson.databind.ObjectMapper;
-=======
->>>>>>> 902ec063
 import io.strimzi.api.kafka.model.connect.ConnectorPlugin;
 import io.strimzi.operator.common.BackOff;
 import io.vertx.core.Future;
 import io.vertx.core.http.HttpClientResponse;
 import io.vertx.core.json.JsonObject;
-<<<<<<< HEAD
-import org.apache.logging.log4j.LogManager;
-import org.apache.logging.log4j.Logger;
-
-import java.io.IOException;
-import java.util.ArrayList;
-import java.util.Collections;
-import java.util.HashSet;
-=======
->>>>>>> 902ec063
 import java.util.List;
 import java.util.Map;
-import java.util.Set;
-import java.util.function.Supplier;
 
-<<<<<<< HEAD
-import static java.util.Arrays.asList;
-
-=======
->>>>>>> 902ec063
 /**
  * A Java client for the Kafka Connect REST API.
  */
@@ -183,316 +161,3 @@
         return statusCode;
     }
 }
-<<<<<<< HEAD
-
-@SuppressWarnings({"deprecation"})
-class KafkaConnectApiImpl implements KafkaConnectApi {
-    private static final Logger log = LogManager.getLogger(KafkaConnectApiImpl.class);
-    public static final TypeReference<Map<String, Object>> TREE_TYPE = new TypeReference<Map<String, Object>>() {
-    };
-    public static final TypeReference<Map<String, String>> MAP_OF_STRINGS = new TypeReference<Map<String, String>>() {
-    };
-    private final Vertx vertx;
-
-    public KafkaConnectApiImpl(Vertx vertx) {
-        this.vertx = vertx;
-    }
-
-    @Override
-    @SuppressWarnings("unchecked")
-    public Future<Map<String, Object>> createOrUpdatePutRequest(
-            String host, int port,
-            String connectorName, JsonObject configJson) {
-        Promise<Map<String, Object>> result = Promise.promise();
-        HttpClientOptions options = new HttpClientOptions().setLogActivity(true);
-        Buffer data = configJson.toBuffer();
-        String path = "/connectors/" + connectorName + "/config";
-        log.debug("Making PUT request to {} with body {}", path, configJson);
-        vertx.createHttpClient(options)
-                .put(port, host, path, response -> {
-                    response.exceptionHandler(error -> {
-                        result.fail(error);
-                    });
-                    if (response.statusCode() == 200 || response.statusCode() == 201) {
-                        response.bodyHandler(buffer -> {
-                            ObjectMapper mapper = new ObjectMapper();
-                            try {
-                                Map t = mapper.readValue(buffer.getBytes(), Map.class);
-                                log.debug("Got {} response to PUT request to {}: {}", response.statusCode(), path, t);
-                                result.complete(t);
-                            } catch (IOException e) {
-                                result.fail(new ConnectRestException(response, "Could not deserialize response: " + e));
-                            }
-                        });
-                    } else {
-                        // TODO Handle 409 (Conflict) indicating a rebalance in progress
-                        log.debug("Got {} response to PUT request to {}", response.statusCode(), path);
-                        response.bodyHandler(buffer -> {
-                            JsonObject x = buffer.toJsonObject();
-                            result.fail(new ConnectRestException(response, x.getString("message")));
-                        });
-                    }
-                })
-                .exceptionHandler(result::fail)
-                .setFollowRedirects(true)
-                .putHeader("Accept", "application/json")
-                .putHeader("Content-Type", "application/json")
-                .putHeader("Content-Length", String.valueOf(data.length()))
-                .write(data)
-                .end();
-        return result.future();
-    }
-
-    @Override
-    public Future<Map<String, Object>> getConnector(
-            String host, int port,
-            String connectorName) {
-        return doGet(host, port, String.format("/connectors/%s", connectorName),
-                new HashSet<>(asList(200, 201)),
-                TREE_TYPE);
-    }
-
-    @SuppressWarnings("unchecked")
-    private <T> Future<T> doGet(String host, int port, String path, Set<Integer> okStatusCodes, TypeReference<T> type) {
-        Promise<T> result = Promise.promise();
-        HttpClientOptions options = new HttpClientOptions().setLogActivity(true);
-        log.debug("Making GET request to {}", path);
-        vertx.createHttpClient(options)
-                .get(port, host, path, response -> {
-                    response.exceptionHandler(error -> {
-                        result.fail(error);
-                    });
-                    if (okStatusCodes.contains(response.statusCode())) {
-                        response.bodyHandler(buffer -> {
-                            ObjectMapper mapper = new ObjectMapper();
-                            try {
-                                T t = mapper.readValue(buffer.getBytes(), type);
-                                log.debug("Got {} response to GET request to {}: {}", response.statusCode(), path, t);
-                                result.complete(t);
-                            } catch (IOException e) {
-                                result.fail(new ConnectRestException(response, "Could not deserialize response: " + e));
-                            }
-                        });
-                    } else {
-                        // TODO Handle 409 (Conflict) indicating a rebalance in progress
-                        log.debug("Got {} response to GET request to {}", response.statusCode(), path);
-                        response.bodyHandler(buffer -> {
-                            JsonObject x = buffer.toJsonObject();
-                            result.fail(new ConnectRestException(response, x.getString("message")));
-                        });
-                    }
-                })
-                .exceptionHandler(result::fail)
-                .setFollowRedirects(true)
-                .putHeader("Accept", "application/json")
-                .end();
-        return result.future();
-    }
-
-    @Override
-    public Future<Map<String, String>> getConnectorConfig(
-            String host, int port,
-            String connectorName) {
-        return doGet(host, port, String.format("/connectors/%s/config", connectorName),
-                new HashSet<>(asList(200, 201)),
-                MAP_OF_STRINGS);
-    }
-
-    @Override
-    public Future<Map<String, String>> getConnectorConfig(BackOff backOff, String host, int port, String connectorName) {
-        return withBackoff(backOff, connectorName, Collections.singleton(409),
-            () -> getConnectorConfig(host, port, connectorName), "config");
-    }
-
-    @Override
-    public Future<Void> delete(String host, int port, String connectorName) {
-        Promise<Void> result = Promise.promise();
-        HttpClientOptions options = new HttpClientOptions().setLogActivity(true);
-        String path = "/connectors/" + connectorName;
-        vertx.createHttpClient(options)
-                .delete(port, host, path, response -> {
-                    if (response.statusCode() == 204) {
-                        result.complete();
-                    } else {
-                        // TODO Handle 409 (Conflict) indicating a rebalance in progress
-                        response.bodyHandler(buffer -> {
-                            JsonObject x = buffer.toJsonObject();
-                            result.fail(new ConnectRestException(response, x.getString("message")));
-                        });
-                    }
-                })
-                .exceptionHandler(result::fail)
-                .setFollowRedirects(true)
-                .putHeader("Accept", "application/json")
-                .putHeader("Content-Type", "application/json")
-                .end();
-        return result.future();
-    }
-
-    @Override
-    public Future<Map<String, Object>> statusWithBackOff(BackOff backOff, String host, int port, String connectorName) {
-        return withBackoff(backOff, connectorName, Collections.singleton(404),
-            () -> status(host, port, connectorName), "status");
-    }
-
-    private <T> Future<T> withBackoff(BackOff backOff, String connectorName,
-                                                    Set<Integer> retriableStatusCodes,
-                                                    Supplier<Future<T>> supplier,
-                                                    String attribute) {
-        Promise<T> result = Promise.promise();
-
-        Handler<Long> handler = new Handler<Long>() {
-            @Override
-            public void handle(Long tid) {
-                supplier.get().onComplete(connectorStatus -> {
-                    if (connectorStatus.succeeded()) {
-                        result.complete(connectorStatus.result());
-                    } else {
-                        Throwable cause = connectorStatus.cause();
-                        if (cause != null
-                                && cause instanceof ConnectRestException
-                                && retriableStatusCodes.contains(((ConnectRestException) cause).getStatusCode())) {
-                            if (backOff.done()) {
-                                log.debug("Connector {} {} returned HTTP {} and we run out of back off time", connectorName, attribute, ((ConnectRestException) cause).getStatusCode());
-                                result.fail(cause);
-                            } else {
-                                log.debug("Connector {} {} returned HTTP {} - backing off", connectorName, attribute, ((ConnectRestException) cause).getStatusCode());
-                                rescheduleOrComplete(tid);
-                            }
-                        } else {
-                            result.fail(cause);
-                        }
-                    }
-                });
-            }
-
-            void rescheduleOrComplete(Long tid) {
-                if (backOff.done()) {
-                    log.warn("Giving up waiting for status of connector {} after {} attempts taking {}ms",
-                            connectorName,  backOff.maxAttempts(), backOff.totalDelayMs());
-                } else {
-                    // Schedule ourselves to run again
-                    long delay = backOff.delayMs();
-                    log.debug("Status for connector {} not found; " +
-                                    "backing off for {}ms (cumulative {}ms)",
-                            connectorName, delay, backOff.cumulativeDelayMs());
-                    if (delay < 1) {
-                        this.handle(tid);
-                    } else {
-                        vertx.setTimer(delay, this);
-                    }
-                }
-            }
-        };
-
-        handler.handle(null);
-        return result.future();
-    }
-
-    @Override
-    public Future<Map<String, Object>> status(String host, int port, String connectorName) {
-        String path = "/connectors/" + connectorName + "/status";
-        return doGet(host, port, path, Collections.singleton(200), TREE_TYPE);
-    }
-
-    @Override
-    public Future<Void> pause(String host, int port, String connectorName) {
-        return pauseResume(host, port, "/connectors/" + connectorName + "/pause");
-    }
-
-    @Override
-    public Future<Void> resume(String host, int port, String connectorName) {
-        return pauseResume(host, port, "/connectors/" + connectorName + "/resume");
-    }
-
-    private Future<Void> pauseResume(String host, int port, String path) {
-        Promise<Void> result = Promise.promise();
-        HttpClientOptions options = new HttpClientOptions().setLogActivity(true);
-        vertx.createHttpClient(options)
-                .put(port, host, path, response -> {
-                    response.exceptionHandler(error -> {
-                        result.fail(error);
-                    });
-                    if (response.statusCode() == 202) {
-                        result.complete();
-                    } else {
-                        result.fail("Unexpected status code " + response.statusCode()
-                                + " for GET request to " + host + ":" + port + path);
-                    }
-                })
-                .exceptionHandler(result::fail)
-                .setFollowRedirects(true)
-                .putHeader("Accept", "application/json")
-                .end();
-        return result.future();
-    }
-
-    @Override
-    public Future<List<String>> list(String host, int port) {
-        String path = "/connectors";
-        Promise<List<String>> result = Promise.promise();
-        HttpClientOptions options = new HttpClientOptions().setLogActivity(true);
-
-        vertx.createHttpClient(options)
-                .get(port, host, path, response -> {
-                    response.exceptionHandler(error -> {
-                        result.fail(error);
-                    });
-                    if (response.statusCode() == 200) {
-                        response.bodyHandler(buffer -> {
-                            JsonArray objects = buffer.toJsonArray();
-                            List<String> list = new ArrayList<>(objects.size());
-                            for (Object o : objects) {
-                                if (o instanceof String) {
-                                    list.add((String) o);
-                                } else {
-                                    result.fail(o == null ? "null" : o.getClass().getName());
-                                }
-                            }
-                            result.complete(list);
-                        });
-                    } else {
-                        result.fail(new ConnectRestException(response, "Unexpected status code"));
-                    }
-                })
-                .exceptionHandler(result::fail)
-                .setFollowRedirects(true)
-                .putHeader("Accept", "application/json")
-                .end();
-        return result.future();
-    }
-
-    @Override
-    public Future<List<ConnectorPlugin>> listConnectorPlugins(String host, int port) {
-        Promise<List<ConnectorPlugin>> result = Promise.promise();
-        HttpClientOptions options = new HttpClientOptions().setLogActivity(true);
-        String path = "/connector-plugins";
-        vertx.createHttpClient(options)
-                .get(port, host, path, response -> {
-                    response.exceptionHandler(error -> {
-                        result.fail(error);
-                    });
-                    if (response.statusCode() == 200) {
-                        response.bodyHandler(buffer -> {
-                            ObjectMapper mapper = new ObjectMapper();
-
-                            try {
-                                result.complete(asList(mapper.readValue(buffer.getBytes(), ConnectorPlugin[].class)));
-                            } catch (IOException e)  {
-                                log.warn("Failed to parse list of connector plugins", e);
-                                result.fail(new ConnectRestException(response, "Failed to parse list of connector plugins", e));
-                            }
-                        });
-                    } else {
-                        result.fail(new ConnectRestException(response, "Unexpected status code"));
-                    }
-                })
-                .exceptionHandler(result::fail)
-                .setFollowRedirects(true)
-                .putHeader("Accept", "application/json")
-                .end();
-        return result.future();
-    }
-}
-=======
->>>>>>> 902ec063
