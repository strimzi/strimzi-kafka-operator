/*
 * Copyright Strimzi authors.
 * License: Apache License 2.0 (see the file LICENSE or http://apache.org/licenses/LICENSE-2.0.html).
 */
package io.strimzi.operator.cluster.operator.assembly;

import io.fabric8.kubernetes.api.model.HasMetadata;
import io.fabric8.kubernetes.api.model.OwnerReference;
import io.fabric8.kubernetes.api.model.OwnerReferenceBuilder;
import io.fabric8.kubernetes.api.model.Pod;
import io.fabric8.kubernetes.api.model.Secret;
import io.fabric8.kubernetes.api.model.apps.StatefulSet;
import io.fabric8.kubernetes.client.KubernetesClient;
import io.fabric8.kubernetes.client.dsl.Resource;
import io.strimzi.api.kafka.KafkaList;
import io.strimzi.api.kafka.model.CertificateAuthority;
import io.strimzi.api.kafka.model.Constants;
import io.strimzi.api.kafka.model.CruiseControlResources;
import io.strimzi.api.kafka.model.Kafka;
import io.strimzi.api.kafka.model.KafkaBuilder;
import io.strimzi.api.kafka.model.KafkaExporterResources;
import io.strimzi.api.kafka.model.KafkaResources;
import io.strimzi.api.kafka.model.KafkaSpec;
import io.strimzi.api.kafka.model.StrimziPodSet;
import io.strimzi.api.kafka.model.status.Condition;
import io.strimzi.api.kafka.model.status.ConditionBuilder;
import io.strimzi.api.kafka.model.status.KafkaStatus;
import io.strimzi.api.kafka.model.status.KafkaStatusBuilder;
import io.strimzi.api.kafka.model.storage.Storage;
import io.strimzi.certs.CertManager;
import io.strimzi.operator.PlatformFeaturesAvailability;
import io.strimzi.operator.cluster.ClusterOperator;
import io.strimzi.operator.cluster.ClusterOperatorConfig;
import io.strimzi.operator.cluster.FeatureGates;
import io.strimzi.operator.cluster.model.AbstractModel;
import io.strimzi.operator.cluster.model.Ca;
import io.strimzi.operator.cluster.model.ClientsCa;
import io.strimzi.operator.cluster.model.ClusterCa;
import io.strimzi.operator.cluster.model.KafkaCluster;
import io.strimzi.operator.cluster.model.KafkaVersionChange;
import io.strimzi.operator.cluster.model.ModelUtils;
<<<<<<< HEAD
import io.strimzi.operator.cluster.model.NodeUtils;
import io.strimzi.operator.cluster.model.PodSetUtils;
import io.strimzi.operator.cluster.model.RestartReason;
import io.strimzi.operator.cluster.model.RestartReasons;
=======
>>>>>>> 9850f22e
import io.strimzi.operator.cluster.model.StatusDiff;
import io.strimzi.operator.cluster.model.ZookeeperCluster;
import io.strimzi.operator.cluster.operator.resource.KafkaRoller;
import io.strimzi.operator.cluster.operator.resource.ResourceOperatorSupplier;
import io.strimzi.operator.cluster.operator.resource.StatefulSetOperator;
import io.strimzi.operator.common.operator.resource.StrimziPodSetOperator;
import io.strimzi.operator.cluster.operator.resource.ZooKeeperRoller;
import io.strimzi.operator.cluster.operator.resource.ZookeeperLeaderFinder;
<<<<<<< HEAD
import io.strimzi.operator.cluster.operator.resource.ZookeeperScalerProvider;
import io.strimzi.operator.cluster.operator.resource.events.KubernetesEventsPublisher;
=======
>>>>>>> 9850f22e
import io.strimzi.operator.common.AdminClientProvider;
import io.strimzi.operator.common.Annotations;
import io.strimzi.operator.common.BackOff;
import io.strimzi.operator.common.InvalidConfigurationException;
import io.strimzi.operator.common.PasswordGenerator;
import io.strimzi.operator.common.Reconciliation;
import io.strimzi.operator.common.ReconciliationException;
import io.strimzi.operator.common.ReconciliationLogger;
import io.strimzi.operator.common.Util;
import io.strimzi.operator.common.model.Labels;
import io.strimzi.operator.common.operator.resource.CrdOperator;
import io.strimzi.operator.common.operator.resource.DeploymentOperator;
import io.strimzi.operator.common.operator.resource.PodOperator;
import io.strimzi.operator.common.operator.resource.ReconcileResult;
import io.strimzi.operator.common.operator.resource.StatusUtils;
import io.vertx.core.CompositeFuture;
import io.vertx.core.Future;
import io.vertx.core.Promise;
import io.vertx.core.Vertx;

import java.util.ArrayList;
import java.util.Date;
import java.util.List;
import java.util.Map;
import java.util.function.Function;
import java.util.function.Supplier;

import static io.strimzi.operator.cluster.model.AbstractModel.ANNO_STRIMZI_IO_STORAGE;
import static java.util.Collections.emptyMap;

/**
 * <p>Assembly operator for a "Kafka" assembly, which manages:</p>
 * <ul>
 *     <li>A ZooKeeper cluster StatefulSet and related Services</li>
 *     <li>A Kafka cluster StatefulSet and related Services</li>
 *     <li>Optionally, a TopicOperator Deployment</li>
 * </ul>
 */
public class KafkaAssemblyOperator extends AbstractAssemblyOperator<KubernetesClient, Kafka, KafkaList, Resource<Kafka>, KafkaSpec, KafkaStatus> {
    private static final ReconciliationLogger LOGGER = ReconciliationLogger.create(KafkaAssemblyOperator.class.getName());

    /* test */ final ClusterOperatorConfig config;
    /* test */ final ResourceOperatorSupplier supplier;

    private final long operationTimeoutMs;
    private final FeatureGates featureGates;

    private final StatefulSetOperator stsOperations;
    private final DeploymentOperator deploymentOperations;
    private final PodOperator podOperations;
    private final CrdOperator<KubernetesClient, Kafka, KafkaList> crdOperator;
    private final StrimziPodSetOperator strimziPodSetOperator;
    private final AdminClientProvider adminClientProvider;
    private final ZookeeperLeaderFinder zookeeperLeaderFinder;
    private final KubernetesEventsPublisher eventsPublisher;

    /**
     * @param vertx The Vertx instance
     * @param pfa Platform features availability properties
     * @param certManager Certificate manager
     * @param passwordGenerator Password generator
     * @param supplier Supplies the operators for different resources
     * @param config ClusterOperator configuration. Used to get the user-configured image pull policy and the secrets.
     * @param eventsPublisher publishes pod restarts reasons as Kubernetes events
     */
    public KafkaAssemblyOperator(Vertx vertx, PlatformFeaturesAvailability pfa,
                                 CertManager certManager, PasswordGenerator passwordGenerator,
                                 ResourceOperatorSupplier supplier, ClusterOperatorConfig config,
                                 KubernetesEventsPublisher eventsPublisher) {
        super(vertx, pfa, Kafka.RESOURCE_KIND, certManager, passwordGenerator,
                supplier.kafkaOperator, supplier, config);
        this.config = config;
        this.supplier = supplier;

        this.operationTimeoutMs = config.getOperationTimeoutMs();
        this.featureGates = config.featureGates();
        this.stsOperations = supplier.stsOperations;
        this.deploymentOperations = supplier.deploymentOperations;
        this.podOperations = supplier.podOperations;
        this.crdOperator = supplier.kafkaOperator;
        this.strimziPodSetOperator = supplier.strimziPodSetOperator;
        this.adminClientProvider = supplier.adminClientProvider;
        this.zookeeperLeaderFinder = supplier.zookeeperLeaderFinder;
        this.eventsPublisher = eventsPublisher;
    }

    @Override
    public Future<KafkaStatus> createOrUpdate(Reconciliation reconciliation, Kafka kafkaAssembly) {
        Promise<KafkaStatus> createOrUpdatePromise = Promise.promise();
        ReconciliationState reconcileState = createReconciliationState(reconciliation, kafkaAssembly);

        reconcile(reconcileState).onComplete(reconcileResult -> {
            KafkaStatus status = reconcileState.kafkaStatus;
            Condition condition;

            if (kafkaAssembly.getMetadata().getGeneration() != null)    {
                status.setObservedGeneration(kafkaAssembly.getMetadata().getGeneration());
            }

            if (reconcileResult.succeeded())    {
                condition = new ConditionBuilder()
                        .withLastTransitionTime(StatusUtils.iso8601(dateSupplier()))
                        .withType("Ready")
                        .withStatus("True")
                        .build();

                status.addCondition(condition);
                createOrUpdatePromise.complete(status);
            } else {
                condition = new ConditionBuilder()
                        .withLastTransitionTime(StatusUtils.iso8601(dateSupplier()))
                        .withType("NotReady")
                        .withStatus("True")
                        .withReason(reconcileResult.cause().getClass().getSimpleName())
                        .withMessage(reconcileResult.cause().getMessage())
                        .build();

                status.addCondition(condition);
                createOrUpdatePromise.fail(new ReconciliationException(status, reconcileResult.cause()));
            }
        });

        return createOrUpdatePromise.future();
    }

    Future<Void> reconcile(ReconciliationState reconcileState)  {
        Promise<Void> chainPromise = Promise.promise();

        reconcileState.initialStatus()
                // Preparation steps => prepare cluster descriptions, handle CA creation or changes
                .compose(state -> state.reconcileCas(this::dateSupplier))
                .compose(state -> state.clusterOperatorSecret(this::dateSupplier))
                .compose(state -> state.versionChange())
                // Roll everything if a new CA is added to the trust store.
                .compose(state -> state.rollingUpdateForNewCaKey())
                // Remove older Cluster CA certificates if renewal happened with a new CA private key
                .compose(state -> state.maybeRemoveOldClusterCaCertificates())

                // Run reconciliations of the different components
                .compose(state -> state.reconcileZooKeeper(this::dateSupplier))
                .compose(state -> state.reconcileKafka(this::dateSupplier))
                .compose(state -> state.reconcileEntityOperator(this::dateSupplier))
                .compose(state -> state.reconcileCruiseControl(this::dateSupplier))
                .compose(state -> state.reconcileKafkaExporter(this::dateSupplier))
                .compose(state -> state.reconcileJmxTrans())

                // Finish the reconciliation
                .map((Void) null)
                .onComplete(chainPromise);

        return chainPromise.future();
    }

    ReconciliationState createReconciliationState(Reconciliation reconciliation, Kafka kafkaAssembly) {
        return new ReconciliationState(reconciliation, kafkaAssembly);
    }

    /**
     * Hold the mutable state during a reconciliation
     */
    class ReconciliationState {
        private final String namespace;
        private final String name;
        private final Kafka kafkaAssembly;
        private final Reconciliation reconciliation;

        /* test */ KafkaVersionChange versionChange;

        /* test */ ClusterCa clusterCa;
        /* test */ ClientsCa clientsCa;

        // Needed by Cruise Control => due to illegal changes to the storage configuration, this cannot be just taken
        // from the Kafka CR and needs to be passed form the KafkaCluster model.
        private Storage kafkaStorage;

        /* test */ KafkaStatus kafkaStatus = new KafkaStatus();

        private Secret oldCoSecret;

        ReconciliationState(Reconciliation reconciliation, Kafka kafkaAssembly) {
            this.reconciliation = reconciliation;
            this.kafkaAssembly = kafkaAssembly;
            this.namespace = kafkaAssembly.getMetadata().getNamespace();
            this.name = kafkaAssembly.getMetadata().getName();
        }

        /**
         * Updates the Status field of the Kafka CR. It diffs the desired status against the current status and calls
         * the update only when there is any difference in non-timestamp fields.
         *
         * @param desiredStatus The KafkaStatus which should be set
         *
         * @return  Future which completes when the status subresource is updated
         */
        Future<Void> updateStatus(KafkaStatus desiredStatus) {
            Promise<Void> updateStatusPromise = Promise.promise();

            crdOperator.getAsync(namespace, name).onComplete(getRes -> {
                if (getRes.succeeded())    {
                    Kafka kafka = getRes.result();

                    if (kafka != null) {
                        if ((Constants.RESOURCE_GROUP_NAME + "/" + Constants.V1ALPHA1).equals(kafka.getApiVersion()))   {
                            LOGGER.warnCr(reconciliation, "The resource needs to be upgraded from version {} to 'v1beta1' to use the status field", kafka.getApiVersion());
                            updateStatusPromise.complete();
                        } else {
                            KafkaStatus currentStatus = kafka.getStatus();

                            StatusDiff ksDiff = new StatusDiff(currentStatus, desiredStatus);

                            if (!ksDiff.isEmpty()) {
                                Kafka resourceWithNewStatus = new KafkaBuilder(kafka).withStatus(desiredStatus).build();

                                crdOperator.updateStatusAsync(reconciliation, resourceWithNewStatus).onComplete(updateRes -> {
                                    if (updateRes.succeeded()) {
                                        LOGGER.debugCr(reconciliation, "Completed status update");
                                        updateStatusPromise.complete();
                                    } else {
                                        LOGGER.errorCr(reconciliation, "Failed to update status", updateRes.cause());
                                        updateStatusPromise.fail(updateRes.cause());
                                    }
                                });
                            } else {
                                LOGGER.debugCr(reconciliation, "Status did not change");
                                updateStatusPromise.complete();
                            }
                        }
                    } else {
                        LOGGER.errorCr(reconciliation, "Current Kafka resource not found");
                        updateStatusPromise.fail("Current Kafka resource not found");
                    }
                } else {
                    LOGGER.errorCr(reconciliation, "Failed to get the current Kafka resource and its status", getRes.cause());
                    updateStatusPromise.fail(getRes.cause());
                }
            });

            return updateStatusPromise.future();
        }

        /**
         * Sets the initial status when the Kafka resource is created and the cluster starts deploying.
         *
         * @return  Future which returns when the initial state is set
         */
        Future<ReconciliationState> initialStatus() {
            Promise<ReconciliationState> initialStatusPromise = Promise.promise();

            crdOperator.getAsync(namespace, name).onComplete(getRes -> {
                if (getRes.succeeded())    {
                    Kafka kafka = getRes.result();

                    if (kafka != null && kafka.getStatus() == null) {
                        LOGGER.debugCr(reconciliation, "Setting the initial status for a new resource");

                        Condition deployingCondition = new ConditionBuilder()
                                .withLastTransitionTime(StatusUtils.iso8601(dateSupplier()))
                                .withType("NotReady")
                                .withStatus("True")
                                .withReason("Creating")
                                .withMessage("Kafka cluster is being deployed")
                                .build();

                        KafkaStatus initialStatus = new KafkaStatusBuilder()
                                .addToConditions(deployingCondition)
                                .build();

                        updateStatus(initialStatus).map(this).onComplete(initialStatusPromise);
                    } else {
                        LOGGER.debugCr(reconciliation, "Status is already set. No need to set initial status");
                        initialStatusPromise.complete(this);
                    }
                } else {
                    LOGGER.errorCr(reconciliation, "Failed to get the current Kafka resource and its status", getRes.cause());
                    initialStatusPromise.fail(getRes.cause());
                }
            });

            return initialStatusPromise.future();
        }

        /**
         * Asynchronously reconciles the cluster and clients CA secrets.
         * The cluster CA secret has to have the name determined by {@link AbstractModel#clusterCaCertSecretName(String)}.
         * The clients CA secret has to have the name determined by {@link KafkaResources#clientsCaCertificateSecretName(String)}.
         * Within both the secrets the current certificate is stored under the key {@code ca.crt}
         * and the current key is stored under the key {@code ca.key}.
         */
        @SuppressWarnings({"checkstyle:CyclomaticComplexity", "checkstyle:NPathComplexity"})
        Future<ReconciliationState> reconcileCas(Supplier<Date> dateSupplier) {
            Labels selectorLabels = Labels.EMPTY.withStrimziKind(reconciliation.kind()).withStrimziCluster(reconciliation.name());
            Labels caLabels = Labels.generateDefaultLabels(kafkaAssembly, Labels.APPLICATION_NAME, AbstractModel.STRIMZI_CLUSTER_OPERATOR_NAME);
            Promise<ReconciliationState> resultPromise = Promise.promise();
            vertx.createSharedWorkerExecutor("kubernetes-ops-pool").executeBlocking(
                future -> {
                    try {
                        String clusterCaCertName = AbstractModel.clusterCaCertSecretName(name);
                        String clusterCaKeyName = AbstractModel.clusterCaKeySecretName(name);
                        String clientsCaCertName = KafkaResources.clientsCaCertificateSecretName(name);
                        String clientsCaKeyName = KafkaResources.clientsCaKeySecretName(name);
                        Secret clusterCaCertSecret = null;
                        Secret clusterCaKeySecret = null;
                        Secret clientsCaCertSecret = null;
                        Secret clientsCaKeySecret = null;
                        Secret brokersSecret = null;
                        List<Secret> clusterSecrets = secretOperations.list(reconciliation.namespace(), selectorLabels);
                        for (Secret secret : clusterSecrets) {
                            String secretName = secret.getMetadata().getName();
                            if (secretName.equals(clusterCaCertName)) {
                                clusterCaCertSecret = secret;
                            } else if (secretName.equals(clusterCaKeyName)) {
                                clusterCaKeySecret = secret;
                            } else if (secretName.equals(clientsCaCertName)) {
                                clientsCaCertSecret = secret;
                            } else if (secretName.equals(clientsCaKeyName)) {
                                clientsCaKeySecret = secret;
                            } else if (secretName.equals(KafkaResources.kafkaSecretName(name))) {
                                brokersSecret = secret;
                            }
                        }
                        OwnerReference ownerRef = new OwnerReferenceBuilder()
                                .withApiVersion(kafkaAssembly.getApiVersion())
                                .withKind(kafkaAssembly.getKind())
                                .withName(kafkaAssembly.getMetadata().getName())
                                .withUid(kafkaAssembly.getMetadata().getUid())
                                .withBlockOwnerDeletion(false)
                                .withController(false)
                                .build();

                        CertificateAuthority clusterCaConfig = kafkaAssembly.getSpec().getClusterCa();

                        // When we are not supposed to generate the CA, but it does not exist, we should just throw an error
                        checkCustomCaSecret(clusterCaConfig, clusterCaCertSecret, clusterCaKeySecret, "Cluster CA");

                        Map<String, String> clusterCaCertLabels = emptyMap();
                        Map<String, String> clusterCaCertAnnotations = emptyMap();

                        if (kafkaAssembly.getSpec().getKafka() != null
                                && kafkaAssembly.getSpec().getKafka().getTemplate() != null
                                && kafkaAssembly.getSpec().getKafka().getTemplate().getClusterCaCert() != null
                                && kafkaAssembly.getSpec().getKafka().getTemplate().getClusterCaCert().getMetadata() != null) {
                            clusterCaCertLabels = kafkaAssembly.getSpec().getKafka().getTemplate().getClusterCaCert().getMetadata().getLabels();
                            clusterCaCertAnnotations = kafkaAssembly.getSpec().getKafka().getTemplate().getClusterCaCert().getMetadata().getAnnotations();
                        }

                        this.clusterCa = new ClusterCa(reconciliation, certManager, passwordGenerator, name, clusterCaCertSecret,
                                clusterCaKeySecret,
                                ModelUtils.getCertificateValidity(clusterCaConfig),
                                ModelUtils.getRenewalDays(clusterCaConfig),
                                clusterCaConfig == null || clusterCaConfig.isGenerateCertificateAuthority(), clusterCaConfig != null ? clusterCaConfig.getCertificateExpirationPolicy() : null);
                        this.clusterCa.initCaSecrets(clusterSecrets);
                        clusterCa.createRenewOrReplace(
                                reconciliation.namespace(), reconciliation.name(), caLabels.toMap(),
                                clusterCaCertLabels, clusterCaCertAnnotations,
                                clusterCaConfig != null && !clusterCaConfig.isGenerateSecretOwnerReference() ? null : ownerRef,
                                Util.isMaintenanceTimeWindowsSatisfied(reconciliation, getMaintenanceTimeWindows(), dateSupplier));

                        CertificateAuthority clientsCaConfig = kafkaAssembly.getSpec().getClientsCa();

                        // When we are not supposed to generate the CA, but it does not exist, we should just throw an error
                        checkCustomCaSecret(clientsCaConfig, clientsCaCertSecret, clientsCaKeySecret, "Clients CA");

                        this.clientsCa = new ClientsCa(reconciliation, certManager,
                                passwordGenerator, clientsCaCertName,
                                clientsCaCertSecret, clientsCaKeyName,
                                clientsCaKeySecret,
                                ModelUtils.getCertificateValidity(clientsCaConfig),
                                ModelUtils.getRenewalDays(clientsCaConfig),
                                clientsCaConfig == null || clientsCaConfig.isGenerateCertificateAuthority(), clientsCaConfig != null ? clientsCaConfig.getCertificateExpirationPolicy() : null);
                        this.clientsCa.initBrokerSecret(brokersSecret);
                        clientsCa.createRenewOrReplace(reconciliation.namespace(), reconciliation.name(),
                                caLabels.toMap(), emptyMap(), emptyMap(),
                                clientsCaConfig != null && !clientsCaConfig.isGenerateSecretOwnerReference() ? null : ownerRef,
                                Util.isMaintenanceTimeWindowsSatisfied(reconciliation, getMaintenanceTimeWindows(), dateSupplier));

                        @SuppressWarnings({ "rawtypes" }) // Has to use Raw type because of the CompositeFuture
                        List<Future> secretReconciliations = new ArrayList<>(2);

                        if (clusterCaConfig == null || clusterCaConfig.isGenerateCertificateAuthority())   {
                            Future<ReconcileResult<Secret>> clusterSecretReconciliation = secretOperations.reconcile(reconciliation, reconciliation.namespace(), clusterCaCertName, this.clusterCa.caCertSecret())
                                    .compose(ignored -> secretOperations.reconcile(reconciliation, reconciliation.namespace(), clusterCaKeyName, this.clusterCa.caKeySecret()));
                            secretReconciliations.add(clusterSecretReconciliation);
                        }

                        if (clientsCaConfig == null || clientsCaConfig.isGenerateCertificateAuthority())   {
                            Future<ReconcileResult<Secret>> clientsSecretReconciliation = secretOperations.reconcile(reconciliation, reconciliation.namespace(), clientsCaCertName, this.clientsCa.caCertSecret())
                                .compose(ignored -> secretOperations.reconcile(reconciliation, reconciliation.namespace(), clientsCaKeyName, this.clientsCa.caKeySecret()));
                            secretReconciliations.add(clientsSecretReconciliation);
                        }

                        CompositeFuture.join(secretReconciliations).onComplete(res -> {
                            if (res.succeeded())    {
                                future.complete(this);
                            } else {
                                future.fail(res.cause());
                            }
                        });
                    } catch (Throwable e) {
                        future.fail(e);
                    }
                }, true,
                resultPromise
            );
            return resultPromise.future();
        }

        /**
         * Utility method for checking the Secret existence when custom CA is used. The custom CA is configured but the
         * secrets do not exist, it will throw InvalidConfigurationException.
         *
         * @param ca            The CA Configuration from the Custom Resource
         * @param certSecret    Secret with the certificate public key
         * @param keySecret     Secret with the certificate private key
         * @param caDescription The name of the CA for which this check is executed ("Cluster CA" or "Clients CA" - used
         *                      in the exception message)
         */
        public void checkCustomCaSecret(CertificateAuthority ca, Secret certSecret, Secret keySecret, String caDescription)   {
            if (ca != null && !ca.isGenerateCertificateAuthority() && (certSecret == null || keySecret == null))   {
                throw new InvalidConfigurationException(caDescription + " should not be generated, but the secrets were not found.");
            }
        }

        /**
         * Remove older cluster CA certificates if present in the corresponding Secret
         * after a renewal by replacing the corresponding CA private key
         */
        Future<ReconciliationState> maybeRemoveOldClusterCaCertificates() {
            // building the selector for Kafka related components
            Labels labels =  Labels.forStrimziCluster(name).withStrimziKind(Kafka.RESOURCE_KIND);
            return podOperations.listAsync(namespace, labels)
                    .compose(pods -> {
                        // still no Pods, a new Kafka cluster is under creation
                        if (pods.isEmpty()) {
                            return Future.succeededFuture();
                        }
                        int clusterCaCertGeneration = clusterCa.certGeneration();
                        LOGGER.debugCr(reconciliation, "Current cluster CA cert generation {}", clusterCaCertGeneration);
                        // only if all Kafka related components pods are updated to the new cluster CA cert generation,
                        // there is the possibility that we should remove the older cluster CA from the Secret and stores
                        for (Pod pod : pods) {
                            int podClusterCaCertGeneration = Integer.parseInt(pod.getMetadata().getAnnotations().get(Ca.ANNO_STRIMZI_IO_CLUSTER_CA_CERT_GENERATION));
                            LOGGER.debugCr(reconciliation, "Pod {} cluster CA cert generation {}", pod.getMetadata().getName(), podClusterCaCertGeneration);
                            if (clusterCaCertGeneration != podClusterCaCertGeneration) {
                                return Future.succeededFuture();
                            }
                        }
                        LOGGER.debugCr(reconciliation, "Maybe there are old cluster CA certificates to remove");
                        this.clusterCa.maybeDeleteOldCerts();
                        return Future.succeededFuture(this.clusterCa);
                    })
                    .compose(ca -> {
                        if (ca != null && ca.certsRemoved()) {
                            return secretOperations.reconcile(reconciliation, namespace, AbstractModel.clusterCaCertSecretName(name), ca.caCertSecret());
                        } else {
                            return Future.succeededFuture();
                        }
                    })
                    .map(this);
        }

        /**
         * Perform a rolling update of the cluster so that CA certificates get added to their truststores,
         * or expired CA certificates get removed from their truststores.
         * Note this is only necessary when the CA certificate has changed due to a new CA key.
         * It is not necessary when the CA certificate is replace while retaining the existing key.
         */
        Future<ReconciliationState> rollingUpdateForNewCaKey() {
            List<String> reason = new ArrayList<>(2);
            RestartReasons kafkaRollReasons = RestartReasons.empty();

            if (this.clusterCa.keyReplaced()) {
                kafkaRollReasons.add(RestartReason.CLUSTER_CA_CERT_KEY_REPLACED);
                reason.add("trust new cluster CA certificate signed by new key");
            }
            if (this.clientsCa.keyReplaced()) {
                kafkaRollReasons.add(RestartReason.CLIENT_CA_CERT_KEY_REPLACED);
                reason.add("trust new clients CA certificate signed by new key");
            }
            if (!reason.isEmpty()) {
                Future<Void> zkRollFuture;
                Function<Pod, List<String>> rollPodAndLogReason = pod -> {
                    LOGGER.debugCr(reconciliation, "Rolling Pod {} to {}", pod.getMetadata().getName(), reason);
                    return reason;
                };

                Function<Pod, RestartReasons> rollKafkaPodWithReasons = pod -> {
                    LOGGER.debugCr(reconciliation, "Rolling Pod {} to {}", pod.getMetadata().getName(), kafkaRollReasons.getAllReasonNotes());
                    return  kafkaRollReasons;
                };


                if (this.clusterCa.keyReplaced()) {
                    // ZooKeeper is rolled only for new Cluster CA key
                    Labels zkSelectorLabels = Labels
                            .generateDefaultLabels(kafkaAssembly, ZookeeperCluster.APPLICATION_NAME, AbstractModel.STRIMZI_CLUSTER_OPERATOR_NAME)
                            .withStrimziName(KafkaResources.zookeeperStatefulSetName(name))
                            .strimziSelectorLabels();

                    zkRollFuture = new ZooKeeperRoller(podOperations, zookeeperLeaderFinder, operationTimeoutMs)
                            .maybeRollingUpdate(reconciliation, zkSelectorLabels, rollPodAndLogReason, clusterCa.caCertSecret(), oldCoSecret);
                } else {
                    zkRollFuture = Future.succeededFuture();
                }

                return zkRollFuture
                        .compose(i -> {
                            if (featureGates.useStrimziPodSetsEnabled())   {
                                return strimziPodSetOperator.getAsync(namespace, KafkaResources.kafkaStatefulSetName(name))
                                        .compose(podSet -> {
                                            if (podSet != null) {
                                                return Future.succeededFuture(KafkaCluster.generatePodList(reconciliation.name(), podSet.getSpec().getPods().size()));
                                            } else {
                                                return Future.succeededFuture(List.<String>of());
                                            }
                                        });
                            } else {
                                return stsOperations.getAsync(namespace, KafkaResources.kafkaStatefulSetName(name))
                                        .compose(sts -> {
                                            if (sts != null)    {
                                                return Future.succeededFuture(KafkaCluster.generatePodList(reconciliation.name(), sts.getSpec().getReplicas()));
                                            } else {
                                                return Future.succeededFuture(List.<String>of());
                                            }
                                        });
                            }
                        })
                        .compose(replicas ->
                                new KafkaRoller(
                                        reconciliation,
                                        vertx,
                                        podOperations,
                                        1_000,
                                        operationTimeoutMs,
                                        () -> new BackOff(250, 2, 10),
                                        replicas,
                                        clusterCa.caCertSecret(),
                                        oldCoSecret,
                                        adminClientProvider,
                                        brokerId -> null,
                                        null,
<<<<<<< HEAD
                                        kafkaCluster.getKafkaVersion(),
                                        true,
                                        eventsPublisher
                                ).rollingRestart(rollKafkaPodWithReasons))
=======
                                        null,
                                        false
                                ).rollingRestart(rollPodAndLogReason))
>>>>>>> 9850f22e
                        .compose(i -> {
                            if (this.clusterCa.keyReplaced()) {
                                // EO, KE and CC need to be rolled only for new Cluster CA key.
                                return rollDeploymentIfExists(KafkaResources.entityOperatorDeploymentName(name), reason.toString())
                                        .compose(i2 -> rollDeploymentIfExists(KafkaExporterResources.deploymentName(name), reason.toString()))
                                        .compose(i2 -> rollDeploymentIfExists(CruiseControlResources.deploymentName(name), reason.toString()));
                            } else {
                                return Future.succeededFuture();
                            }
                        })
                        .map(i -> this);
            } else {
                return Future.succeededFuture(this);
            }
        }

        /**
         * Rolls deployments when they exist. This method is used by the CA renewal to roll deployments.
         *
         * @param deploymentName    Name of the deployment which should be rolled if it exists
         * @param reasons   Reasons for which it is being rolled
         * @return  Succeeded future if it succeeded, failed otherwise.
         */
        Future<Void> rollDeploymentIfExists(String deploymentName, String reasons)  {
            return deploymentOperations.getAsync(namespace, deploymentName)
                    .compose(dep -> {
                        if (dep != null) {
                            LOGGER.infoCr(reconciliation, "Rolling Deployment {} to {}", deploymentName, reasons);
                            return deploymentOperations.rollingUpdate(reconciliation, namespace, deploymentName, operationTimeoutMs);
                        } else {
                            return Future.succeededFuture();
                        }
                    });
        }

<<<<<<< HEAD
        /**
         * Does rolling update of Kafka pods based on the annotation on Pod level
         *
         * @return  Future with the result of the rolling update
         */
        Future<Void> kafkaManualPodRollingUpdate() {
            return podOperations.listAsync(namespace, kafkaCluster.getSelectorLabels())
                    .compose(pods -> {
                        List<String> podsToRoll = new ArrayList<>(0);

                        for (Pod pod : pods)    {
                            if (Annotations.booleanAnnotation(pod, Annotations.ANNO_STRIMZI_IO_MANUAL_ROLLING_UPDATE, false)) {
                                podsToRoll.add(pod.getMetadata().getName());
                            }
                        }

                        if (!podsToRoll.isEmpty())  {
                            return maybeRollKafka(kafkaCluster.getReplicas(), pod -> {
                                if (pod != null && podsToRoll.contains(pod.getMetadata().getName())) {
                                    LOGGER.debugCr(reconciliation, "Rolling Kafka pod {} due to manual rolling update annotation on a pod", pod.getMetadata().getName());
                                    return RestartReasons.of(RestartReason.MANUAL_ROLLING_UPDATE);
                                } else {
                                    return RestartReasons.empty();
                                }
                            });
                        } else {
                            return Future.succeededFuture();
                        }
                    });
        }

        /**
         * Does manual rolling update of Kafka pods based on an annotation on the StatefulSet or on the Pods. Annotation
         * on StatefulSet level triggers rolling update of all pods. Annotation on pods trigeres rolling update only of
         * the selected pods. If the annotation is present on both StatefulSet and one or more pods, only one rolling
         * update of all pods occurs.
         *
         * @return  Future with the result of the rolling update
         */
        Future<ReconciliationState> kafkaManualRollingUpdate() {
            Future<HasMetadata> futureController;
            if (featureGates.useStrimziPodSetsEnabled())   {
                futureController = strimziPodSetOperator.getAsync(namespace, KafkaResources.kafkaStatefulSetName(name)).map(podSet -> (HasMetadata) podSet);
            } else {
                futureController = stsOperations.getAsync(namespace, KafkaResources.kafkaStatefulSetName(name)).map(sts -> (HasMetadata) sts);
            }

            return futureController.compose(controller -> {
                if (controller != null) {
                    if (Annotations.booleanAnnotation(controller, Annotations.ANNO_STRIMZI_IO_MANUAL_ROLLING_UPDATE, false)) {
                        // User trigger rolling update of the whole cluster
                        return maybeRollKafka(kafkaCluster.getReplicas(), pod -> {
                            if (pod == null) {
                                throw new ConcurrentDeletionException("Unexpectedly pod no longer exists during roll of StatefulSet.");
                            }
                            LOGGER.debugCr(reconciliation, "Rolling Kafka pod {} due to manual rolling update annotation",
                                    pod.getMetadata().getName());
                            return RestartReasons.of(RestartReason.MANUAL_ROLLING_UPDATE);
                        });
                    } else {
                        // The controller is not annotated to roll all pods.
                        // But maybe the individual pods are annotated to restart only some of them.
                        return kafkaManualPodRollingUpdate();
                    }
                } else {
                    // Controller does not exist => nothing to roll
                    return Future.succeededFuture();
                }
            }).map(this);
=======
        private List<String> getMaintenanceTimeWindows() {
            return kafkaAssembly.getSpec().getMaintenanceTimeWindows();
>>>>>>> 9850f22e
        }

        Future<ReconciliationState> clusterOperatorSecret(Supplier<Date> dateSupplier) {
            oldCoSecret = clusterCa.clusterOperatorSecret();

            Labels labels = Labels.fromResource(kafkaAssembly)
                    .withStrimziKind(reconciliation.kind())
                    .withStrimziCluster(reconciliation.name())
                    .withKubernetesName(Labels.APPLICATION_NAME)
                    .withKubernetesInstance(reconciliation.name())
                    .withKubernetesPartOf(reconciliation.name())
                    .withKubernetesManagedBy(AbstractModel.STRIMZI_CLUSTER_OPERATOR_NAME);

            OwnerReference ownerRef = new OwnerReferenceBuilder()
                    .withApiVersion(kafkaAssembly.getApiVersion())
                    .withKind(kafkaAssembly.getKind())
                    .withName(kafkaAssembly.getMetadata().getName())
                    .withUid(kafkaAssembly.getMetadata().getUid())
                    .withBlockOwnerDeletion(false)
                    .withController(false)
                    .build();

            Secret secret = ModelUtils.buildSecret(reconciliation, clusterCa, clusterCa.clusterOperatorSecret(), namespace,
                    ClusterOperator.secretName(name), "cluster-operator", "cluster-operator",
                    labels, ownerRef, Util.isMaintenanceTimeWindowsSatisfied(reconciliation, getMaintenanceTimeWindows(), dateSupplier));

            return secretOperations.reconcile(reconciliation, namespace, ClusterOperator.secretName(name), secret)
                    .map(this);
        }

        private Storage getOldStorage(HasMetadata sts)  {
            Storage storage = null;

            if (sts != null)    {
                String jsonStorage = Annotations.stringAnnotation(sts, ANNO_STRIMZI_IO_STORAGE, null);

                if (jsonStorage != null)    {
                    storage = ModelUtils.decodeStorageFromJson(jsonStorage);
                }
            }

            return storage;
        }

        /**
         * Utility method to extract current number of replicas from an existing StatefulSet
         *
         * @param sts   StatefulSet from which the replicas count should be extracted
         *
         * @return      Number of replicas
         */
        private int currentReplicas(StatefulSet sts)  {
            if (sts != null && sts.getSpec() != null)   {
                return sts.getSpec().getReplicas();
            } else {
                return 0;
            }
        }

        /**
         * Utility method to extract current number of replicas from an existing StrimziPodSet
         *
         * @param podSet    PodSet from which the replicas count should be extracted
         *
         * @return          Number of replicas
         */
<<<<<<< HEAD
        Future<Void> maybeRollKafka(int replicas, Function<Pod, RestartReasons> podNeedsRestart) {
            return maybeRollKafka(replicas, podNeedsRestart, true);
=======
        private int currentReplicas(StrimziPodSet podSet)  {
            if (podSet != null && podSet.getSpec() != null && podSet.getSpec().getPods() != null)   {
                return podSet.getSpec().getPods().size();
            } else {
                return 0;
            }
>>>>>>> 9850f22e
        }

        /**
         * Provider method for VersionChangeCreator. Overriding this method can be used to get mocked creator.
         *
         * @return  VersionChangeCreator instance
         */
<<<<<<< HEAD
        Future<Void> maybeRollKafka(int replicas, Function<Pod, RestartReasons> podNeedsRestart, boolean allowReconfiguration) {
            return ReconcilerUtils.clientSecrets(reconciliation, secretOperations)
                    .compose(compositeFuture ->
                            new KafkaRoller(
                                    reconciliation,
                                    vertx,
                                    podOperations,
                                    1_000,
                                    operationTimeoutMs,
                                    () -> new BackOff(250, 2, 10),
                                    KafkaCluster.generatePodList(reconciliation.name(), replicas),
                                    compositeFuture.resultAt(0),
                                    compositeFuture.resultAt(1),
                                    adminClientProvider,
                                    brokerId -> {
                                        if (featureGates.useStrimziPodSetsEnabled()) {
                                            return kafkaCluster.generatePerBrokerBrokerConfiguration(brokerId, kafkaAdvertisedHostnames, kafkaAdvertisedPorts, featureGates.controlPlaneListenerEnabled());
                                        } else {
                                            return kafkaCluster.generateSharedBrokerConfiguration(featureGates.controlPlaneListenerEnabled());
                                        }
                                    },
                                    kafkaLogging,
                                    kafkaCluster.getKafkaVersion(),
                                    allowReconfiguration,
                                    eventsPublisher
                            ).rollingRestart(podNeedsRestart));
        }

        Future<ReconciliationState> withVoid(Future<?> r) {
            return r.map(this);
=======
        VersionChangeCreator versionChangeCreator()   {
            return new VersionChangeCreator(reconciliation, kafkaAssembly, config, supplier);
>>>>>>> 9850f22e
        }

        /**
         * Creates the KafkaVersionChange instance describing the version changes in this reconciliation.
         *
         * @return  Future with Reconciliation State
         */
        Future<ReconciliationState> versionChange()    {
            return versionChangeCreator()
                    .reconcile()
                    .compose(versionChange -> {
                        this.versionChange = versionChange;
                        return Future.succeededFuture(this);
                    });
        }

        /**
         * Provider method for ZooKeeper reconciler. Overriding this method can be used to get mocked reconciler. This
         * method has to first collect some information about the current ZooKeeper cluster such as current storage
         * configuration or current number of replicas.
         *
         * @return  Future with ZooKeeper reconciler
         */
        Future<ZooKeeperReconciler> zooKeeperReconciler()   {
            Future<StatefulSet> stsFuture = stsOperations.getAsync(namespace, KafkaResources.zookeeperStatefulSetName(name));
            Future<StrimziPodSet> podSetFuture = strimziPodSetOperator.getAsync(namespace, KafkaResources.zookeeperStatefulSetName(name));

            return CompositeFuture.join(stsFuture, podSetFuture)
                    .compose(res -> {
                        StatefulSet sts = res.resultAt(0);
                        StrimziPodSet podSet = res.resultAt(1);

                        int currentReplicas = 0;
                        Storage oldStorage = null;

                        if (sts != null && podSet != null)  {
                            // Both StatefulSet and PodSet exist => we create the description based on the feature gate
                            if (featureGates.useStrimziPodSetsEnabled())    {
                                oldStorage = getOldStorage(podSet);
                                currentReplicas = currentReplicas(podSet);
                            } else {
                                oldStorage = getOldStorage(sts);
                                currentReplicas = currentReplicas(sts);
                            }
                        } else if (sts != null) {
                            // StatefulSet exists, PodSet does not exist => we create the description from the StatefulSet
                            oldStorage = getOldStorage(sts);
                            currentReplicas = currentReplicas(sts);
                        } else if (podSet != null) {
                            //PodSet exists, StatefulSet does not => we create the description from the PodSet
                            oldStorage = getOldStorage(podSet);
                            currentReplicas = currentReplicas(podSet);
                        }

                        ZooKeeperReconciler reconciler = new ZooKeeperReconciler(
                                reconciliation,
                                vertx,
                                config,
                                supplier,
                                pfa,
                                kafkaAssembly,
                                versionChange,
                                oldStorage,
                                currentReplicas,
                                clusterCa
                        );

                        return Future.succeededFuture(reconciler);
                    });
        }

        /**
         * Run the reconciliation pipeline for the ZooKeeper
         *
         * @param   dateSupplier  Date supplier used to check maintenance windows
         *
         * @return  Future with Reconciliation State
         */
        Future<ReconciliationState> reconcileZooKeeper(Supplier<Date> dateSupplier)    {
            return zooKeeperReconciler()
                    .compose(reconciler -> reconciler.reconcile(kafkaStatus, dateSupplier))
                    .map(this);
        }

        /**
         * Provider method for Kafka reconciler. Overriding this method can be used to get mocked reconciler. This
         * method expects that the information about current storage and replicas are collected and passed as arguments.
         * Overriding this method can be used to get mocked reconciler.
         *
         * @param oldStorage        Current storage configuration of the running cluster. 0 if the cluster is not running yet.
         * @param currentReplicas   Current number of replicas in the Kafka cluster. Null if it is not running yet.
         *
         * @return  KafkaReconciler instance
         */
        KafkaReconciler kafkaReconciler(Storage oldStorage, int currentReplicas)   {
            return new KafkaReconciler(
                    reconciliation,
                    kafkaAssembly, oldStorage, currentReplicas, clusterCa, clientsCa, versionChange, config, supplier, pfa, vertx
            );
        }

        /**
         * Provider method for Kafka reconciler. Overriding this method can be used to get mocked reconciler. This
         * method has to first collect some information about the current Kafka cluster such as current storage
         * configuration or current number of replicas.
         *
         * @return  Future with Kafka reconciler
         */
        Future<KafkaReconciler> kafkaReconciler()   {
            Future<StatefulSet> stsFuture = stsOperations.getAsync(namespace, KafkaResources.kafkaStatefulSetName(name));
            Future<StrimziPodSet> podSetFuture = strimziPodSetOperator.getAsync(namespace, KafkaResources.kafkaStatefulSetName(name));

            return CompositeFuture.join(stsFuture, podSetFuture)
                    .compose(res -> {
                        StatefulSet sts = res.resultAt(0);
                        StrimziPodSet podSet = res.resultAt(1);

                        int currentReplicas = 0;
                        Storage oldStorage = null;

                        if (sts != null && podSet != null)  {
                            // Both StatefulSet and PodSet exist => we create the description based on the feature gate
                            if (featureGates.useStrimziPodSetsEnabled())    {
                                oldStorage = getOldStorage(podSet);
                                currentReplicas = currentReplicas(podSet);
                            } else {
                                oldStorage = getOldStorage(sts);
                                currentReplicas = currentReplicas(sts);
                            }
                        } else if (sts != null) {
                            // StatefulSet exists, PodSet does not exist => we create the description from the StatefulSet
                            oldStorage = getOldStorage(sts);
                            currentReplicas = currentReplicas(sts);
                        } else if (podSet != null) {
                            //PodSet exists, StatefulSet does not => we create the description from the PodSet
                            oldStorage = getOldStorage(podSet);
                            currentReplicas = currentReplicas(podSet);
                        }

                        KafkaReconciler reconciler = kafkaReconciler(oldStorage, currentReplicas);

                        // We store this for use with Cruise Control later
                        kafkaStorage = reconciler.kafkaStorage();

                        return Future.succeededFuture(reconciler);
                    });
        }

        /**
         * Run the reconciliation pipeline for the ZooKeeper
         *
         * @param   dateSupplier  Date supplier used to check maintenance windows
         *
         * @return  Future with Reconciliation State
         */
        Future<ReconciliationState> reconcileKafka(Supplier<Date> dateSupplier)    {
            return kafkaReconciler()
                    .compose(reconciler -> reconciler.reconcile(kafkaStatus, dateSupplier))
                    .map(this);
        }

        /**
         * Provider method for Kafka Exporter reconciler. Overriding this method can be used to get mocked reconciler.
         *
<<<<<<< HEAD
         * @return
         */
        Future<ReconciliationState> kafkaIngresses() {
            if (!pfa.hasIngressV1()) {
                return Future.succeededFuture(this);
            }

            List<Ingress> ingresses = new ArrayList<>(kafkaCluster.generateExternalBootstrapIngresses());

            int replicas = kafkaCluster.getReplicas();
            for (int i = 0; i < replicas; i++) {
                ingresses.addAll(kafkaCluster.generateExternalIngresses(i));
            }

            Future fut = ingressOperations.listAsync(namespace, kafkaCluster.getSelectorLabels())
                    .compose(existingIngresses -> {
                        List<Future> ingressFutures = new ArrayList<>(ingresses.size());
                        List<String> existingIngressNames = existingIngresses.stream().map(ingress -> ingress.getMetadata().getName()).collect(Collectors.toList());

                        LOGGER.debugCr(reconciliation, "Reconciling existing Ingresses {} against the desired ingresses", existingIngressNames);

                        // Update desired ingresses
                        for (Ingress ingress : ingresses) {
                            String ingressName = ingress.getMetadata().getName();
                            existingIngressNames.remove(ingressName);
                            ingressFutures.add(ingressOperations.reconcile(reconciliation, namespace, ingressName, ingress));
                        }

                        LOGGER.debugCr(reconciliation, "Ingresses {} should be deleted", existingIngressNames);

                        // Delete ingresses which match our selector but are not desired anymore
                        for (String ingressName : existingIngressNames) {
                            ingressFutures.add(ingressOperations.reconcile(reconciliation, namespace, ingressName, null));
                        }

                        return CompositeFuture.join(ingressFutures);
                    });

            return withVoid(fut);
        }

        /**
         * Makes sure all desired ingresses are updated and the rest is deleted
         *
         * @return
         */
        Future<ReconciliationState> kafkaIngressesV1Beta1() {
            if (pfa.hasIngressV1()) {
                return Future.succeededFuture(this);
            }

            List<io.fabric8.kubernetes.api.model.networking.v1beta1.Ingress> ingresses = new ArrayList<>(kafkaCluster.generateExternalBootstrapIngressesV1Beta1());

            int replicas = kafkaCluster.getReplicas();
            for (int i = 0; i < replicas; i++) {
                ingresses.addAll(kafkaCluster.generateExternalIngressesV1Beta1(i));
            }

            Future fut = ingressV1Beta1Operations.listAsync(namespace, kafkaCluster.getSelectorLabels())
                    .compose(existingIngresses -> {
                        List<Future> ingressFutures = new ArrayList<>(ingresses.size());
                        List<String> existingIngressNames = existingIngresses.stream().map(ingress -> ingress.getMetadata().getName()).collect(Collectors.toList());

                        LOGGER.debugCr(reconciliation, "Reconciling existing v1beta1 Ingresses {} against the desired ingresses", existingIngressNames);

                        // Update desired ingresses
                        for (io.fabric8.kubernetes.api.model.networking.v1beta1.Ingress ingress : ingresses) {
                            String ingressName = ingress.getMetadata().getName();
                            existingIngressNames.remove(ingressName);
                            ingressFutures.add(ingressV1Beta1Operations.reconcile(reconciliation, namespace, ingressName, ingress));
                        }

                        LOGGER.debugCr(reconciliation, "V1beta1 ingresses {} should be deleted", existingIngressNames);

                        // Delete ingresses which match our selector but are not desired anymore
                        for (String ingressName : existingIngressNames) {
                            ingressFutures.add(ingressV1Beta1Operations.reconcile(reconciliation, namespace, ingressName, null));
                        }

                        return CompositeFuture.join(ingressFutures);
                    });

            return withVoid(fut);
        }

        /**
         * Get the cluster Id of the Kafka cluster
         * 
         * @return
         */
        Future<ReconciliationState> kafkaGetClusterId() {
            return ReconcilerUtils.clientSecrets(reconciliation, secretOperations)
                    .compose(compositeFuture -> {
                        LOGGER.debugCr(reconciliation, "Attempt to get clusterId");
                        Promise<ReconciliationState> resultPromise = Promise.promise();
                        vertx.createSharedWorkerExecutor("kubernetes-ops-pool").<ReconciliationState>executeBlocking(
                                future -> {
                                    Admin kafkaAdmin = null;

                                    try {
                                        String bootstrapHostname = KafkaResources.bootstrapServiceName(this.name) + "." + this.namespace + ".svc:" + KafkaCluster.REPLICATION_PORT;
                                        LOGGER.debugCr(reconciliation, "Creating AdminClient for clusterId using {}", bootstrapHostname);
                                        kafkaAdmin = adminClientProvider.createAdminClient(bootstrapHostname, compositeFuture.resultAt(0), compositeFuture.resultAt(1), "cluster-operator");
                                        kafkaStatus.setClusterId(kafkaAdmin.describeCluster().clusterId().get());
                                    } catch (KafkaException e) {
                                        LOGGER.warnCr(reconciliation, "Kafka exception getting clusterId {}", e.getMessage());
                                    } catch (InterruptedException e) {
                                        LOGGER.warnCr(reconciliation, "Interrupted exception getting clusterId {}", e.getMessage());
                                    } catch (ExecutionException e) {
                                        LOGGER.warnCr(reconciliation, "Execution exception getting clusterId {}", e.getMessage());
                                    } finally {
                                        if (kafkaAdmin != null) {
                                            kafkaAdmin.close();
                                        }
                                    }

                                    future.complete(this);
                                },
                                true,
                                resultPromise);
                        return resultPromise.future();
                    });
        }

        /**
         * Utility method which helps to register the advertised hostnames for a specific listener of a specific broker.
         * The broker hostname passed to this method is based on the infrastructure (Service, Load Balancer, etc.).
         * This method in addition checks for any overrides and uses them if configured.
         *
         * @param brokerId          ID of the broker to which this hostname belongs
         * @param listener          The Listener for which is this hostname used
         * @param brokerHostname    The hostname which might be used for the broker when no overrides are configured
         */
        void registerAdvertisedHostname(int brokerId, GenericKafkaListener listener, String brokerHostname)   {
            kafkaAdvertisedHostnames
                    .computeIfAbsent(brokerId, id -> new HashMap<>())
                    .put(ListenersUtils.envVarIdentifier(listener), kafkaCluster.getAdvertisedHostname(listener, brokerId, brokerHostname));
        }

        /**
         * Utility method which helps to register the advertised port for a specific listener of a specific broker.
         * The broker port passed to this method is based on the infrastructure (Service, Load Balancer, etc.).
         * This method in addition checks for any overrides and uses them if configured.
         *
         * @param brokerId      ID of the broker to which this port belongs
         * @param listener      The Listener for which is this port used
         * @param brokerPort    The port which might be used for the broker when no overrides are configured
         */
        void registerAdvertisedPort(int brokerId, GenericKafkaListener listener, int brokerPort)   {
            kafkaAdvertisedPorts
                    .computeIfAbsent(brokerId, id -> new HashMap<>())
                    .put(ListenersUtils.envVarIdentifier(listener), kafkaCluster.getAdvertisedPort(listener, brokerId, brokerPort));
        }

        Future<ReconciliationState> kafkaInternalServicesReady()   {
            for (GenericKafkaListener listener : ListenersUtils.internalListeners(kafkaCluster.getListeners())) {
                boolean useServiceDnsDomain = (listener.getConfiguration() != null && listener.getConfiguration().getUseServiceDnsDomain() != null)
                        ? listener.getConfiguration().getUseServiceDnsDomain() : false;

                // Set status based on bootstrap service
                String bootstrapAddress = getInternalServiceHostname(ListenersUtils.backwardsCompatibleBootstrapServiceName(name, listener), useServiceDnsDomain);

                ListenerStatus ls = new ListenerStatusBuilder()
                        .withName(listener.getName())
                        .withAddresses(new ListenerAddressBuilder()
                                .withHost(bootstrapAddress)
                                .withPort(listener.getPort())
                                .build())
                        .build();

                addListenerStatus(ls);

                // Set advertised hostnames and ports
                for (int brokerId = 0; brokerId < kafkaCluster.getReplicas(); brokerId++) {
                    String brokerAddress;

                    if (useServiceDnsDomain) {
                        brokerAddress = DnsNameGenerator.podDnsNameWithClusterDomain(namespace, KafkaResources.brokersServiceName(name), KafkaResources.kafkaStatefulSetName(name) + "-" + brokerId);
                    } else {
                        brokerAddress = DnsNameGenerator.podDnsNameWithoutClusterDomain(namespace, KafkaResources.brokersServiceName(name), KafkaResources.kafkaStatefulSetName(name) + "-" + brokerId);
                    }

                    String userConfiguredAdvertisedHostname = ListenersUtils.brokerAdvertisedHost(listener, brokerId);
                    if (userConfiguredAdvertisedHostname != null && listener.isTls()) {
                        // If user configured a custom advertised hostname, add it to the SAN names used in the certificate
                        kafkaBrokerDnsNames.computeIfAbsent(brokerId, k -> new HashSet<>(1)).add(userConfiguredAdvertisedHostname);
                    }

                    registerAdvertisedHostname(brokerId, listener, brokerAddress);
                    registerAdvertisedPort(brokerId, listener, listener.getPort());
                }
            }

            return Future.succeededFuture(this);
        }

        /**
         * Makes sure all services related to load balancers are ready and collects their addresses for Statuses,
         * certificates and advertised addresses. This method for all Load Balancer type listeners:
         *      1) Checks if the bootstrap service has been provisioned (has a loadbalancer address)
         *      2) Collects the relevant addresses and stores them for use in certificates and in CR status
         *      3) Checks if the broker services have been provisioned (have a loadbalancer address)
         *      4) Collects the loadbalancer addresses for certificates and advertised hostnames
         *
         * @return
         */
        Future<ReconciliationState> kafkaLoadBalancerServicesReady() {
            List<GenericKafkaListener> loadBalancerListeners = ListenersUtils.loadBalancerListeners(kafkaCluster.getListeners());
            List<Future> listenerFutures = new ArrayList<>(loadBalancerListeners.size());

            for (GenericKafkaListener listener : loadBalancerListeners) {
                String bootstrapServiceName = ListenersUtils.backwardsCompatibleBootstrapServiceName(name, listener);

                List<String> bootstrapListenerAddressList = new ArrayList<>(kafkaCluster.getReplicas());

                Future perListenerFut = Future.succeededFuture().compose(i -> {
                    if (ListenersUtils.skipCreateBootstrapService(listener)) {
                        return Future.succeededFuture();
                    } else {
                        return serviceOperations.hasIngressAddress(reconciliation, namespace, bootstrapServiceName, 1_000, operationTimeoutMs)
                                .compose(res -> serviceOperations.getAsync(namespace, bootstrapServiceName))
                                .compose(svc -> {
                                    String bootstrapAddress;

                                    if (svc.getStatus().getLoadBalancer().getIngress().get(0).getHostname() != null) {
                                        bootstrapAddress = svc.getStatus().getLoadBalancer().getIngress().get(0).getHostname();
                                    } else {
                                        bootstrapAddress = svc.getStatus().getLoadBalancer().getIngress().get(0).getIp();
                                    }

                                    LOGGER.debugCr(reconciliation, "Found address {} for Service {}", bootstrapAddress, bootstrapServiceName);

                                    kafkaBootstrapDnsName.add(bootstrapAddress);
                                    bootstrapListenerAddressList.add(bootstrapAddress);
                                    return Future.succeededFuture();
                                });
                    }
                }).compose(res -> {
                    List<Future> perPodFutures = new ArrayList<>(kafkaCluster.getReplicas());

                    for (int pod = 0; pod < kafkaCluster.getReplicas(); pod++)  {
                        perPodFutures.add(
                                serviceOperations.hasIngressAddress(reconciliation, namespace, ListenersUtils.backwardsCompatibleBrokerServiceName(name, pod, listener), 1_000, operationTimeoutMs)
                        );
                    }

                    return CompositeFuture.join(perPodFutures);
                }).compose(res -> {
                    List<Future> perPodFutures = new ArrayList<>(kafkaCluster.getReplicas());

                    for (int brokerId = 0; brokerId < kafkaCluster.getReplicas(); brokerId++)  {
                        final int finalBrokerId = brokerId;
                        Future<Void> perBrokerFut = serviceOperations.getAsync(namespace, ListenersUtils.backwardsCompatibleBrokerServiceName(name, brokerId, listener))
                            .compose(svc -> {
                                String brokerAddress;

                                if (svc.getStatus().getLoadBalancer().getIngress().get(0).getHostname() != null)    {
                                    brokerAddress = svc.getStatus().getLoadBalancer().getIngress().get(0).getHostname();
                                } else {
                                    brokerAddress = svc.getStatus().getLoadBalancer().getIngress().get(0).getIp();
                                }
                                LOGGER.debugCr(reconciliation, "Found address {} for Service {}", brokerAddress, svc.getMetadata().getName());

                                if (ListenersUtils.skipCreateBootstrapService(listener)) {
                                    bootstrapListenerAddressList.add(brokerAddress);
                                }
                                kafkaBrokerDnsNames.computeIfAbsent(finalBrokerId, k -> new HashSet<>(2)).add(brokerAddress);

                                String advertisedHostname = ListenersUtils.brokerAdvertisedHost(listener, finalBrokerId);
                                if (advertisedHostname != null) {
                                    kafkaBrokerDnsNames.get(finalBrokerId).add(ListenersUtils.brokerAdvertisedHost(listener, finalBrokerId));
                                }

                                registerAdvertisedHostname(finalBrokerId, listener, brokerAddress);
                                registerAdvertisedPort(finalBrokerId, listener, listener.getPort());

                                return Future.succeededFuture();
                            });

                        perPodFutures.add(perBrokerFut);
                    }

                    return CompositeFuture.join(perPodFutures);
                }).compose(res -> {
                    ListenerStatus ls = new ListenerStatusBuilder()
                        .withName(listener.getName())
                        .withAddresses(bootstrapListenerAddressList.stream()
                                .map(listenerAddress -> new ListenerAddressBuilder().withHost(listenerAddress)
                                        .withPort(listener.getPort())
                                        .build())
                                .collect(Collectors.toList()))
                        .build();
                    addListenerStatus(ls);

                    return Future.succeededFuture();
                });

                listenerFutures.add(perListenerFut);
            }

            return withVoid(CompositeFuture.join(listenerFutures));
        }

        /**
         * Makes sure all services related to node ports are ready and collects their addresses for Statuses,
         * certificates and advertised addresses. This method for all NodePort type listeners:
         *      1) Checks if the bootstrap service has been provisioned (has a node port)
         *      2) Collects the node port for use in CR status
         *      3) Checks it the broker services have been provisioned (have a node port)
         *      4) Collects the node ports for advertised hostnames
         *
         * @return
         */
        Future<ReconciliationState> kafkaNodePortServicesReady() {
            List<GenericKafkaListener> loadBalancerListeners = ListenersUtils.nodePortListeners(kafkaCluster.getListeners());
            List<Future> listenerFutures = new ArrayList<>(loadBalancerListeners.size());

            for (GenericKafkaListener listener : loadBalancerListeners) {
                String bootstrapServiceName = ListenersUtils.backwardsCompatibleBootstrapServiceName(name, listener);

                Future perListenerFut = serviceOperations.hasNodePort(reconciliation, namespace, bootstrapServiceName, 1_000, operationTimeoutMs)
                        .compose(res -> serviceOperations.getAsync(namespace, bootstrapServiceName))
                        .compose(svc -> {
                            Integer externalBootstrapNodePort = svc.getSpec().getPorts().get(0).getNodePort();
                            LOGGER.debugCr(reconciliation, "Found node port {} for Service {}", externalBootstrapNodePort, bootstrapServiceName);
                            kafkaBootstrapNodePorts.put(ListenersUtils.identifier(listener), externalBootstrapNodePort);

                            return Future.succeededFuture();
                        })
                        .compose(res -> {
                            List<Future> perPodFutures = new ArrayList<>(kafkaCluster.getReplicas());

                            for (int pod = 0; pod < kafkaCluster.getReplicas(); pod++)  {
                                perPodFutures.add(
                                        serviceOperations.hasNodePort(reconciliation, namespace, ListenersUtils.backwardsCompatibleBrokerServiceName(name, pod, listener), 1_000, operationTimeoutMs)
                                );
                            }

                            return CompositeFuture.join(perPodFutures);
                        })
                        .compose(res -> {
                            List<Future> perPodFutures = new ArrayList<>(kafkaCluster.getReplicas());

                            for (int brokerId = 0; brokerId < kafkaCluster.getReplicas(); brokerId++)  {
                                final int finalBrokerId = brokerId;
                                Future<Void> perBrokerFut = serviceOperations.getAsync(namespace, ListenersUtils.backwardsCompatibleBrokerServiceName(name, brokerId, listener))
                                        .compose(svc -> {
                                            Integer externalBrokerNodePort = svc.getSpec().getPorts().get(0).getNodePort();
                                            LOGGER.debugCr(reconciliation, "Found node port {} for Service {}", externalBrokerNodePort, svc.getMetadata().getName());

                                            registerAdvertisedPort(finalBrokerId, listener, externalBrokerNodePort);

                                            String advertisedHostname = ListenersUtils.brokerAdvertisedHost(listener, finalBrokerId);

                                            if (advertisedHostname != null) {
                                                kafkaBrokerDnsNames.computeIfAbsent(finalBrokerId, k -> new HashSet<>(1)).add(advertisedHostname);
                                            }

                                            registerAdvertisedHostname(finalBrokerId, listener, nodePortAddressEnvVar(listener));

                                            return Future.succeededFuture();
                                        });

                                perPodFutures.add(perBrokerFut);
                            }

                            return CompositeFuture.join(perPodFutures);
                        });

                listenerFutures.add(perListenerFut);
            }

            return withVoid(CompositeFuture.join(listenerFutures));
        }

        /**
         * Generates the name of the environment variable which will contain the advertised address for given listener. The
         * environment variable will be different for Node Port listeners which need to consume the address from the init
         * container corresponding to their preferred node.
         *
         * @param listener              The listener
         * @return                      The environment variable which will have the address
         */
        String nodePortAddressEnvVar(GenericKafkaListener listener)  {
            String preferredNodeAddressType;
            NodeAddressType preferredType = ListenersUtils.preferredNodeAddressType(listener);

            if (preferredType != null)  {
                preferredNodeAddressType = preferredType.toValue().toUpperCase(Locale.ENGLISH);
            } else {
                preferredNodeAddressType = "DEFAULT";
            }

            return String.format("${STRIMZI_NODEPORT_%s_ADDRESS}", preferredNodeAddressType);
        }

        Future<ReconciliationState> kafkaNodePortExternalListenerStatus() {
            List<Node> allNodes = new ArrayList<>();

            if (!ListenersUtils.nodePortListeners(kafkaCluster.getListeners()).isEmpty())   {
                return nodeOperator.listAsync(Labels.EMPTY)
                        .compose(result -> {
                            allNodes.addAll(result);
                            return podOperations.listAsync(namespace, kafkaCluster.getSelectorLabels());
                        })
                        .map(pods -> {
                            Map<Integer, Node> brokerNodes = new HashMap<>(kafkaCluster.getReplicas());

                            for (Pod broker : pods) {
                                String podName = broker.getMetadata().getName();
                                Integer podIndex = getPodIndexFromPodName(podName);

                                if (broker.getStatus() != null && broker.getStatus().getHostIP() != null) {
                                    String hostIP = broker.getStatus().getHostIP();
                                    allNodes.stream()
                                            .filter(node -> {
                                                if (node.getStatus() != null && node.getStatus().getAddresses() != null) {
                                                    return node.getStatus().getAddresses().stream().anyMatch(address -> hostIP.equals(address.getAddress()));
                                                } else {
                                                    return false;
                                                }
                                            })
                                            .findFirst()
                                            .ifPresent(podNode -> brokerNodes.put(podIndex, podNode));
                                }
                            }

                            for (GenericKafkaListener listener : ListenersUtils.nodePortListeners(kafkaCluster.getListeners())) {
                                // Set is used to ensure each node/port is listed only once. It is later converted to List.
                                Set<ListenerAddress> statusAddresses = new HashSet<>(brokerNodes.size());

                                for (Map.Entry<Integer, Node> entry : brokerNodes.entrySet())   {
                                    String advertisedHost = ListenersUtils.brokerAdvertisedHost(listener, entry.getKey());
                                    ListenerAddress address;

                                    if (advertisedHost != null)    {
                                        address = new ListenerAddressBuilder()
                                                .withHost(advertisedHost)
                                                .withPort(kafkaBootstrapNodePorts.get(ListenersUtils.identifier(listener)))
                                                .build();
                                    } else {
                                        address = new ListenerAddressBuilder()
                                                .withHost(NodeUtils.findAddress(entry.getValue().getStatus().getAddresses(), ListenersUtils.preferredNodeAddressType(listener)))
                                                .withPort(kafkaBootstrapNodePorts.get(ListenersUtils.identifier(listener)))
                                                .build();
                                    }

                                    statusAddresses.add(address);
                                }

                                ListenerStatus ls = new ListenerStatusBuilder()
                                        .withName(listener.getName())
                                        .withAddresses(new ArrayList<>(statusAddresses))
                                        .build();
                                addListenerStatus(ls);
                            }

                            return this;
                        });
            } else {
                return Future.succeededFuture(this);
            }
        }

        /**
         * Makes sure all routes are ready and collects their addresses for Statuses,
         * certificates and advertised addresses. This method for all routes:
         *      1) Checks if the bootstrap route has been provisioned (has a loadbalancer address)
         *      2) Collects the relevant addresses and stores them for use in certificates and in CR status
         *      3) Checks it the broker routes have been provisioned (have an address)
         *      4) Collects the route addresses for certificates and advertised hostnames
         *
         * @return
         */
        Future<ReconciliationState> kafkaRoutesReady() {
            List<GenericKafkaListener> routeListeners = ListenersUtils.routeListeners(kafkaCluster.getListeners());
            List<Future> listenerFutures = new ArrayList<>(routeListeners.size());

            for (GenericKafkaListener listener : routeListeners) {
                String bootstrapRouteName = ListenersUtils.backwardsCompatibleBootstrapRouteOrIngressName(name, listener);

                Future perListenerFut = routeOperations.hasAddress(reconciliation, namespace, bootstrapRouteName, 1_000, operationTimeoutMs)
                        .compose(res -> routeOperations.getAsync(namespace, bootstrapRouteName))
                        .compose(route -> {
                            String bootstrapAddress = route.getStatus().getIngress().get(0).getHost();
                            LOGGER.debugCr(reconciliation, "Found address {} for Route {}", bootstrapAddress, bootstrapRouteName);

                            kafkaBootstrapDnsName.add(bootstrapAddress);

                            ListenerStatus ls = new ListenerStatusBuilder()
                                    .withName(listener.getName())
                                    .withAddresses(new ListenerAddressBuilder()
                                            .withHost(bootstrapAddress)
                                            .withPort(KafkaCluster.ROUTE_PORT)
                                            .build())
                                    .build();
                            addListenerStatus(ls);

                            return Future.succeededFuture();
                        })
                        .compose(res -> {
                            List<Future> perPodFutures = new ArrayList<>(kafkaCluster.getReplicas());

                            for (int pod = 0; pod < kafkaCluster.getReplicas(); pod++)  {
                                perPodFutures.add(
                                        routeOperations.hasAddress(reconciliation, namespace, ListenersUtils.backwardsCompatibleBrokerServiceName(name, pod, listener), 1_000, operationTimeoutMs)
                                );
                            }

                            return CompositeFuture.join(perPodFutures);
                        })
                        .compose(res -> {
                            List<Future> perPodFutures = new ArrayList<>(kafkaCluster.getReplicas());

                            for (int brokerId = 0; brokerId < kafkaCluster.getReplicas(); brokerId++)  {
                                final int finalBrokerId = brokerId;
                                Future<Void> perBrokerFut = routeOperations.getAsync(namespace, ListenersUtils.backwardsCompatibleBrokerServiceName(name, brokerId, listener))
                                        .compose(route -> {
                                            String brokerAddress = route.getStatus().getIngress().get(0).getHost();
                                            LOGGER.debugCr(reconciliation, "Found address {} for Route {}", brokerAddress, route.getMetadata().getName());

                                            kafkaBrokerDnsNames.computeIfAbsent(finalBrokerId, k -> new HashSet<>(2)).add(brokerAddress);

                                            String advertisedHostname = ListenersUtils.brokerAdvertisedHost(listener, finalBrokerId);
                                            if (advertisedHostname != null) {
                                                kafkaBrokerDnsNames.get(finalBrokerId).add(ListenersUtils.brokerAdvertisedHost(listener, finalBrokerId));
                                            }

                                            registerAdvertisedHostname(finalBrokerId, listener, brokerAddress);
                                            registerAdvertisedPort(finalBrokerId, listener, KafkaCluster.ROUTE_PORT);

                                            return Future.succeededFuture();
                                        });

                                perPodFutures.add(perBrokerFut);
                            }

                            return CompositeFuture.join(perPodFutures);
                        });

                listenerFutures.add(perListenerFut);
            }

            return withVoid(CompositeFuture.join(listenerFutures));
        }

        /**
         * Makes sure all ingresses are ready and collects their addresses for Statuses,
         * certificates and advertised addresses. This method for all ingresses:
         *      1) Checks if the bootstrap ingress has been provisioned (has a loadbalancer address)
         *      2) Collects the relevant addresses and stores them for use in certificates and in CR status
         *      3) Checks it the broker ingresses have been provisioned (have an address)
         *      4) Collects the route addresses for certificates and advertised hostnames
         *
         * @return
         */
        Future<ReconciliationState> kafkaIngressesReady() {
            if (!pfa.hasIngressV1()) {
                return Future.succeededFuture(this);
            }

            List<GenericKafkaListener> ingressListeners = ListenersUtils.ingressListeners(kafkaCluster.getListeners());
            List<Future> listenerFutures = new ArrayList<>(ingressListeners.size());

            for (GenericKafkaListener listener : ingressListeners) {
                String bootstrapIngressName = ListenersUtils.backwardsCompatibleBootstrapRouteOrIngressName(name, listener);

                Future perListenerFut = ingressOperations.hasIngressAddress(reconciliation, namespace, bootstrapIngressName, 1_000, operationTimeoutMs)
                        .compose(res -> {
                            String bootstrapAddress = listener.getConfiguration().getBootstrap().getHost();
                            LOGGER.debugCr(reconciliation, "Using address {} for Ingress {}", bootstrapAddress, bootstrapIngressName);

                            kafkaBootstrapDnsName.add(bootstrapAddress);

                            ListenerStatus ls = new ListenerStatusBuilder()
                                    .withName(listener.getName())
                                    .withAddresses(new ListenerAddressBuilder()
                                            .withHost(bootstrapAddress)
                                            .withPort(KafkaCluster.ROUTE_PORT)
                                            .build())
                                    .build();
                            addListenerStatus(ls);

                            // Check if broker ingresses are ready
                            List<Future> perPodFutures = new ArrayList<>(kafkaCluster.getReplicas());

                            for (int pod = 0; pod < kafkaCluster.getReplicas(); pod++)  {
                                perPodFutures.add(
                                        ingressOperations.hasIngressAddress(reconciliation, namespace, ListenersUtils.backwardsCompatibleBrokerServiceName(name, pod, listener), 1_000, operationTimeoutMs)
                                );
                            }

                            return CompositeFuture.join(perPodFutures);
                        })
                        .compose(res -> {
                            for (int brokerId = 0; brokerId < kafkaCluster.getReplicas(); brokerId++)  {
                                final int finalBrokerId = brokerId;
                                String brokerAddress = listener.getConfiguration().getBrokers().stream()
                                        .filter(broker -> broker.getBroker() == finalBrokerId)
                                        .map(GenericKafkaListenerConfigurationBroker::getHost)
                                        .findAny()
                                        .orElse(null);
                                LOGGER.debugCr(reconciliation, "Using address {} for Ingress {}", brokerAddress, ListenersUtils.backwardsCompatibleBrokerServiceName(name, brokerId, listener));

                                kafkaBrokerDnsNames.computeIfAbsent(brokerId, k -> new HashSet<>(2)).add(brokerAddress);

                                String advertisedHostname = ListenersUtils.brokerAdvertisedHost(listener, finalBrokerId);
                                if (advertisedHostname != null) {
                                    kafkaBrokerDnsNames.get(finalBrokerId).add(ListenersUtils.brokerAdvertisedHost(listener, finalBrokerId));
                                }

                                registerAdvertisedHostname(finalBrokerId, listener, brokerAddress);
                                registerAdvertisedPort(finalBrokerId, listener, KafkaCluster.INGRESS_PORT);
                            }

                            return Future.succeededFuture();
                        });

                listenerFutures.add(perListenerFut);
            }

            return withVoid(CompositeFuture.join(listenerFutures));
        }

        /**
         * Makes sure all ingresses are ready and collects their addresses for Statuses,
         * certificates and advertised addresses. This method for all ingresses:
         *      1) Checks if the bootstrap ingress has been provisioned (has a loadbalancer address)
         *      2) Collects the relevant addresses and stores them for use in certificates and in CR status
         *      3) Checks it the broker ingresses have been provisioned (have an address)
         *      4) Collects the route addresses for certificates and advertised hostnames
         *
         * @return
         */
        Future<ReconciliationState> kafkaIngressesV1Beta1Ready() {
            if (pfa.hasIngressV1()) {
                return Future.succeededFuture(this);
            }

            List<GenericKafkaListener> ingressListeners = ListenersUtils.ingressListeners(kafkaCluster.getListeners());
            List<Future> listenerFutures = new ArrayList<>(ingressListeners.size());

            for (GenericKafkaListener listener : ingressListeners) {
                String bootstrapIngressName = ListenersUtils.backwardsCompatibleBootstrapRouteOrIngressName(name, listener);

                Future perListenerFut = ingressV1Beta1Operations.hasIngressAddress(reconciliation, namespace, bootstrapIngressName, 1_000, operationTimeoutMs)
                        .compose(res -> {
                            String bootstrapAddress = listener.getConfiguration().getBootstrap().getHost();
                            LOGGER.debugCr(reconciliation, "Using address {} for v1beta1 Ingress {}", bootstrapAddress, bootstrapIngressName);

                            kafkaBootstrapDnsName.add(bootstrapAddress);

                            ListenerStatus ls = new ListenerStatusBuilder()
                                    .withName(listener.getName())
                                    .withAddresses(new ListenerAddressBuilder()
                                            .withHost(bootstrapAddress)
                                            .withPort(KafkaCluster.ROUTE_PORT)
                                            .build())
                                    .build();
                            addListenerStatus(ls);

                            // Check if broker ingresses are ready
                            List<Future> perPodFutures = new ArrayList<>(kafkaCluster.getReplicas());

                            for (int pod = 0; pod < kafkaCluster.getReplicas(); pod++)  {
                                perPodFutures.add(
                                        ingressV1Beta1Operations.hasIngressAddress(reconciliation, namespace, ListenersUtils.backwardsCompatibleBrokerServiceName(name, pod, listener), 1_000, operationTimeoutMs)
                                );
                            }

                            return CompositeFuture.join(perPodFutures);
                        })
                        .compose(res -> {
                            for (int brokerId = 0; brokerId < kafkaCluster.getReplicas(); brokerId++)  {
                                final int finalBrokerId = brokerId;
                                String brokerAddress = listener.getConfiguration().getBrokers().stream()
                                        .filter(broker -> broker.getBroker() == finalBrokerId)
                                        .map(GenericKafkaListenerConfigurationBroker::getHost)
                                        .findAny()
                                        .orElse(null);
                                LOGGER.debugCr(reconciliation, "Using address {} for v1beta1 Ingress {}", brokerAddress, ListenersUtils.backwardsCompatibleBrokerServiceName(name, brokerId, listener));

                                kafkaBrokerDnsNames.computeIfAbsent(brokerId, k -> new HashSet<>(2)).add(brokerAddress);

                                String advertisedHostname = ListenersUtils.brokerAdvertisedHost(listener, finalBrokerId);
                                if (advertisedHostname != null) {
                                    kafkaBrokerDnsNames.get(finalBrokerId).add(ListenersUtils.brokerAdvertisedHost(listener, finalBrokerId));
                                }

                                registerAdvertisedHostname(finalBrokerId, listener, brokerAddress);
                                registerAdvertisedPort(finalBrokerId, listener, KafkaCluster.INGRESS_PORT);
                            }

                            return Future.succeededFuture();
                        });

                listenerFutures.add(perListenerFut);
            }

            return withVoid(CompositeFuture.join(listenerFutures));
        }

        Future<ReconciliationState> kafkaGenerateCertificates(Supplier<Date> dateSupplier) {
            Promise<ReconciliationState> resultPromise = Promise.promise();
            vertx.createSharedWorkerExecutor("kubernetes-ops-pool").<ReconciliationState>executeBlocking(
                future -> {
                    try {
                        kafkaCluster.generateCertificates(kafkaAssembly,
                                clusterCa, kafkaBootstrapDnsName, kafkaBrokerDnsNames,
                                Util.isMaintenanceTimeWindowsSatisfied(reconciliation, getMaintenanceTimeWindows(), dateSupplier));
                        future.complete(this);
                    } catch (Throwable e) {
                        future.fail(e);
                    }
                },
                true,
                resultPromise);
            return resultPromise.future();
        }

        Future<ReconciliationState> customListenerCertificates() {
            List<String> secretNames = kafkaCluster.getListeners().stream()
                    .filter(listener -> listener.isTls()
                            && listener.getConfiguration() != null
                            && listener.getConfiguration().getBrokerCertChainAndKey() != null)
                    .map(listener -> listener.getConfiguration().getBrokerCertChainAndKey().getSecretName())
                    .distinct()
                    .collect(Collectors.toList());
            LOGGER.debugCr(reconciliation, "Validating secret {} with custom TLS listener certificates", secretNames);

            List<Future> secretFutures = new ArrayList<>(secretNames.size());
            Map<String, Secret> customSecrets = new HashMap<>(secretNames.size());

            for (String secretName : secretNames)   {
                Future fut = secretOperations.getAsync(namespace, secretName)
                        .compose(secret -> {
                            if (secret != null) {
                                customSecrets.put(secretName, secret);
                                LOGGER.debugCr(reconciliation, "Found secrets {} with custom TLS listener certificate", secretName);
                            }

                            return Future.succeededFuture();
                        });

                secretFutures.add(fut);
            }

            Future customCertificatesFuture = CompositeFuture.join(secretFutures)
                    .compose(res -> {
                        List<String> errors = new ArrayList<>();

                        for (GenericKafkaListener listener : kafkaCluster.getListeners())   {
                            if (listener.isTls()
                                    && listener.getConfiguration() != null
                                    && listener.getConfiguration().getBrokerCertChainAndKey() != null)  {
                                CertAndKeySecretSource customCert = listener.getConfiguration().getBrokerCertChainAndKey();
                                Secret secret = customSecrets.get(customCert.getSecretName());

                                if (secret != null) {
                                    if (!secret.getData().containsKey(customCert.getCertificate())) {
                                        errors.add("Secret " + customCert.getSecretName() + " does not contain certificate under the key " + customCert.getCertificate() + ".");
                                    } else if (!secret.getData().containsKey(customCert.getKey())) {
                                        errors.add("Secret " + customCert.getSecretName() + " does not contain custom certificate private key under the key " + customCert.getKey() + ".");
                                    } else  {
                                        byte[] publicKeyBytes = Base64.getDecoder().decode(secret.getData().get(customCert.getCertificate()));
                                        customListenerCertificates.put(listener.getName(), new String(publicKeyBytes, StandardCharsets.US_ASCII));
                                        customListenerCertificateThumbprints.put(listener.getName(), getCertificateThumbprint(secret, customCert));
                                    }
                                } else {
                                    errors.add("Secret " + customCert.getSecretName() + " with custom TLS certificate does not exist.");
                                }

                            }
                        }

                        if (errors.isEmpty())   {
                            return Future.succeededFuture();
                        } else {
                            LOGGER.errorCr(reconciliation, "Failed to process Secrets with custom certificates: {}", errors);
                            return Future.failedFuture(new InvalidResourceException("Failed to process Secrets with custom certificates: " + errors));
                        }
                    });

            return withVoid(customCertificatesFuture);
        }

        /**
         * Generates hash stub of the certificate which is used to track when the certificate changes and rolling update needs to be triggered.
         *
         * @param certSecret        Secrets with the certificate
         * @param customCertSecret  Identified where in the secret can you get the right certificate
         *
         * @return                  Hash stub of the certificate
         */
        String getCertificateThumbprint(Secret certSecret, CertAndKeySecretSource customCertSecret)   {
            try {
                X509Certificate cert = Ca.cert(certSecret, customCertSecret.getCertificate());
                return Util.hashStub(cert.getEncoded());
            } catch (CertificateEncodingException e) {
                throw new RuntimeException("Failed to get certificate hashStub of " + customCertSecret.getCertificate() + " from Secret " + certSecret.getMetadata().getName(), e);
            }
        }

        /**
         * Generates and creates the ConfigMap with shared configuration for Kafka brokers used in StatefulSets.
         *
         * @param metricsAndLogging     Metrics and Logging configuration
         *
         * @return
         */
        Future<ReconcileResult<ConfigMap>> sharedKafkaConfiguration(MetricsAndLogging metricsAndLogging) {
            ConfigMap sharedCm = kafkaCluster.generateSharedConfigurationConfigMap(metricsAndLogging, kafkaAdvertisedHostnames, kafkaAdvertisedPorts, featureGates.controlPlaneListenerEnabled());

            // BROKER_ADVERTISED_HOSTNAMES_FILENAME or BROKER_ADVERTISED_PORTS_FILENAME have the advertised addresses.
            // If they change, we need to roll the pods. Here we collect their hash to trigger the rolling update.
            String brokerConfiguration = sharedCm.getData().getOrDefault(KafkaCluster.BROKER_ADVERTISED_HOSTNAMES_FILENAME, "");
            brokerConfiguration += sharedCm.getData().getOrDefault(KafkaCluster.BROKER_ADVERTISED_PORTS_FILENAME, "");
            brokerConfiguration += sharedCm.getData().getOrDefault(KafkaCluster.BROKER_LISTENERS_FILENAME, "");

            // Changes to regular Kafka configuration are handled through the KafkaRoller which decides whether to roll the pod or not
            // In addition to that, we have to handle changes to configuration unknown to Kafka -> different plugins (Authorization, Quotas etc.)
            // This is captured here with the unknown configurations and the hash is used to roll the pod when it changes
            KafkaConfiguration kc = KafkaConfiguration.unvalidated(reconciliation, sharedCm.getData().getOrDefault(KafkaCluster.BROKER_CONFIGURATION_FILENAME, ""));

            // We store hash of the broker configurations for later use in StatefulSet / PodSet and in rolling updates
            this.kafkaBrokerConfigurationHash.put(sharedConfigurationId, Util.hashStub(brokerConfiguration + kc.unknownConfigsWithValues(kafkaCluster.getKafkaVersion()).toString()));

            // This is used during Kafka rolling updates -> we have to store it for later
            this.kafkaLogging = sharedCm.getData().get(AbstractModel.ANCILLARY_CM_KEY_LOG_CONFIG);
            this.kafkaLoggingAppendersHash = Util.hashStub(Util.getLoggingDynamicallyUnmodifiableEntries(this.kafkaLogging));

            return configMapOperations.reconcile(reconciliation, namespace, kafkaCluster.getAncillaryConfigMapName(), sharedCm);
        }

        /**
         * Generates and creates the ConfigMaps with per-broker configuration for Kafka brokers used in PodSets. It will
         * also delete the ConfigMaps for any scaled-down brokers (scale down is done before this is called in the
         * reconciliation)
         *
         * @param metricsAndLogging     Metrics and Logging configuration
         *
         * @return
         */
        Future<CompositeFuture> perBrokerKafkaConfiguration(MetricsAndLogging metricsAndLogging) {
            return configMapOperations.listAsync(namespace, kafkaCluster.getSelectorLabels())
                    .compose(existingConfigMaps -> {
                        // This is used during Kafka rolling updates -> we have to store it for later
                        this.kafkaLogging = kafkaCluster.loggingConfiguration(kafkaCluster.getLogging(), metricsAndLogging.getLoggingCm());
                        this.kafkaLoggingAppendersHash = Util.hashStub(Util.getLoggingDynamicallyUnmodifiableEntries(this.kafkaLogging));

                        List<ConfigMap> desiredConfigMaps = kafkaCluster.generatePerBrokerConfigurationConfigMaps(metricsAndLogging, kafkaAdvertisedHostnames, kafkaAdvertisedPorts, featureGates.controlPlaneListenerEnabled());
                        List<Future> ops = new ArrayList<>(existingConfigMaps.size() + kafkaCluster.getReplicas());

                        // Delete all existing ConfigMaps which are not desired and are not the shared config map
                        List<String> desiredNames = new ArrayList<>(desiredConfigMaps.size() + 1);
                        desiredNames.add(kafkaCluster.getAncillaryConfigMapName()); // We do not want to delete the shared ConfigMap, so we add it here
                        desiredNames.addAll(desiredConfigMaps.stream().map(cm -> cm.getMetadata().getName()).collect(Collectors.toList()));

                        for (ConfigMap cm : existingConfigMaps) {
                            // We delete the cms not on the desired names list
                            if (!desiredNames.contains(cm.getMetadata().getName())) {
                                ops.add(configMapOperations.deleteAsync(reconciliation, namespace, cm.getMetadata().getName(), true));
                            }
                        }

                        // Create / update the desired config maps
                        for (ConfigMap cm : desiredConfigMaps) {
                            String cmName = cm.getMetadata().getName();
                            int brokerId = getPodIndexFromPodName(cmName);

                            // The advertised hostname and port might change. If they change, we need to roll the pods.
                            // Here we collect their hash to trigger the rolling update. For per-broker configuration,
                            // we need just the advertised hostnames / ports for given broker.
                            String brokerConfiguration = kafkaAdvertisedHostnames
                                    .get(brokerId)
                                    .entrySet()
                                    .stream()
                                    .map(kv -> kv.getKey() + "://" + kv.getValue())
                                    .sorted()
                                    .collect(Collectors.joining(" "));
                            brokerConfiguration += kafkaAdvertisedPorts
                                    .get(brokerId)
                                    .entrySet()
                                    .stream()
                                    .map(kv -> kv.getKey() + "://" + kv.getValue())
                                    .sorted()
                                    .collect(Collectors.joining(" "));
                            brokerConfiguration += cm.getData().getOrDefault(KafkaCluster.BROKER_LISTENERS_FILENAME, "");

                            // Changes to regular Kafka configuration are handled through the KafkaRoller which decides whether to roll the pod or not
                            // In addition to that, we have to handle changes to configuration unknown to Kafka -> different plugins (Authorization, Quotas etc.)
                            // This is captured here with the unknown configurations and the hash is used to roll the pod when it changes
                            KafkaConfiguration kc = KafkaConfiguration.unvalidated(reconciliation, cm.getData().getOrDefault(KafkaCluster.BROKER_CONFIGURATION_FILENAME, ""));

                            // We store hash of the broker configurations for later use in Pod and in rolling updates
                            this.kafkaBrokerConfigurationHash.put(brokerId, Util.hashStub(brokerConfiguration + kc.unknownConfigsWithValues(kafkaCluster.getKafkaVersion()).toString()));

                            ops.add(configMapOperations.reconcile(reconciliation, namespace, cmName, cm));
                        }

                        return CompositeFuture.join(ops);
                    });
        }

        /**
         * This method is used to create or update the config maps required by the brokers. It is able to handle both
         * shared configuration and per-broker configuration.
         *
         * It does not do the cleanup when switching between the modes. That is done only at the end of the
         * reconciliation. However, when the per-broker configuration mode is used, it would delete the config maps of
         * the scaled-down brokers since scale-down happens before this is called.
         *
         * @return
         */
        Future<ReconciliationState> kafkaConfigurationConfigMaps() {
            return Util.metricsAndLogging(reconciliation, configMapOperations, namespace, kafkaCluster.getLogging(), kafkaCluster.getMetricsConfigInCm())
                    .compose(metricsAndLoggingCm -> {
                        if (featureGates.useStrimziPodSetsEnabled())    {
                            return withVoid(perBrokerKafkaConfiguration(metricsAndLoggingCm));
                        } else {
                            return withVoid(sharedKafkaConfiguration(metricsAndLoggingCm));
                        }
                    });
        }

        /**
         * This method is used to clean-up the configuration Config Maps. This might be needed when switching between
         * StatefulSets / shared configuration and PodSets / per-broker configuration. This is done in a separate step
         * at the end of the reconciliation to avoid problems if the reconciliation fails (the deleted config map would
         * not allow pods to be restarted etc.)
         *
         * @return
         */
        Future<ReconciliationState> kafkaConfigurationConfigMapsCleanup() {
            if (featureGates.useStrimziPodSetsEnabled())    {
                return withVoid(sharedKafkaConfigurationCleanup());
            } else {
                return withVoid(perBrokerKafkaConfigurationCleanup());
            }
        }

        /**
         * Deletes the ConfigMap with shared Kafka configuration. This needs to be done when switching to per-broker
         * configuration / PodSets.
         *
         * @return
         */
        Future<Void> sharedKafkaConfigurationCleanup() {
            return configMapOperations.deleteAsync(reconciliation, namespace, kafkaCluster.getAncillaryConfigMapName(), true);
        }

        /**
         * Deletes all ConfigMaps with per-broker Kafka configuration. This needs to be done when switching to the
         * shared configuration / StatefulSets
         *
         * @return
         */
        Future<CompositeFuture> perBrokerKafkaConfigurationCleanup() {
            return configMapOperations.listAsync(namespace, kafkaCluster.getSelectorLabels())
                    .compose(existingConfigMaps -> {
                        List<Future> ops = new ArrayList<>(existingConfigMaps.size()); // We will need at most the deletion of existing configmaps + update of new one => hence the + 1

                        // Delete all existing apart from the shared one
                        for (ConfigMap cm : existingConfigMaps) {
                            // We delete the cm if it is not getAncillaryConfigMapName
                            if (!kafkaCluster.getAncillaryConfigMapName().equals(cm.getMetadata().getName())) {
                                ops.add(configMapOperations.deleteAsync(reconciliation, namespace, cm.getMetadata().getName(), true));
                            }
                        }

                        return CompositeFuture.join(ops);
                    });
        }

        Future<ReconciliationState> kafkaBrokersSecret() {
            return updateCertificateSecretWithDiff(KafkaResources.kafkaSecretName(name), kafkaCluster.generateBrokersSecret(clusterCa, clientsCa))
                    .map(changed -> {
                        existingKafkaCertsChanged = changed;
                        return this;
                    });
        }

        Future<ReconciliationState> kafkaJmxSecret() {
            if (kafkaCluster.isJmxAuthenticated()) {
                Future<Secret> secretFuture = secretOperations.getAsync(namespace, KafkaResources.kafkaJmxSecretName(name));
                return secretFuture.compose(res -> {
                    if (res == null) {
                        return withVoid(secretOperations.reconcile(reconciliation, namespace, KafkaResources.kafkaJmxSecretName(name),
                                kafkaCluster.generateJmxSecret()));
                    }
                    return withVoid(Future.succeededFuture(this));
                });

            }
            return withVoid(secretOperations.reconcile(reconciliation, namespace, KafkaResources.kafkaJmxSecretName(name), null));
        }

        Future<ReconciliationState> kafkaNetPolicy() {
            if (isNetworkPolicyGeneration) {
                return withVoid(networkPolicyOperator.reconcile(reconciliation, namespace, KafkaResources.kafkaNetworkPolicyName(name), kafkaCluster.generateNetworkPolicy(operatorNamespace, operatorNamespaceLabels)));
            } else {
                return withVoid(Future.succeededFuture());
            }
        }

        Future<ReconciliationState> kafkaPodDisruptionBudget() {
            if (!pfa.hasPodDisruptionBudgetV1()) {
                return Future.succeededFuture(this);
            }

            if (featureGates.useStrimziPodSetsEnabled())   {
                return withVoid(podDisruptionBudgetOperator.reconcile(reconciliation, namespace, kafkaCluster.getName(), kafkaCluster.generateCustomControllerPodDisruptionBudget()));
            } else {
                return withVoid(podDisruptionBudgetOperator.reconcile(reconciliation, namespace, kafkaCluster.getName(), kafkaCluster.generatePodDisruptionBudget()));
            }
        }

        Future<ReconciliationState> kafkaPodDisruptionBudgetV1Beta1() {
            if (pfa.hasPodDisruptionBudgetV1()) {
                return Future.succeededFuture(this);
            }

            if (featureGates.useStrimziPodSetsEnabled())   {
                return withVoid(podDisruptionBudgetV1Beta1Operator.reconcile(reconciliation, namespace, kafkaCluster.getName(), kafkaCluster.generateCustomControllerPodDisruptionBudgetV1Beta1()));
            } else {
                return withVoid(podDisruptionBudgetV1Beta1Operator.reconcile(reconciliation, namespace, kafkaCluster.getName(), kafkaCluster.generatePodDisruptionBudgetV1Beta1()));
            }
        }

        int getPodIndexFromPodName(String podName)  {
            return Integer.parseInt(podName.substring(podName.lastIndexOf("-") + 1));
        }

        Future<ReconciliationState> kafkaPvcs() {
            List<PersistentVolumeClaim> pvcs = kafkaCluster.generatePersistentVolumeClaims(kafkaCluster.getStorage());

            return new PvcReconciler(reconciliation, pvcOperations, storageClassOperator)
                    .resizeAndReconcilePvcs(podIndex -> KafkaResources.kafkaPodName(name, podIndex), pvcs)
                    .compose(podsToRestart -> {
                        fsResizingRestartRequest.addAll(podsToRestart);
                        return Future.succeededFuture(this);
                    });
        }

        /**
         * Normally, the rolling update of Kafka brokers is done in the sequence best for Kafka (controller is rolled
         * last etc.). This method does a rolling update of Kafka brokers in sequence based on the pod index number.
         * This is needed in some special situation such as storage configuration changes.
         *
         * This method is using the regular rolling update mechanism. But in order to achieve the sequential rolling
         * update it calls it recursively with only subset of the pods being considered for rolling update. Thanks to
         * this, it achieves the right order regardless who is controller but still makes sure that the replicas are
         * in-sync.
         *
         * This is used only for StatefulSets rolling. PodSets do not need it.
         *
         * @param sts               StatefulSet which should be rolled
         * @param podNeedsRestart   Function to tell the rolling restart mechanism if given broker pod needs restart or not
         * @param nextPod           The sequence number of the next pod which should be considered for rolling
         * @param lastPod           Index of the last pod which should be considered for restart
         *
         * @return
         */
        Future<ReconciliationState> maybeRollKafkaInSequence(StatefulSet sts, Function<Pod, RestartReasons> podNeedsRestart, int nextPod, int lastPod) {
            if (nextPod <= lastPod)  {
                final int podToRoll = nextPod;

                return maybeRollKafka(sts.getSpec().getReplicas(), pod -> {
                    if (pod != null && pod.getMetadata().getName().endsWith("-" + podToRoll))    {
                        return podNeedsRestart.apply(pod);
                    } else {
                        return RestartReasons.empty();
                    }
                }, false)
                        .compose(ignore -> maybeRollKafkaInSequence(sts, podNeedsRestart, nextPod + 1, lastPod));
            } else {
                // All pods checked for sequential RU => nothing more to do
                return withVoid(Future.succeededFuture());
            }
        }

        /**
         * Checks if any Kafka broker needs rolling update to add or remove JBOD volumes. If it does, we trigger a
         * sequential rolling update because the pods need to be rolled in sequence to add or remove volumes.
         *
         * @return
         */
        Future<ReconciliationState> kafkaRollToAddOrRemoveVolumes() {
            Storage storage = kafkaCluster.getStorage();

            // We do the special rolling update only when:
            //   * JBOD storage is actually used as storage
            //   * and StatefulSets are used
            // StrimziPodSets do not need special rolling update, they can add / remove volumes during regular rolling updates
            if (storage instanceof JbodStorage
                    && !featureGates.useStrimziPodSetsEnabled()) {
                JbodStorage jbodStorage = (JbodStorage) storage;
                return kafkaRollToAddOrRemoveVolumesInStatefulSet(jbodStorage);
            } else {
                return withVoid(Future.succeededFuture());
            }
        }

        /**
         * Checks if any Kafka broker needs rolling update to add or remove JBOD volumes. If it does, we trigger a
         * sequential rolling update because the pods need to be rolled in sequence to add or remove volumes.
         *
         * This method is used only for StatefulSets which require special rolling process.
         *
         * @param jbodStorage   Desired storage configuration
         *
         * @return              Future indicating the completion and result of the rolling update
         */
        Future<ReconciliationState> kafkaRollToAddOrRemoveVolumesInStatefulSet(JbodStorage jbodStorage) {
            // We first check if any broker actually needs the rolling update. Only if at least one of them needs it,
            // we trigger it. This check helps to not go through the rolling update if not needed.
            return podOperations.listAsync(namespace, kafkaCluster.getSelectorLabels())
                    .compose(pods -> {
                        for (Pod pod : pods) {
                            if (!needsRestartBecauseAddedOrRemovedJbodVolumes(pod, jbodStorage, kafkaCurrentReplicas, kafkaCluster.getReplicas()).isEmpty())   {
                                // At least one broker needs rolling update => we can trigger it without checking the other brokers
                                LOGGER.debugCr(reconciliation, "Kafka brokers needs rolling update to add or remove JBOD volumes");

                                return stsOperations.getAsync(namespace, KafkaResources.kafkaStatefulSetName(name))
                                        .compose(sts -> {
                                            if (sts != null) {
                                                int lastPodIndex = Math.min(kafkaCurrentReplicas, kafkaCluster.getReplicas()) - 1;
                                                return maybeRollKafkaInSequence(sts, podToCheck -> needsRestartBecauseAddedOrRemovedJbodVolumes(podToCheck, jbodStorage, kafkaCurrentReplicas, kafkaCluster.getReplicas()), 0, lastPodIndex);
                                            } else {
                                                // STS does not exist => nothing to roll
                                                return withVoid(Future.succeededFuture());
                                            }
                                        });
                            }
                        }

                        LOGGER.debugCr(reconciliation, "No rolling update of Kafka brokers due to added or removed JBOD volumes is needed");
                        return withVoid(Future.succeededFuture());
                    });
        }

        /**
         * Checks whether the particular pod needs restart because of added or removed JBOD volumes. This method returns
         * a list instead of boolean so that it can be used directly in the rolling update procedure and log proper
         * reasons for the restart.
         *
         * @param pod               Broker pod which should be considered for restart
         * @param desiredStorage    Desired storage configuration
         * @param currentReplicas   Number of Kafka replicas before this reconciliation
         * @param desiredReplicas   Number of desired Kafka replicas
         *
         * @return  Empty list when no restart is needed. List containing the restart reason if the restart is needed.
         */
        private RestartReasons needsRestartBecauseAddedOrRemovedJbodVolumes(Pod pod, JbodStorage desiredStorage, int currentReplicas, int desiredReplicas)  {
            if (pod != null
                    && pod.getMetadata() != null) {
                String jsonStorage = Annotations.stringAnnotation(pod, ANNO_STRIMZI_IO_STORAGE, null);

                if (jsonStorage != null) {
                    Storage currentStorage = ModelUtils.decodeStorageFromJson(jsonStorage);

                    if (new StorageDiff(reconciliation, currentStorage, desiredStorage, currentReplicas, desiredReplicas).isVolumesAddedOrRemoved())    {
                        return RestartReasons.of(RestartReason.JBOD_VOLUMES_CHANGED);
                    }
                }
            }

            return RestartReasons.empty();
        }

        /**
         * Prepares annotations for Kafka pods which are known only in the KafkaAssemblyOperator level. These are later
         * passed to KafkaCluster where there are used when creating the Pod definitions.
         *
         * @return  Map with Pod annotations
         */
        Map<String, String> kafkaPodAnnotations(int brokerId, boolean storageAnnotation)    {
            Map<String, String> podAnnotations = new LinkedHashMap<>(9);
            podAnnotations.put(Ca.ANNO_STRIMZI_IO_CLUSTER_CA_CERT_GENERATION, String.valueOf(ModelUtils.caCertGeneration(this.clusterCa)));
            podAnnotations.put(Ca.ANNO_STRIMZI_IO_CLIENTS_CA_CERT_GENERATION, String.valueOf(ModelUtils.caCertGeneration(this.clientsCa)));
            podAnnotations.put(Annotations.ANNO_STRIMZI_LOGGING_APPENDERS_HASH, kafkaLoggingAppendersHash);
            podAnnotations.put(KafkaCluster.ANNO_STRIMZI_BROKER_CONFIGURATION_HASH, kafkaBrokerConfigurationHash.get(brokerId));
            podAnnotations.put(ANNO_STRIMZI_IO_KAFKA_VERSION, kafkaCluster.getKafkaVersion().version());
            podAnnotations.put(KafkaCluster.ANNO_STRIMZI_IO_LOG_MESSAGE_FORMAT_VERSION, kafkaCluster.getLogMessageFormatVersion());
            podAnnotations.put(KafkaCluster.ANNO_STRIMZI_IO_INTER_BROKER_PROTOCOL_VERSION, kafkaCluster.getInterBrokerProtocolVersion());

            // Annotations with custom cert thumbprints to help with rolling updates when they change
            if (!customListenerCertificateThumbprints.isEmpty()) {
                podAnnotations.put(KafkaCluster.ANNO_STRIMZI_CUSTOM_LISTENER_CERT_THUMBPRINTS, customListenerCertificateThumbprints.toString());
            }

            // Storage annotation on Pods is used only for StatefulSets
            if (storageAnnotation) {
                podAnnotations.put(ANNO_STRIMZI_IO_STORAGE, ModelUtils.encodeStorageToJson(kafkaCluster.getStorage()));
            }

            return podAnnotations;
        }

        Future<ReconciliationState> kafkaStatefulSet() {
            if (!featureGates.useStrimziPodSetsEnabled()) {
                // StatefulSets are enabled => make sure the StatefulSet exists with the right settings
                StatefulSet kafkaSts = kafkaCluster.generateStatefulSet(pfa.isOpenshift(), imagePullPolicy, imagePullSecrets, kafkaPodAnnotations(sharedConfigurationId, true));
                return withKafkaStsDiff(stsOperations.reconcile(reconciliation, namespace, kafkaCluster.getName(), kafkaSts));
            } else {
                // StatefulSets are disabled => delete the StatefulSet if it exists
                return stsOperations.getAsync(namespace, KafkaResources.kafkaStatefulSetName(name))
                        .compose(sts -> {
                            if (sts != null)    {
                                return withVoid(stsOperations.deleteAsync(reconciliation, namespace, kafkaCluster.getName(), false));
                            } else {
                                return Future.succeededFuture(this);
                            }
                        });
            }
        }

        Future<ReconciliationState> kafkaPodSet() {
            if (featureGates.useStrimziPodSetsEnabled())   {
                // PodSets are enabled => create/update the StrimziPodSet for Kafka
                int replicas;

                if (kafkaCurrentReplicas != null
                        && kafkaCurrentReplicas != 0
                        && kafkaCurrentReplicas < kafkaCluster.getReplicas())  {
                    // If there is previous replica count & it is smaller than the desired replica count, we use the
                    // previous one because the scale-up will happen only later during the reconciliation
                    replicas = kafkaCurrentReplicas;
                } else {
                    // If there is no previous number of replicas (because the PodSet did not exist) or if the
                    // previous replicas are bigger than desired replicas we use desired replicas (scale-down already
                    // happened)
                    replicas = kafkaCluster.getReplicas();
                }

                StrimziPodSet kafkaPodSet = kafkaCluster.generatePodSet(replicas, pfa.isOpenshift(), imagePullPolicy, imagePullSecrets, brokerId -> kafkaPodAnnotations(brokerId, false));
                return withKafkaPodSetDiff(strimziPodSetOperator.reconcile(reconciliation, namespace, KafkaResources.kafkaStatefulSetName(name), kafkaPodSet));
            } else {
                // PodSets are disabled => delete the StrimziPodSet for Kafka
                return strimziPodSetOperator.getAsync(namespace, KafkaResources.kafkaStatefulSetName(name))
                        .compose(podSet -> {
                            if (podSet != null)    {
                                return withVoid(strimziPodSetOperator.deleteAsync(reconciliation, namespace, kafkaCluster.getName(), false));
                            } else {
                                return Future.succeededFuture(this);
                            }
                        });
            }
        }

        Future<ReconciliationState> kafkaRollingUpdate() {
            if (featureGates.useStrimziPodSetsEnabled())   {
                return withVoid(maybeRollKafka(kafkaPodSetDiffs.resource().getSpec().getPods().size(), pod ->
                        ReconcilerUtils.reasonsToRestartPod(reconciliation, kafkaPodSetDiffs.resource(), pod, fsResizingRestartRequest, existingKafkaCertsChanged, this.clusterCa, this.clientsCa)));
            } else {
                return withVoid(maybeRollKafka(kafkaStsDiffs.resource().getSpec().getReplicas(), pod ->
                        ReconcilerUtils.reasonsToRestartPod(reconciliation, kafkaStsDiffs.resource(), pod, fsResizingRestartRequest, existingKafkaCertsChanged, this.clusterCa, this.clientsCa)));
            }
        }

        Future<ReconciliationState> kafkaScaleUp() {
            if (kafkaCurrentReplicas != null
                    && kafkaCurrentReplicas != 0
                    && kafkaCurrentReplicas < kafkaCluster.getReplicas()) {
                // The previous number of replicas is known and is smaller than desired number of replicas
                //   => we need to do scale-up
                LOGGER.infoCr(reconciliation, "Scaling Kafka up from {} to {} replicas", kafkaCurrentReplicas, kafkaCluster.getReplicas());
                
                if (featureGates.useStrimziPodSetsEnabled())   {
                    StrimziPodSet kafkaPodSet = kafkaCluster.generatePodSet(kafkaCluster.getReplicas(), pfa.isOpenshift(), imagePullPolicy, imagePullSecrets, brokerId -> kafkaPodAnnotations(brokerId, false));
                    return withVoid(strimziPodSetOperator.reconcile(reconciliation, namespace, kafkaCluster.getName(), kafkaPodSet));
                } else {
                    return withVoid(stsOperations.scaleUp(reconciliation, namespace, kafkaCluster.getName(), kafkaCluster.getReplicas()));
                }
            } else {
                // Previous number of replicas is not known (because the PodSet os StatefulSet  did not exist) or is
                // bigger than desired replicas => nothing to do
                // (if the previous replica count was not known, the desired count was already used when patching
                // the pod set, so no need to do it again)
                return Future.succeededFuture(this);
            }
        }

        Future<ReconciliationState> kafkaPodsReady() {
            return podsReady(kafkaCluster);
        }

        Future<ReconciliationState> podsReady(AbstractModel model) {
            int replicas = model.getReplicas();
            return podsReady(model, replicas);
        }

        Future<ReconciliationState> podsReady(AbstractModel model, int replicas) {
            List<Future> podFutures = new ArrayList<>(replicas);

            for (int i = 0; i < replicas; i++) {
                LOGGER.debugCr(reconciliation, "Checking readiness of pod {}.", model.getPodName(i));
                podFutures.add(podOperations.readiness(reconciliation, namespace, model.getPodName(i), 1_000, operationTimeoutMs));
            }

            return withVoid(CompositeFuture.join(podFutures));
        }

        Future<ReconciliationState> kafkaServiceEndpointReady() {
            return withVoid(serviceOperations.endpointReadiness(reconciliation, namespace, kafkaCluster.getServiceName(), 1_000, operationTimeoutMs));
        }

        Future<ReconciliationState> kafkaHeadlessServiceEndpointReady() {
            return withVoid(serviceOperations.endpointReadiness(reconciliation, namespace, kafkaCluster.getHeadlessServiceName(), 1_000, operationTimeoutMs));
        }

        /**
         * Will check all Kafka pods whether the user requested the pod and PVC deletion through an annotation
         *
         * @return
         */
        Future<ReconciliationState> kafkaManualPodCleaning() {
            return new ManualPodCleaner(reconciliation, KafkaResources.kafkaStatefulSetName(name),
                    kafkaCluster.getSelectorLabels(), operationTimeoutMs, featureGates.useStrimziPodSetsEnabled(),
                    stsOperations, strimziPodSetOperator, podOperations, pvcOperations)
                    .maybeManualPodCleaning(kafkaCluster.generatePersistentVolumeClaims(oldKafkaStorage))
                    .map(this);
        }

        /**
         * Deletion of PVCs after the cluster is deleted is handled by owner reference and garbage collection. However,
         * this would not help after scale-downs. Therefore we check if there are any PVCs which should not be present
         * and delete them when they are.
         *
         * This should be called only after the Statefulset reconciliation, rolling update and scale-down when the PVCs
         * are not used anymore by the pods.
         *
         * @return
         */
        Future<ReconciliationState> kafkaPersistentClaimDeletion() {
            Promise<ReconciliationState> resultPromise = Promise.promise();
            Future<List<PersistentVolumeClaim>> futurePvcs = pvcOperations.listAsync(namespace, kafkaCluster.getSelectorLabels());

            futurePvcs.onComplete(res -> {
                if (res.succeeded() && res.result() != null)    {
                    List<String> maybeDeletePvcs = res.result().stream().map(pvc -> pvc.getMetadata().getName()).collect(Collectors.toList());
                    List<String> desiredPvcs = kafkaCluster.generatePersistentVolumeClaims(kafkaCluster.getStorage()).stream().map(pvc -> pvc.getMetadata().getName()).collect(Collectors.toList());

                    new PvcReconciler(reconciliation, pvcOperations, storageClassOperator)
                            .deletePersistentClaims(maybeDeletePvcs, desiredPvcs)
                            .onComplete(r -> resultPromise.complete(this));
                } else {
                    resultPromise.fail(res.cause());
                }
            });

            return resultPromise.future();
        }

        private List<String> getMaintenanceTimeWindows() {
            return kafkaAssembly.getSpec().getMaintenanceTimeWindows();
        }

        Future<ReconciliationState> clusterOperatorSecret(Supplier<Date> dateSupplier) {
            oldCoSecret = clusterCa.clusterOperatorSecret();

            Labels labels = Labels.fromResource(kafkaAssembly)
                    .withStrimziKind(reconciliation.kind())
                    .withStrimziCluster(reconciliation.name())
                    .withKubernetesName(Labels.APPLICATION_NAME)
                    .withKubernetesInstance(reconciliation.name())
                    .withKubernetesPartOf(reconciliation.name())
                    .withKubernetesManagedBy(AbstractModel.STRIMZI_CLUSTER_OPERATOR_NAME);

            OwnerReference ownerRef = new OwnerReferenceBuilder()
                    .withApiVersion(kafkaAssembly.getApiVersion())
                    .withKind(kafkaAssembly.getKind())
                    .withName(kafkaAssembly.getMetadata().getName())
                    .withUid(kafkaAssembly.getMetadata().getUid())
                    .withBlockOwnerDeletion(false)
                    .withController(false)
                    .build();

            Secret secret = ModelUtils.buildSecret(reconciliation, clusterCa, clusterCa.clusterOperatorSecret(), namespace,
                    ClusterOperator.secretName(name), "cluster-operator", "cluster-operator",
                    labels, ownerRef, Util.isMaintenanceTimeWindowsSatisfied(reconciliation, getMaintenanceTimeWindows(), dateSupplier));

            return withVoid(secretOperations.reconcile(reconciliation, namespace, ClusterOperator.secretName(name),
                    secret));
        }

        private Storage getOldStorage(HasMetadata sts)  {
            Storage storage = null;

            if (sts != null)    {
                String jsonStorage = Annotations.stringAnnotation(sts, ANNO_STRIMZI_IO_STORAGE, null);

                if (jsonStorage != null)    {
                    storage = ModelUtils.decodeStorageFromJson(jsonStorage);
                }
            }

            return storage;
        }

        void addListenerStatus(ListenerStatus ls)    {
            List<ListenerStatus> current = kafkaStatus.getListeners();
            ArrayList<ListenerStatus> desired;

            if (current != null) {
                desired = new ArrayList<>(current.size() + 1);
                desired.addAll(current);
            } else {
                desired = new ArrayList<>(1);
            }

            desired.add(ls);

            kafkaStatus.setListeners(desired);
        }

        Future<ReconciliationState> kafkaCustomCertificatesToStatus() {
            for (GenericKafkaListener listener : kafkaCluster.getListeners())   {
                if (listener.isTls())   {
                    LOGGER.debugCr(reconciliation, "Adding certificate to status for listener: {}", listener.getName());
                    addCertificateToListener(listener.getName(), customListenerCertificates.get(listener.getName()));
                }
            }

            return Future.succeededFuture(this);
        }

        void addCertificateToListener(String type, String certificate)    {
            if (certificate == null)    {
                // When custom certificate is not used, use the current CA certificate
                certificate = new String(clusterCa.currentCaCertBytes(), StandardCharsets.US_ASCII);
            }

            List<ListenerStatus> listeners = kafkaStatus.getListeners();

            if (listeners != null) {
                ListenerStatus listener = listeners.stream().filter(listenerType -> type.equals(listenerType.getName())).findFirst().orElse(null);

                if (listener != null) {
                    listener.setCertificates(singletonList(certificate));
                }
            }
        }

        String getInternalServiceHostname(String serviceName, boolean useServiceDnsDomain)    {
            if (useServiceDnsDomain)    {
                return DnsNameGenerator.serviceDnsNameWithClusterDomain(namespace, serviceName);
            } else {
                return DnsNameGenerator.serviceDnsNameWithoutClusterDomain(namespace, serviceName);
            }
        }

        /**
         * Utility method to extract current number of replicas from an existing StatefulSet
         *
         * @param sts   StatefulSet from which the replicas count should be extracted
         *
         * @return      Number of replicas
         */
        private Integer currentReplicas(StatefulSet sts)  {
            Integer replicas = null;

            if (sts != null && sts.getSpec() != null)   {
                replicas = sts.getSpec().getReplicas();
            }

            return replicas;
        }

        /**
         * Utility method to extract current number of replicas from an existing StrimziPodSet
         *
         * @param podSet    PodSet from which the replicas count should be extracted
         *
         * @return          Number of replicas
         */
        private Integer currentReplicas(StrimziPodSet podSet)  {
            Integer replicas = null;

            if (podSet != null && podSet.getSpec() != null && podSet.getSpec().getPods() != null)   {
                replicas = podSet.getSpec().getPods().size();
            }

            return replicas;
        }

        /**
         * Provider method for ZooKeeper reconciler. Overriding this method can be used to get mocked reconciler. This
         * method has to first collect some information about the current ZooKeeper cluster such as current storage
         * configuration or current number of replicas.
         *
         * @return  Future with ZooKeeper recocniler
         */
        Future<ZooKeeperReconciler> zooKeeperReconciler()   {
            Future<StatefulSet> stsFuture = stsOperations.getAsync(namespace, KafkaResources.zookeeperStatefulSetName(name));
            Future<StrimziPodSet> podSetFuture = strimziPodSetOperator.getAsync(namespace, KafkaResources.zookeeperStatefulSetName(name));

            return CompositeFuture.join(stsFuture, podSetFuture)
                    .compose(res -> {
                        StatefulSet sts = res.resultAt(0);
                        StrimziPodSet podSet = res.resultAt(1);

                        Integer currentReplicas = null;
                        Storage oldStorage = null;

                        if (sts != null && podSet != null)  {
                            // Both StatefulSet and PodSet exist => we create the description based on the feature gate
                            if (featureGates.useStrimziPodSetsEnabled())    {
                                oldStorage = getOldStorage(podSet);
                                currentReplicas = currentReplicas(podSet);
                            } else {
                                oldStorage = getOldStorage(sts);
                                currentReplicas = currentReplicas(sts);
                            }
                        } else if (sts != null) {
                            // StatefulSet exists, PodSet does nto exist => we create the description from the StatefulSet
                            oldStorage = getOldStorage(sts);
                            currentReplicas = currentReplicas(sts);
                        } else if (podSet != null) {
                            //PodSet exists, StatefulSet does not => we create the description from the PodSet
                            oldStorage = getOldStorage(podSet);
                            currentReplicas = currentReplicas(podSet);
                        }

                        ZooKeeperReconciler reconciler = new ZooKeeperReconciler(
                                reconciliation,
                                vertx,
                                operationTimeoutMs,
                                kafkaAssembly,
                                versions,
                                versionChange,
                                oldStorage,
                                currentReplicas,
                                clusterCa,
                                operatorNamespace,
                                operatorNamespaceLabels,
                                isNetworkPolicyGeneration,
                                pfa,
                                featureGates,
                                zkAdminSessionTimeoutMs,
                                imagePullPolicy,
                                imagePullSecrets,

                                stsOperations,
                                strimziPodSetOperator,
                                secretOperations,
                                serviceAccountOperations,
                                serviceOperations,
                                pvcOperations,
                                storageClassOperator,
                                configMapOperations,
                                networkPolicyOperator,
                                podDisruptionBudgetOperator,
                                podDisruptionBudgetV1Beta1Operator,
                                podOperations,

                                zkScalerProvider,
                                zookeeperLeaderFinder
                        );

                        return Future.succeededFuture(reconciler);
                    });
        }

        /**
         * Run the reconciliation pipeline for the ZooKeeper
         *
         * @param   dateSupplier  Date supplier used to check maintenance windows
         *
         * @return  Future with Reconciliation State
         */
        Future<ReconciliationState> reconcileZooKeeper(Supplier<Date> dateSupplier)    {
            return zooKeeperReconciler()
                    .compose(reconciler -> reconciler.reconcile(kafkaStatus, dateSupplier))
                    .map(this);
        }

        /**
         * Provider method for Kafka Exporter reconciler. Overriding this method can be used to get mocked reconciler.
         *
=======
>>>>>>> 9850f22e
         * @return  Kafka Exporter reconciler
         */
        KafkaExporterReconciler kafkaExporterReconciler()   {
            return new KafkaExporterReconciler(
                    reconciliation,
                    config,
                    supplier,
                    kafkaAssembly,
                    versions,
                    clusterCa
            );
        }

        /**
         * Run the reconciliation pipeline for the Kafka Exporter
         *
         * @param dateSupplier  Date supplier used to check maintenance windows
         *
         * @return              Future with Reconciliation State
         */
        Future<ReconciliationState> reconcileKafkaExporter(Supplier<Date> dateSupplier)    {
            return kafkaExporterReconciler()
                    .reconcile(pfa.isOpenshift(), imagePullPolicy, imagePullSecrets, dateSupplier)
                    .map(this);
        }

        /**
         * Provider method for JMX Trans reconciler. Overriding this method can be used to get mocked reconciler.
         *
         * @return  JMX Trans reconciler
         */
        JmxTransReconciler jmxTransReconciler()   {
            return new JmxTransReconciler(
                    reconciliation,
                    config,
                    supplier,
                    kafkaAssembly
            );
        }

        /**
         * Run the reconciliation pipeline for the JMX Trans
         *
         * @return              Future with Reconciliation State
         */
        Future<ReconciliationState> reconcileJmxTrans()    {
            return jmxTransReconciler()
                    .reconcile(imagePullPolicy, imagePullSecrets)
                    .map(this);
        }

        /**
         * Provider method for Cruise Control reconciler. Overriding this method can be used to get mocked reconciler.
         *
         * @return  Cruise Control reconciler
         */
        CruiseControlReconciler cruiseControlReconciler()   {
            return new CruiseControlReconciler(
                    reconciliation,
                    config,
                    supplier,
                    kafkaAssembly,
                    versions,
                    kafkaStorage,
                    clusterCa
            );
        }

        /**
         * Run the reconciliation pipeline for the Cruise Control
         *
         * @param dateSupplier  Date supplier used to check maintenance windows
         *
         * @return  Future with Reconciliation State
         */
        Future<ReconciliationState> reconcileCruiseControl(Supplier<Date> dateSupplier)    {
            return cruiseControlReconciler()
                    .reconcile(pfa.isOpenshift(), imagePullPolicy, imagePullSecrets, dateSupplier)
                    .map(this);
        }

        /**
         * Provider method for Entity Operator reconciler. Overriding this method can be used to get mocked reconciler.
         *
         * @return  Entity Operator reconciler
         */
        EntityOperatorReconciler entityOperatorReconciler()   {
            return new EntityOperatorReconciler(
                    reconciliation,
                    config,
                    supplier,
                    kafkaAssembly,
                    versions,
                    clusterCa
            );
        }

        /**
         * Run the reconciliation pipeline for the Entity Operator
         *
         * @param dateSupplier  Date supplier used to check maintenance windows
         *
         * @return  Future with Reconciliation State
         */
        Future<ReconciliationState> reconcileEntityOperator(Supplier<Date> dateSupplier)    {
            return entityOperatorReconciler()
                    .reconcile(pfa.isOpenshift(), imagePullPolicy, imagePullSecrets, dateSupplier)
                    .map(this);
        }
    }

    /* test */ Date dateSupplier() {
        return new Date();
    }

    @Override
    protected KafkaStatus createStatus() {
        return new KafkaStatus();
    }

    /**
     * Deletes the ClusterRoleBinding which as a cluster-scoped resource cannot be deleted by the ownerReference
     *
     * @param reconciliation    The Reconciliation identification
     * @return                  Future indicating the result of the deletion
     */
    @Override
    protected Future<Boolean> delete(Reconciliation reconciliation) {
        return withIgnoreRbacError(reconciliation, clusterRoleBindingOperations.reconcile(reconciliation, KafkaResources.initContainerClusterRoleBindingName(reconciliation.name(), reconciliation.namespace()), null), null)
                .map(Boolean.FALSE); // Return FALSE since other resources are still deleted by garbage collection
    }
}<|MERGE_RESOLUTION|>--- conflicted
+++ resolved
@@ -39,13 +39,8 @@
 import io.strimzi.operator.cluster.model.KafkaCluster;
 import io.strimzi.operator.cluster.model.KafkaVersionChange;
 import io.strimzi.operator.cluster.model.ModelUtils;
-<<<<<<< HEAD
-import io.strimzi.operator.cluster.model.NodeUtils;
-import io.strimzi.operator.cluster.model.PodSetUtils;
 import io.strimzi.operator.cluster.model.RestartReason;
 import io.strimzi.operator.cluster.model.RestartReasons;
-=======
->>>>>>> 9850f22e
 import io.strimzi.operator.cluster.model.StatusDiff;
 import io.strimzi.operator.cluster.model.ZookeeperCluster;
 import io.strimzi.operator.cluster.operator.resource.KafkaRoller;
@@ -54,11 +49,7 @@
 import io.strimzi.operator.common.operator.resource.StrimziPodSetOperator;
 import io.strimzi.operator.cluster.operator.resource.ZooKeeperRoller;
 import io.strimzi.operator.cluster.operator.resource.ZookeeperLeaderFinder;
-<<<<<<< HEAD
-import io.strimzi.operator.cluster.operator.resource.ZookeeperScalerProvider;
 import io.strimzi.operator.cluster.operator.resource.events.KubernetesEventsPublisher;
-=======
->>>>>>> 9850f22e
 import io.strimzi.operator.common.AdminClientProvider;
 import io.strimzi.operator.common.Annotations;
 import io.strimzi.operator.common.BackOff;
@@ -599,16 +590,10 @@
                                         adminClientProvider,
                                         brokerId -> null,
                                         null,
-<<<<<<< HEAD
-                                        kafkaCluster.getKafkaVersion(),
+                                        null,
                                         true,
                                         eventsPublisher
                                 ).rollingRestart(rollKafkaPodWithReasons))
-=======
-                                        null,
-                                        false
-                                ).rollingRestart(rollPodAndLogReason))
->>>>>>> 9850f22e
                         .compose(i -> {
                             if (this.clusterCa.keyReplaced()) {
                                 // EO, KE and CC need to be rolled only for new Cluster CA key.
@@ -644,80 +629,8 @@
                     });
         }
 
-<<<<<<< HEAD
-        /**
-         * Does rolling update of Kafka pods based on the annotation on Pod level
-         *
-         * @return  Future with the result of the rolling update
-         */
-        Future<Void> kafkaManualPodRollingUpdate() {
-            return podOperations.listAsync(namespace, kafkaCluster.getSelectorLabels())
-                    .compose(pods -> {
-                        List<String> podsToRoll = new ArrayList<>(0);
-
-                        for (Pod pod : pods)    {
-                            if (Annotations.booleanAnnotation(pod, Annotations.ANNO_STRIMZI_IO_MANUAL_ROLLING_UPDATE, false)) {
-                                podsToRoll.add(pod.getMetadata().getName());
-                            }
-                        }
-
-                        if (!podsToRoll.isEmpty())  {
-                            return maybeRollKafka(kafkaCluster.getReplicas(), pod -> {
-                                if (pod != null && podsToRoll.contains(pod.getMetadata().getName())) {
-                                    LOGGER.debugCr(reconciliation, "Rolling Kafka pod {} due to manual rolling update annotation on a pod", pod.getMetadata().getName());
-                                    return RestartReasons.of(RestartReason.MANUAL_ROLLING_UPDATE);
-                                } else {
-                                    return RestartReasons.empty();
-                                }
-                            });
-                        } else {
-                            return Future.succeededFuture();
-                        }
-                    });
-        }
-
-        /**
-         * Does manual rolling update of Kafka pods based on an annotation on the StatefulSet or on the Pods. Annotation
-         * on StatefulSet level triggers rolling update of all pods. Annotation on pods trigeres rolling update only of
-         * the selected pods. If the annotation is present on both StatefulSet and one or more pods, only one rolling
-         * update of all pods occurs.
-         *
-         * @return  Future with the result of the rolling update
-         */
-        Future<ReconciliationState> kafkaManualRollingUpdate() {
-            Future<HasMetadata> futureController;
-            if (featureGates.useStrimziPodSetsEnabled())   {
-                futureController = strimziPodSetOperator.getAsync(namespace, KafkaResources.kafkaStatefulSetName(name)).map(podSet -> (HasMetadata) podSet);
-            } else {
-                futureController = stsOperations.getAsync(namespace, KafkaResources.kafkaStatefulSetName(name)).map(sts -> (HasMetadata) sts);
-            }
-
-            return futureController.compose(controller -> {
-                if (controller != null) {
-                    if (Annotations.booleanAnnotation(controller, Annotations.ANNO_STRIMZI_IO_MANUAL_ROLLING_UPDATE, false)) {
-                        // User trigger rolling update of the whole cluster
-                        return maybeRollKafka(kafkaCluster.getReplicas(), pod -> {
-                            if (pod == null) {
-                                throw new ConcurrentDeletionException("Unexpectedly pod no longer exists during roll of StatefulSet.");
-                            }
-                            LOGGER.debugCr(reconciliation, "Rolling Kafka pod {} due to manual rolling update annotation",
-                                    pod.getMetadata().getName());
-                            return RestartReasons.of(RestartReason.MANUAL_ROLLING_UPDATE);
-                        });
-                    } else {
-                        // The controller is not annotated to roll all pods.
-                        // But maybe the individual pods are annotated to restart only some of them.
-                        return kafkaManualPodRollingUpdate();
-                    }
-                } else {
-                    // Controller does not exist => nothing to roll
-                    return Future.succeededFuture();
-                }
-            }).map(this);
-=======
         private List<String> getMaintenanceTimeWindows() {
             return kafkaAssembly.getSpec().getMaintenanceTimeWindows();
->>>>>>> 9850f22e
         }
 
         Future<ReconciliationState> clusterOperatorSecret(Supplier<Date> dateSupplier) {
@@ -784,17 +697,12 @@
          *
          * @return          Number of replicas
          */
-<<<<<<< HEAD
-        Future<Void> maybeRollKafka(int replicas, Function<Pod, RestartReasons> podNeedsRestart) {
-            return maybeRollKafka(replicas, podNeedsRestart, true);
-=======
         private int currentReplicas(StrimziPodSet podSet)  {
             if (podSet != null && podSet.getSpec() != null && podSet.getSpec().getPods() != null)   {
                 return podSet.getSpec().getPods().size();
             } else {
                 return 0;
             }
->>>>>>> 9850f22e
         }
 
         /**
@@ -802,41 +710,8 @@
          *
          * @return  VersionChangeCreator instance
          */
-<<<<<<< HEAD
-        Future<Void> maybeRollKafka(int replicas, Function<Pod, RestartReasons> podNeedsRestart, boolean allowReconfiguration) {
-            return ReconcilerUtils.clientSecrets(reconciliation, secretOperations)
-                    .compose(compositeFuture ->
-                            new KafkaRoller(
-                                    reconciliation,
-                                    vertx,
-                                    podOperations,
-                                    1_000,
-                                    operationTimeoutMs,
-                                    () -> new BackOff(250, 2, 10),
-                                    KafkaCluster.generatePodList(reconciliation.name(), replicas),
-                                    compositeFuture.resultAt(0),
-                                    compositeFuture.resultAt(1),
-                                    adminClientProvider,
-                                    brokerId -> {
-                                        if (featureGates.useStrimziPodSetsEnabled()) {
-                                            return kafkaCluster.generatePerBrokerBrokerConfiguration(brokerId, kafkaAdvertisedHostnames, kafkaAdvertisedPorts, featureGates.controlPlaneListenerEnabled());
-                                        } else {
-                                            return kafkaCluster.generateSharedBrokerConfiguration(featureGates.controlPlaneListenerEnabled());
-                                        }
-                                    },
-                                    kafkaLogging,
-                                    kafkaCluster.getKafkaVersion(),
-                                    allowReconfiguration,
-                                    eventsPublisher
-                            ).rollingRestart(podNeedsRestart));
-        }
-
-        Future<ReconciliationState> withVoid(Future<?> r) {
-            return r.map(this);
-=======
         VersionChangeCreator versionChangeCreator()   {
             return new VersionChangeCreator(reconciliation, kafkaAssembly, config, supplier);
->>>>>>> 9850f22e
         }
 
         /**
@@ -1001,1589 +876,6 @@
         /**
          * Provider method for Kafka Exporter reconciler. Overriding this method can be used to get mocked reconciler.
          *
-<<<<<<< HEAD
-         * @return
-         */
-        Future<ReconciliationState> kafkaIngresses() {
-            if (!pfa.hasIngressV1()) {
-                return Future.succeededFuture(this);
-            }
-
-            List<Ingress> ingresses = new ArrayList<>(kafkaCluster.generateExternalBootstrapIngresses());
-
-            int replicas = kafkaCluster.getReplicas();
-            for (int i = 0; i < replicas; i++) {
-                ingresses.addAll(kafkaCluster.generateExternalIngresses(i));
-            }
-
-            Future fut = ingressOperations.listAsync(namespace, kafkaCluster.getSelectorLabels())
-                    .compose(existingIngresses -> {
-                        List<Future> ingressFutures = new ArrayList<>(ingresses.size());
-                        List<String> existingIngressNames = existingIngresses.stream().map(ingress -> ingress.getMetadata().getName()).collect(Collectors.toList());
-
-                        LOGGER.debugCr(reconciliation, "Reconciling existing Ingresses {} against the desired ingresses", existingIngressNames);
-
-                        // Update desired ingresses
-                        for (Ingress ingress : ingresses) {
-                            String ingressName = ingress.getMetadata().getName();
-                            existingIngressNames.remove(ingressName);
-                            ingressFutures.add(ingressOperations.reconcile(reconciliation, namespace, ingressName, ingress));
-                        }
-
-                        LOGGER.debugCr(reconciliation, "Ingresses {} should be deleted", existingIngressNames);
-
-                        // Delete ingresses which match our selector but are not desired anymore
-                        for (String ingressName : existingIngressNames) {
-                            ingressFutures.add(ingressOperations.reconcile(reconciliation, namespace, ingressName, null));
-                        }
-
-                        return CompositeFuture.join(ingressFutures);
-                    });
-
-            return withVoid(fut);
-        }
-
-        /**
-         * Makes sure all desired ingresses are updated and the rest is deleted
-         *
-         * @return
-         */
-        Future<ReconciliationState> kafkaIngressesV1Beta1() {
-            if (pfa.hasIngressV1()) {
-                return Future.succeededFuture(this);
-            }
-
-            List<io.fabric8.kubernetes.api.model.networking.v1beta1.Ingress> ingresses = new ArrayList<>(kafkaCluster.generateExternalBootstrapIngressesV1Beta1());
-
-            int replicas = kafkaCluster.getReplicas();
-            for (int i = 0; i < replicas; i++) {
-                ingresses.addAll(kafkaCluster.generateExternalIngressesV1Beta1(i));
-            }
-
-            Future fut = ingressV1Beta1Operations.listAsync(namespace, kafkaCluster.getSelectorLabels())
-                    .compose(existingIngresses -> {
-                        List<Future> ingressFutures = new ArrayList<>(ingresses.size());
-                        List<String> existingIngressNames = existingIngresses.stream().map(ingress -> ingress.getMetadata().getName()).collect(Collectors.toList());
-
-                        LOGGER.debugCr(reconciliation, "Reconciling existing v1beta1 Ingresses {} against the desired ingresses", existingIngressNames);
-
-                        // Update desired ingresses
-                        for (io.fabric8.kubernetes.api.model.networking.v1beta1.Ingress ingress : ingresses) {
-                            String ingressName = ingress.getMetadata().getName();
-                            existingIngressNames.remove(ingressName);
-                            ingressFutures.add(ingressV1Beta1Operations.reconcile(reconciliation, namespace, ingressName, ingress));
-                        }
-
-                        LOGGER.debugCr(reconciliation, "V1beta1 ingresses {} should be deleted", existingIngressNames);
-
-                        // Delete ingresses which match our selector but are not desired anymore
-                        for (String ingressName : existingIngressNames) {
-                            ingressFutures.add(ingressV1Beta1Operations.reconcile(reconciliation, namespace, ingressName, null));
-                        }
-
-                        return CompositeFuture.join(ingressFutures);
-                    });
-
-            return withVoid(fut);
-        }
-
-        /**
-         * Get the cluster Id of the Kafka cluster
-         * 
-         * @return
-         */
-        Future<ReconciliationState> kafkaGetClusterId() {
-            return ReconcilerUtils.clientSecrets(reconciliation, secretOperations)
-                    .compose(compositeFuture -> {
-                        LOGGER.debugCr(reconciliation, "Attempt to get clusterId");
-                        Promise<ReconciliationState> resultPromise = Promise.promise();
-                        vertx.createSharedWorkerExecutor("kubernetes-ops-pool").<ReconciliationState>executeBlocking(
-                                future -> {
-                                    Admin kafkaAdmin = null;
-
-                                    try {
-                                        String bootstrapHostname = KafkaResources.bootstrapServiceName(this.name) + "." + this.namespace + ".svc:" + KafkaCluster.REPLICATION_PORT;
-                                        LOGGER.debugCr(reconciliation, "Creating AdminClient for clusterId using {}", bootstrapHostname);
-                                        kafkaAdmin = adminClientProvider.createAdminClient(bootstrapHostname, compositeFuture.resultAt(0), compositeFuture.resultAt(1), "cluster-operator");
-                                        kafkaStatus.setClusterId(kafkaAdmin.describeCluster().clusterId().get());
-                                    } catch (KafkaException e) {
-                                        LOGGER.warnCr(reconciliation, "Kafka exception getting clusterId {}", e.getMessage());
-                                    } catch (InterruptedException e) {
-                                        LOGGER.warnCr(reconciliation, "Interrupted exception getting clusterId {}", e.getMessage());
-                                    } catch (ExecutionException e) {
-                                        LOGGER.warnCr(reconciliation, "Execution exception getting clusterId {}", e.getMessage());
-                                    } finally {
-                                        if (kafkaAdmin != null) {
-                                            kafkaAdmin.close();
-                                        }
-                                    }
-
-                                    future.complete(this);
-                                },
-                                true,
-                                resultPromise);
-                        return resultPromise.future();
-                    });
-        }
-
-        /**
-         * Utility method which helps to register the advertised hostnames for a specific listener of a specific broker.
-         * The broker hostname passed to this method is based on the infrastructure (Service, Load Balancer, etc.).
-         * This method in addition checks for any overrides and uses them if configured.
-         *
-         * @param brokerId          ID of the broker to which this hostname belongs
-         * @param listener          The Listener for which is this hostname used
-         * @param brokerHostname    The hostname which might be used for the broker when no overrides are configured
-         */
-        void registerAdvertisedHostname(int brokerId, GenericKafkaListener listener, String brokerHostname)   {
-            kafkaAdvertisedHostnames
-                    .computeIfAbsent(brokerId, id -> new HashMap<>())
-                    .put(ListenersUtils.envVarIdentifier(listener), kafkaCluster.getAdvertisedHostname(listener, brokerId, brokerHostname));
-        }
-
-        /**
-         * Utility method which helps to register the advertised port for a specific listener of a specific broker.
-         * The broker port passed to this method is based on the infrastructure (Service, Load Balancer, etc.).
-         * This method in addition checks for any overrides and uses them if configured.
-         *
-         * @param brokerId      ID of the broker to which this port belongs
-         * @param listener      The Listener for which is this port used
-         * @param brokerPort    The port which might be used for the broker when no overrides are configured
-         */
-        void registerAdvertisedPort(int brokerId, GenericKafkaListener listener, int brokerPort)   {
-            kafkaAdvertisedPorts
-                    .computeIfAbsent(brokerId, id -> new HashMap<>())
-                    .put(ListenersUtils.envVarIdentifier(listener), kafkaCluster.getAdvertisedPort(listener, brokerId, brokerPort));
-        }
-
-        Future<ReconciliationState> kafkaInternalServicesReady()   {
-            for (GenericKafkaListener listener : ListenersUtils.internalListeners(kafkaCluster.getListeners())) {
-                boolean useServiceDnsDomain = (listener.getConfiguration() != null && listener.getConfiguration().getUseServiceDnsDomain() != null)
-                        ? listener.getConfiguration().getUseServiceDnsDomain() : false;
-
-                // Set status based on bootstrap service
-                String bootstrapAddress = getInternalServiceHostname(ListenersUtils.backwardsCompatibleBootstrapServiceName(name, listener), useServiceDnsDomain);
-
-                ListenerStatus ls = new ListenerStatusBuilder()
-                        .withName(listener.getName())
-                        .withAddresses(new ListenerAddressBuilder()
-                                .withHost(bootstrapAddress)
-                                .withPort(listener.getPort())
-                                .build())
-                        .build();
-
-                addListenerStatus(ls);
-
-                // Set advertised hostnames and ports
-                for (int brokerId = 0; brokerId < kafkaCluster.getReplicas(); brokerId++) {
-                    String brokerAddress;
-
-                    if (useServiceDnsDomain) {
-                        brokerAddress = DnsNameGenerator.podDnsNameWithClusterDomain(namespace, KafkaResources.brokersServiceName(name), KafkaResources.kafkaStatefulSetName(name) + "-" + brokerId);
-                    } else {
-                        brokerAddress = DnsNameGenerator.podDnsNameWithoutClusterDomain(namespace, KafkaResources.brokersServiceName(name), KafkaResources.kafkaStatefulSetName(name) + "-" + brokerId);
-                    }
-
-                    String userConfiguredAdvertisedHostname = ListenersUtils.brokerAdvertisedHost(listener, brokerId);
-                    if (userConfiguredAdvertisedHostname != null && listener.isTls()) {
-                        // If user configured a custom advertised hostname, add it to the SAN names used in the certificate
-                        kafkaBrokerDnsNames.computeIfAbsent(brokerId, k -> new HashSet<>(1)).add(userConfiguredAdvertisedHostname);
-                    }
-
-                    registerAdvertisedHostname(brokerId, listener, brokerAddress);
-                    registerAdvertisedPort(brokerId, listener, listener.getPort());
-                }
-            }
-
-            return Future.succeededFuture(this);
-        }
-
-        /**
-         * Makes sure all services related to load balancers are ready and collects their addresses for Statuses,
-         * certificates and advertised addresses. This method for all Load Balancer type listeners:
-         *      1) Checks if the bootstrap service has been provisioned (has a loadbalancer address)
-         *      2) Collects the relevant addresses and stores them for use in certificates and in CR status
-         *      3) Checks if the broker services have been provisioned (have a loadbalancer address)
-         *      4) Collects the loadbalancer addresses for certificates and advertised hostnames
-         *
-         * @return
-         */
-        Future<ReconciliationState> kafkaLoadBalancerServicesReady() {
-            List<GenericKafkaListener> loadBalancerListeners = ListenersUtils.loadBalancerListeners(kafkaCluster.getListeners());
-            List<Future> listenerFutures = new ArrayList<>(loadBalancerListeners.size());
-
-            for (GenericKafkaListener listener : loadBalancerListeners) {
-                String bootstrapServiceName = ListenersUtils.backwardsCompatibleBootstrapServiceName(name, listener);
-
-                List<String> bootstrapListenerAddressList = new ArrayList<>(kafkaCluster.getReplicas());
-
-                Future perListenerFut = Future.succeededFuture().compose(i -> {
-                    if (ListenersUtils.skipCreateBootstrapService(listener)) {
-                        return Future.succeededFuture();
-                    } else {
-                        return serviceOperations.hasIngressAddress(reconciliation, namespace, bootstrapServiceName, 1_000, operationTimeoutMs)
-                                .compose(res -> serviceOperations.getAsync(namespace, bootstrapServiceName))
-                                .compose(svc -> {
-                                    String bootstrapAddress;
-
-                                    if (svc.getStatus().getLoadBalancer().getIngress().get(0).getHostname() != null) {
-                                        bootstrapAddress = svc.getStatus().getLoadBalancer().getIngress().get(0).getHostname();
-                                    } else {
-                                        bootstrapAddress = svc.getStatus().getLoadBalancer().getIngress().get(0).getIp();
-                                    }
-
-                                    LOGGER.debugCr(reconciliation, "Found address {} for Service {}", bootstrapAddress, bootstrapServiceName);
-
-                                    kafkaBootstrapDnsName.add(bootstrapAddress);
-                                    bootstrapListenerAddressList.add(bootstrapAddress);
-                                    return Future.succeededFuture();
-                                });
-                    }
-                }).compose(res -> {
-                    List<Future> perPodFutures = new ArrayList<>(kafkaCluster.getReplicas());
-
-                    for (int pod = 0; pod < kafkaCluster.getReplicas(); pod++)  {
-                        perPodFutures.add(
-                                serviceOperations.hasIngressAddress(reconciliation, namespace, ListenersUtils.backwardsCompatibleBrokerServiceName(name, pod, listener), 1_000, operationTimeoutMs)
-                        );
-                    }
-
-                    return CompositeFuture.join(perPodFutures);
-                }).compose(res -> {
-                    List<Future> perPodFutures = new ArrayList<>(kafkaCluster.getReplicas());
-
-                    for (int brokerId = 0; brokerId < kafkaCluster.getReplicas(); brokerId++)  {
-                        final int finalBrokerId = brokerId;
-                        Future<Void> perBrokerFut = serviceOperations.getAsync(namespace, ListenersUtils.backwardsCompatibleBrokerServiceName(name, brokerId, listener))
-                            .compose(svc -> {
-                                String brokerAddress;
-
-                                if (svc.getStatus().getLoadBalancer().getIngress().get(0).getHostname() != null)    {
-                                    brokerAddress = svc.getStatus().getLoadBalancer().getIngress().get(0).getHostname();
-                                } else {
-                                    brokerAddress = svc.getStatus().getLoadBalancer().getIngress().get(0).getIp();
-                                }
-                                LOGGER.debugCr(reconciliation, "Found address {} for Service {}", brokerAddress, svc.getMetadata().getName());
-
-                                if (ListenersUtils.skipCreateBootstrapService(listener)) {
-                                    bootstrapListenerAddressList.add(brokerAddress);
-                                }
-                                kafkaBrokerDnsNames.computeIfAbsent(finalBrokerId, k -> new HashSet<>(2)).add(brokerAddress);
-
-                                String advertisedHostname = ListenersUtils.brokerAdvertisedHost(listener, finalBrokerId);
-                                if (advertisedHostname != null) {
-                                    kafkaBrokerDnsNames.get(finalBrokerId).add(ListenersUtils.brokerAdvertisedHost(listener, finalBrokerId));
-                                }
-
-                                registerAdvertisedHostname(finalBrokerId, listener, brokerAddress);
-                                registerAdvertisedPort(finalBrokerId, listener, listener.getPort());
-
-                                return Future.succeededFuture();
-                            });
-
-                        perPodFutures.add(perBrokerFut);
-                    }
-
-                    return CompositeFuture.join(perPodFutures);
-                }).compose(res -> {
-                    ListenerStatus ls = new ListenerStatusBuilder()
-                        .withName(listener.getName())
-                        .withAddresses(bootstrapListenerAddressList.stream()
-                                .map(listenerAddress -> new ListenerAddressBuilder().withHost(listenerAddress)
-                                        .withPort(listener.getPort())
-                                        .build())
-                                .collect(Collectors.toList()))
-                        .build();
-                    addListenerStatus(ls);
-
-                    return Future.succeededFuture();
-                });
-
-                listenerFutures.add(perListenerFut);
-            }
-
-            return withVoid(CompositeFuture.join(listenerFutures));
-        }
-
-        /**
-         * Makes sure all services related to node ports are ready and collects their addresses for Statuses,
-         * certificates and advertised addresses. This method for all NodePort type listeners:
-         *      1) Checks if the bootstrap service has been provisioned (has a node port)
-         *      2) Collects the node port for use in CR status
-         *      3) Checks it the broker services have been provisioned (have a node port)
-         *      4) Collects the node ports for advertised hostnames
-         *
-         * @return
-         */
-        Future<ReconciliationState> kafkaNodePortServicesReady() {
-            List<GenericKafkaListener> loadBalancerListeners = ListenersUtils.nodePortListeners(kafkaCluster.getListeners());
-            List<Future> listenerFutures = new ArrayList<>(loadBalancerListeners.size());
-
-            for (GenericKafkaListener listener : loadBalancerListeners) {
-                String bootstrapServiceName = ListenersUtils.backwardsCompatibleBootstrapServiceName(name, listener);
-
-                Future perListenerFut = serviceOperations.hasNodePort(reconciliation, namespace, bootstrapServiceName, 1_000, operationTimeoutMs)
-                        .compose(res -> serviceOperations.getAsync(namespace, bootstrapServiceName))
-                        .compose(svc -> {
-                            Integer externalBootstrapNodePort = svc.getSpec().getPorts().get(0).getNodePort();
-                            LOGGER.debugCr(reconciliation, "Found node port {} for Service {}", externalBootstrapNodePort, bootstrapServiceName);
-                            kafkaBootstrapNodePorts.put(ListenersUtils.identifier(listener), externalBootstrapNodePort);
-
-                            return Future.succeededFuture();
-                        })
-                        .compose(res -> {
-                            List<Future> perPodFutures = new ArrayList<>(kafkaCluster.getReplicas());
-
-                            for (int pod = 0; pod < kafkaCluster.getReplicas(); pod++)  {
-                                perPodFutures.add(
-                                        serviceOperations.hasNodePort(reconciliation, namespace, ListenersUtils.backwardsCompatibleBrokerServiceName(name, pod, listener), 1_000, operationTimeoutMs)
-                                );
-                            }
-
-                            return CompositeFuture.join(perPodFutures);
-                        })
-                        .compose(res -> {
-                            List<Future> perPodFutures = new ArrayList<>(kafkaCluster.getReplicas());
-
-                            for (int brokerId = 0; brokerId < kafkaCluster.getReplicas(); brokerId++)  {
-                                final int finalBrokerId = brokerId;
-                                Future<Void> perBrokerFut = serviceOperations.getAsync(namespace, ListenersUtils.backwardsCompatibleBrokerServiceName(name, brokerId, listener))
-                                        .compose(svc -> {
-                                            Integer externalBrokerNodePort = svc.getSpec().getPorts().get(0).getNodePort();
-                                            LOGGER.debugCr(reconciliation, "Found node port {} for Service {}", externalBrokerNodePort, svc.getMetadata().getName());
-
-                                            registerAdvertisedPort(finalBrokerId, listener, externalBrokerNodePort);
-
-                                            String advertisedHostname = ListenersUtils.brokerAdvertisedHost(listener, finalBrokerId);
-
-                                            if (advertisedHostname != null) {
-                                                kafkaBrokerDnsNames.computeIfAbsent(finalBrokerId, k -> new HashSet<>(1)).add(advertisedHostname);
-                                            }
-
-                                            registerAdvertisedHostname(finalBrokerId, listener, nodePortAddressEnvVar(listener));
-
-                                            return Future.succeededFuture();
-                                        });
-
-                                perPodFutures.add(perBrokerFut);
-                            }
-
-                            return CompositeFuture.join(perPodFutures);
-                        });
-
-                listenerFutures.add(perListenerFut);
-            }
-
-            return withVoid(CompositeFuture.join(listenerFutures));
-        }
-
-        /**
-         * Generates the name of the environment variable which will contain the advertised address for given listener. The
-         * environment variable will be different for Node Port listeners which need to consume the address from the init
-         * container corresponding to their preferred node.
-         *
-         * @param listener              The listener
-         * @return                      The environment variable which will have the address
-         */
-        String nodePortAddressEnvVar(GenericKafkaListener listener)  {
-            String preferredNodeAddressType;
-            NodeAddressType preferredType = ListenersUtils.preferredNodeAddressType(listener);
-
-            if (preferredType != null)  {
-                preferredNodeAddressType = preferredType.toValue().toUpperCase(Locale.ENGLISH);
-            } else {
-                preferredNodeAddressType = "DEFAULT";
-            }
-
-            return String.format("${STRIMZI_NODEPORT_%s_ADDRESS}", preferredNodeAddressType);
-        }
-
-        Future<ReconciliationState> kafkaNodePortExternalListenerStatus() {
-            List<Node> allNodes = new ArrayList<>();
-
-            if (!ListenersUtils.nodePortListeners(kafkaCluster.getListeners()).isEmpty())   {
-                return nodeOperator.listAsync(Labels.EMPTY)
-                        .compose(result -> {
-                            allNodes.addAll(result);
-                            return podOperations.listAsync(namespace, kafkaCluster.getSelectorLabels());
-                        })
-                        .map(pods -> {
-                            Map<Integer, Node> brokerNodes = new HashMap<>(kafkaCluster.getReplicas());
-
-                            for (Pod broker : pods) {
-                                String podName = broker.getMetadata().getName();
-                                Integer podIndex = getPodIndexFromPodName(podName);
-
-                                if (broker.getStatus() != null && broker.getStatus().getHostIP() != null) {
-                                    String hostIP = broker.getStatus().getHostIP();
-                                    allNodes.stream()
-                                            .filter(node -> {
-                                                if (node.getStatus() != null && node.getStatus().getAddresses() != null) {
-                                                    return node.getStatus().getAddresses().stream().anyMatch(address -> hostIP.equals(address.getAddress()));
-                                                } else {
-                                                    return false;
-                                                }
-                                            })
-                                            .findFirst()
-                                            .ifPresent(podNode -> brokerNodes.put(podIndex, podNode));
-                                }
-                            }
-
-                            for (GenericKafkaListener listener : ListenersUtils.nodePortListeners(kafkaCluster.getListeners())) {
-                                // Set is used to ensure each node/port is listed only once. It is later converted to List.
-                                Set<ListenerAddress> statusAddresses = new HashSet<>(brokerNodes.size());
-
-                                for (Map.Entry<Integer, Node> entry : brokerNodes.entrySet())   {
-                                    String advertisedHost = ListenersUtils.brokerAdvertisedHost(listener, entry.getKey());
-                                    ListenerAddress address;
-
-                                    if (advertisedHost != null)    {
-                                        address = new ListenerAddressBuilder()
-                                                .withHost(advertisedHost)
-                                                .withPort(kafkaBootstrapNodePorts.get(ListenersUtils.identifier(listener)))
-                                                .build();
-                                    } else {
-                                        address = new ListenerAddressBuilder()
-                                                .withHost(NodeUtils.findAddress(entry.getValue().getStatus().getAddresses(), ListenersUtils.preferredNodeAddressType(listener)))
-                                                .withPort(kafkaBootstrapNodePorts.get(ListenersUtils.identifier(listener)))
-                                                .build();
-                                    }
-
-                                    statusAddresses.add(address);
-                                }
-
-                                ListenerStatus ls = new ListenerStatusBuilder()
-                                        .withName(listener.getName())
-                                        .withAddresses(new ArrayList<>(statusAddresses))
-                                        .build();
-                                addListenerStatus(ls);
-                            }
-
-                            return this;
-                        });
-            } else {
-                return Future.succeededFuture(this);
-            }
-        }
-
-        /**
-         * Makes sure all routes are ready and collects their addresses for Statuses,
-         * certificates and advertised addresses. This method for all routes:
-         *      1) Checks if the bootstrap route has been provisioned (has a loadbalancer address)
-         *      2) Collects the relevant addresses and stores them for use in certificates and in CR status
-         *      3) Checks it the broker routes have been provisioned (have an address)
-         *      4) Collects the route addresses for certificates and advertised hostnames
-         *
-         * @return
-         */
-        Future<ReconciliationState> kafkaRoutesReady() {
-            List<GenericKafkaListener> routeListeners = ListenersUtils.routeListeners(kafkaCluster.getListeners());
-            List<Future> listenerFutures = new ArrayList<>(routeListeners.size());
-
-            for (GenericKafkaListener listener : routeListeners) {
-                String bootstrapRouteName = ListenersUtils.backwardsCompatibleBootstrapRouteOrIngressName(name, listener);
-
-                Future perListenerFut = routeOperations.hasAddress(reconciliation, namespace, bootstrapRouteName, 1_000, operationTimeoutMs)
-                        .compose(res -> routeOperations.getAsync(namespace, bootstrapRouteName))
-                        .compose(route -> {
-                            String bootstrapAddress = route.getStatus().getIngress().get(0).getHost();
-                            LOGGER.debugCr(reconciliation, "Found address {} for Route {}", bootstrapAddress, bootstrapRouteName);
-
-                            kafkaBootstrapDnsName.add(bootstrapAddress);
-
-                            ListenerStatus ls = new ListenerStatusBuilder()
-                                    .withName(listener.getName())
-                                    .withAddresses(new ListenerAddressBuilder()
-                                            .withHost(bootstrapAddress)
-                                            .withPort(KafkaCluster.ROUTE_PORT)
-                                            .build())
-                                    .build();
-                            addListenerStatus(ls);
-
-                            return Future.succeededFuture();
-                        })
-                        .compose(res -> {
-                            List<Future> perPodFutures = new ArrayList<>(kafkaCluster.getReplicas());
-
-                            for (int pod = 0; pod < kafkaCluster.getReplicas(); pod++)  {
-                                perPodFutures.add(
-                                        routeOperations.hasAddress(reconciliation, namespace, ListenersUtils.backwardsCompatibleBrokerServiceName(name, pod, listener), 1_000, operationTimeoutMs)
-                                );
-                            }
-
-                            return CompositeFuture.join(perPodFutures);
-                        })
-                        .compose(res -> {
-                            List<Future> perPodFutures = new ArrayList<>(kafkaCluster.getReplicas());
-
-                            for (int brokerId = 0; brokerId < kafkaCluster.getReplicas(); brokerId++)  {
-                                final int finalBrokerId = brokerId;
-                                Future<Void> perBrokerFut = routeOperations.getAsync(namespace, ListenersUtils.backwardsCompatibleBrokerServiceName(name, brokerId, listener))
-                                        .compose(route -> {
-                                            String brokerAddress = route.getStatus().getIngress().get(0).getHost();
-                                            LOGGER.debugCr(reconciliation, "Found address {} for Route {}", brokerAddress, route.getMetadata().getName());
-
-                                            kafkaBrokerDnsNames.computeIfAbsent(finalBrokerId, k -> new HashSet<>(2)).add(brokerAddress);
-
-                                            String advertisedHostname = ListenersUtils.brokerAdvertisedHost(listener, finalBrokerId);
-                                            if (advertisedHostname != null) {
-                                                kafkaBrokerDnsNames.get(finalBrokerId).add(ListenersUtils.brokerAdvertisedHost(listener, finalBrokerId));
-                                            }
-
-                                            registerAdvertisedHostname(finalBrokerId, listener, brokerAddress);
-                                            registerAdvertisedPort(finalBrokerId, listener, KafkaCluster.ROUTE_PORT);
-
-                                            return Future.succeededFuture();
-                                        });
-
-                                perPodFutures.add(perBrokerFut);
-                            }
-
-                            return CompositeFuture.join(perPodFutures);
-                        });
-
-                listenerFutures.add(perListenerFut);
-            }
-
-            return withVoid(CompositeFuture.join(listenerFutures));
-        }
-
-        /**
-         * Makes sure all ingresses are ready and collects their addresses for Statuses,
-         * certificates and advertised addresses. This method for all ingresses:
-         *      1) Checks if the bootstrap ingress has been provisioned (has a loadbalancer address)
-         *      2) Collects the relevant addresses and stores them for use in certificates and in CR status
-         *      3) Checks it the broker ingresses have been provisioned (have an address)
-         *      4) Collects the route addresses for certificates and advertised hostnames
-         *
-         * @return
-         */
-        Future<ReconciliationState> kafkaIngressesReady() {
-            if (!pfa.hasIngressV1()) {
-                return Future.succeededFuture(this);
-            }
-
-            List<GenericKafkaListener> ingressListeners = ListenersUtils.ingressListeners(kafkaCluster.getListeners());
-            List<Future> listenerFutures = new ArrayList<>(ingressListeners.size());
-
-            for (GenericKafkaListener listener : ingressListeners) {
-                String bootstrapIngressName = ListenersUtils.backwardsCompatibleBootstrapRouteOrIngressName(name, listener);
-
-                Future perListenerFut = ingressOperations.hasIngressAddress(reconciliation, namespace, bootstrapIngressName, 1_000, operationTimeoutMs)
-                        .compose(res -> {
-                            String bootstrapAddress = listener.getConfiguration().getBootstrap().getHost();
-                            LOGGER.debugCr(reconciliation, "Using address {} for Ingress {}", bootstrapAddress, bootstrapIngressName);
-
-                            kafkaBootstrapDnsName.add(bootstrapAddress);
-
-                            ListenerStatus ls = new ListenerStatusBuilder()
-                                    .withName(listener.getName())
-                                    .withAddresses(new ListenerAddressBuilder()
-                                            .withHost(bootstrapAddress)
-                                            .withPort(KafkaCluster.ROUTE_PORT)
-                                            .build())
-                                    .build();
-                            addListenerStatus(ls);
-
-                            // Check if broker ingresses are ready
-                            List<Future> perPodFutures = new ArrayList<>(kafkaCluster.getReplicas());
-
-                            for (int pod = 0; pod < kafkaCluster.getReplicas(); pod++)  {
-                                perPodFutures.add(
-                                        ingressOperations.hasIngressAddress(reconciliation, namespace, ListenersUtils.backwardsCompatibleBrokerServiceName(name, pod, listener), 1_000, operationTimeoutMs)
-                                );
-                            }
-
-                            return CompositeFuture.join(perPodFutures);
-                        })
-                        .compose(res -> {
-                            for (int brokerId = 0; brokerId < kafkaCluster.getReplicas(); brokerId++)  {
-                                final int finalBrokerId = brokerId;
-                                String brokerAddress = listener.getConfiguration().getBrokers().stream()
-                                        .filter(broker -> broker.getBroker() == finalBrokerId)
-                                        .map(GenericKafkaListenerConfigurationBroker::getHost)
-                                        .findAny()
-                                        .orElse(null);
-                                LOGGER.debugCr(reconciliation, "Using address {} for Ingress {}", brokerAddress, ListenersUtils.backwardsCompatibleBrokerServiceName(name, brokerId, listener));
-
-                                kafkaBrokerDnsNames.computeIfAbsent(brokerId, k -> new HashSet<>(2)).add(brokerAddress);
-
-                                String advertisedHostname = ListenersUtils.brokerAdvertisedHost(listener, finalBrokerId);
-                                if (advertisedHostname != null) {
-                                    kafkaBrokerDnsNames.get(finalBrokerId).add(ListenersUtils.brokerAdvertisedHost(listener, finalBrokerId));
-                                }
-
-                                registerAdvertisedHostname(finalBrokerId, listener, brokerAddress);
-                                registerAdvertisedPort(finalBrokerId, listener, KafkaCluster.INGRESS_PORT);
-                            }
-
-                            return Future.succeededFuture();
-                        });
-
-                listenerFutures.add(perListenerFut);
-            }
-
-            return withVoid(CompositeFuture.join(listenerFutures));
-        }
-
-        /**
-         * Makes sure all ingresses are ready and collects their addresses for Statuses,
-         * certificates and advertised addresses. This method for all ingresses:
-         *      1) Checks if the bootstrap ingress has been provisioned (has a loadbalancer address)
-         *      2) Collects the relevant addresses and stores them for use in certificates and in CR status
-         *      3) Checks it the broker ingresses have been provisioned (have an address)
-         *      4) Collects the route addresses for certificates and advertised hostnames
-         *
-         * @return
-         */
-        Future<ReconciliationState> kafkaIngressesV1Beta1Ready() {
-            if (pfa.hasIngressV1()) {
-                return Future.succeededFuture(this);
-            }
-
-            List<GenericKafkaListener> ingressListeners = ListenersUtils.ingressListeners(kafkaCluster.getListeners());
-            List<Future> listenerFutures = new ArrayList<>(ingressListeners.size());
-
-            for (GenericKafkaListener listener : ingressListeners) {
-                String bootstrapIngressName = ListenersUtils.backwardsCompatibleBootstrapRouteOrIngressName(name, listener);
-
-                Future perListenerFut = ingressV1Beta1Operations.hasIngressAddress(reconciliation, namespace, bootstrapIngressName, 1_000, operationTimeoutMs)
-                        .compose(res -> {
-                            String bootstrapAddress = listener.getConfiguration().getBootstrap().getHost();
-                            LOGGER.debugCr(reconciliation, "Using address {} for v1beta1 Ingress {}", bootstrapAddress, bootstrapIngressName);
-
-                            kafkaBootstrapDnsName.add(bootstrapAddress);
-
-                            ListenerStatus ls = new ListenerStatusBuilder()
-                                    .withName(listener.getName())
-                                    .withAddresses(new ListenerAddressBuilder()
-                                            .withHost(bootstrapAddress)
-                                            .withPort(KafkaCluster.ROUTE_PORT)
-                                            .build())
-                                    .build();
-                            addListenerStatus(ls);
-
-                            // Check if broker ingresses are ready
-                            List<Future> perPodFutures = new ArrayList<>(kafkaCluster.getReplicas());
-
-                            for (int pod = 0; pod < kafkaCluster.getReplicas(); pod++)  {
-                                perPodFutures.add(
-                                        ingressV1Beta1Operations.hasIngressAddress(reconciliation, namespace, ListenersUtils.backwardsCompatibleBrokerServiceName(name, pod, listener), 1_000, operationTimeoutMs)
-                                );
-                            }
-
-                            return CompositeFuture.join(perPodFutures);
-                        })
-                        .compose(res -> {
-                            for (int brokerId = 0; brokerId < kafkaCluster.getReplicas(); brokerId++)  {
-                                final int finalBrokerId = brokerId;
-                                String brokerAddress = listener.getConfiguration().getBrokers().stream()
-                                        .filter(broker -> broker.getBroker() == finalBrokerId)
-                                        .map(GenericKafkaListenerConfigurationBroker::getHost)
-                                        .findAny()
-                                        .orElse(null);
-                                LOGGER.debugCr(reconciliation, "Using address {} for v1beta1 Ingress {}", brokerAddress, ListenersUtils.backwardsCompatibleBrokerServiceName(name, brokerId, listener));
-
-                                kafkaBrokerDnsNames.computeIfAbsent(brokerId, k -> new HashSet<>(2)).add(brokerAddress);
-
-                                String advertisedHostname = ListenersUtils.brokerAdvertisedHost(listener, finalBrokerId);
-                                if (advertisedHostname != null) {
-                                    kafkaBrokerDnsNames.get(finalBrokerId).add(ListenersUtils.brokerAdvertisedHost(listener, finalBrokerId));
-                                }
-
-                                registerAdvertisedHostname(finalBrokerId, listener, brokerAddress);
-                                registerAdvertisedPort(finalBrokerId, listener, KafkaCluster.INGRESS_PORT);
-                            }
-
-                            return Future.succeededFuture();
-                        });
-
-                listenerFutures.add(perListenerFut);
-            }
-
-            return withVoid(CompositeFuture.join(listenerFutures));
-        }
-
-        Future<ReconciliationState> kafkaGenerateCertificates(Supplier<Date> dateSupplier) {
-            Promise<ReconciliationState> resultPromise = Promise.promise();
-            vertx.createSharedWorkerExecutor("kubernetes-ops-pool").<ReconciliationState>executeBlocking(
-                future -> {
-                    try {
-                        kafkaCluster.generateCertificates(kafkaAssembly,
-                                clusterCa, kafkaBootstrapDnsName, kafkaBrokerDnsNames,
-                                Util.isMaintenanceTimeWindowsSatisfied(reconciliation, getMaintenanceTimeWindows(), dateSupplier));
-                        future.complete(this);
-                    } catch (Throwable e) {
-                        future.fail(e);
-                    }
-                },
-                true,
-                resultPromise);
-            return resultPromise.future();
-        }
-
-        Future<ReconciliationState> customListenerCertificates() {
-            List<String> secretNames = kafkaCluster.getListeners().stream()
-                    .filter(listener -> listener.isTls()
-                            && listener.getConfiguration() != null
-                            && listener.getConfiguration().getBrokerCertChainAndKey() != null)
-                    .map(listener -> listener.getConfiguration().getBrokerCertChainAndKey().getSecretName())
-                    .distinct()
-                    .collect(Collectors.toList());
-            LOGGER.debugCr(reconciliation, "Validating secret {} with custom TLS listener certificates", secretNames);
-
-            List<Future> secretFutures = new ArrayList<>(secretNames.size());
-            Map<String, Secret> customSecrets = new HashMap<>(secretNames.size());
-
-            for (String secretName : secretNames)   {
-                Future fut = secretOperations.getAsync(namespace, secretName)
-                        .compose(secret -> {
-                            if (secret != null) {
-                                customSecrets.put(secretName, secret);
-                                LOGGER.debugCr(reconciliation, "Found secrets {} with custom TLS listener certificate", secretName);
-                            }
-
-                            return Future.succeededFuture();
-                        });
-
-                secretFutures.add(fut);
-            }
-
-            Future customCertificatesFuture = CompositeFuture.join(secretFutures)
-                    .compose(res -> {
-                        List<String> errors = new ArrayList<>();
-
-                        for (GenericKafkaListener listener : kafkaCluster.getListeners())   {
-                            if (listener.isTls()
-                                    && listener.getConfiguration() != null
-                                    && listener.getConfiguration().getBrokerCertChainAndKey() != null)  {
-                                CertAndKeySecretSource customCert = listener.getConfiguration().getBrokerCertChainAndKey();
-                                Secret secret = customSecrets.get(customCert.getSecretName());
-
-                                if (secret != null) {
-                                    if (!secret.getData().containsKey(customCert.getCertificate())) {
-                                        errors.add("Secret " + customCert.getSecretName() + " does not contain certificate under the key " + customCert.getCertificate() + ".");
-                                    } else if (!secret.getData().containsKey(customCert.getKey())) {
-                                        errors.add("Secret " + customCert.getSecretName() + " does not contain custom certificate private key under the key " + customCert.getKey() + ".");
-                                    } else  {
-                                        byte[] publicKeyBytes = Base64.getDecoder().decode(secret.getData().get(customCert.getCertificate()));
-                                        customListenerCertificates.put(listener.getName(), new String(publicKeyBytes, StandardCharsets.US_ASCII));
-                                        customListenerCertificateThumbprints.put(listener.getName(), getCertificateThumbprint(secret, customCert));
-                                    }
-                                } else {
-                                    errors.add("Secret " + customCert.getSecretName() + " with custom TLS certificate does not exist.");
-                                }
-
-                            }
-                        }
-
-                        if (errors.isEmpty())   {
-                            return Future.succeededFuture();
-                        } else {
-                            LOGGER.errorCr(reconciliation, "Failed to process Secrets with custom certificates: {}", errors);
-                            return Future.failedFuture(new InvalidResourceException("Failed to process Secrets with custom certificates: " + errors));
-                        }
-                    });
-
-            return withVoid(customCertificatesFuture);
-        }
-
-        /**
-         * Generates hash stub of the certificate which is used to track when the certificate changes and rolling update needs to be triggered.
-         *
-         * @param certSecret        Secrets with the certificate
-         * @param customCertSecret  Identified where in the secret can you get the right certificate
-         *
-         * @return                  Hash stub of the certificate
-         */
-        String getCertificateThumbprint(Secret certSecret, CertAndKeySecretSource customCertSecret)   {
-            try {
-                X509Certificate cert = Ca.cert(certSecret, customCertSecret.getCertificate());
-                return Util.hashStub(cert.getEncoded());
-            } catch (CertificateEncodingException e) {
-                throw new RuntimeException("Failed to get certificate hashStub of " + customCertSecret.getCertificate() + " from Secret " + certSecret.getMetadata().getName(), e);
-            }
-        }
-
-        /**
-         * Generates and creates the ConfigMap with shared configuration for Kafka brokers used in StatefulSets.
-         *
-         * @param metricsAndLogging     Metrics and Logging configuration
-         *
-         * @return
-         */
-        Future<ReconcileResult<ConfigMap>> sharedKafkaConfiguration(MetricsAndLogging metricsAndLogging) {
-            ConfigMap sharedCm = kafkaCluster.generateSharedConfigurationConfigMap(metricsAndLogging, kafkaAdvertisedHostnames, kafkaAdvertisedPorts, featureGates.controlPlaneListenerEnabled());
-
-            // BROKER_ADVERTISED_HOSTNAMES_FILENAME or BROKER_ADVERTISED_PORTS_FILENAME have the advertised addresses.
-            // If they change, we need to roll the pods. Here we collect their hash to trigger the rolling update.
-            String brokerConfiguration = sharedCm.getData().getOrDefault(KafkaCluster.BROKER_ADVERTISED_HOSTNAMES_FILENAME, "");
-            brokerConfiguration += sharedCm.getData().getOrDefault(KafkaCluster.BROKER_ADVERTISED_PORTS_FILENAME, "");
-            brokerConfiguration += sharedCm.getData().getOrDefault(KafkaCluster.BROKER_LISTENERS_FILENAME, "");
-
-            // Changes to regular Kafka configuration are handled through the KafkaRoller which decides whether to roll the pod or not
-            // In addition to that, we have to handle changes to configuration unknown to Kafka -> different plugins (Authorization, Quotas etc.)
-            // This is captured here with the unknown configurations and the hash is used to roll the pod when it changes
-            KafkaConfiguration kc = KafkaConfiguration.unvalidated(reconciliation, sharedCm.getData().getOrDefault(KafkaCluster.BROKER_CONFIGURATION_FILENAME, ""));
-
-            // We store hash of the broker configurations for later use in StatefulSet / PodSet and in rolling updates
-            this.kafkaBrokerConfigurationHash.put(sharedConfigurationId, Util.hashStub(brokerConfiguration + kc.unknownConfigsWithValues(kafkaCluster.getKafkaVersion()).toString()));
-
-            // This is used during Kafka rolling updates -> we have to store it for later
-            this.kafkaLogging = sharedCm.getData().get(AbstractModel.ANCILLARY_CM_KEY_LOG_CONFIG);
-            this.kafkaLoggingAppendersHash = Util.hashStub(Util.getLoggingDynamicallyUnmodifiableEntries(this.kafkaLogging));
-
-            return configMapOperations.reconcile(reconciliation, namespace, kafkaCluster.getAncillaryConfigMapName(), sharedCm);
-        }
-
-        /**
-         * Generates and creates the ConfigMaps with per-broker configuration for Kafka brokers used in PodSets. It will
-         * also delete the ConfigMaps for any scaled-down brokers (scale down is done before this is called in the
-         * reconciliation)
-         *
-         * @param metricsAndLogging     Metrics and Logging configuration
-         *
-         * @return
-         */
-        Future<CompositeFuture> perBrokerKafkaConfiguration(MetricsAndLogging metricsAndLogging) {
-            return configMapOperations.listAsync(namespace, kafkaCluster.getSelectorLabels())
-                    .compose(existingConfigMaps -> {
-                        // This is used during Kafka rolling updates -> we have to store it for later
-                        this.kafkaLogging = kafkaCluster.loggingConfiguration(kafkaCluster.getLogging(), metricsAndLogging.getLoggingCm());
-                        this.kafkaLoggingAppendersHash = Util.hashStub(Util.getLoggingDynamicallyUnmodifiableEntries(this.kafkaLogging));
-
-                        List<ConfigMap> desiredConfigMaps = kafkaCluster.generatePerBrokerConfigurationConfigMaps(metricsAndLogging, kafkaAdvertisedHostnames, kafkaAdvertisedPorts, featureGates.controlPlaneListenerEnabled());
-                        List<Future> ops = new ArrayList<>(existingConfigMaps.size() + kafkaCluster.getReplicas());
-
-                        // Delete all existing ConfigMaps which are not desired and are not the shared config map
-                        List<String> desiredNames = new ArrayList<>(desiredConfigMaps.size() + 1);
-                        desiredNames.add(kafkaCluster.getAncillaryConfigMapName()); // We do not want to delete the shared ConfigMap, so we add it here
-                        desiredNames.addAll(desiredConfigMaps.stream().map(cm -> cm.getMetadata().getName()).collect(Collectors.toList()));
-
-                        for (ConfigMap cm : existingConfigMaps) {
-                            // We delete the cms not on the desired names list
-                            if (!desiredNames.contains(cm.getMetadata().getName())) {
-                                ops.add(configMapOperations.deleteAsync(reconciliation, namespace, cm.getMetadata().getName(), true));
-                            }
-                        }
-
-                        // Create / update the desired config maps
-                        for (ConfigMap cm : desiredConfigMaps) {
-                            String cmName = cm.getMetadata().getName();
-                            int brokerId = getPodIndexFromPodName(cmName);
-
-                            // The advertised hostname and port might change. If they change, we need to roll the pods.
-                            // Here we collect their hash to trigger the rolling update. For per-broker configuration,
-                            // we need just the advertised hostnames / ports for given broker.
-                            String brokerConfiguration = kafkaAdvertisedHostnames
-                                    .get(brokerId)
-                                    .entrySet()
-                                    .stream()
-                                    .map(kv -> kv.getKey() + "://" + kv.getValue())
-                                    .sorted()
-                                    .collect(Collectors.joining(" "));
-                            brokerConfiguration += kafkaAdvertisedPorts
-                                    .get(brokerId)
-                                    .entrySet()
-                                    .stream()
-                                    .map(kv -> kv.getKey() + "://" + kv.getValue())
-                                    .sorted()
-                                    .collect(Collectors.joining(" "));
-                            brokerConfiguration += cm.getData().getOrDefault(KafkaCluster.BROKER_LISTENERS_FILENAME, "");
-
-                            // Changes to regular Kafka configuration are handled through the KafkaRoller which decides whether to roll the pod or not
-                            // In addition to that, we have to handle changes to configuration unknown to Kafka -> different plugins (Authorization, Quotas etc.)
-                            // This is captured here with the unknown configurations and the hash is used to roll the pod when it changes
-                            KafkaConfiguration kc = KafkaConfiguration.unvalidated(reconciliation, cm.getData().getOrDefault(KafkaCluster.BROKER_CONFIGURATION_FILENAME, ""));
-
-                            // We store hash of the broker configurations for later use in Pod and in rolling updates
-                            this.kafkaBrokerConfigurationHash.put(brokerId, Util.hashStub(brokerConfiguration + kc.unknownConfigsWithValues(kafkaCluster.getKafkaVersion()).toString()));
-
-                            ops.add(configMapOperations.reconcile(reconciliation, namespace, cmName, cm));
-                        }
-
-                        return CompositeFuture.join(ops);
-                    });
-        }
-
-        /**
-         * This method is used to create or update the config maps required by the brokers. It is able to handle both
-         * shared configuration and per-broker configuration.
-         *
-         * It does not do the cleanup when switching between the modes. That is done only at the end of the
-         * reconciliation. However, when the per-broker configuration mode is used, it would delete the config maps of
-         * the scaled-down brokers since scale-down happens before this is called.
-         *
-         * @return
-         */
-        Future<ReconciliationState> kafkaConfigurationConfigMaps() {
-            return Util.metricsAndLogging(reconciliation, configMapOperations, namespace, kafkaCluster.getLogging(), kafkaCluster.getMetricsConfigInCm())
-                    .compose(metricsAndLoggingCm -> {
-                        if (featureGates.useStrimziPodSetsEnabled())    {
-                            return withVoid(perBrokerKafkaConfiguration(metricsAndLoggingCm));
-                        } else {
-                            return withVoid(sharedKafkaConfiguration(metricsAndLoggingCm));
-                        }
-                    });
-        }
-
-        /**
-         * This method is used to clean-up the configuration Config Maps. This might be needed when switching between
-         * StatefulSets / shared configuration and PodSets / per-broker configuration. This is done in a separate step
-         * at the end of the reconciliation to avoid problems if the reconciliation fails (the deleted config map would
-         * not allow pods to be restarted etc.)
-         *
-         * @return
-         */
-        Future<ReconciliationState> kafkaConfigurationConfigMapsCleanup() {
-            if (featureGates.useStrimziPodSetsEnabled())    {
-                return withVoid(sharedKafkaConfigurationCleanup());
-            } else {
-                return withVoid(perBrokerKafkaConfigurationCleanup());
-            }
-        }
-
-        /**
-         * Deletes the ConfigMap with shared Kafka configuration. This needs to be done when switching to per-broker
-         * configuration / PodSets.
-         *
-         * @return
-         */
-        Future<Void> sharedKafkaConfigurationCleanup() {
-            return configMapOperations.deleteAsync(reconciliation, namespace, kafkaCluster.getAncillaryConfigMapName(), true);
-        }
-
-        /**
-         * Deletes all ConfigMaps with per-broker Kafka configuration. This needs to be done when switching to the
-         * shared configuration / StatefulSets
-         *
-         * @return
-         */
-        Future<CompositeFuture> perBrokerKafkaConfigurationCleanup() {
-            return configMapOperations.listAsync(namespace, kafkaCluster.getSelectorLabels())
-                    .compose(existingConfigMaps -> {
-                        List<Future> ops = new ArrayList<>(existingConfigMaps.size()); // We will need at most the deletion of existing configmaps + update of new one => hence the + 1
-
-                        // Delete all existing apart from the shared one
-                        for (ConfigMap cm : existingConfigMaps) {
-                            // We delete the cm if it is not getAncillaryConfigMapName
-                            if (!kafkaCluster.getAncillaryConfigMapName().equals(cm.getMetadata().getName())) {
-                                ops.add(configMapOperations.deleteAsync(reconciliation, namespace, cm.getMetadata().getName(), true));
-                            }
-                        }
-
-                        return CompositeFuture.join(ops);
-                    });
-        }
-
-        Future<ReconciliationState> kafkaBrokersSecret() {
-            return updateCertificateSecretWithDiff(KafkaResources.kafkaSecretName(name), kafkaCluster.generateBrokersSecret(clusterCa, clientsCa))
-                    .map(changed -> {
-                        existingKafkaCertsChanged = changed;
-                        return this;
-                    });
-        }
-
-        Future<ReconciliationState> kafkaJmxSecret() {
-            if (kafkaCluster.isJmxAuthenticated()) {
-                Future<Secret> secretFuture = secretOperations.getAsync(namespace, KafkaResources.kafkaJmxSecretName(name));
-                return secretFuture.compose(res -> {
-                    if (res == null) {
-                        return withVoid(secretOperations.reconcile(reconciliation, namespace, KafkaResources.kafkaJmxSecretName(name),
-                                kafkaCluster.generateJmxSecret()));
-                    }
-                    return withVoid(Future.succeededFuture(this));
-                });
-
-            }
-            return withVoid(secretOperations.reconcile(reconciliation, namespace, KafkaResources.kafkaJmxSecretName(name), null));
-        }
-
-        Future<ReconciliationState> kafkaNetPolicy() {
-            if (isNetworkPolicyGeneration) {
-                return withVoid(networkPolicyOperator.reconcile(reconciliation, namespace, KafkaResources.kafkaNetworkPolicyName(name), kafkaCluster.generateNetworkPolicy(operatorNamespace, operatorNamespaceLabels)));
-            } else {
-                return withVoid(Future.succeededFuture());
-            }
-        }
-
-        Future<ReconciliationState> kafkaPodDisruptionBudget() {
-            if (!pfa.hasPodDisruptionBudgetV1()) {
-                return Future.succeededFuture(this);
-            }
-
-            if (featureGates.useStrimziPodSetsEnabled())   {
-                return withVoid(podDisruptionBudgetOperator.reconcile(reconciliation, namespace, kafkaCluster.getName(), kafkaCluster.generateCustomControllerPodDisruptionBudget()));
-            } else {
-                return withVoid(podDisruptionBudgetOperator.reconcile(reconciliation, namespace, kafkaCluster.getName(), kafkaCluster.generatePodDisruptionBudget()));
-            }
-        }
-
-        Future<ReconciliationState> kafkaPodDisruptionBudgetV1Beta1() {
-            if (pfa.hasPodDisruptionBudgetV1()) {
-                return Future.succeededFuture(this);
-            }
-
-            if (featureGates.useStrimziPodSetsEnabled())   {
-                return withVoid(podDisruptionBudgetV1Beta1Operator.reconcile(reconciliation, namespace, kafkaCluster.getName(), kafkaCluster.generateCustomControllerPodDisruptionBudgetV1Beta1()));
-            } else {
-                return withVoid(podDisruptionBudgetV1Beta1Operator.reconcile(reconciliation, namespace, kafkaCluster.getName(), kafkaCluster.generatePodDisruptionBudgetV1Beta1()));
-            }
-        }
-
-        int getPodIndexFromPodName(String podName)  {
-            return Integer.parseInt(podName.substring(podName.lastIndexOf("-") + 1));
-        }
-
-        Future<ReconciliationState> kafkaPvcs() {
-            List<PersistentVolumeClaim> pvcs = kafkaCluster.generatePersistentVolumeClaims(kafkaCluster.getStorage());
-
-            return new PvcReconciler(reconciliation, pvcOperations, storageClassOperator)
-                    .resizeAndReconcilePvcs(podIndex -> KafkaResources.kafkaPodName(name, podIndex), pvcs)
-                    .compose(podsToRestart -> {
-                        fsResizingRestartRequest.addAll(podsToRestart);
-                        return Future.succeededFuture(this);
-                    });
-        }
-
-        /**
-         * Normally, the rolling update of Kafka brokers is done in the sequence best for Kafka (controller is rolled
-         * last etc.). This method does a rolling update of Kafka brokers in sequence based on the pod index number.
-         * This is needed in some special situation such as storage configuration changes.
-         *
-         * This method is using the regular rolling update mechanism. But in order to achieve the sequential rolling
-         * update it calls it recursively with only subset of the pods being considered for rolling update. Thanks to
-         * this, it achieves the right order regardless who is controller but still makes sure that the replicas are
-         * in-sync.
-         *
-         * This is used only for StatefulSets rolling. PodSets do not need it.
-         *
-         * @param sts               StatefulSet which should be rolled
-         * @param podNeedsRestart   Function to tell the rolling restart mechanism if given broker pod needs restart or not
-         * @param nextPod           The sequence number of the next pod which should be considered for rolling
-         * @param lastPod           Index of the last pod which should be considered for restart
-         *
-         * @return
-         */
-        Future<ReconciliationState> maybeRollKafkaInSequence(StatefulSet sts, Function<Pod, RestartReasons> podNeedsRestart, int nextPod, int lastPod) {
-            if (nextPod <= lastPod)  {
-                final int podToRoll = nextPod;
-
-                return maybeRollKafka(sts.getSpec().getReplicas(), pod -> {
-                    if (pod != null && pod.getMetadata().getName().endsWith("-" + podToRoll))    {
-                        return podNeedsRestart.apply(pod);
-                    } else {
-                        return RestartReasons.empty();
-                    }
-                }, false)
-                        .compose(ignore -> maybeRollKafkaInSequence(sts, podNeedsRestart, nextPod + 1, lastPod));
-            } else {
-                // All pods checked for sequential RU => nothing more to do
-                return withVoid(Future.succeededFuture());
-            }
-        }
-
-        /**
-         * Checks if any Kafka broker needs rolling update to add or remove JBOD volumes. If it does, we trigger a
-         * sequential rolling update because the pods need to be rolled in sequence to add or remove volumes.
-         *
-         * @return
-         */
-        Future<ReconciliationState> kafkaRollToAddOrRemoveVolumes() {
-            Storage storage = kafkaCluster.getStorage();
-
-            // We do the special rolling update only when:
-            //   * JBOD storage is actually used as storage
-            //   * and StatefulSets are used
-            // StrimziPodSets do not need special rolling update, they can add / remove volumes during regular rolling updates
-            if (storage instanceof JbodStorage
-                    && !featureGates.useStrimziPodSetsEnabled()) {
-                JbodStorage jbodStorage = (JbodStorage) storage;
-                return kafkaRollToAddOrRemoveVolumesInStatefulSet(jbodStorage);
-            } else {
-                return withVoid(Future.succeededFuture());
-            }
-        }
-
-        /**
-         * Checks if any Kafka broker needs rolling update to add or remove JBOD volumes. If it does, we trigger a
-         * sequential rolling update because the pods need to be rolled in sequence to add or remove volumes.
-         *
-         * This method is used only for StatefulSets which require special rolling process.
-         *
-         * @param jbodStorage   Desired storage configuration
-         *
-         * @return              Future indicating the completion and result of the rolling update
-         */
-        Future<ReconciliationState> kafkaRollToAddOrRemoveVolumesInStatefulSet(JbodStorage jbodStorage) {
-            // We first check if any broker actually needs the rolling update. Only if at least one of them needs it,
-            // we trigger it. This check helps to not go through the rolling update if not needed.
-            return podOperations.listAsync(namespace, kafkaCluster.getSelectorLabels())
-                    .compose(pods -> {
-                        for (Pod pod : pods) {
-                            if (!needsRestartBecauseAddedOrRemovedJbodVolumes(pod, jbodStorage, kafkaCurrentReplicas, kafkaCluster.getReplicas()).isEmpty())   {
-                                // At least one broker needs rolling update => we can trigger it without checking the other brokers
-                                LOGGER.debugCr(reconciliation, "Kafka brokers needs rolling update to add or remove JBOD volumes");
-
-                                return stsOperations.getAsync(namespace, KafkaResources.kafkaStatefulSetName(name))
-                                        .compose(sts -> {
-                                            if (sts != null) {
-                                                int lastPodIndex = Math.min(kafkaCurrentReplicas, kafkaCluster.getReplicas()) - 1;
-                                                return maybeRollKafkaInSequence(sts, podToCheck -> needsRestartBecauseAddedOrRemovedJbodVolumes(podToCheck, jbodStorage, kafkaCurrentReplicas, kafkaCluster.getReplicas()), 0, lastPodIndex);
-                                            } else {
-                                                // STS does not exist => nothing to roll
-                                                return withVoid(Future.succeededFuture());
-                                            }
-                                        });
-                            }
-                        }
-
-                        LOGGER.debugCr(reconciliation, "No rolling update of Kafka brokers due to added or removed JBOD volumes is needed");
-                        return withVoid(Future.succeededFuture());
-                    });
-        }
-
-        /**
-         * Checks whether the particular pod needs restart because of added or removed JBOD volumes. This method returns
-         * a list instead of boolean so that it can be used directly in the rolling update procedure and log proper
-         * reasons for the restart.
-         *
-         * @param pod               Broker pod which should be considered for restart
-         * @param desiredStorage    Desired storage configuration
-         * @param currentReplicas   Number of Kafka replicas before this reconciliation
-         * @param desiredReplicas   Number of desired Kafka replicas
-         *
-         * @return  Empty list when no restart is needed. List containing the restart reason if the restart is needed.
-         */
-        private RestartReasons needsRestartBecauseAddedOrRemovedJbodVolumes(Pod pod, JbodStorage desiredStorage, int currentReplicas, int desiredReplicas)  {
-            if (pod != null
-                    && pod.getMetadata() != null) {
-                String jsonStorage = Annotations.stringAnnotation(pod, ANNO_STRIMZI_IO_STORAGE, null);
-
-                if (jsonStorage != null) {
-                    Storage currentStorage = ModelUtils.decodeStorageFromJson(jsonStorage);
-
-                    if (new StorageDiff(reconciliation, currentStorage, desiredStorage, currentReplicas, desiredReplicas).isVolumesAddedOrRemoved())    {
-                        return RestartReasons.of(RestartReason.JBOD_VOLUMES_CHANGED);
-                    }
-                }
-            }
-
-            return RestartReasons.empty();
-        }
-
-        /**
-         * Prepares annotations for Kafka pods which are known only in the KafkaAssemblyOperator level. These are later
-         * passed to KafkaCluster where there are used when creating the Pod definitions.
-         *
-         * @return  Map with Pod annotations
-         */
-        Map<String, String> kafkaPodAnnotations(int brokerId, boolean storageAnnotation)    {
-            Map<String, String> podAnnotations = new LinkedHashMap<>(9);
-            podAnnotations.put(Ca.ANNO_STRIMZI_IO_CLUSTER_CA_CERT_GENERATION, String.valueOf(ModelUtils.caCertGeneration(this.clusterCa)));
-            podAnnotations.put(Ca.ANNO_STRIMZI_IO_CLIENTS_CA_CERT_GENERATION, String.valueOf(ModelUtils.caCertGeneration(this.clientsCa)));
-            podAnnotations.put(Annotations.ANNO_STRIMZI_LOGGING_APPENDERS_HASH, kafkaLoggingAppendersHash);
-            podAnnotations.put(KafkaCluster.ANNO_STRIMZI_BROKER_CONFIGURATION_HASH, kafkaBrokerConfigurationHash.get(brokerId));
-            podAnnotations.put(ANNO_STRIMZI_IO_KAFKA_VERSION, kafkaCluster.getKafkaVersion().version());
-            podAnnotations.put(KafkaCluster.ANNO_STRIMZI_IO_LOG_MESSAGE_FORMAT_VERSION, kafkaCluster.getLogMessageFormatVersion());
-            podAnnotations.put(KafkaCluster.ANNO_STRIMZI_IO_INTER_BROKER_PROTOCOL_VERSION, kafkaCluster.getInterBrokerProtocolVersion());
-
-            // Annotations with custom cert thumbprints to help with rolling updates when they change
-            if (!customListenerCertificateThumbprints.isEmpty()) {
-                podAnnotations.put(KafkaCluster.ANNO_STRIMZI_CUSTOM_LISTENER_CERT_THUMBPRINTS, customListenerCertificateThumbprints.toString());
-            }
-
-            // Storage annotation on Pods is used only for StatefulSets
-            if (storageAnnotation) {
-                podAnnotations.put(ANNO_STRIMZI_IO_STORAGE, ModelUtils.encodeStorageToJson(kafkaCluster.getStorage()));
-            }
-
-            return podAnnotations;
-        }
-
-        Future<ReconciliationState> kafkaStatefulSet() {
-            if (!featureGates.useStrimziPodSetsEnabled()) {
-                // StatefulSets are enabled => make sure the StatefulSet exists with the right settings
-                StatefulSet kafkaSts = kafkaCluster.generateStatefulSet(pfa.isOpenshift(), imagePullPolicy, imagePullSecrets, kafkaPodAnnotations(sharedConfigurationId, true));
-                return withKafkaStsDiff(stsOperations.reconcile(reconciliation, namespace, kafkaCluster.getName(), kafkaSts));
-            } else {
-                // StatefulSets are disabled => delete the StatefulSet if it exists
-                return stsOperations.getAsync(namespace, KafkaResources.kafkaStatefulSetName(name))
-                        .compose(sts -> {
-                            if (sts != null)    {
-                                return withVoid(stsOperations.deleteAsync(reconciliation, namespace, kafkaCluster.getName(), false));
-                            } else {
-                                return Future.succeededFuture(this);
-                            }
-                        });
-            }
-        }
-
-        Future<ReconciliationState> kafkaPodSet() {
-            if (featureGates.useStrimziPodSetsEnabled())   {
-                // PodSets are enabled => create/update the StrimziPodSet for Kafka
-                int replicas;
-
-                if (kafkaCurrentReplicas != null
-                        && kafkaCurrentReplicas != 0
-                        && kafkaCurrentReplicas < kafkaCluster.getReplicas())  {
-                    // If there is previous replica count & it is smaller than the desired replica count, we use the
-                    // previous one because the scale-up will happen only later during the reconciliation
-                    replicas = kafkaCurrentReplicas;
-                } else {
-                    // If there is no previous number of replicas (because the PodSet did not exist) or if the
-                    // previous replicas are bigger than desired replicas we use desired replicas (scale-down already
-                    // happened)
-                    replicas = kafkaCluster.getReplicas();
-                }
-
-                StrimziPodSet kafkaPodSet = kafkaCluster.generatePodSet(replicas, pfa.isOpenshift(), imagePullPolicy, imagePullSecrets, brokerId -> kafkaPodAnnotations(brokerId, false));
-                return withKafkaPodSetDiff(strimziPodSetOperator.reconcile(reconciliation, namespace, KafkaResources.kafkaStatefulSetName(name), kafkaPodSet));
-            } else {
-                // PodSets are disabled => delete the StrimziPodSet for Kafka
-                return strimziPodSetOperator.getAsync(namespace, KafkaResources.kafkaStatefulSetName(name))
-                        .compose(podSet -> {
-                            if (podSet != null)    {
-                                return withVoid(strimziPodSetOperator.deleteAsync(reconciliation, namespace, kafkaCluster.getName(), false));
-                            } else {
-                                return Future.succeededFuture(this);
-                            }
-                        });
-            }
-        }
-
-        Future<ReconciliationState> kafkaRollingUpdate() {
-            if (featureGates.useStrimziPodSetsEnabled())   {
-                return withVoid(maybeRollKafka(kafkaPodSetDiffs.resource().getSpec().getPods().size(), pod ->
-                        ReconcilerUtils.reasonsToRestartPod(reconciliation, kafkaPodSetDiffs.resource(), pod, fsResizingRestartRequest, existingKafkaCertsChanged, this.clusterCa, this.clientsCa)));
-            } else {
-                return withVoid(maybeRollKafka(kafkaStsDiffs.resource().getSpec().getReplicas(), pod ->
-                        ReconcilerUtils.reasonsToRestartPod(reconciliation, kafkaStsDiffs.resource(), pod, fsResizingRestartRequest, existingKafkaCertsChanged, this.clusterCa, this.clientsCa)));
-            }
-        }
-
-        Future<ReconciliationState> kafkaScaleUp() {
-            if (kafkaCurrentReplicas != null
-                    && kafkaCurrentReplicas != 0
-                    && kafkaCurrentReplicas < kafkaCluster.getReplicas()) {
-                // The previous number of replicas is known and is smaller than desired number of replicas
-                //   => we need to do scale-up
-                LOGGER.infoCr(reconciliation, "Scaling Kafka up from {} to {} replicas", kafkaCurrentReplicas, kafkaCluster.getReplicas());
-                
-                if (featureGates.useStrimziPodSetsEnabled())   {
-                    StrimziPodSet kafkaPodSet = kafkaCluster.generatePodSet(kafkaCluster.getReplicas(), pfa.isOpenshift(), imagePullPolicy, imagePullSecrets, brokerId -> kafkaPodAnnotations(brokerId, false));
-                    return withVoid(strimziPodSetOperator.reconcile(reconciliation, namespace, kafkaCluster.getName(), kafkaPodSet));
-                } else {
-                    return withVoid(stsOperations.scaleUp(reconciliation, namespace, kafkaCluster.getName(), kafkaCluster.getReplicas()));
-                }
-            } else {
-                // Previous number of replicas is not known (because the PodSet os StatefulSet  did not exist) or is
-                // bigger than desired replicas => nothing to do
-                // (if the previous replica count was not known, the desired count was already used when patching
-                // the pod set, so no need to do it again)
-                return Future.succeededFuture(this);
-            }
-        }
-
-        Future<ReconciliationState> kafkaPodsReady() {
-            return podsReady(kafkaCluster);
-        }
-
-        Future<ReconciliationState> podsReady(AbstractModel model) {
-            int replicas = model.getReplicas();
-            return podsReady(model, replicas);
-        }
-
-        Future<ReconciliationState> podsReady(AbstractModel model, int replicas) {
-            List<Future> podFutures = new ArrayList<>(replicas);
-
-            for (int i = 0; i < replicas; i++) {
-                LOGGER.debugCr(reconciliation, "Checking readiness of pod {}.", model.getPodName(i));
-                podFutures.add(podOperations.readiness(reconciliation, namespace, model.getPodName(i), 1_000, operationTimeoutMs));
-            }
-
-            return withVoid(CompositeFuture.join(podFutures));
-        }
-
-        Future<ReconciliationState> kafkaServiceEndpointReady() {
-            return withVoid(serviceOperations.endpointReadiness(reconciliation, namespace, kafkaCluster.getServiceName(), 1_000, operationTimeoutMs));
-        }
-
-        Future<ReconciliationState> kafkaHeadlessServiceEndpointReady() {
-            return withVoid(serviceOperations.endpointReadiness(reconciliation, namespace, kafkaCluster.getHeadlessServiceName(), 1_000, operationTimeoutMs));
-        }
-
-        /**
-         * Will check all Kafka pods whether the user requested the pod and PVC deletion through an annotation
-         *
-         * @return
-         */
-        Future<ReconciliationState> kafkaManualPodCleaning() {
-            return new ManualPodCleaner(reconciliation, KafkaResources.kafkaStatefulSetName(name),
-                    kafkaCluster.getSelectorLabels(), operationTimeoutMs, featureGates.useStrimziPodSetsEnabled(),
-                    stsOperations, strimziPodSetOperator, podOperations, pvcOperations)
-                    .maybeManualPodCleaning(kafkaCluster.generatePersistentVolumeClaims(oldKafkaStorage))
-                    .map(this);
-        }
-
-        /**
-         * Deletion of PVCs after the cluster is deleted is handled by owner reference and garbage collection. However,
-         * this would not help after scale-downs. Therefore we check if there are any PVCs which should not be present
-         * and delete them when they are.
-         *
-         * This should be called only after the Statefulset reconciliation, rolling update and scale-down when the PVCs
-         * are not used anymore by the pods.
-         *
-         * @return
-         */
-        Future<ReconciliationState> kafkaPersistentClaimDeletion() {
-            Promise<ReconciliationState> resultPromise = Promise.promise();
-            Future<List<PersistentVolumeClaim>> futurePvcs = pvcOperations.listAsync(namespace, kafkaCluster.getSelectorLabels());
-
-            futurePvcs.onComplete(res -> {
-                if (res.succeeded() && res.result() != null)    {
-                    List<String> maybeDeletePvcs = res.result().stream().map(pvc -> pvc.getMetadata().getName()).collect(Collectors.toList());
-                    List<String> desiredPvcs = kafkaCluster.generatePersistentVolumeClaims(kafkaCluster.getStorage()).stream().map(pvc -> pvc.getMetadata().getName()).collect(Collectors.toList());
-
-                    new PvcReconciler(reconciliation, pvcOperations, storageClassOperator)
-                            .deletePersistentClaims(maybeDeletePvcs, desiredPvcs)
-                            .onComplete(r -> resultPromise.complete(this));
-                } else {
-                    resultPromise.fail(res.cause());
-                }
-            });
-
-            return resultPromise.future();
-        }
-
-        private List<String> getMaintenanceTimeWindows() {
-            return kafkaAssembly.getSpec().getMaintenanceTimeWindows();
-        }
-
-        Future<ReconciliationState> clusterOperatorSecret(Supplier<Date> dateSupplier) {
-            oldCoSecret = clusterCa.clusterOperatorSecret();
-
-            Labels labels = Labels.fromResource(kafkaAssembly)
-                    .withStrimziKind(reconciliation.kind())
-                    .withStrimziCluster(reconciliation.name())
-                    .withKubernetesName(Labels.APPLICATION_NAME)
-                    .withKubernetesInstance(reconciliation.name())
-                    .withKubernetesPartOf(reconciliation.name())
-                    .withKubernetesManagedBy(AbstractModel.STRIMZI_CLUSTER_OPERATOR_NAME);
-
-            OwnerReference ownerRef = new OwnerReferenceBuilder()
-                    .withApiVersion(kafkaAssembly.getApiVersion())
-                    .withKind(kafkaAssembly.getKind())
-                    .withName(kafkaAssembly.getMetadata().getName())
-                    .withUid(kafkaAssembly.getMetadata().getUid())
-                    .withBlockOwnerDeletion(false)
-                    .withController(false)
-                    .build();
-
-            Secret secret = ModelUtils.buildSecret(reconciliation, clusterCa, clusterCa.clusterOperatorSecret(), namespace,
-                    ClusterOperator.secretName(name), "cluster-operator", "cluster-operator",
-                    labels, ownerRef, Util.isMaintenanceTimeWindowsSatisfied(reconciliation, getMaintenanceTimeWindows(), dateSupplier));
-
-            return withVoid(secretOperations.reconcile(reconciliation, namespace, ClusterOperator.secretName(name),
-                    secret));
-        }
-
-        private Storage getOldStorage(HasMetadata sts)  {
-            Storage storage = null;
-
-            if (sts != null)    {
-                String jsonStorage = Annotations.stringAnnotation(sts, ANNO_STRIMZI_IO_STORAGE, null);
-
-                if (jsonStorage != null)    {
-                    storage = ModelUtils.decodeStorageFromJson(jsonStorage);
-                }
-            }
-
-            return storage;
-        }
-
-        void addListenerStatus(ListenerStatus ls)    {
-            List<ListenerStatus> current = kafkaStatus.getListeners();
-            ArrayList<ListenerStatus> desired;
-
-            if (current != null) {
-                desired = new ArrayList<>(current.size() + 1);
-                desired.addAll(current);
-            } else {
-                desired = new ArrayList<>(1);
-            }
-
-            desired.add(ls);
-
-            kafkaStatus.setListeners(desired);
-        }
-
-        Future<ReconciliationState> kafkaCustomCertificatesToStatus() {
-            for (GenericKafkaListener listener : kafkaCluster.getListeners())   {
-                if (listener.isTls())   {
-                    LOGGER.debugCr(reconciliation, "Adding certificate to status for listener: {}", listener.getName());
-                    addCertificateToListener(listener.getName(), customListenerCertificates.get(listener.getName()));
-                }
-            }
-
-            return Future.succeededFuture(this);
-        }
-
-        void addCertificateToListener(String type, String certificate)    {
-            if (certificate == null)    {
-                // When custom certificate is not used, use the current CA certificate
-                certificate = new String(clusterCa.currentCaCertBytes(), StandardCharsets.US_ASCII);
-            }
-
-            List<ListenerStatus> listeners = kafkaStatus.getListeners();
-
-            if (listeners != null) {
-                ListenerStatus listener = listeners.stream().filter(listenerType -> type.equals(listenerType.getName())).findFirst().orElse(null);
-
-                if (listener != null) {
-                    listener.setCertificates(singletonList(certificate));
-                }
-            }
-        }
-
-        String getInternalServiceHostname(String serviceName, boolean useServiceDnsDomain)    {
-            if (useServiceDnsDomain)    {
-                return DnsNameGenerator.serviceDnsNameWithClusterDomain(namespace, serviceName);
-            } else {
-                return DnsNameGenerator.serviceDnsNameWithoutClusterDomain(namespace, serviceName);
-            }
-        }
-
-        /**
-         * Utility method to extract current number of replicas from an existing StatefulSet
-         *
-         * @param sts   StatefulSet from which the replicas count should be extracted
-         *
-         * @return      Number of replicas
-         */
-        private Integer currentReplicas(StatefulSet sts)  {
-            Integer replicas = null;
-
-            if (sts != null && sts.getSpec() != null)   {
-                replicas = sts.getSpec().getReplicas();
-            }
-
-            return replicas;
-        }
-
-        /**
-         * Utility method to extract current number of replicas from an existing StrimziPodSet
-         *
-         * @param podSet    PodSet from which the replicas count should be extracted
-         *
-         * @return          Number of replicas
-         */
-        private Integer currentReplicas(StrimziPodSet podSet)  {
-            Integer replicas = null;
-
-            if (podSet != null && podSet.getSpec() != null && podSet.getSpec().getPods() != null)   {
-                replicas = podSet.getSpec().getPods().size();
-            }
-
-            return replicas;
-        }
-
-        /**
-         * Provider method for ZooKeeper reconciler. Overriding this method can be used to get mocked reconciler. This
-         * method has to first collect some information about the current ZooKeeper cluster such as current storage
-         * configuration or current number of replicas.
-         *
-         * @return  Future with ZooKeeper recocniler
-         */
-        Future<ZooKeeperReconciler> zooKeeperReconciler()   {
-            Future<StatefulSet> stsFuture = stsOperations.getAsync(namespace, KafkaResources.zookeeperStatefulSetName(name));
-            Future<StrimziPodSet> podSetFuture = strimziPodSetOperator.getAsync(namespace, KafkaResources.zookeeperStatefulSetName(name));
-
-            return CompositeFuture.join(stsFuture, podSetFuture)
-                    .compose(res -> {
-                        StatefulSet sts = res.resultAt(0);
-                        StrimziPodSet podSet = res.resultAt(1);
-
-                        Integer currentReplicas = null;
-                        Storage oldStorage = null;
-
-                        if (sts != null && podSet != null)  {
-                            // Both StatefulSet and PodSet exist => we create the description based on the feature gate
-                            if (featureGates.useStrimziPodSetsEnabled())    {
-                                oldStorage = getOldStorage(podSet);
-                                currentReplicas = currentReplicas(podSet);
-                            } else {
-                                oldStorage = getOldStorage(sts);
-                                currentReplicas = currentReplicas(sts);
-                            }
-                        } else if (sts != null) {
-                            // StatefulSet exists, PodSet does nto exist => we create the description from the StatefulSet
-                            oldStorage = getOldStorage(sts);
-                            currentReplicas = currentReplicas(sts);
-                        } else if (podSet != null) {
-                            //PodSet exists, StatefulSet does not => we create the description from the PodSet
-                            oldStorage = getOldStorage(podSet);
-                            currentReplicas = currentReplicas(podSet);
-                        }
-
-                        ZooKeeperReconciler reconciler = new ZooKeeperReconciler(
-                                reconciliation,
-                                vertx,
-                                operationTimeoutMs,
-                                kafkaAssembly,
-                                versions,
-                                versionChange,
-                                oldStorage,
-                                currentReplicas,
-                                clusterCa,
-                                operatorNamespace,
-                                operatorNamespaceLabels,
-                                isNetworkPolicyGeneration,
-                                pfa,
-                                featureGates,
-                                zkAdminSessionTimeoutMs,
-                                imagePullPolicy,
-                                imagePullSecrets,
-
-                                stsOperations,
-                                strimziPodSetOperator,
-                                secretOperations,
-                                serviceAccountOperations,
-                                serviceOperations,
-                                pvcOperations,
-                                storageClassOperator,
-                                configMapOperations,
-                                networkPolicyOperator,
-                                podDisruptionBudgetOperator,
-                                podDisruptionBudgetV1Beta1Operator,
-                                podOperations,
-
-                                zkScalerProvider,
-                                zookeeperLeaderFinder
-                        );
-
-                        return Future.succeededFuture(reconciler);
-                    });
-        }
-
-        /**
-         * Run the reconciliation pipeline for the ZooKeeper
-         *
-         * @param   dateSupplier  Date supplier used to check maintenance windows
-         *
-         * @return  Future with Reconciliation State
-         */
-        Future<ReconciliationState> reconcileZooKeeper(Supplier<Date> dateSupplier)    {
-            return zooKeeperReconciler()
-                    .compose(reconciler -> reconciler.reconcile(kafkaStatus, dateSupplier))
-                    .map(this);
-        }
-
-        /**
-         * Provider method for Kafka Exporter reconciler. Overriding this method can be used to get mocked reconciler.
-         *
-=======
->>>>>>> 9850f22e
          * @return  Kafka Exporter reconciler
          */
         KafkaExporterReconciler kafkaExporterReconciler()   {
