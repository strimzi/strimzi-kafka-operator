--- conflicted
+++ resolved
@@ -73,10 +73,7 @@
 import io.strimzi.operator.cluster.model.StorageUtils;
 import io.strimzi.operator.cluster.model.ZookeeperCluster;
 import io.strimzi.operator.cluster.operator.resource.ConcurrentDeletionException;
-<<<<<<< HEAD
-=======
 import io.strimzi.operator.cluster.operator.resource.KafkaRoller;
->>>>>>> 902ec063
 import io.strimzi.operator.cluster.operator.resource.KafkaSetOperator;
 import io.strimzi.operator.cluster.operator.resource.KafkaSpecChecker;
 import io.strimzi.operator.cluster.operator.resource.ResourceOperatorSupplier;
@@ -173,10 +170,7 @@
     private final NodeOperator nodeOperator;
     private final CrdOperator<KubernetesClient, Kafka, KafkaList, DoneableKafka> crdOperator;
     private final ZookeeperScalerProvider zkScalerProvider;
-<<<<<<< HEAD
-=======
     private final AdminClientProvider adminClientProvider;
->>>>>>> 902ec063
 
     /**
      * @param vertx The Vertx instance
@@ -205,10 +199,7 @@
         this.crdOperator = supplier.kafkaOperator;
         this.nodeOperator = supplier.nodeOperator;
         this.zkScalerProvider = supplier.zkScalerProvider;
-<<<<<<< HEAD
-=======
         this.adminClientProvider = supplier.adminClientProvider;
->>>>>>> 902ec063
     }
 
     @Override
@@ -300,10 +291,6 @@
                 .compose(state -> state.zkHeadlessServiceEndpointReadiness())
                 .compose(state -> state.zkPersistentClaimDeletion())
 
-<<<<<<< HEAD
-                .compose(state -> state.getKafkaClusterDescription())
-=======
->>>>>>> 902ec063
                 .compose(state -> state.checkKafkaSpec())
                 .compose(state -> state.kafkaModelWarnings())
                 .compose(state -> state.kafkaManualPodCleaning())
@@ -420,12 +407,8 @@
         private Map<Integer, Set<String>> kafkaExternalDnsNames = new HashMap<>();
 
         private String zkLoggingHash = "";
-<<<<<<< HEAD
-        private String kafkaLoggingHash = "";
-=======
         private String kafkaLogging = "";
         private String kafkaLoggingAppendersHash = "";
->>>>>>> 902ec063
         private String kafkaBrokerConfigurationHash = "";
 
         /* test */ EntityOperator entityOperator;
@@ -730,15 +713,9 @@
             }
             if (!reason.isEmpty()) {
                 Future<Void> zkRollFuture;
-<<<<<<< HEAD
-                Function<Pod, String> rollPodAndLogReason = pod -> {
-                    log.debug("{}: Rolling Pod {} to {}", reconciliation, pod.getMetadata().getName(), reasons);
-                    return reasons;
-=======
                 Function<Pod, List<String>> rollPodAndLogReason = pod -> {
                     log.debug("{}: Rolling Pod {} to {}", reconciliation, pod.getMetadata().getName(), reason);
                     return reason;
->>>>>>> 902ec063
                 };
                 if (this.clusterCa.keyReplaced()) {
                     zkRollFuture = zkSetOperations.getAsync(namespace, ZookeeperCluster.zookeeperClusterName(name))
@@ -750,14 +727,6 @@
                 }
                 return zkRollFuture
                         .compose(i -> kafkaSetOperations.getAsync(namespace, KafkaCluster.kafkaClusterName(name)))
-<<<<<<< HEAD
-                        .compose(sts -> kafkaSetOperations.maybeRollingUpdate(sts, rollPodAndLogReason,
-                                clusterCa.caCertSecret(),
-                                oldCoSecret))
-                        .compose(i -> rollDeploymentIfExists(EntityOperator.entityOperatorName(name), reasons))
-                        .compose(i -> rollDeploymentIfExists(KafkaExporter.kafkaExporterName(name), reasons))
-                        .compose(i -> rollDeploymentIfExists(CruiseControl.cruiseControlName(name), reasons))
-=======
                         .compose(sts -> new KafkaRoller(vertx, reconciliation, podOperations, 1_000, operationTimeoutMs,
                             () -> new BackOff(250, 2, 10), sts, clusterCa.caCertSecret(), oldCoSecret, adminClientProvider,
                             kafkaCluster.getBrokersConfiguration(), kafkaLogging, kafkaCluster.getKafkaVersion())
@@ -765,7 +734,6 @@
                         .compose(i -> rollDeploymentIfExists(EntityOperator.entityOperatorName(name), reason.toString()))
                         .compose(i -> rollDeploymentIfExists(KafkaExporter.kafkaExporterName(name), reason.toString()))
                         .compose(i -> rollDeploymentIfExists(CruiseControl.cruiseControlName(name), reason.toString()))
->>>>>>> 902ec063
                         .map(i -> this);
             } else {
                 return Future.succeededFuture(this);
@@ -799,21 +767,13 @@
                     if (sts != null) {
                         if (Annotations.booleanAnnotation(sts, Annotations.ANNO_STRIMZI_IO_MANUAL_ROLLING_UPDATE,
                                 false, Annotations.ANNO_OP_STRIMZI_IO_MANUAL_ROLLING_UPDATE)) {
-<<<<<<< HEAD
-                            return kafkaSetOperations.maybeRollingUpdate(sts, pod -> {
-=======
                             return maybeRollKafka(sts, pod -> {
->>>>>>> 902ec063
                                 if (pod == null) {
                                     throw new ConcurrentDeletionException("Unexpectedly pod no longer exists during roll of StatefulSet.");
                                 }
                                 log.debug("{}: Rolling Kafka pod {} due to manual rolling update",
                                         reconciliation, pod.getMetadata().getName());
-<<<<<<< HEAD
-                                return "manual rolling update";
-=======
                                 return singletonList("manual rolling update");
->>>>>>> 902ec063
                             });
                         }
                     }
@@ -836,11 +796,7 @@
 
                                 log.debug("{}: Rolling Zookeeper pod {} due to manual rolling update",
                                         reconciliation, pod.getMetadata().getName());
-<<<<<<< HEAD
-                                return "manual rolling update";
-=======
                                 return singletonList("manual rolling update");
->>>>>>> 902ec063
                             });
                         }
                     }
@@ -907,17 +863,10 @@
                 return maybeRollKafka(sts,
                     pod -> {
                         boolean notUpToDate = !isPodUpToDate(sts, pod);
-<<<<<<< HEAD
-                        String reason = null;
-                        if (notUpToDate) {
-                            log.debug("Rolling pod {} prior to upgrade", pod.getMetadata().getName());
-                            reason = "upgrade quiescence";
-=======
                         List<String> reason = emptyList();
                         if (notUpToDate) {
                             log.debug("Rolling pod {} prior to upgrade", pod.getMetadata().getName());
                             reason = singletonList("upgrade quiescence");
->>>>>>> 902ec063
                         }
                         return reason;
                     });
@@ -1133,15 +1082,9 @@
                             resultSts = (StatefulSet) ((ReconcileResult) result.resultAt(0)).resource();
                         }
 
-<<<<<<< HEAD
-                        return kafkaSetOperations.maybeRollingUpdate(newSts, pod -> {
-                            log.info("{}: Upgrade: Patch + rolling update of {}: Pod {}", reconciliation, stsName, pod.getMetadata().getName());
-                            return "Upgrade phase 1 of " + (twoPhase ? 2 : 1) + ": Patch + rolling update of " + name + ": Pod " + pod.getMetadata().getName();
-=======
                         return maybeRollKafka(newSts, pod -> {
                             log.info("{}: Upgrade: Patch + rolling update of {}: Pod {}", reconciliation, stsName, pod.getMetadata().getName());
                             return singletonList("Upgrade phase 1 of " + (twoPhase ? 2 : 1) + ": Patch + rolling update of " + name + ": Pod " + pod.getMetadata().getName());
->>>>>>> 902ec063
                         }).map(resultSts);
                     })
                     .compose(ss2 -> {
@@ -1197,15 +1140,9 @@
             String cmName = KafkaCluster.metricAndLogConfigsName(this.name);
             log.info("{}: Upgrade: Patch + rolling update of {}", reconciliation, stsName);
             return CompositeFuture.join(kafkaSetOperations.reconcile(namespace, stsName, newSts), configMapOperations.reconcile(namespace, cmName, newCm))
-<<<<<<< HEAD
-                    .compose(ignored -> kafkaSetOperations.maybeRollingUpdate(sts, pod -> {
-                        log.info("{}: Upgrade: Patch + rolling update of {}: Pod {}", reconciliation, stsName, pod.getMetadata().getName());
-                        return "Upgrade: Patch + rolling update of " + name + ": Pod " + pod.getMetadata().getName();
-=======
                     .compose(ignored -> maybeRollKafka(sts, pod -> {
                         log.info("{}: Upgrade: Patch + rolling update of {}: Pod {}", reconciliation, stsName, pod.getMetadata().getName());
                         return singletonList("Upgrade: Patch + rolling update of " + name + ": Pod " + pod.getMetadata().getName());
->>>>>>> 902ec063
                     }))
                     .compose(ignored -> {
                         log.info("{}: {}, phase 2 of 2 completed", reconciliation, upgrade);
@@ -1301,18 +1238,11 @@
                             resultSts = (StatefulSet) ((ReconcileResult) result.resultAt(0)).resource();
                         }
 
-<<<<<<< HEAD
-                        return kafkaSetOperations.maybeRollingUpdate(sts, pod -> {
-                            log.info("{}: Downgrade: Patch + rolling update of {}: Pod {}", reconciliation, stsName, pod.getMetadata().getName());
-                            return "Downgrade phase 1 of " + phases + ": Patch + rolling update of " + name + ": Pod " + pod.getMetadata().getName();
-                        }).map(resultSts);
-=======
                         Function<Pod, List<String>> fn = pod -> {
                             log.info("{}: Downgrade: Patch + rolling update of {}: Pod {}", reconciliation, stsName, pod.getMetadata().getName());
                             return singletonList("Downgrade phase 1 of " + phases + ": Patch + rolling update of " + name + ": Pod " + pod.getMetadata().getName());
                         };
                         return maybeRollKafka(sts, fn).map(resultSts);
->>>>>>> 902ec063
                     })
                     .compose(ss2 -> {
                         log.info("{}: {}, phase 1 of {} completed", reconciliation, versionChange, phases);
@@ -1400,15 +1330,9 @@
             String cmName = KafkaCluster.metricAndLogConfigsName(this.name);
             log.info("{}: Upgrade: Patch + rolling update of {}", reconciliation, stsName);
             return CompositeFuture.join(kafkaSetOperations.reconcile(namespace, stsName, newSts), configMapOperations.reconcile(namespace, cmName, newCm))
-<<<<<<< HEAD
-                    .compose(ignored -> kafkaSetOperations.maybeRollingUpdate(sts, pod -> {
-                        log.info("{}: Upgrade: Patch + rolling update of {}: Pod {}", reconciliation, stsName, pod.getMetadata().getName());
-                        return "Upgrade phase 2 of 2: Patch + rolling update of " + name + ": Pod " + pod.getMetadata().getName();
-=======
                     .compose(ignored -> maybeRollKafka(sts, pod -> {
                         log.info("{}: Upgrade: Patch + rolling update of {}: Pod {}", reconciliation, stsName, pod.getMetadata().getName());
                         return singletonList("Upgrade phase 2 of 2: Patch + rolling update of " + name + ": Pod " + pod.getMetadata().getName());
->>>>>>> 902ec063
                     }))
                     .compose(ignored -> {
                         log.info("{}: {}, phase 2 of 2 completed", reconciliation, versionChange);
@@ -1432,15 +1356,9 @@
                         // We are upgrading from previous Strimzi version which has a sidecars. The older sidecar
                         // configurations allowed only older versions of TLS to be used by default. But the Zookeeper
                         // native TLS support enabled by default only secure TLSv1.2. That is correct, but makes the
-<<<<<<< HEAD
-                        // upgrade hard since Kakfa will be unable to connect. So in the first roll, we enable also
-                        // older TLS versions in Zookeeper so that we can configure the KAfka sidecars to enable
-                        // TLSv1.2 as well. Thsi will be removed again in the next rolling update of Zookeeper -> done
-=======
                         // upgrade hard since Kafka will be unable to connect. So in the first roll, we enable also
                         // older TLS versions in Zookeeper so that we can configure the Kafka sidecars to enable
                         // TLSv1.2 as well. This will be removed again in the next rolling update of Zookeeper -> done
->>>>>>> 902ec063
                         // only when Kafka is ready for it.
                         if (sts != null
                                 && sts.getSpec() != null
@@ -1459,11 +1377,7 @@
                         this.zkMetricsAndLogsConfigMap = zkCluster.generateConfigurationConfigMap(logAndMetricsConfigMap);
 
                         String loggingConfiguration = zkMetricsAndLogsConfigMap.getData().get(AbstractModel.ANCILLARY_CM_KEY_LOG_CONFIG);
-<<<<<<< HEAD
-                        this.zkLoggingHash = getStringHash(loggingConfiguration);
-=======
                         this.zkLoggingHash = Util.stringHash(loggingConfiguration);
->>>>>>> 902ec063
 
                         return Future.succeededFuture(this);
                     });
@@ -1538,11 +1452,7 @@
         Future<ReconciliationState> zkStatefulSet() {
             StatefulSet zkSts = zkCluster.generateStatefulSet(pfa.isOpenshift(), imagePullPolicy, imagePullSecrets);
             Annotations.annotations(zkSts.getSpec().getTemplate()).put(Ca.ANNO_STRIMZI_IO_CLUSTER_CA_CERT_GENERATION, String.valueOf(getCaCertGeneration(this.clusterCa)));
-<<<<<<< HEAD
-            Annotations.annotations(zkSts.getSpec().getTemplate()).put(AbstractModel.ANNO_STRIMZI_LOGGING_HASH, zkLoggingHash);
-=======
             Annotations.annotations(zkSts.getSpec().getTemplate()).put(Annotations.ANNO_STRIMZI_LOGGING_HASH, zkLoggingHash);
->>>>>>> 902ec063
             return withZkDiff(zkSetOperations.reconcile(namespace, zkCluster.getName(), zkSts));
         }
 
@@ -1651,60 +1561,11 @@
                         .compose(ignore -> podOperations.readiness(namespace, zkCluster.getPodName(current), 1_000, operationTimeoutMs))
                         .compose(ignore -> zkScaler.scale(current + 1))
                         .compose(ignore -> zkScalingUpByOne(zkScaler, current + 1, desired));
-<<<<<<< HEAD
             } else {
                 return Future.succeededFuture(this);
             }
         }
 
-        Future<ReconciliationState> zkScalingDown() {
-            int desired = zkCluster.getReplicas();
-
-            if (zkCurrentReplicas != null
-                    && zkCurrentReplicas > desired) {
-                // With scaling
-                log.info("{}: Scaling Zookeeper down from {} to {} replicas", reconciliation, zkCurrentReplicas, desired);
-
-                // No need to check for pod readiness since we run right after the readiness check
-                return zkScaler(desired)
-                        .compose(zkScaler -> {
-                            Promise<ReconciliationState> scalingPromise = Promise.promise();
-
-                            zkScalingDownByOne(zkScaler, zkCurrentReplicas, desired)
-                                    .onComplete(res -> {
-                                        zkScaler.close();
-
-                                        if (res.succeeded())    {
-                                            scalingPromise.complete(res.result());
-                                        } else {
-                                            log.warn("{}: Failed to scale Zookeeper", reconciliation, res.cause());
-                                            scalingPromise.fail(res.cause());
-                                        }
-                                    });
-
-                            return scalingPromise.future();
-                        });
-            } else {
-                // No scaling down => do nothing
-                return Future.succeededFuture(this);
-            }
-        }
-
-        Future<ReconciliationState> zkScalingDownByOne(ZookeeperScaler zkScaler, int current, int desired) {
-            if (current > desired) {
-                return podsReady(zkCluster, current - 1)
-                        .compose(ignore -> zkScaler.scale(current - 1))
-                        .compose(ignore -> zkSetOperations.scaleDown(namespace, zkCluster.getName(), current - 1))
-                        .compose(ignore -> zkScalingDownByOne(zkScaler, current - 1, desired));
-=======
->>>>>>> 902ec063
-            } else {
-                return Future.succeededFuture(this);
-            }
-        }
-
-<<<<<<< HEAD
-=======
         Future<ReconciliationState> zkScalingDown() {
             int desired = zkCluster.getReplicas();
 
@@ -1749,7 +1610,6 @@
             }
         }
 
->>>>>>> 902ec063
 
         Future<ReconciliationState> zkScalingCheck() {
             // No scaling, but we should check the configuration
@@ -1789,21 +1649,12 @@
                     .compose(sts -> {
                         Storage oldStorage = getOldStorage(sts);
 
-<<<<<<< HEAD
-                        int oldReplicas = 0;
-                        if (sts != null && sts.getSpec() != null)   {
-                            oldReplicas = sts.getSpec().getReplicas();
-                        }
-
-                        this.kafkaCluster = KafkaCluster.fromCrd(kafkaAssembly, versions, oldStorage, oldReplicas);
-=======
                         kafkaCurrentReplicas = 0;
                         if (sts != null && sts.getSpec() != null)   {
                             kafkaCurrentReplicas = sts.getSpec().getReplicas();
                         }
 
                         this.kafkaCluster = KafkaCluster.fromCrd(kafkaAssembly, versions, oldStorage, kafkaCurrentReplicas);
->>>>>>> 902ec063
                         this.kafkaService = kafkaCluster.generateService();
                         this.kafkaHeadlessService = kafkaCluster.generateHeadlessService();
                         return Future.succeededFuture(this);
@@ -2417,15 +2268,6 @@
 
             ConfigMap brokerCm = kafkaCluster.generateAncillaryConfigMap(loggingCm, kafkaExternalAdvertisedHostnames, kafkaExternalAdvertisedPorts);
 
-<<<<<<< HEAD
-            String brokerConfiguration = brokerCm.getData().get(KafkaCluster.BROKER_CONFIGURATION_FILENAME);
-            brokerConfiguration += brokerCm.getData().getOrDefault(KafkaCluster.BROKER_ADVERTISED_PORTS_FILENAME, "");
-            brokerConfiguration += brokerCm.getData().getOrDefault(KafkaCluster.BROKER_ADVERTISED_HOSTNAMES_FILENAME, "");
-            this.kafkaBrokerConfigurationHash = getStringHash(brokerConfiguration);
-
-            String loggingConfiguration = brokerCm.getData().get(AbstractModel.ANCILLARY_CM_KEY_LOG_CONFIG);
-            this.kafkaLoggingHash = getStringHash(loggingConfiguration);
-=======
             // if BROKER_ADVERTISED_HOSTNAMES_FILENAME or BROKER_ADVERTISED_PORTS_FILENAME changes, compute a hash and put it into annotation
             String brokerConfiguration = brokerCm.getData().getOrDefault(KafkaCluster.BROKER_ADVERTISED_HOSTNAMES_FILENAME, "");
             brokerConfiguration += brokerCm.getData().getOrDefault(KafkaCluster.BROKER_ADVERTISED_PORTS_FILENAME, "");
@@ -2437,17 +2279,12 @@
             String loggingConfiguration = brokerCm.getData().get(AbstractModel.ANCILLARY_CM_KEY_LOG_CONFIG);
             this.kafkaLogging = loggingConfiguration;
             this.kafkaLoggingAppendersHash = Util.stringHash(Util.getLoggingDynamicallyUnmodifiableEntries(loggingConfiguration));
->>>>>>> 902ec063
 
             return brokerCm;
         }
 
         Future<ReconciliationState> kafkaAncillaryCm() {
-<<<<<<< HEAD
-            return withVoid(configMapOperations.reconcile(namespace, kafkaCluster.getAncillaryConfigMapName(), getKafkaAncialiaryCm()));
-=======
             return withVoid(configMapOperations.reconcile(namespace, kafkaCluster.getAncillaryConfigMapName(), getKafkaAncillaryCm()));
->>>>>>> 902ec063
         }
 
         Future<ReconciliationState> kafkaBrokersSecret() {
@@ -2617,11 +2454,7 @@
                     Ca.ANNO_STRIMZI_IO_CLIENTS_CA_CERT_GENERATION,
                     String.valueOf(getCaCertGeneration(this.clientsCa)));
 
-<<<<<<< HEAD
-            Annotations.annotations(template).put(AbstractModel.ANNO_STRIMZI_LOGGING_HASH, kafkaLoggingHash);
-=======
             Annotations.annotations(template).put(Annotations.ANNO_STRIMZI_LOGGING_APPENDERS_HASH, kafkaLoggingAppendersHash);
->>>>>>> 902ec063
             Annotations.annotations(template).put(KafkaCluster.ANNO_STRIMZI_BROKER_CONFIGURATION_HASH, kafkaBrokerConfigurationHash);
 
             // Annotations with custom cert thumbprints to help with rolling updates when they change
@@ -2645,14 +2478,8 @@
         }
 
         Future<ReconciliationState> kafkaRollingUpdate() {
-<<<<<<< HEAD
-            return withVoid(kafkaSetOperations.maybeRollingUpdate(kafkaDiffs.resource(), pod ->
-                    getReasonsToRestartPod(kafkaDiffs.resource(), pod, existingKafkaCertsChanged, this.clusterCa, this.clientsCa)
-            ));
-=======
             return withVoid(maybeRollKafka(kafkaDiffs.resource(), pod ->
                     getReasonsToRestartPod(kafkaDiffs.resource(), pod, existingKafkaCertsChanged, this.clusterCa, this.clientsCa)));
->>>>>>> 902ec063
         }
 
         Future<ReconciliationState> kafkaScaleUp() {
@@ -3192,11 +3019,7 @@
                         cruiseControl.getLogging() instanceof ExternalLogging ?
                                 configMapOperations.get(kafkaAssembly.getMetadata().getNamespace(), ((ExternalLogging) cruiseControl.getLogging()).getName()) :
                                 null);
-<<<<<<< HEAD
-                Map<String, String> annotations = Collections.singletonMap(CruiseControl.ANNO_STRIMZI_IO_LOGGING, logAndMetricsConfigMap.getData().get(ANCILLARY_CM_KEY_LOG_CONFIG));
-=======
                 Map<String, String> annotations = singletonMap(CruiseControl.ANNO_STRIMZI_IO_LOGGING, logAndMetricsConfigMap.getData().get(ANCILLARY_CM_KEY_LOG_CONFIG));
->>>>>>> 902ec063
 
                 this.cruiseControlMetricsAndLogsConfigMap = logAndMetricsConfigMap;
                 this.cruiseControl = cruiseControl;
@@ -3297,15 +3120,9 @@
          * @param cas Certificate authorities to be checked for changes
          * @return null or empty if the restart is not needed, reason String otherwise
          */
-<<<<<<< HEAD
-        private String getReasonsToRestartPod(StatefulSet sts, Pod pod,
-                                       boolean nodeCertsChange,
-                                       Ca... cas) {
-=======
         private List<String> getReasonsToRestartPod(StatefulSet sts, Pod pod,
                                                            boolean nodeCertsChange,
                                                            Ca... cas) {
->>>>>>> 902ec063
             if (pod == null)    {
                 // When the Pod doesn't exist, it doesn't need to be restarted.
                 // It will be created with new configuration.
@@ -3316,8 +3133,8 @@
             boolean isCustomCertTlsListenerUpToDate = isCustomCertUpToDate(sts, pod, KafkaCluster.ANNO_STRIMZI_CUSTOM_CERT_THUMBPRINT_TLS_LISTENER);
             boolean isCustomCertExternalListenerUpToDate = isCustomCertUpToDate(sts, pod, KafkaCluster.ANNO_STRIMZI_CUSTOM_CERT_THUMBPRINT_EXTERNAL_LISTENER);
 
-<<<<<<< HEAD
-            List<String> reasons = new ArrayList<>();
+            List<String> reasons = new ArrayList<>(3);
+
             for (Ca ca: cas) {
                 if (ca.certRenewed()) {
                     reasons.add(ca + " certificate renewal");
@@ -3325,17 +3142,6 @@
                 if (ca.certsRemoved()) {
                     reasons.add(ca + " certificate removal");
                 }
-=======
-            List<String> reasons = new ArrayList<>(3);
-
-            for (Ca ca: cas) {
-                if (ca.certRenewed()) {
-                    reasons.add(ca + " certificate renewal");
-                }
-                if (ca.certsRemoved()) {
-                    reasons.add(ca + " certificate removal");
-                }
->>>>>>> 902ec063
                 if (!isPodCaCertUpToDate(pod, ca)) {
                     reasons.add("Pod has old " + ca + " certificate generation");
                 }
@@ -3358,14 +3164,8 @@
             if (!reasons.isEmpty()) {
                 log.debug("{}: Rolling pod {} due to {}",
                         reconciliation, pod.getMetadata().getName(), reasons);
-<<<<<<< HEAD
-                return String.join(", ", reasons);
-            }
-            return null;
-=======
             }
             return reasons;
->>>>>>> 902ec063
         }
 
         private boolean isMaintenanceTimeWindowsSatisfied(Supplier<Date> dateSupplier) {
@@ -3677,26 +3477,4 @@
         return new Date();
     }
 
-<<<<<<< HEAD
-    private String getStringHash(String toBeHashed)  {
-        try {
-            MessageDigest hashFunc = MessageDigest.getInstance("SHA-512");
-
-            byte[] hash = hashFunc.digest(toBeHashed.getBytes(StandardCharsets.UTF_8));
-
-            StringBuffer stringHash = new StringBuffer();
-
-            for (int i = 0; i < hash.length; i++) {
-                String hex = Integer.toHexString(0xff & hash[i]);
-                if (hex.length() == 1) stringHash.append('0');
-                stringHash.append(hex);
-            }
-
-            return stringHash.toString();
-        } catch (NoSuchAlgorithmException e)    {
-            throw new RuntimeException("Failed to create SHA-512 MessageDigest instance");
-        }
-    }
-=======
->>>>>>> 902ec063
 }