/*
 * Copyright Strimzi authors.
 * License: Apache License 2.0 (see the file LICENSE or http://apache.org/licenses/LICENSE-2.0.html).
 */
package io.strimzi.operator.cluster.model;

import io.fabric8.kubernetes.api.model.Affinity;
import io.fabric8.kubernetes.api.model.ConfigMap;
import io.fabric8.kubernetes.api.model.Container;
import io.fabric8.kubernetes.api.model.ContainerBuilder;
import io.fabric8.kubernetes.api.model.ContainerPort;
import io.fabric8.kubernetes.api.model.EnvVar;
import io.fabric8.kubernetes.api.model.HasMetadata;
import io.fabric8.kubernetes.api.model.IntOrString;
import io.fabric8.kubernetes.api.model.LabelSelector;
import io.fabric8.kubernetes.api.model.LocalObjectReference;
import io.fabric8.kubernetes.api.model.PersistentVolumeClaim;
import io.fabric8.kubernetes.api.model.Secret;
import io.fabric8.kubernetes.api.model.SecurityContext;
import io.fabric8.kubernetes.api.model.Service;
import io.fabric8.kubernetes.api.model.ServicePort;
import io.fabric8.kubernetes.api.model.Toleration;
import io.fabric8.kubernetes.api.model.Volume;
import io.fabric8.kubernetes.api.model.VolumeMount;
import io.fabric8.kubernetes.api.model.apps.StatefulSet;
import io.fabric8.kubernetes.api.model.networking.NetworkPolicy;
import io.fabric8.kubernetes.api.model.networking.NetworkPolicyBuilder;
import io.fabric8.kubernetes.api.model.networking.NetworkPolicyIngressRule;
import io.fabric8.kubernetes.api.model.networking.NetworkPolicyIngressRuleBuilder;
import io.fabric8.kubernetes.api.model.networking.NetworkPolicyPeer;
import io.fabric8.kubernetes.api.model.networking.NetworkPolicyPort;
import io.fabric8.kubernetes.api.model.policy.PodDisruptionBudget;
import io.strimzi.api.kafka.model.ContainerEnvVar;
import io.strimzi.api.kafka.model.InlineLogging;
import io.strimzi.api.kafka.model.Kafka;
import io.strimzi.api.kafka.model.KafkaClusterSpec;
import io.strimzi.api.kafka.model.KafkaResources;
import io.strimzi.api.kafka.model.Logging;
import io.strimzi.api.kafka.model.Probe;
import io.strimzi.api.kafka.model.ProbeBuilder;
import io.strimzi.api.kafka.model.ZookeeperClusterSpec;
import io.strimzi.api.kafka.model.status.Condition;
import io.strimzi.api.kafka.model.storage.EphemeralStorage;
import io.strimzi.api.kafka.model.storage.PersistentClaimStorage;
import io.strimzi.api.kafka.model.storage.Storage;
import io.strimzi.api.kafka.model.template.ZookeeperClusterTemplate;
import io.strimzi.certs.CertAndKey;
import io.strimzi.operator.common.Util;
import io.strimzi.operator.common.model.Labels;
import io.strimzi.operator.common.operator.resource.StatusUtils;

import java.io.IOException;
import java.util.ArrayList;
import java.util.Collections;
import java.util.HashMap;
import java.util.List;
import java.util.Map;

public class ZookeeperCluster extends AbstractModel {
    protected static final String APPLICATION_NAME = "zookeeper";

<<<<<<< HEAD
    public static final int CLIENT_PLAINTEXT_PORT = 12181; // This port is internal only, not exposed => no need for name
    public static final int CLIENT_TLS_PORT = 2181;
    protected static final String CLIENT_TLS_PORT_NAME = "tcp-clients";
=======
    public static final int CLIENT_PORT = 2181;
    protected static final String CLIENT_PORT_NAME = "tcp-clients";
>>>>>>> 2e537b00
    public static final int CLUSTERING_PORT = 2888;
    protected static final String CLUSTERING_PORT_NAME = "tcp-clustering";
    public static final int LEADER_ELECTION_PORT = 3888;
    protected static final String LEADER_ELECTION_PORT_NAME = "tcp-election";

    public static final String ZOOKEEPER_NAME = "zookeeper";
    protected static final String ZOOKEEPER_NODE_CERTIFICATES_VOLUME_NAME = "zookeeper-nodes";
    protected static final String ZOOKEEPER_NODE_CERTIFICATES_VOLUME_MOUNT = "/opt/kafka/zookeeper-node-certs/";
    protected static final String ZOOKEEPER_CLUSTER_CA_VOLUME_NAME = "cluster-ca-certs";
    protected static final String ZOOKEEPER_CLUSTER_CA_VOLUME_MOUNT = "/opt/kafka/cluster-ca-certs/";
    private static final String NAME_SUFFIX = "-zookeeper";
    private static final String SERVICE_NAME_SUFFIX = NAME_SUFFIX + "-client";
    private static final String HEADLESS_SERVICE_NAME_SUFFIX = NAME_SUFFIX + "-nodes";
    private static final String NODES_CERTS_SUFFIX = NAME_SUFFIX + "-nodes";

    // Zookeeper configuration
    private boolean isSnapshotCheckEnabled;
    private String version;

    public static final Probe DEFAULT_HEALTHCHECK_OPTIONS = new ProbeBuilder()
            .withTimeoutSeconds(5)
            .withInitialDelaySeconds(15)
            .build();
    private static final boolean DEFAULT_ZOOKEEPER_METRICS_ENABLED = false;
    private static final boolean DEFAULT_ZOOKEEPER_SNAPSHOT_CHECK_ENABLED = true;

    // Zookeeper configuration keys (EnvVariables)
    public static final String ENV_VAR_ZOOKEEPER_METRICS_ENABLED = "ZOOKEEPER_METRICS_ENABLED";
    public static final String ENV_VAR_ZOOKEEPER_CONFIGURATION = "ZOOKEEPER_CONFIGURATION";
    public static final String ENV_VAR_ZOOKEEPER_SNAPSHOT_CHECK_ENABLED = "ZOOKEEPER_SNAPSHOT_CHECK_ENABLED";

    // Config map keys
    public static final String CONFIG_MAP_KEY_ZOOKEEPER_NODE_COUNT = "zookeeper.node-count";

    // Templates
    protected List<ContainerEnvVar> templateZookeeperContainerEnvVars;
    protected SecurityContext templateZookeeperContainerSecurityContext;
<<<<<<< HEAD
=======
    protected List<ContainerEnvVar> templateTlsSidecarContainerEnvVars;
    protected SecurityContext templateTlsSidecarContainerSecurityContext;
>>>>>>> 2e537b00

    public static String zookeeperClusterName(String cluster) {
        return KafkaResources.zookeeperStatefulSetName(cluster);
    }

    public static String zookeeperMetricAndLogConfigsName(String cluster) {
        return KafkaResources.zookeeperMetricsAndLogConfigMapName(cluster);
    }

    public static String serviceName(String cluster) {
        return cluster + ZookeeperCluster.SERVICE_NAME_SUFFIX;
    }

    public static String headlessServiceName(String cluster) {
        return cluster + ZookeeperCluster.HEADLESS_SERVICE_NAME_SUFFIX;
    }

    /**
     * Generates the DNS name of the pod including the cluster suffix
     * (i.e. usually with the cluster.local - but can be different on different clusters)
     * Example: my-cluster-zookeeper-1.my-cluster-zookeeper-nodes.svc.cluster.local
     *
     * @param namespace     Namespace of the pod
     * @param cluster       Name of the cluster
     * @param podId         Id of the pod within the STS
     *
     * @return              DNS name of the pod
     */
    public static String podDnsName(String namespace, String cluster, int podId) {
        return DnsNameGenerator.podDnsName(
                namespace,
                ZookeeperCluster.headlessServiceName(cluster),
                ZookeeperCluster.zookeeperPodName(cluster, podId));
    }

    /**
     * Generates the full DNS name of the pod without the cluster suffix
     * (i.e. usually without the cluster.local - but can be different on different clusters)
     * Example: my-cluster-zookeeper-1.my-cluster-zookeeper-nodes.svc
     *
     * @param namespace     Namespace of the pod
     * @param cluster       Name of the cluster
     * @param podId         Id of the pod within the STS
     *
     * @return              DNS name of the pod without the cluster domain suffix
     */
    public static String podDnsNameWithoutSuffix(String namespace, String cluster, int podId) {
        return DnsNameGenerator.podDnsNameWithoutClusterDomain(
                namespace,
                ZookeeperCluster.headlessServiceName(cluster),
                ZookeeperCluster.zookeeperPodName(cluster, podId));
    }

    public static String zookeeperPodName(String cluster, int pod) {
        return KafkaResources.zookeeperPodName(cluster, pod);
    }

    public static String nodesSecretName(String cluster) {
        return cluster + ZookeeperCluster.NODES_CERTS_SUFFIX;
    }

    /**
     * Constructor
     *
<<<<<<< HEAD
     * @param resource Kubernetes resource with metadata containing the namespace and cluster name
     */
    private ZookeeperCluster(HasMetadata resource) {
=======
     * @param resource Kubernetes/OpenShift resource with metadata containing the namespace and cluster name
     */
    private ZookeeperCluster(HasMetadata resource) {

>>>>>>> 2e537b00
        super(resource, APPLICATION_NAME);
        this.name = zookeeperClusterName(cluster);
        this.serviceName = serviceName(cluster);
        this.headlessServiceName = headlessServiceName(cluster);
        this.ancillaryConfigMapName = zookeeperMetricAndLogConfigsName(cluster);
        this.image = null;
        this.replicas = ZookeeperClusterSpec.DEFAULT_REPLICAS;
        this.readinessPath = "/opt/kafka/zookeeper_healthcheck.sh";
        this.readinessProbeOptions = DEFAULT_HEALTHCHECK_OPTIONS;
        this.livenessPath = "/opt/kafka/zookeeper_healthcheck.sh";
        this.livenessProbeOptions = DEFAULT_HEALTHCHECK_OPTIONS;
        this.isMetricsEnabled = DEFAULT_ZOOKEEPER_METRICS_ENABLED;
        this.isSnapshotCheckEnabled = DEFAULT_ZOOKEEPER_SNAPSHOT_CHECK_ENABLED;

        this.mountPath = "/var/lib/zookeeper";

        this.logAndMetricsConfigVolumeName = "zookeeper-metrics-and-logging";
        this.logAndMetricsConfigMountPath = "/opt/kafka/custom-config/";
    }

    public static ZookeeperCluster fromCrd(Kafka kafkaAssembly, KafkaVersion.Lookup versions) {
        return fromCrd(kafkaAssembly, versions, null, 0);
    }

    @SuppressWarnings({"checkstyle:MethodLength", "checkstyle:CyclomaticComplexity"})
    public static ZookeeperCluster fromCrd(Kafka kafkaAssembly, KafkaVersion.Lookup versions, Storage oldStorage, int oldReplicas) {
        ZookeeperCluster zk = new ZookeeperCluster(kafkaAssembly);
        zk.setOwnerReference(kafkaAssembly);
        ZookeeperClusterSpec zookeeperClusterSpec = kafkaAssembly.getSpec().getZookeeper();

        int replicas = zookeeperClusterSpec.getReplicas();
        if (replicas <= 0) {
            replicas = ZookeeperClusterSpec.DEFAULT_REPLICAS;
        }
        if (replicas == 1 && zookeeperClusterSpec.getStorage() != null && "ephemeral".equals(zookeeperClusterSpec.getStorage().getType())) {
            log.warn("A ZooKeeper cluster with a single replica and ephemeral storage will be in a defective state after any restart or rolling update. It is recommended that a minimum of three replicas are used.");
        }
        zk.setReplicas(replicas);

        // Get the ZK version information from either the CRD or from the default setting
        KafkaClusterSpec kafkaClusterSpec = kafkaAssembly.getSpec().getKafka();
        String version = versions.version(kafkaClusterSpec != null ? kafkaClusterSpec.getVersion() : null).zookeeperVersion();
        zk.setVersion(version);

        String image = zookeeperClusterSpec.getImage();
        if (image == null) {
            image = versions.kafkaImage(kafkaClusterSpec != null ? kafkaClusterSpec.getImage() : null,
                    kafkaClusterSpec != null ? kafkaClusterSpec.getVersion() : null);
        }
        zk.setImage(image);

        if (zookeeperClusterSpec.getReadinessProbe() != null) {
            zk.setReadinessProbe(zookeeperClusterSpec.getReadinessProbe());
        }
        if (zookeeperClusterSpec.getLivenessProbe() != null) {
            zk.setLivenessProbe(zookeeperClusterSpec.getLivenessProbe());
        }

        Logging logging = zookeeperClusterSpec.getLogging();
        zk.setLogging(logging == null ? new InlineLogging() : logging);
        zk.setGcLoggingEnabled(zookeeperClusterSpec.getJvmOptions() == null ? DEFAULT_JVM_GC_LOGGING_ENABLED : zookeeperClusterSpec.getJvmOptions().isGcLoggingEnabled());
        if (zookeeperClusterSpec.getJvmOptions() != null) {
            zk.setJavaSystemProperties(zookeeperClusterSpec.getJvmOptions().getJavaSystemProperties());
        }

        Map<String, Object> metrics = zookeeperClusterSpec.getMetrics();
        if (metrics != null) {
            zk.setMetricsEnabled(true);
            zk.setMetricsConfig(metrics.entrySet());
        }

        if (oldStorage != null) {
            Storage newStorage = zookeeperClusterSpec.getStorage();
            AbstractModel.validatePersistentStorage(newStorage);

            StorageDiff diff = new StorageDiff(oldStorage, newStorage, oldReplicas, zookeeperClusterSpec.getReplicas());

            if (!diff.isEmpty()) {
                log.warn("Only the following changes to Zookeeper storage are allowed: " +
                        "changing the deleteClaim flag, " +
                        "changing overrides to nodes which do not exist yet " +
                        "and increasing size of persistent claim volumes (depending on the volume type and used storage class).");
<<<<<<< HEAD
                log.warn("The desired ZooKeeper storage configuration in the custom resource {}/{} contains changes which are not allowed. As " +
                        "a result, all storage changes will be ignored. Use DEBUG level logging for more information " +
                        "about the detected changes.", kafkaAssembly.getMetadata().getNamespace(), kafkaAssembly.getMetadata().getName());
=======
                log.warn("Your desired Zookeeper storage configuration contains changes which are not allowed. As " +
                        "a result, all storage changes will be ignored. Use DEBUG level logging for more information " +
                        "about the detected changes.");
>>>>>>> 2e537b00

                Condition warning = StatusUtils.buildWarningCondition("ZooKeeperStorage",
                        "The desired ZooKeeper storage configuration contains changes which are not allowed. As a " +
                                "result, all storage changes will be ignored. Use DEBUG level logging for more information " +
                                "about the detected changes.");
                zk.addWarningCondition(warning);

                zk.setStorage(oldStorage);
            } else {
                zk.setStorage(newStorage);
            }
        } else {
            zk.setStorage(zookeeperClusterSpec.getStorage());
        }

        zk.setConfiguration(new ZookeeperConfiguration(zookeeperClusterSpec.getConfig().entrySet()));

        zk.setResources(zookeeperClusterSpec.getResources());

        zk.setJvmOptions(zookeeperClusterSpec.getJvmOptions());

        if (zookeeperClusterSpec.getTemplate() != null) {
            ZookeeperClusterTemplate template = zookeeperClusterSpec.getTemplate();

            if (template.getStatefulset() != null) {
                if (template.getStatefulset().getPodManagementPolicy() != null) {
                    zk.templatePodManagementPolicy = template.getStatefulset().getPodManagementPolicy();
                }

                if (template.getStatefulset().getMetadata() != null) {
                    zk.templateStatefulSetLabels = template.getStatefulset().getMetadata().getLabels();
                    zk.templateStatefulSetAnnotations = template.getStatefulset().getMetadata().getAnnotations();
                }
            }

            ModelUtils.parsePodTemplate(zk, template.getPod());

            if (template.getClientService() != null && template.getClientService().getMetadata() != null)  {
                zk.templateServiceLabels = template.getClientService().getMetadata().getLabels();
                zk.templateServiceAnnotations = template.getClientService().getMetadata().getAnnotations();
            }

            if (template.getNodesService() != null && template.getNodesService().getMetadata() != null)  {
                zk.templateHeadlessServiceLabels = template.getNodesService().getMetadata().getLabels();
                zk.templateHeadlessServiceAnnotations = template.getNodesService().getMetadata().getAnnotations();
            }

            if (template.getPersistentVolumeClaim() != null && template.getPersistentVolumeClaim().getMetadata() != null) {
<<<<<<< HEAD
                zk.templatePersistentVolumeClaimLabels = Util.mergeLabelsOrAnnotations(template.getPersistentVolumeClaim().getMetadata().getLabels(),
=======
                zk.templatePersistentVolumeClaimLabels = mergeLabelsOrAnnotations(template.getPersistentVolumeClaim().getMetadata().getLabels(),
>>>>>>> 2e537b00
                        zk.templateStatefulSetLabels);
                zk.templatePersistentVolumeClaimAnnotations = template.getPersistentVolumeClaim().getMetadata().getAnnotations();
            }

            if (template.getZookeeperContainer() != null && template.getZookeeperContainer().getEnv() != null) {
                zk.templateZookeeperContainerEnvVars = template.getZookeeperContainer().getEnv();
            }

            if (template.getZookeeperContainer() != null && template.getZookeeperContainer().getSecurityContext() != null) {
                zk.templateZookeeperContainerSecurityContext = template.getZookeeperContainer().getSecurityContext();
<<<<<<< HEAD
=======
            }

            if (template.getTlsSidecarContainer() != null && template.getTlsSidecarContainer().getEnv() != null) {
                zk.templateTlsSidecarContainerEnvVars = template.getTlsSidecarContainer().getEnv();
>>>>>>> 2e537b00
            }

            if (template.getTlsSidecarContainer() != null && template.getTlsSidecarContainer().getSecurityContext() != null) {
                zk.templateTlsSidecarContainerSecurityContext = template.getTlsSidecarContainer().getSecurityContext();
            }

            ModelUtils.parsePodDisruptionBudgetTemplate(zk, template.getPodDisruptionBudget());
        }

        // Zookeeper needs special treatment for Affinity and Tolerations because of deprecated fields in spec
        zk.setUserAffinity(affinity(zookeeperClusterSpec));
        zk.setTolerations(tolerations(zookeeperClusterSpec));

        return zk;
    }

    @SuppressWarnings("deprecation")
    static List<Toleration> tolerations(ZookeeperClusterSpec zookeeperClusterSpec) {
        return ModelUtils.tolerations("spec.zookeeper.tolerations", zookeeperClusterSpec.getTolerations(), "spec.zookeeper.template.pod.tolerations", zookeeperClusterSpec.getTemplate() == null ? null : zookeeperClusterSpec.getTemplate().getPod());
    }

    @SuppressWarnings("deprecation")
    static Affinity affinity(ZookeeperClusterSpec zookeeperClusterSpec) {
        if (zookeeperClusterSpec.getTemplate() != null
                && zookeeperClusterSpec.getTemplate().getPod() != null
                && zookeeperClusterSpec.getTemplate().getPod().getAffinity() != null) {
            if (zookeeperClusterSpec.getAffinity() != null) {
                log.warn("Affinity given on both spec.zookeeper.affinity and spec.zookeeper.template.pod.affinity; latter takes precedence");
            }
            return zookeeperClusterSpec.getTemplate().getPod().getAffinity();
        } else {
            return zookeeperClusterSpec.getAffinity();
        }
    }

    public Service generateService() {
        List<ServicePort> ports = new ArrayList<>(1);
        ports.add(createServicePort(CLIENT_TLS_PORT_NAME, CLIENT_TLS_PORT, CLIENT_TLS_PORT, "TCP"));

        return createService("ClusterIP", ports, templateServiceAnnotations);
    }

    public static String policyName(String cluster) {
        return cluster + NETWORK_POLICY_KEY_SUFFIX + NAME_SUFFIX;
    }

    public NetworkPolicy generateNetworkPolicy(boolean namespaceAndPodSelectorNetworkPolicySupported) {
        List<NetworkPolicyIngressRule> rules = new ArrayList<>(2);

        NetworkPolicyPort clientsPort = new NetworkPolicyPort();
        clientsPort.setPort(new IntOrString(CLIENT_TLS_PORT));

        NetworkPolicyPort clusteringPort = new NetworkPolicyPort();
        clusteringPort.setPort(new IntOrString(CLUSTERING_PORT));

        NetworkPolicyPort leaderElectionPort = new NetworkPolicyPort();
        leaderElectionPort.setPort(new IntOrString(LEADER_ELECTION_PORT));

        NetworkPolicyPeer zookeeperClusterPeer = new NetworkPolicyPeer();
        LabelSelector labelSelector2 = new LabelSelector();
        Map<String, String> expressions2 = new HashMap<>(1);
        expressions2.put(Labels.STRIMZI_NAME_LABEL, zookeeperClusterName(cluster));
        labelSelector2.setMatchLabels(expressions2);
        zookeeperClusterPeer.setPodSelector(labelSelector2);

        // Zookeeper only ports - 2888 & 3888 which need to be accessed by the Zookeeper cluster members only
        NetworkPolicyIngressRule zookeeperClusteringIngressRule = new NetworkPolicyIngressRuleBuilder()
                .withPorts(clusteringPort, leaderElectionPort)
                .withFrom(zookeeperClusterPeer)
                .build();

        rules.add(zookeeperClusteringIngressRule);

        // Clients port - needs to be access from outside the Zookeeper cluster as well
        NetworkPolicyIngressRule clientsIngressRule = new NetworkPolicyIngressRuleBuilder()
                .withPorts(clientsPort)
                .withFrom()
                .build();

        if (namespaceAndPodSelectorNetworkPolicySupported) {
            NetworkPolicyPeer kafkaClusterPeer = new NetworkPolicyPeer();
            LabelSelector labelSelector = new LabelSelector();
            Map<String, String> expressions = new HashMap<>(1);
            expressions.put(Labels.STRIMZI_NAME_LABEL, KafkaCluster.kafkaClusterName(cluster));
            labelSelector.setMatchLabels(expressions);
            kafkaClusterPeer.setPodSelector(labelSelector);

            NetworkPolicyPeer entityOperatorPeer = new NetworkPolicyPeer();
            LabelSelector labelSelector3 = new LabelSelector();
            Map<String, String> expressions3 = new HashMap<>(1);
            expressions3.put(Labels.STRIMZI_NAME_LABEL, EntityOperator.entityOperatorName(cluster));
            labelSelector3.setMatchLabels(expressions3);
            entityOperatorPeer.setPodSelector(labelSelector3);

            NetworkPolicyPeer clusterOperatorPeer = new NetworkPolicyPeer();
            LabelSelector labelSelector4 = new LabelSelector();
            Map<String, String> expressions4 = new HashMap<>(1);
            expressions4.put(Labels.STRIMZI_KIND_LABEL, "cluster-operator");
            labelSelector4.setMatchLabels(expressions4);
            clusterOperatorPeer.setPodSelector(labelSelector4);
            clusterOperatorPeer.setNamespaceSelector(new LabelSelector());

            NetworkPolicyPeer cruiseControlPeer = new NetworkPolicyPeer();
            LabelSelector labelSelector5 = new LabelSelector();
            Map<String, String> expressions5 = new HashMap<>(1);
            expressions5.put(Labels.STRIMZI_NAME_LABEL, CruiseControl.cruiseControlName(cluster));
            labelSelector5.setMatchLabels(expressions5);
            cruiseControlPeer.setPodSelector(labelSelector5);
            
            // This is a hack because we have no guarantee that the CO namespace has some particular labels
            List<NetworkPolicyPeer> clientsPortPeers = new ArrayList<>(4);
            clientsPortPeers.add(kafkaClusterPeer);
            clientsPortPeers.add(zookeeperClusterPeer);
            clientsPortPeers.add(entityOperatorPeer);
            clientsPortPeers.add(clusterOperatorPeer);
            clientsPortPeers.add(cruiseControlPeer);

            clientsIngressRule.setFrom(clientsPortPeers);
        }

        rules.add(clientsIngressRule);

        if (isMetricsEnabled) {
            NetworkPolicyPort metricsPort = new NetworkPolicyPort();
            metricsPort.setPort(new IntOrString(METRICS_PORT));

            NetworkPolicyIngressRule metricsRule = new NetworkPolicyIngressRuleBuilder()
                    .withPorts(metricsPort)
                    .withFrom()
                    .build();

            rules.add(metricsRule);
        }

        NetworkPolicy networkPolicy = new NetworkPolicyBuilder()
                .withNewMetadata()
                    .withName(policyName(cluster))
                    .withNamespace(namespace)
                    .withLabels(labels.toMap())
                    .withOwnerReferences(createOwnerReference())
                .endMetadata()
                .withNewSpec()
                    .withPodSelector(labelSelector2)
                    .withIngress(rules)
                .endSpec()
                .build();

        log.trace("Created network policy {}", networkPolicy);
        return networkPolicy;
    }

    public Service generateHeadlessService() {
        return createHeadlessService(getServicePortList());
    }

    public StatefulSet generateStatefulSet(boolean isOpenShift, ImagePullPolicy imagePullPolicy, List<LocalObjectReference> imagePullSecrets) {

        return createStatefulSet(
                Collections.singletonMap(ANNO_STRIMZI_IO_STORAGE, ModelUtils.encodeStorageToJson(storage)),
                Collections.emptyMap(),
                getVolumes(isOpenShift),
                getVolumeClaims(),
                getMergedAffinity(),
                getInitContainers(imagePullPolicy),
                getContainers(imagePullPolicy),
                imagePullSecrets,
                isOpenShift);
    }

    /**
     * Generate the Secret containing the Zookeeper nodes certificates signed by the cluster CA certificate used for TLS based
     * internal communication with Kafka.
     * It also contains the related Zookeeper nodes private keys.
     *
     * @param clusterCa The cluster CA.
     * @param kafka The Kafka resource.
     * @param isMaintenanceTimeWindowsSatisfied Indicates whether we are in the maintenance window or not.
     *                                          This is used for certificate renewals
     * @return The generated Secret.
     */
    public Secret generateNodesSecret(ClusterCa clusterCa, Kafka kafka, boolean isMaintenanceTimeWindowsSatisfied) {

        Map<String, String> data = new HashMap<>(replicas * 4);

        log.debug("Generating certificates");
        Map<String, CertAndKey> certs;
        try {
            log.debug("Cluster communication certificates");
            certs = clusterCa.generateZkCerts(kafka, isMaintenanceTimeWindowsSatisfied);
            log.debug("End generating certificates");
            for (int i = 0; i < replicas; i++) {
                CertAndKey cert = certs.get(ZookeeperCluster.zookeeperPodName(cluster, i));
                data.put(ZookeeperCluster.zookeeperPodName(cluster, i) + ".key", cert.keyAsBase64String());
                data.put(ZookeeperCluster.zookeeperPodName(cluster, i) + ".crt", cert.certAsBase64String());
                data.put(ZookeeperCluster.zookeeperPodName(cluster, i) + ".p12", cert.keyStoreAsBase64String());
                data.put(ZookeeperCluster.zookeeperPodName(cluster, i) + ".password", cert.storePasswordAsBase64String());
            }

        } catch (IOException e) {
            log.warn("Error while generating certificates", e);
        }

        return createSecret(ZookeeperCluster.nodesSecretName(cluster), data);
    }

    @Override
    protected List<Container> getContainers(ImagePullPolicy imagePullPolicy) {

        List<Container> containers = new ArrayList<>(1);

        Container container = new ContainerBuilder()
                .withName(ZOOKEEPER_NAME)
                .withImage(getImage())
                .withCommand("/opt/kafka/zookeeper_run.sh")
                .withEnv(getEnvVars())
                .withVolumeMounts(getVolumeMounts())
                .withPorts(getContainerPortList())
                .withLivenessProbe(ProbeGenerator.execProbe(livenessProbeOptions, Collections.singletonList(livenessPath)))
                .withReadinessProbe(ProbeGenerator.execProbe(readinessProbeOptions, Collections.singletonList(readinessPath)))
                .withResources(getResources())
                .withImagePullPolicy(determineImagePullPolicy(imagePullPolicy, getImage()))
                .withSecurityContext(templateZookeeperContainerSecurityContext)
<<<<<<< HEAD
=======
                .build();

        String tlsSidecarImage = getImage();
        if (tlsSidecar != null && tlsSidecar.getImage() != null) {
            tlsSidecarImage = tlsSidecar.getImage();
        }

        Container tlsSidecarContainer = new ContainerBuilder()
                .withName(TLS_SIDECAR_NAME)
                .withImage(tlsSidecarImage)
                .withCommand("/opt/stunnel/zookeeper_stunnel_run.sh")
                .withLivenessProbe(ModelUtils.tlsSidecarLivenessProbe(tlsSidecar))
                .withReadinessProbe(ModelUtils.tlsSidecarReadinessProbe(tlsSidecar))
                .withResources(tlsSidecar != null ? tlsSidecar.getResources() : null)
                .withEnv(getTlsSidevarEnvVars())
                .withVolumeMounts(VolumeUtils.createVolumeMount(TLS_SIDECAR_NODES_VOLUME_NAME, TLS_SIDECAR_NODES_VOLUME_MOUNT),
                        VolumeUtils.createVolumeMount(TLS_SIDECAR_CLUSTER_CA_VOLUME_NAME, TLS_SIDECAR_CLUSTER_CA_VOLUME_MOUNT))
                .withPorts(asList(createContainerPort(CLUSTERING_PORT_NAME, CLUSTERING_PORT, "TCP"),
                                createContainerPort(LEADER_ELECTION_PORT_NAME, LEADER_ELECTION_PORT, "TCP"),
                                createContainerPort(CLIENT_PORT_NAME, CLIENT_PORT, "TCP")))
                .withLifecycle(new LifecycleBuilder().withNewPreStop()
                        .withNewExec().withCommand("/opt/stunnel/zookeeper_stunnel_pre_stop.sh")
                        .endExec().endPreStop().build())
                .withImagePullPolicy(determineImagePullPolicy(imagePullPolicy, tlsSidecarImage))
                .withSecurityContext(templateTlsSidecarContainerSecurityContext)
>>>>>>> 2e537b00
                .build();

        containers.add(container);

        return containers;
    }

    @Override
    protected List<EnvVar> getEnvVars() {
        List<EnvVar> varList = new ArrayList<>();
        varList.add(buildEnvVar(ENV_VAR_ZOOKEEPER_METRICS_ENABLED, String.valueOf(isMetricsEnabled)));
        varList.add(buildEnvVar(ENV_VAR_ZOOKEEPER_SNAPSHOT_CHECK_ENABLED, String.valueOf(isSnapshotCheckEnabled)));
        varList.add(buildEnvVar(ENV_VAR_STRIMZI_KAFKA_GC_LOG_ENABLED, String.valueOf(gcLoggingEnabled)));
        if (javaSystemProperties != null) {
            varList.add(buildEnvVar(ENV_VAR_STRIMZI_JAVA_SYSTEM_PROPERTIES, ModelUtils.getJavaSystemPropertiesToString(javaSystemProperties)));
        }

        heapOptions(varList, 0.75, 2L * 1024L * 1024L * 1024L);
        jvmPerformanceOptions(varList);
        varList.add(buildEnvVar(ENV_VAR_ZOOKEEPER_CONFIGURATION, configuration.getConfiguration()));

        // Add shared environment variables used for all containers
        varList.addAll(getRequiredEnvVars());

        addContainerEnvsToExistingEnvs(varList, templateZookeeperContainerEnvVars);

        return varList;
    }

    private List<ServicePort> getServicePortList() {
        List<ServicePort> portList = new ArrayList<>(3);
        portList.add(createServicePort(CLIENT_TLS_PORT_NAME, CLIENT_TLS_PORT, CLIENT_TLS_PORT, "TCP"));
        portList.add(createServicePort(CLUSTERING_PORT_NAME, CLUSTERING_PORT, CLUSTERING_PORT, "TCP"));
        portList.add(createServicePort(LEADER_ELECTION_PORT_NAME, LEADER_ELECTION_PORT, LEADER_ELECTION_PORT, "TCP"));

        return portList;
    }

    private List<ContainerPort> getContainerPortList() {
        List<ContainerPort> portList = new ArrayList<>(4);

        portList.add(createContainerPort(CLUSTERING_PORT_NAME, CLUSTERING_PORT, "TCP"));
        portList.add(createContainerPort(LEADER_ELECTION_PORT_NAME, LEADER_ELECTION_PORT, "TCP"));
        portList.add(createContainerPort(CLIENT_TLS_PORT_NAME, CLIENT_TLS_PORT, "TCP"));

        if (isMetricsEnabled) {
            portList.add(createContainerPort(METRICS_PORT_NAME, METRICS_PORT, "TCP"));
        }

        return portList;
    }

    private List<Volume> getVolumes(boolean isOpenShift) {
        List<Volume> volumeList = new ArrayList<>(4);
        if (storage instanceof EphemeralStorage) {
            String sizeLimit = ((EphemeralStorage) storage).getSizeLimit();
            volumeList.add(VolumeUtils.createEmptyDirVolume(VOLUME_NAME, sizeLimit));
        }
<<<<<<< HEAD
        volumeList.add(VolumeUtils.createConfigMapVolume(logAndMetricsConfigVolumeName, ancillaryConfigMapName));
        volumeList.add(VolumeUtils.createSecretVolume(ZOOKEEPER_NODE_CERTIFICATES_VOLUME_NAME, ZookeeperCluster.nodesSecretName(cluster), isOpenShift));
        volumeList.add(VolumeUtils.createSecretVolume(ZOOKEEPER_CLUSTER_CA_VOLUME_NAME, AbstractModel.clusterCaCertSecretName(cluster), isOpenShift));

=======
        volumeList.add(VolumeUtils.createConfigMapVolume(logAndMetricsConfigVolumeName, ancillaryConfigName));
        volumeList.add(VolumeUtils.createSecretVolume(TLS_SIDECAR_NODES_VOLUME_NAME, ZookeeperCluster.nodesSecretName(cluster), isOpenShift));
        volumeList.add(VolumeUtils.createSecretVolume(TLS_SIDECAR_CLUSTER_CA_VOLUME_NAME, AbstractModel.clusterCaCertSecretName(cluster), isOpenShift));
>>>>>>> 2e537b00
        return volumeList;
    }

    /* test */ List<PersistentVolumeClaim> getVolumeClaims() {
        List<PersistentVolumeClaim> pvcList = new ArrayList<>(1);
        if (storage instanceof PersistentClaimStorage) {
            pvcList.add(VolumeUtils.createPersistentVolumeClaimTemplate(VOLUME_NAME, (PersistentClaimStorage) storage));
        }
        return pvcList;
    }

    public List<PersistentVolumeClaim> generatePersistentVolumeClaims() {
        List<PersistentVolumeClaim> pvcList = new ArrayList<>(replicas);
        if (storage instanceof PersistentClaimStorage) {
            for (int i = 0; i < replicas; i++) {
                pvcList.add(createPersistentVolumeClaim(i, "data-" + name + "-" + i, (PersistentClaimStorage) storage));
            }
        }
        return pvcList;
    }

    private List<VolumeMount> getVolumeMounts() {
        List<VolumeMount> volumeMountList = new ArrayList<>(4);
        volumeMountList.add(VolumeUtils.createVolumeMount(VOLUME_NAME, mountPath));
        volumeMountList.add(VolumeUtils.createVolumeMount(logAndMetricsConfigVolumeName, logAndMetricsConfigMountPath));
        volumeMountList.add(VolumeUtils.createVolumeMount(ZOOKEEPER_NODE_CERTIFICATES_VOLUME_NAME, ZOOKEEPER_NODE_CERTIFICATES_VOLUME_MOUNT));
        volumeMountList.add(VolumeUtils.createVolumeMount(ZOOKEEPER_CLUSTER_CA_VOLUME_NAME, ZOOKEEPER_CLUSTER_CA_VOLUME_MOUNT));

        return volumeMountList;
    }

    /**
     * Generates the PodDisruptionBudget.
     *
     * @return The PodDisruptionBudget.
     */
    public PodDisruptionBudget generatePodDisruptionBudget() {
        return createPodDisruptionBudget();
    }

    @Override
    protected String getDefaultLogConfigFileName() {
        return "zookeeperDefaultLoggingProperties";
    }

    /**
     * Get the name of the zookeeper service account given the name of the {@code zookeeperResourceName}.
     * @param zookeeperResourceName The resource name.
     * @return The service account name.
     */
    public static String containerServiceAccountName(String zookeeperResourceName) {
        return zookeeperClusterName(zookeeperResourceName);
    }

    @Override
    protected String getServiceAccountName() {
        return containerServiceAccountName(cluster);
    }

    @Override
    public void setImage(String image) {
        super.setImage(image);
    }

    public void setVersion(String version) {
        this.version = version;
    }

    public String getVersion() {
        return this.version;
    }

    /**
     * Generates a configuration ConfigMap with metrics and logging configurations and node count.
     *
     * @param cm    The ConfigMap with original logging configuration
     *
     * @return      The generated configuration ConfigMap.
     */
    public ConfigMap generateConfigurationConfigMap(ConfigMap cm) {
        ConfigMap zkConfigMap = super.generateMetricsAndLogConfigMap(cm);
        zkConfigMap.getData().put(CONFIG_MAP_KEY_ZOOKEEPER_NODE_COUNT, Integer.toString(getReplicas()));
        return zkConfigMap;
    }
}<|MERGE_RESOLUTION|>--- conflicted
+++ resolved
@@ -5,7 +5,6 @@
 package io.strimzi.operator.cluster.model;
 
 import io.fabric8.kubernetes.api.model.Affinity;
-import io.fabric8.kubernetes.api.model.ConfigMap;
 import io.fabric8.kubernetes.api.model.Container;
 import io.fabric8.kubernetes.api.model.ContainerBuilder;
 import io.fabric8.kubernetes.api.model.ContainerPort;
@@ -13,6 +12,7 @@
 import io.fabric8.kubernetes.api.model.HasMetadata;
 import io.fabric8.kubernetes.api.model.IntOrString;
 import io.fabric8.kubernetes.api.model.LabelSelector;
+import io.fabric8.kubernetes.api.model.LifecycleBuilder;
 import io.fabric8.kubernetes.api.model.LocalObjectReference;
 import io.fabric8.kubernetes.api.model.PersistentVolumeClaim;
 import io.fabric8.kubernetes.api.model.Secret;
@@ -38,6 +38,7 @@
 import io.strimzi.api.kafka.model.Logging;
 import io.strimzi.api.kafka.model.Probe;
 import io.strimzi.api.kafka.model.ProbeBuilder;
+import io.strimzi.api.kafka.model.TlsSidecar;
 import io.strimzi.api.kafka.model.ZookeeperClusterSpec;
 import io.strimzi.api.kafka.model.status.Condition;
 import io.strimzi.api.kafka.model.storage.EphemeralStorage;
@@ -45,7 +46,7 @@
 import io.strimzi.api.kafka.model.storage.Storage;
 import io.strimzi.api.kafka.model.template.ZookeeperClusterTemplate;
 import io.strimzi.certs.CertAndKey;
-import io.strimzi.operator.common.Util;
+import io.strimzi.operator.cluster.ClusterOperatorConfig;
 import io.strimzi.operator.common.model.Labels;
 import io.strimzi.operator.common.operator.resource.StatusUtils;
 
@@ -56,33 +57,32 @@
 import java.util.List;
 import java.util.Map;
 
+import static java.util.Arrays.asList;
+
 public class ZookeeperCluster extends AbstractModel {
     protected static final String APPLICATION_NAME = "zookeeper";
 
-<<<<<<< HEAD
-    public static final int CLIENT_PLAINTEXT_PORT = 12181; // This port is internal only, not exposed => no need for name
-    public static final int CLIENT_TLS_PORT = 2181;
-    protected static final String CLIENT_TLS_PORT_NAME = "tcp-clients";
-=======
     public static final int CLIENT_PORT = 2181;
     protected static final String CLIENT_PORT_NAME = "tcp-clients";
->>>>>>> 2e537b00
     public static final int CLUSTERING_PORT = 2888;
     protected static final String CLUSTERING_PORT_NAME = "tcp-clustering";
     public static final int LEADER_ELECTION_PORT = 3888;
     protected static final String LEADER_ELECTION_PORT_NAME = "tcp-election";
 
     public static final String ZOOKEEPER_NAME = "zookeeper";
-    protected static final String ZOOKEEPER_NODE_CERTIFICATES_VOLUME_NAME = "zookeeper-nodes";
-    protected static final String ZOOKEEPER_NODE_CERTIFICATES_VOLUME_MOUNT = "/opt/kafka/zookeeper-node-certs/";
-    protected static final String ZOOKEEPER_CLUSTER_CA_VOLUME_NAME = "cluster-ca-certs";
-    protected static final String ZOOKEEPER_CLUSTER_CA_VOLUME_MOUNT = "/opt/kafka/cluster-ca-certs/";
+    protected static final String TLS_SIDECAR_NAME = "tls-sidecar";
+    protected static final String TLS_SIDECAR_NODES_VOLUME_NAME = "zookeeper-nodes";
+    protected static final String TLS_SIDECAR_NODES_VOLUME_MOUNT = "/etc/tls-sidecar/zookeeper-nodes/";
+    protected static final String TLS_SIDECAR_CLUSTER_CA_VOLUME_NAME = "cluster-ca-certs";
+    protected static final String TLS_SIDECAR_CLUSTER_CA_VOLUME_MOUNT = "/etc/tls-sidecar/cluster-ca-certs/";
     private static final String NAME_SUFFIX = "-zookeeper";
     private static final String SERVICE_NAME_SUFFIX = NAME_SUFFIX + "-client";
     private static final String HEADLESS_SERVICE_NAME_SUFFIX = NAME_SUFFIX + "-nodes";
+    private static final String LOG_CONFIG_SUFFIX = NAME_SUFFIX + "-logging";
     private static final String NODES_CERTS_SUFFIX = NAME_SUFFIX + "-nodes";
 
     // Zookeeper configuration
+    private TlsSidecar tlsSidecar;
     private boolean isSnapshotCheckEnabled;
     private String version;
 
@@ -94,21 +94,16 @@
     private static final boolean DEFAULT_ZOOKEEPER_SNAPSHOT_CHECK_ENABLED = true;
 
     // Zookeeper configuration keys (EnvVariables)
+    public static final String ENV_VAR_ZOOKEEPER_NODE_COUNT = "ZOOKEEPER_NODE_COUNT";
     public static final String ENV_VAR_ZOOKEEPER_METRICS_ENABLED = "ZOOKEEPER_METRICS_ENABLED";
     public static final String ENV_VAR_ZOOKEEPER_CONFIGURATION = "ZOOKEEPER_CONFIGURATION";
     public static final String ENV_VAR_ZOOKEEPER_SNAPSHOT_CHECK_ENABLED = "ZOOKEEPER_SNAPSHOT_CHECK_ENABLED";
 
-    // Config map keys
-    public static final String CONFIG_MAP_KEY_ZOOKEEPER_NODE_COUNT = "zookeeper.node-count";
-
     // Templates
     protected List<ContainerEnvVar> templateZookeeperContainerEnvVars;
     protected SecurityContext templateZookeeperContainerSecurityContext;
-<<<<<<< HEAD
-=======
     protected List<ContainerEnvVar> templateTlsSidecarContainerEnvVars;
     protected SecurityContext templateTlsSidecarContainerSecurityContext;
->>>>>>> 2e537b00
 
     public static String zookeeperClusterName(String cluster) {
         return KafkaResources.zookeeperStatefulSetName(cluster);
@@ -118,6 +113,10 @@
         return KafkaResources.zookeeperMetricsAndLogConfigMapName(cluster);
     }
 
+    public static String logConfigsName(String cluster) {
+        return cluster + ZookeeperCluster.LOG_CONFIG_SUFFIX;
+    }
+
     public static String serviceName(String cluster) {
         return cluster + ZookeeperCluster.SERVICE_NAME_SUFFIX;
     }
@@ -127,7 +126,7 @@
     }
 
     /**
-     * Generates the DNS name of the pod including the cluster suffix
+     * Generates the full DNS name of the pod including the cluster suffix
      * (i.e. usually with the cluster.local - but can be different on different clusters)
      * Example: my-cluster-zookeeper-1.my-cluster-zookeeper-nodes.svc.cluster.local
      *
@@ -135,13 +134,14 @@
      * @param cluster       Name of the cluster
      * @param podId         Id of the pod within the STS
      *
-     * @return              DNS name of the pod
+     * @return              Full DNS name
      */
     public static String podDnsName(String namespace, String cluster, int podId) {
-        return DnsNameGenerator.podDnsName(
+        return String.format("%s.%s.%s.svc.%s",
+                ZookeeperCluster.zookeeperPodName(cluster, podId),
+                ZookeeperCluster.headlessServiceName(cluster),
                 namespace,
-                ZookeeperCluster.headlessServiceName(cluster),
-                ZookeeperCluster.zookeeperPodName(cluster, podId));
+                ModelUtils.KUBERNETES_SERVICE_DNS_DOMAIN);
     }
 
     /**
@@ -153,17 +153,21 @@
      * @param cluster       Name of the cluster
      * @param podId         Id of the pod within the STS
      *
-     * @return              DNS name of the pod without the cluster domain suffix
+     * @return              Full DNS name
      */
     public static String podDnsNameWithoutSuffix(String namespace, String cluster, int podId) {
-        return DnsNameGenerator.podDnsNameWithoutClusterDomain(
-                namespace,
+        return String.format("%s.%s.%s.svc",
+                ZookeeperCluster.zookeeperPodName(cluster, podId),
                 ZookeeperCluster.headlessServiceName(cluster),
-                ZookeeperCluster.zookeeperPodName(cluster, podId));
+                namespace);
     }
 
     public static String zookeeperPodName(String cluster, int pod) {
         return KafkaResources.zookeeperPodName(cluster, pod);
+    }
+
+    public static String getPersistentVolumeClaimName(String clusterName, int podId) {
+        return VOLUME_NAME + "-" + clusterName + "-" + podId;
     }
 
     public static String nodesSecretName(String cluster) {
@@ -173,21 +177,15 @@
     /**
      * Constructor
      *
-<<<<<<< HEAD
-     * @param resource Kubernetes resource with metadata containing the namespace and cluster name
-     */
-    private ZookeeperCluster(HasMetadata resource) {
-=======
      * @param resource Kubernetes/OpenShift resource with metadata containing the namespace and cluster name
      */
     private ZookeeperCluster(HasMetadata resource) {
 
->>>>>>> 2e537b00
         super(resource, APPLICATION_NAME);
         this.name = zookeeperClusterName(cluster);
         this.serviceName = serviceName(cluster);
         this.headlessServiceName = headlessServiceName(cluster);
-        this.ancillaryConfigMapName = zookeeperMetricAndLogConfigsName(cluster);
+        this.ancillaryConfigName = zookeeperMetricAndLogConfigsName(cluster);
         this.image = null;
         this.replicas = ZookeeperClusterSpec.DEFAULT_REPLICAS;
         this.readinessPath = "/opt/kafka/zookeeper_healthcheck.sh";
@@ -265,15 +263,9 @@
                         "changing the deleteClaim flag, " +
                         "changing overrides to nodes which do not exist yet " +
                         "and increasing size of persistent claim volumes (depending on the volume type and used storage class).");
-<<<<<<< HEAD
-                log.warn("The desired ZooKeeper storage configuration in the custom resource {}/{} contains changes which are not allowed. As " +
-                        "a result, all storage changes will be ignored. Use DEBUG level logging for more information " +
-                        "about the detected changes.", kafkaAssembly.getMetadata().getNamespace(), kafkaAssembly.getMetadata().getName());
-=======
                 log.warn("Your desired Zookeeper storage configuration contains changes which are not allowed. As " +
                         "a result, all storage changes will be ignored. Use DEBUG level logging for more information " +
                         "about the detected changes.");
->>>>>>> 2e537b00
 
                 Condition warning = StatusUtils.buildWarningCondition("ZooKeeperStorage",
                         "The desired ZooKeeper storage configuration contains changes which are not allowed. As a " +
@@ -295,6 +287,23 @@
 
         zk.setJvmOptions(zookeeperClusterSpec.getJvmOptions());
 
+        zk.setUserAffinity(affinity(zookeeperClusterSpec));
+
+        zk.setTolerations(tolerations(zookeeperClusterSpec));
+
+        TlsSidecar tlsSidecar = zookeeperClusterSpec.getTlsSidecar();
+        if (tlsSidecar == null) {
+            tlsSidecar = new TlsSidecar();
+        }
+
+        String tlsSideCarImage = tlsSidecar.getImage();
+        if (tlsSideCarImage == null) {
+            tlsSideCarImage = System.getenv().getOrDefault(ClusterOperatorConfig.STRIMZI_DEFAULT_TLS_SIDECAR_ZOOKEEPER_IMAGE, versions.kafkaImage(kafkaClusterSpec.getImage(), versions.defaultVersion().version()));
+        }
+        tlsSidecar.setImage(tlsSideCarImage);
+
+        zk.setTlsSidecar(tlsSidecar);
+
         if (zookeeperClusterSpec.getTemplate() != null) {
             ZookeeperClusterTemplate template = zookeeperClusterSpec.getTemplate();
 
@@ -322,11 +331,7 @@
             }
 
             if (template.getPersistentVolumeClaim() != null && template.getPersistentVolumeClaim().getMetadata() != null) {
-<<<<<<< HEAD
-                zk.templatePersistentVolumeClaimLabels = Util.mergeLabelsOrAnnotations(template.getPersistentVolumeClaim().getMetadata().getLabels(),
-=======
                 zk.templatePersistentVolumeClaimLabels = mergeLabelsOrAnnotations(template.getPersistentVolumeClaim().getMetadata().getLabels(),
->>>>>>> 2e537b00
                         zk.templateStatefulSetLabels);
                 zk.templatePersistentVolumeClaimAnnotations = template.getPersistentVolumeClaim().getMetadata().getAnnotations();
             }
@@ -337,13 +342,10 @@
 
             if (template.getZookeeperContainer() != null && template.getZookeeperContainer().getSecurityContext() != null) {
                 zk.templateZookeeperContainerSecurityContext = template.getZookeeperContainer().getSecurityContext();
-<<<<<<< HEAD
-=======
             }
 
             if (template.getTlsSidecarContainer() != null && template.getTlsSidecarContainer().getEnv() != null) {
                 zk.templateTlsSidecarContainerEnvVars = template.getTlsSidecarContainer().getEnv();
->>>>>>> 2e537b00
             }
 
             if (template.getTlsSidecarContainer() != null && template.getTlsSidecarContainer().getSecurityContext() != null) {
@@ -353,16 +355,21 @@
             ModelUtils.parsePodDisruptionBudgetTemplate(zk, template.getPodDisruptionBudget());
         }
 
-        // Zookeeper needs special treatment for Affinity and Tolerations because of deprecated fields in spec
-        zk.setUserAffinity(affinity(zookeeperClusterSpec));
-        zk.setTolerations(tolerations(zookeeperClusterSpec));
-
         return zk;
     }
 
     @SuppressWarnings("deprecation")
     static List<Toleration> tolerations(ZookeeperClusterSpec zookeeperClusterSpec) {
-        return ModelUtils.tolerations("spec.zookeeper.tolerations", zookeeperClusterSpec.getTolerations(), "spec.zookeeper.template.pod.tolerations", zookeeperClusterSpec.getTemplate() == null ? null : zookeeperClusterSpec.getTemplate().getPod());
+        if (zookeeperClusterSpec.getTemplate() != null
+                && zookeeperClusterSpec.getTemplate().getPod() != null
+                && zookeeperClusterSpec.getTemplate().getPod().getTolerations() != null) {
+            if (zookeeperClusterSpec.getAffinity() != null) {
+                log.warn("Tolerations given on both spec.zookeeper.tolerations and spec.zookeeper.template.statefulset.tolerations; latter takes precedence");
+            }
+            return zookeeperClusterSpec.getTemplate().getPod().getTolerations();
+        } else {
+            return zookeeperClusterSpec.getTolerations();
+        }
     }
 
     @SuppressWarnings("deprecation")
@@ -371,7 +378,7 @@
                 && zookeeperClusterSpec.getTemplate().getPod() != null
                 && zookeeperClusterSpec.getTemplate().getPod().getAffinity() != null) {
             if (zookeeperClusterSpec.getAffinity() != null) {
-                log.warn("Affinity given on both spec.zookeeper.affinity and spec.zookeeper.template.pod.affinity; latter takes precedence");
+                log.warn("Affinity given on both spec.zookeeper.affinity and spec.zookeeper.template.statefulset.affinity; latter takes precedence");
             }
             return zookeeperClusterSpec.getTemplate().getPod().getAffinity();
         } else {
@@ -380,10 +387,13 @@
     }
 
     public Service generateService() {
-        List<ServicePort> ports = new ArrayList<>(1);
-        ports.add(createServicePort(CLIENT_TLS_PORT_NAME, CLIENT_TLS_PORT, CLIENT_TLS_PORT, "TCP"));
-
-        return createService("ClusterIP", ports, templateServiceAnnotations);
+        List<ServicePort> ports = new ArrayList<>(2);
+        if (isMetricsEnabled()) {
+            ports.add(createServicePort(METRICS_PORT_NAME, METRICS_PORT, METRICS_PORT, "TCP"));
+        }
+        ports.add(createServicePort(CLIENT_PORT_NAME, CLIENT_PORT, CLIENT_PORT, "TCP"));
+
+        return createService("ClusterIP", ports, mergeLabelsOrAnnotations(getPrometheusAnnotations(), templateServiceAnnotations));
     }
 
     public static String policyName(String cluster) {
@@ -394,7 +404,7 @@
         List<NetworkPolicyIngressRule> rules = new ArrayList<>(2);
 
         NetworkPolicyPort clientsPort = new NetworkPolicyPort();
-        clientsPort.setPort(new IntOrString(CLIENT_TLS_PORT));
+        clientsPort.setPort(new IntOrString(CLIENT_PORT));
 
         NetworkPolicyPort clusteringPort = new NetworkPolicyPort();
         clusteringPort.setPort(new IntOrString(CLUSTERING_PORT));
@@ -404,7 +414,7 @@
 
         NetworkPolicyPeer zookeeperClusterPeer = new NetworkPolicyPeer();
         LabelSelector labelSelector2 = new LabelSelector();
-        Map<String, String> expressions2 = new HashMap<>(1);
+        Map<String, String> expressions2 = new HashMap<>();
         expressions2.put(Labels.STRIMZI_NAME_LABEL, zookeeperClusterName(cluster));
         labelSelector2.setMatchLabels(expressions2);
         zookeeperClusterPeer.setPodSelector(labelSelector2);
@@ -417,7 +427,7 @@
 
         rules.add(zookeeperClusteringIngressRule);
 
-        // Clients port - needs to be access from outside the Zookeeper cluster as well
+        // Clients port - needs ot be access from outside the Zookeeper cluster as well
         NetworkPolicyIngressRule clientsIngressRule = new NetworkPolicyIngressRuleBuilder()
                 .withPorts(clientsPort)
                 .withFrom()
@@ -426,40 +436,32 @@
         if (namespaceAndPodSelectorNetworkPolicySupported) {
             NetworkPolicyPeer kafkaClusterPeer = new NetworkPolicyPeer();
             LabelSelector labelSelector = new LabelSelector();
-            Map<String, String> expressions = new HashMap<>(1);
+            Map<String, String> expressions = new HashMap<>();
             expressions.put(Labels.STRIMZI_NAME_LABEL, KafkaCluster.kafkaClusterName(cluster));
             labelSelector.setMatchLabels(expressions);
             kafkaClusterPeer.setPodSelector(labelSelector);
 
             NetworkPolicyPeer entityOperatorPeer = new NetworkPolicyPeer();
             LabelSelector labelSelector3 = new LabelSelector();
-            Map<String, String> expressions3 = new HashMap<>(1);
+            Map<String, String> expressions3 = new HashMap<>();
             expressions3.put(Labels.STRIMZI_NAME_LABEL, EntityOperator.entityOperatorName(cluster));
             labelSelector3.setMatchLabels(expressions3);
             entityOperatorPeer.setPodSelector(labelSelector3);
 
             NetworkPolicyPeer clusterOperatorPeer = new NetworkPolicyPeer();
             LabelSelector labelSelector4 = new LabelSelector();
-            Map<String, String> expressions4 = new HashMap<>(1);
+            Map<String, String> expressions4 = new HashMap<>();
             expressions4.put(Labels.STRIMZI_KIND_LABEL, "cluster-operator");
             labelSelector4.setMatchLabels(expressions4);
             clusterOperatorPeer.setPodSelector(labelSelector4);
             clusterOperatorPeer.setNamespaceSelector(new LabelSelector());
 
-            NetworkPolicyPeer cruiseControlPeer = new NetworkPolicyPeer();
-            LabelSelector labelSelector5 = new LabelSelector();
-            Map<String, String> expressions5 = new HashMap<>(1);
-            expressions5.put(Labels.STRIMZI_NAME_LABEL, CruiseControl.cruiseControlName(cluster));
-            labelSelector5.setMatchLabels(expressions5);
-            cruiseControlPeer.setPodSelector(labelSelector5);
-            
             // This is a hack because we have no guarantee that the CO namespace has some particular labels
             List<NetworkPolicyPeer> clientsPortPeers = new ArrayList<>(4);
             clientsPortPeers.add(kafkaClusterPeer);
             clientsPortPeers.add(zookeeperClusterPeer);
             clientsPortPeers.add(entityOperatorPeer);
             clientsPortPeers.add(clusterOperatorPeer);
-            clientsPortPeers.add(cruiseControlPeer);
 
             clientsIngressRule.setFrom(clientsPortPeers);
         }
@@ -526,7 +528,7 @@
      */
     public Secret generateNodesSecret(ClusterCa clusterCa, Kafka kafka, boolean isMaintenanceTimeWindowsSatisfied) {
 
-        Map<String, String> data = new HashMap<>(replicas * 4);
+        Map<String, String> data = new HashMap<>();
 
         log.debug("Generating certificates");
         Map<String, CertAndKey> certs;
@@ -552,7 +554,7 @@
     @Override
     protected List<Container> getContainers(ImagePullPolicy imagePullPolicy) {
 
-        List<Container> containers = new ArrayList<>(1);
+        List<Container> containers = new ArrayList<>();
 
         Container container = new ContainerBuilder()
                 .withName(ZOOKEEPER_NAME)
@@ -561,13 +563,11 @@
                 .withEnv(getEnvVars())
                 .withVolumeMounts(getVolumeMounts())
                 .withPorts(getContainerPortList())
-                .withLivenessProbe(ProbeGenerator.execProbe(livenessProbeOptions, Collections.singletonList(livenessPath)))
-                .withReadinessProbe(ProbeGenerator.execProbe(readinessProbeOptions, Collections.singletonList(readinessPath)))
+                .withLivenessProbe(ModelUtils.createExecProbe(Collections.singletonList(livenessPath), livenessProbeOptions))
+                .withReadinessProbe(ModelUtils.createExecProbe(Collections.singletonList(readinessPath), readinessProbeOptions))
                 .withResources(getResources())
                 .withImagePullPolicy(determineImagePullPolicy(imagePullPolicy, getImage()))
                 .withSecurityContext(templateZookeeperContainerSecurityContext)
-<<<<<<< HEAD
-=======
                 .build();
 
         String tlsSidecarImage = getImage();
@@ -593,10 +593,10 @@
                         .endExec().endPreStop().build())
                 .withImagePullPolicy(determineImagePullPolicy(imagePullPolicy, tlsSidecarImage))
                 .withSecurityContext(templateTlsSidecarContainerSecurityContext)
->>>>>>> 2e537b00
                 .build();
 
         containers.add(container);
+        containers.add(tlsSidecarContainer);
 
         return containers;
     }
@@ -604,6 +604,7 @@
     @Override
     protected List<EnvVar> getEnvVars() {
         List<EnvVar> varList = new ArrayList<>();
+        varList.add(buildEnvVar(ENV_VAR_ZOOKEEPER_NODE_COUNT, Integer.toString(replicas)));
         varList.add(buildEnvVar(ENV_VAR_ZOOKEEPER_METRICS_ENABLED, String.valueOf(isMetricsEnabled)));
         varList.add(buildEnvVar(ENV_VAR_ZOOKEEPER_SNAPSHOT_CHECK_ENABLED, String.valueOf(isSnapshotCheckEnabled)));
         varList.add(buildEnvVar(ENV_VAR_STRIMZI_KAFKA_GC_LOG_ENABLED, String.valueOf(gcLoggingEnabled)));
@@ -615,17 +616,24 @@
         jvmPerformanceOptions(varList);
         varList.add(buildEnvVar(ENV_VAR_ZOOKEEPER_CONFIGURATION, configuration.getConfiguration()));
 
-        // Add shared environment variables used for all containers
-        varList.addAll(getRequiredEnvVars());
-
         addContainerEnvsToExistingEnvs(varList, templateZookeeperContainerEnvVars);
 
         return varList;
     }
 
+    protected List<EnvVar> getTlsSidevarEnvVars() {
+        List<EnvVar> varList = new ArrayList<>();
+        varList.add(buildEnvVar(ENV_VAR_ZOOKEEPER_NODE_COUNT, Integer.toString(replicas)));
+        varList.add(ModelUtils.tlsSidecarLogEnvVar(tlsSidecar));
+
+        addContainerEnvsToExistingEnvs(varList, templateTlsSidecarContainerEnvVars);
+
+        return varList;
+    }
+
     private List<ServicePort> getServicePortList() {
-        List<ServicePort> portList = new ArrayList<>(3);
-        portList.add(createServicePort(CLIENT_TLS_PORT_NAME, CLIENT_TLS_PORT, CLIENT_TLS_PORT, "TCP"));
+        List<ServicePort> portList = new ArrayList<>();
+        portList.add(createServicePort(CLIENT_PORT_NAME, CLIENT_PORT, CLIENT_PORT, "TCP"));
         portList.add(createServicePort(CLUSTERING_PORT_NAME, CLUSTERING_PORT, CLUSTERING_PORT, "TCP"));
         portList.add(createServicePort(LEADER_ELECTION_PORT_NAME, LEADER_ELECTION_PORT, LEADER_ELECTION_PORT, "TCP"));
 
@@ -633,12 +641,7 @@
     }
 
     private List<ContainerPort> getContainerPortList() {
-        List<ContainerPort> portList = new ArrayList<>(4);
-
-        portList.add(createContainerPort(CLUSTERING_PORT_NAME, CLUSTERING_PORT, "TCP"));
-        portList.add(createContainerPort(LEADER_ELECTION_PORT_NAME, LEADER_ELECTION_PORT, "TCP"));
-        portList.add(createContainerPort(CLIENT_TLS_PORT_NAME, CLIENT_TLS_PORT, "TCP"));
-
+        List<ContainerPort> portList = new ArrayList<>();
         if (isMetricsEnabled) {
             portList.add(createContainerPort(METRICS_PORT_NAME, METRICS_PORT, "TCP"));
         }
@@ -647,26 +650,19 @@
     }
 
     private List<Volume> getVolumes(boolean isOpenShift) {
-        List<Volume> volumeList = new ArrayList<>(4);
+        List<Volume> volumeList = new ArrayList<>();
         if (storage instanceof EphemeralStorage) {
             String sizeLimit = ((EphemeralStorage) storage).getSizeLimit();
             volumeList.add(VolumeUtils.createEmptyDirVolume(VOLUME_NAME, sizeLimit));
         }
-<<<<<<< HEAD
-        volumeList.add(VolumeUtils.createConfigMapVolume(logAndMetricsConfigVolumeName, ancillaryConfigMapName));
-        volumeList.add(VolumeUtils.createSecretVolume(ZOOKEEPER_NODE_CERTIFICATES_VOLUME_NAME, ZookeeperCluster.nodesSecretName(cluster), isOpenShift));
-        volumeList.add(VolumeUtils.createSecretVolume(ZOOKEEPER_CLUSTER_CA_VOLUME_NAME, AbstractModel.clusterCaCertSecretName(cluster), isOpenShift));
-
-=======
         volumeList.add(VolumeUtils.createConfigMapVolume(logAndMetricsConfigVolumeName, ancillaryConfigName));
         volumeList.add(VolumeUtils.createSecretVolume(TLS_SIDECAR_NODES_VOLUME_NAME, ZookeeperCluster.nodesSecretName(cluster), isOpenShift));
         volumeList.add(VolumeUtils.createSecretVolume(TLS_SIDECAR_CLUSTER_CA_VOLUME_NAME, AbstractModel.clusterCaCertSecretName(cluster), isOpenShift));
->>>>>>> 2e537b00
         return volumeList;
     }
 
     /* test */ List<PersistentVolumeClaim> getVolumeClaims() {
-        List<PersistentVolumeClaim> pvcList = new ArrayList<>(1);
+        List<PersistentVolumeClaim> pvcList = new ArrayList<>();
         if (storage instanceof PersistentClaimStorage) {
             pvcList.add(VolumeUtils.createPersistentVolumeClaimTemplate(VOLUME_NAME, (PersistentClaimStorage) storage));
         }
@@ -674,7 +670,7 @@
     }
 
     public List<PersistentVolumeClaim> generatePersistentVolumeClaims() {
-        List<PersistentVolumeClaim> pvcList = new ArrayList<>(replicas);
+        List<PersistentVolumeClaim> pvcList = new ArrayList<>();
         if (storage instanceof PersistentClaimStorage) {
             for (int i = 0; i < replicas; i++) {
                 pvcList.add(createPersistentVolumeClaim(i, "data-" + name + "-" + i, (PersistentClaimStorage) storage));
@@ -684,11 +680,9 @@
     }
 
     private List<VolumeMount> getVolumeMounts() {
-        List<VolumeMount> volumeMountList = new ArrayList<>(4);
+        List<VolumeMount> volumeMountList = new ArrayList<>();
         volumeMountList.add(VolumeUtils.createVolumeMount(VOLUME_NAME, mountPath));
         volumeMountList.add(VolumeUtils.createVolumeMount(logAndMetricsConfigVolumeName, logAndMetricsConfigMountPath));
-        volumeMountList.add(VolumeUtils.createVolumeMount(ZOOKEEPER_NODE_CERTIFICATES_VOLUME_NAME, ZOOKEEPER_NODE_CERTIFICATES_VOLUME_MOUNT));
-        volumeMountList.add(VolumeUtils.createVolumeMount(ZOOKEEPER_CLUSTER_CA_VOLUME_NAME, ZOOKEEPER_CLUSTER_CA_VOLUME_MOUNT));
 
         return volumeMountList;
     }
@@ -702,6 +696,10 @@
         return createPodDisruptionBudget();
     }
 
+    protected void setTlsSidecar(TlsSidecar tlsSidecar) {
+        this.tlsSidecar = tlsSidecar;
+    }
+
     @Override
     protected String getDefaultLogConfigFileName() {
         return "zookeeperDefaultLoggingProperties";
@@ -734,16 +732,8 @@
         return this.version;
     }
 
-    /**
-     * Generates a configuration ConfigMap with metrics and logging configurations and node count.
-     *
-     * @param cm    The ConfigMap with original logging configuration
-     *
-     * @return      The generated configuration ConfigMap.
-     */
-    public ConfigMap generateConfigurationConfigMap(ConfigMap cm) {
-        ConfigMap zkConfigMap = super.generateMetricsAndLogConfigMap(cm);
-        zkConfigMap.getData().put(CONFIG_MAP_KEY_ZOOKEEPER_NODE_COUNT, Integer.toString(getReplicas()));
-        return zkConfigMap;
-    }
+    public void disableSnapshotChecks() {
+        this.isSnapshotCheckEnabled = false;
+    }
+
 }