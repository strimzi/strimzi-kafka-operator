--- conflicted
+++ resolved
@@ -56,17 +56,13 @@
     /**
      * Constructor
      *
-<<<<<<< HEAD
-     * @param resource Kubernetes resource with metadata containing the namespace and cluster name
-=======
      * @param resource Kubernetes/OpenShift resource with metadata containing the namespace and cluster name
->>>>>>> 2e537b00
      */
     private KafkaMirrorMaker2Cluster(HasMetadata resource) {
         super(resource, APPLICATION_NAME);
         this.name = KafkaMirrorMaker2Resources.deploymentName(cluster);
         this.serviceName = KafkaMirrorMaker2Resources.serviceName(cluster);
-        this.ancillaryConfigMapName = KafkaMirrorMaker2Resources.metricsAndLogConfigMapName(cluster);
+        this.ancillaryConfigName = KafkaMirrorMaker2Resources.metricsAndLogConfigMapName(cluster);
     }
 
     /**
@@ -145,7 +141,7 @@
     }
 
     @Override
-    public String getServiceAccountName() {
+    protected String getServiceAccountName() {
         return KafkaMirrorMaker2Resources.serviceAccountName(cluster);
     }
 
@@ -180,35 +176,26 @@
         List<VolumeMount> volumeMountList = super.getVolumeMounts();
 
         for (KafkaMirrorMaker2ClusterSpec mirrorMaker2Cluster: clusters) {
-            String alias = mirrorMaker2Cluster.getAlias();
-            String tlsVolumeMountPath =  buildClusterVolumeMountPath(MIRRORMAKER_2_TLS_CERTS_BASE_VOLUME_MOUNT, alias);
-
             KafkaMirrorMaker2Tls tls = mirrorMaker2Cluster.getTls();
+
             if (tls != null) {
                 List<CertSecretSource> trustedCertificates = tls.getTrustedCertificates();
     
                 if (trustedCertificates != null && trustedCertificates.size() > 0) {
                     for (CertSecretSource certSecretSource : trustedCertificates) {
-                        String volumeMountName = alias + '-' + certSecretSource.getSecretName();
+                        String volumeMountName = mirrorMaker2Cluster.getAlias() + '-' + certSecretSource.getSecretName();
                         // skipping if a volume mount with same Secret name was already added
                         if (!volumeMountList.stream().anyMatch(vm -> vm.getName().equals(volumeMountName))) {
                             volumeMountList.add(VolumeUtils.createVolumeMount(volumeMountName,
-                                tlsVolumeMountPath + certSecretSource.getSecretName()));
+                                    MIRRORMAKER_2_TLS_CERTS_BASE_VOLUME_MOUNT + certSecretSource.getSecretName()));
                         }
                     }
                 }
             }
-
-            String passwordVolumeMountPath =  buildClusterVolumeMountPath(MIRRORMAKER_2_PASSWORD_VOLUME_MOUNT, alias);
-            String oauthTlsVolumeMountPath =  buildClusterVolumeMountPath(MIRRORMAKER_2_OAUTH_TLS_CERTS_BASE_VOLUME_MOUNT, alias);
-            String oauthVolumeMountPath =  buildClusterVolumeMountPath(MIRRORMAKER_2_OAUTH_SECRETS_BASE_VOLUME_MOUNT, alias);
-            AuthenticationUtils.configureClientAuthenticationVolumeMounts(mirrorMaker2Cluster.getAuthentication(), volumeMountList, tlsVolumeMountPath, passwordVolumeMountPath, oauthTlsVolumeMountPath, mirrorMaker2Cluster.getAlias() + "-oauth-certs", mirrorMaker2Cluster.getAlias() + '-', true, oauthVolumeMountPath);
+    
+            AuthenticationUtils.configureClientAuthenticationVolumeMounts(mirrorMaker2Cluster.getAuthentication(), volumeMountList, MIRRORMAKER_2_TLS_CERTS_BASE_VOLUME_MOUNT, MIRRORMAKER_2_PASSWORD_VOLUME_MOUNT, MIRRORMAKER_2_OAUTH_TLS_CERTS_BASE_VOLUME_MOUNT + mirrorMaker2Cluster.getAlias() + "/", mirrorMaker2Cluster.getAlias() + "-oauth-certs", mirrorMaker2Cluster.getAlias() + '-', true, MIRRORMAKER_2_OAUTH_SECRETS_BASE_VOLUME_MOUNT + mirrorMaker2Cluster.getAlias() + "/");
         }
         return volumeMountList;
-    }
-
-    private String buildClusterVolumeMountPath(final String baseVolumeMount,  final String path) {
-        return baseVolumeMount + path + "/";
     }
 
     @SuppressWarnings({"checkstyle:CyclomaticComplexity", "checkstyle:NPathComplexity"})
