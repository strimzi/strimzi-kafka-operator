/*
 * Copyright Strimzi authors.
 * License: Apache License 2.0 (see the file LICENSE or http://apache.org/licenses/LICENSE-2.0.html).
 */
package io.strimzi.operator.cluster.model;

import io.fabric8.kubernetes.api.model.ConfigMap;
import io.fabric8.kubernetes.api.model.Container;
import io.fabric8.kubernetes.api.model.ContainerPort;
import io.fabric8.kubernetes.api.model.EnvVar;
import io.fabric8.kubernetes.api.model.HasMetadata;
import io.fabric8.kubernetes.api.model.IntOrString;
import io.fabric8.kubernetes.api.model.LabelSelectorRequirementBuilder;
import io.fabric8.kubernetes.api.model.LocalObjectReference;
import io.fabric8.kubernetes.api.model.OwnerReference;
import io.fabric8.kubernetes.api.model.PersistentVolumeClaim;
import io.fabric8.kubernetes.api.model.PodSecurityContextBuilder;
import io.fabric8.kubernetes.api.model.PodSpec;
import io.fabric8.kubernetes.api.model.Quantity;
import io.fabric8.kubernetes.api.model.Secret;
import io.fabric8.kubernetes.api.model.SecurityContext;
import io.fabric8.kubernetes.api.model.SecurityContextBuilder;
import io.fabric8.kubernetes.api.model.Service;
import io.fabric8.kubernetes.api.model.Volume;
import io.fabric8.kubernetes.api.model.WeightedPodAffinityTerm;
import io.fabric8.kubernetes.api.model.apps.StatefulSet;
import io.fabric8.kubernetes.api.model.extensions.Ingress;
import io.fabric8.kubernetes.api.model.networking.NetworkPolicy;
import io.fabric8.kubernetes.api.model.networking.NetworkPolicyIngressRule;
import io.fabric8.kubernetes.api.model.networking.NetworkPolicyPeer;
import io.fabric8.kubernetes.api.model.networking.NetworkPolicyPeerBuilder;
import io.fabric8.kubernetes.api.model.policy.PodDisruptionBudget;
import io.fabric8.kubernetes.api.model.rbac.ClusterRoleBinding;
import io.fabric8.openshift.api.model.Route;
import io.strimzi.api.kafka.model.CertSecretSource;
import io.strimzi.api.kafka.model.CertSecretSourceBuilder;
import io.strimzi.api.kafka.model.ContainerEnvVar;
import io.strimzi.api.kafka.model.KafkaAuthorizationKeycloakBuilder;
import io.strimzi.api.kafka.model.KafkaJmxOptionsBuilder;
import io.strimzi.api.kafka.model.SystemProperty;
import io.strimzi.api.kafka.model.SystemPropertyBuilder;
import io.strimzi.api.kafka.model.listener.KafkaListenerAuthenticationOAuthBuilder;
import io.strimzi.api.kafka.model.listener.NodeAddressType;
import io.strimzi.api.kafka.model.listener.NodePortListenerBootstrapOverrideBuilder;
import io.strimzi.api.kafka.model.listener.NodePortListenerBrokerOverrideBuilder;
import io.strimzi.api.kafka.model.storage.EphemeralStorageBuilder;
import io.strimzi.api.kafka.model.InlineLogging;
import io.strimzi.api.kafka.model.storage.JbodStorageBuilder;
import io.strimzi.api.kafka.model.Kafka;
import io.strimzi.api.kafka.model.KafkaBuilder;
import io.strimzi.api.kafka.model.storage.PersistentClaimStorageBuilder;
import io.strimzi.api.kafka.model.Rack;
import io.strimzi.api.kafka.model.RackBuilder;
import io.strimzi.api.kafka.model.storage.PersistentClaimStorageOverrideBuilder;
import io.strimzi.api.kafka.model.storage.Storage;
import io.strimzi.api.kafka.model.listener.IngressListenerBrokerConfiguration;
import io.strimzi.api.kafka.model.listener.IngressListenerBrokerConfigurationBuilder;
import io.strimzi.api.kafka.model.listener.LoadBalancerListenerBootstrapOverride;
import io.strimzi.api.kafka.model.listener.LoadBalancerListenerBootstrapOverrideBuilder;
import io.strimzi.api.kafka.model.listener.LoadBalancerListenerBrokerOverride;
import io.strimzi.api.kafka.model.listener.LoadBalancerListenerBrokerOverrideBuilder;
import io.strimzi.api.kafka.model.listener.NodePortListenerBootstrapOverride;
import io.strimzi.api.kafka.model.listener.NodePortListenerBrokerOverride;
import io.strimzi.api.kafka.model.listener.RouteListenerBrokerOverride;
import io.strimzi.api.kafka.model.template.ContainerTemplate;
import io.strimzi.api.kafka.model.template.ExternalTrafficPolicy;
import io.strimzi.api.kafka.model.template.PodManagementPolicy;
import io.strimzi.certs.OpenSslCertManager;
import io.strimzi.operator.cluster.KafkaVersionTestUtils;
import io.strimzi.operator.cluster.ResourceUtils;
import io.strimzi.operator.common.PasswordGenerator;
import io.strimzi.operator.common.Util;
import io.strimzi.operator.common.model.Labels;
import io.strimzi.test.TestUtils;
import org.junit.jupiter.api.Test;

import java.io.IOException;
import java.security.cert.CertificateParsingException;
import java.security.cert.X509Certificate;
import java.util.ArrayList;
import java.util.Collections;
import java.util.HashMap;
import java.util.HashSet;
import java.util.List;
import java.util.Map;
import java.util.Set;
import java.util.stream.Collectors;

import static io.strimzi.test.TestUtils.set;
import static java.util.Arrays.asList;
import static java.util.Collections.emptyList;
import static java.util.Collections.emptyMap;
import static java.util.Collections.singletonList;
import static java.util.Collections.singletonMap;
import static org.hamcrest.CoreMatchers.equalTo;
import static org.hamcrest.CoreMatchers.hasItem;
import static org.hamcrest.CoreMatchers.is;
import static org.hamcrest.CoreMatchers.notNullValue;
import static org.hamcrest.CoreMatchers.nullValue;
import static org.hamcrest.MatcherAssert.assertThat;
import static org.hamcrest.Matchers.allOf;
import static org.hamcrest.Matchers.hasProperty;
import static org.junit.jupiter.api.Assertions.assertThrows;
import static org.junit.jupiter.api.Assertions.fail;

@SuppressWarnings({
        "checkstyle:ClassDataAbstractionCoupling",
        "checkstyle:ClassFanOutComplexity"
})
public class KafkaClusterTest {
    private static final KafkaVersion.Lookup VERSIONS = KafkaVersionTestUtils.getKafkaVersionLookup();
    private final String namespace = "test";
    private final String cluster = "foo";
    private final int replicas = 3;
    private final String image = "image";
    private final int healthDelay = 120;
    private final int healthTimeout = 30;
    private final int tlsHealthDelay = 120;
    private final int tlsHealthTimeout = 30;
    private final Map<String, Object> metricsCm = singletonMap("animal", "wombat");
    private final Map<String, Object> configuration = singletonMap("foo", "bar");
    private final InlineLogging kafkaLog = new InlineLogging();
    private final InlineLogging zooLog = new InlineLogging();
    {
        kafkaLog.setLoggers(Collections.singletonMap("kafka.root.logger.level", "OFF"));
        zooLog.setLoggers(Collections.singletonMap("zookeeper.root.logger", "OFF"));
    }
    private final List<SystemProperty> javaSystemProperties = new ArrayList<SystemProperty>() {{
            add(new SystemPropertyBuilder().withName("javax.net.debug").withValue("verbose").build());
            add(new SystemPropertyBuilder().withName("something.else").withValue("42").build());
        }};

    private final Kafka kafkaAssembly = new KafkaBuilder(ResourceUtils.createKafka(namespace, cluster, replicas, image, healthDelay, healthTimeout, metricsCm, configuration, kafkaLog, zooLog))
            .editSpec()
                .editKafka()
                    .withNewJvmOptions()
                        .addAllToJavaSystemProperties(javaSystemProperties)
                    .endJvmOptions()
                .endKafka()
            .endSpec()
            .build();

    private final KafkaCluster kc = KafkaCluster.fromCrd(kafkaAssembly, VERSIONS);

    @Test
    public void testMetricsConfigMap() {
        ConfigMap metricsCm = kc.generateMetricsAndLogConfigMap(null);
        checkMetricsConfigMap(metricsCm);
        checkOwnerReference(kc.createOwnerReference(), metricsCm);
    }

    @Test
    public void  testJavaSystemProperties() {
        assertThat(kc.getEnvVars().get(2).getName(), is("STRIMZI_JAVA_SYSTEM_PROPERTIES"));
        assertThat(kc.getEnvVars().get(2).getValue(), is("-D" + javaSystemProperties.get(0).getName() + "=" + javaSystemProperties.get(0).getValue() + " " +
                "-D" + javaSystemProperties.get(1).getName() + "=" + javaSystemProperties.get(1).getValue()));
    }

    private void checkMetricsConfigMap(ConfigMap metricsCm) {
        assertThat(metricsCm.getData().get(AbstractModel.ANCILLARY_CM_KEY_METRICS), is(TestUtils.toJsonString(this.metricsCm)));
    }

    private Map<String, String> expectedLabels()    {
        return TestUtils.map(
            Labels.STRIMZI_CLUSTER_LABEL, cluster,
            "my-user-label", "cromulent",
            Labels.STRIMZI_NAME_LABEL, KafkaCluster.kafkaClusterName(cluster),
            Labels.STRIMZI_KIND_LABEL, Kafka.RESOURCE_KIND,
            Labels.KUBERNETES_NAME_LABEL, KafkaCluster.APPLICATION_NAME,
            Labels.KUBERNETES_INSTANCE_LABEL, this.cluster,
            Labels.KUBERNETES_PART_OF_LABEL, Labels.APPLICATION_NAME + "-" + this.cluster,
            Labels.KUBERNETES_MANAGED_BY_LABEL, AbstractModel.STRIMZI_CLUSTER_OPERATOR_NAME);
    }

    private Map<String, String> expectedSelectorLabels()    {
        return Labels.fromMap(expectedLabels()).strimziSelectorLabels().toMap();
    }

    @Test
    public void testGenerateService() {
        Service headful = kc.generateService();

        assertThat(headful.getSpec().getType(), is("ClusterIP"));
        assertThat(headful.getSpec().getSelector(), is(expectedSelectorLabels()));
        assertThat(headful.getSpec().getPorts().size(), is(3));
        assertThat(headful.getSpec().getPorts().get(0).getName(), is(KafkaCluster.REPLICATION_PORT_NAME));
        assertThat(headful.getSpec().getPorts().get(0).getPort(), is(new Integer(KafkaCluster.REPLICATION_PORT)));
        assertThat(headful.getSpec().getPorts().get(0).getProtocol(), is("TCP"));
        assertThat(headful.getSpec().getPorts().get(1).getName(), is(KafkaCluster.CLIENT_PORT_NAME));
        assertThat(headful.getSpec().getPorts().get(1).getPort(), is(new Integer(KafkaCluster.CLIENT_PORT)));
        assertThat(headful.getSpec().getPorts().get(1).getProtocol(), is("TCP"));
        assertThat(headful.getSpec().getPorts().get(2).getName(), is(KafkaCluster.CLIENT_TLS_PORT_NAME));
        assertThat(headful.getSpec().getPorts().get(2).getPort(), is(new Integer(KafkaCluster.CLIENT_TLS_PORT)));
        assertThat(headful.getSpec().getPorts().get(2).getProtocol(), is("TCP"));

<<<<<<< HEAD
        assertThat(headful.getMetadata().getAnnotations(), is(Util.mergeLabelsOrAnnotations(kc.getInternalDiscoveryAnnotation(), kc.prometheusAnnotations())));
=======
        assertThat(headful.getMetadata().getAnnotations(), is(Util.mergeLabelsOrAnnotations(kc.getInternalDiscoveryAnnotation())));
>>>>>>> 902ec063

        assertThat(headful.getMetadata().getLabels().containsKey(Labels.STRIMZI_DISCOVERY_LABEL), is(true));
        assertThat(headful.getMetadata().getLabels().get(Labels.STRIMZI_DISCOVERY_LABEL), is("true"));

        checkOwnerReference(kc.createOwnerReference(), headful);
    }

    @Test
    public void testGenerateServiceWithoutMetrics() {
        Kafka kafka = new KafkaBuilder(kafkaAssembly)
                .editSpec()
                    .editKafka()
                        .withMetrics(null)
                    .endKafka()
                .endSpec()
                .build();
        KafkaCluster kc = KafkaCluster.fromCrd(kafka, VERSIONS);
        Service headful = kc.generateService();

        assertThat(headful.getSpec().getType(), is("ClusterIP"));
        assertThat(headful.getSpec().getSelector(), is(expectedSelectorLabels()));
        assertThat(headful.getSpec().getPorts().size(), is(3));
        assertThat(headful.getSpec().getPorts().get(0).getName(), is(KafkaCluster.REPLICATION_PORT_NAME));
        assertThat(headful.getSpec().getPorts().get(0).getPort(), is(new Integer(KafkaCluster.REPLICATION_PORT)));
        assertThat(headful.getSpec().getPorts().get(0).getProtocol(), is("TCP"));
        assertThat(headful.getSpec().getPorts().get(1).getName(), is(KafkaCluster.CLIENT_PORT_NAME));
        assertThat(headful.getSpec().getPorts().get(1).getPort(), is(new Integer(KafkaCluster.CLIENT_PORT)));
        assertThat(headful.getSpec().getPorts().get(1).getProtocol(), is("TCP"));
        assertThat(headful.getSpec().getPorts().get(2).getName(), is(KafkaCluster.CLIENT_TLS_PORT_NAME));
        assertThat(headful.getSpec().getPorts().get(2).getPort(), is(new Integer(KafkaCluster.CLIENT_TLS_PORT)));
        assertThat(headful.getSpec().getPorts().get(2).getProtocol(), is("TCP"));

        assertThat(headful.getMetadata().getAnnotations().containsKey("prometheus.io/port"), is(false));
        assertThat(headful.getMetadata().getAnnotations().containsKey("prometheus.io/scrape"), is(false));
        assertThat(headful.getMetadata().getAnnotations().containsKey("prometheus.io/path"), is(false));

        assertThat(headful.getMetadata().getLabels().containsKey(Labels.STRIMZI_DISCOVERY_LABEL), is(true));
        assertThat(headful.getMetadata().getLabels().get(Labels.STRIMZI_DISCOVERY_LABEL), is("true"));

        checkOwnerReference(kc.createOwnerReference(), headful);
    }

    @Test
    public void testGenerateHeadlessServiceWithJmxMetrics() {
        Kafka kafka = new KafkaBuilder(kafkaAssembly)
                .editSpec()
                    .editKafka()
                        .withJmxOptions(new KafkaJmxOptionsBuilder().build())
                    .endKafka()
                .endSpec()
                .build();
        KafkaCluster kc = KafkaCluster.fromCrd(kafka, VERSIONS);
        Service headless = kc.generateHeadlessService();

        assertThat(headless.getSpec().getType(), is("ClusterIP"));
        assertThat(headless.getSpec().getSelector(), is(expectedSelectorLabels()));
        assertThat(headless.getSpec().getPorts().size(), is(4));
        assertThat(headless.getSpec().getPorts().get(0).getName(), is(KafkaCluster.REPLICATION_PORT_NAME));
        assertThat(headless.getSpec().getPorts().get(0).getPort(), is(new Integer(KafkaCluster.REPLICATION_PORT)));
        assertThat(headless.getSpec().getPorts().get(0).getProtocol(), is("TCP"));
        assertThat(headless.getSpec().getPorts().get(1).getName(), is(KafkaCluster.CLIENT_PORT_NAME));
        assertThat(headless.getSpec().getPorts().get(1).getPort(), is(new Integer(KafkaCluster.CLIENT_PORT)));
        assertThat(headless.getSpec().getPorts().get(1).getProtocol(), is("TCP"));
        assertThat(headless.getSpec().getPorts().get(2).getName(), is(KafkaCluster.CLIENT_TLS_PORT_NAME));
        assertThat(headless.getSpec().getPorts().get(2).getPort(), is(new Integer(KafkaCluster.CLIENT_TLS_PORT)));
        assertThat(headless.getSpec().getPorts().get(2).getProtocol(), is("TCP"));
        assertThat(headless.getSpec().getPorts().get(3).getName(), is(KafkaCluster.JMX_PORT_NAME));
        assertThat(headless.getSpec().getPorts().get(3).getPort(), is(new Integer(KafkaCluster.JMX_PORT)));
        assertThat(headless.getSpec().getPorts().get(3).getProtocol(), is("TCP"));

        assertThat(headless.getMetadata().getLabels().containsKey(Labels.STRIMZI_DISCOVERY_LABEL), is(false));

        checkOwnerReference(kc.createOwnerReference(), headless);
    }

    @Test
    public void testGenerateHeadlessService() {
        Service headless = kc.generateHeadlessService();
        checkHeadlessService(headless);
        checkOwnerReference(kc.createOwnerReference(), headless);
    }

    private void checkHeadlessService(Service headless) {
        assertThat(headless.getMetadata().getName(), is(KafkaCluster.headlessServiceName(cluster)));
        assertThat(headless.getSpec().getType(), is("ClusterIP"));
        assertThat(headless.getSpec().getClusterIP(), is("None"));
        assertThat(headless.getSpec().getSelector(), is(expectedSelectorLabels()));
        assertThat(headless.getSpec().getPorts().size(), is(3));
        assertThat(headless.getSpec().getPorts().get(0).getName(), is(KafkaCluster.REPLICATION_PORT_NAME));
        assertThat(headless.getSpec().getPorts().get(0).getPort(), is(new Integer(KafkaCluster.REPLICATION_PORT)));
        assertThat(headless.getSpec().getPorts().get(0).getProtocol(), is("TCP"));
        assertThat(headless.getSpec().getPorts().get(1).getName(), is(KafkaCluster.CLIENT_PORT_NAME));
        assertThat(headless.getSpec().getPorts().get(1).getPort(), is(new Integer(KafkaCluster.CLIENT_PORT)));
        assertThat(headless.getSpec().getPorts().get(1).getProtocol(), is("TCP"));
        assertThat(headless.getSpec().getPorts().get(2).getName(), is(KafkaCluster.CLIENT_TLS_PORT_NAME));
        assertThat(headless.getSpec().getPorts().get(2).getPort(), is(new Integer(KafkaCluster.CLIENT_TLS_PORT)));
        assertThat(headless.getSpec().getPorts().get(2).getProtocol(), is("TCP"));

        assertThat(headless.getMetadata().getLabels().containsKey(Labels.STRIMZI_DISCOVERY_LABEL), is(false));
    }

    @Test
    public void testGenerateStatefulSet() {
        // We expect a single statefulSet ...
        StatefulSet sts = kc.generateStatefulSet(true, null, null);
        checkStatefulSet(sts, kafkaAssembly, true);
        checkOwnerReference(kc.createOwnerReference(), sts);
    }

    @Test
    public void testGenerateStatefulSetWithSetStorageSelector() {
        Map<String, String> selector = TestUtils.map("foo", "bar");
        Kafka kafkaAssembly = new KafkaBuilder(ResourceUtils.createKafka(namespace, cluster, replicas,
                image, healthDelay, healthTimeout, metricsCm, configuration, emptyMap()))
                .editSpec()
                .editKafka()
                .withNewPersistentClaimStorage().withSelector(selector).withSize("100Gi").endPersistentClaimStorage()
                .endKafka()
                .endSpec()
                .build();
        KafkaCluster kc = KafkaCluster.fromCrd(kafkaAssembly, VERSIONS);
        StatefulSet sts = kc.generateStatefulSet(false, null, null);
        assertThat(sts.getSpec().getVolumeClaimTemplates().get(0).getSpec().getSelector().getMatchLabels(), is(selector));
    }

    @Test
    public void testGenerateStatefulSetWithEmptyStorageSelector() {
        Kafka kafkaAssembly = new KafkaBuilder(ResourceUtils.createKafka(namespace, cluster, replicas,
                image, healthDelay, healthTimeout, metricsCm, configuration, emptyMap()))
                .editSpec()
                .editKafka()
                .withNewPersistentClaimStorage().withSelector(emptyMap()).withSize("100Gi").endPersistentClaimStorage()
                .endKafka()
                .endSpec()
                .build();
        KafkaCluster kc = KafkaCluster.fromCrd(kafkaAssembly, VERSIONS);
        StatefulSet sts = kc.generateStatefulSet(false, null, null);
        assertThat(sts.getSpec().getVolumeClaimTemplates().get(0).getSpec().getSelector(), is(nullValue()));
    }

    @Test
    public void testGenerateStatefulSetWithSetSizeLimit() {
        String sizeLimit = "1Gi";
        Kafka kafkaAssembly = new KafkaBuilder(ResourceUtils.createKafka(namespace, cluster, replicas,
                image, healthDelay, healthTimeout, metricsCm, configuration, emptyMap()))
                .editSpec()
                    .editKafka()
                        .withNewEphemeralStorage().withNewSizeLimit(sizeLimit).endEphemeralStorage()
                    .endKafka()
                .endSpec()
                .build();
        KafkaCluster kc = KafkaCluster.fromCrd(kafkaAssembly, VERSIONS);
        StatefulSet sts = kc.generateStatefulSet(false, null, null);
        assertThat(sts.getSpec().getTemplate().getSpec().getVolumes().get(0).getEmptyDir().getSizeLimit(), is(new Quantity("1", "Gi")));
    }

    @Test
    public void testGenerateStatefulSetWithEmptySizeLimit() {
        Kafka kafkaAssembly = new KafkaBuilder(ResourceUtils.createKafka(namespace, cluster, replicas,
                image, healthDelay, healthTimeout, metricsCm, configuration, emptyMap()))
                .editSpec()
                    .editKafka()
                        .withNewEphemeralStorage().endEphemeralStorage()
                    .endKafka()
                .endSpec()
                .build();
        KafkaCluster kc = KafkaCluster.fromCrd(kafkaAssembly, VERSIONS);
        StatefulSet sts = kc.generateStatefulSet(false, null, null);
        assertThat(sts.getSpec().getTemplate().getSpec().getVolumes().get(0).getEmptyDir().getSizeLimit(), is(nullValue()));
    }

    @Test
    public void testGenerateStatefulSetWithRack() {
        Kafka editKafkaAssembly = new KafkaBuilder(kafkaAssembly)
                .editSpec()
                    .editKafka()
                        .withNewRack().withTopologyKey("rack-key").endRack()
                    .endKafka()
                .endSpec()
                .build();
        KafkaCluster kc = KafkaCluster.fromCrd(editKafkaAssembly, VERSIONS);
        StatefulSet sts = kc.generateStatefulSet(true, null, null);
        checkStatefulSet(sts, editKafkaAssembly, true);
    }

    @Test
    public void testGenerateStatefulSetWithInitContainers() {
        Kafka editKafkaAssembly =
                new KafkaBuilder(kafkaAssembly)
                        .editSpec()
                            .editKafka()
                                .withNewPersistentClaimStorage().withSize("1Gi").endPersistentClaimStorage()
                                .withNewRack().withTopologyKey("rack-key").endRack()
                            .endKafka()
                        .endSpec().build();
        KafkaCluster kc = KafkaCluster.fromCrd(editKafkaAssembly, VERSIONS);
        StatefulSet sts = kc.generateStatefulSet(false, null, null);
        checkStatefulSet(sts, editKafkaAssembly, false);
    }

    @Test
    public void testGenerateStatefulSetWithPodManagementPolicy() {
        Kafka editKafkaAssembly =
                new KafkaBuilder(kafkaAssembly)
                        .editSpec()
                            .editKafka()
                                .withNewTemplate()
                                    .withNewStatefulset()
                                        .withPodManagementPolicy(PodManagementPolicy.ORDERED_READY)
                                    .endStatefulset()
                                .endTemplate()
                            .endKafka()
                        .endSpec().build();
        KafkaCluster kc = KafkaCluster.fromCrd(editKafkaAssembly, VERSIONS);
        StatefulSet sts = kc.generateStatefulSet(false, null, null);
        assertThat(sts.getSpec().getPodManagementPolicy(), is(PodManagementPolicy.ORDERED_READY.toValue()));
    }

    private void checkStatefulSet(StatefulSet sts, Kafka cm, boolean isOpenShift) {
        assertThat(sts.getMetadata().getName(), is(KafkaCluster.kafkaClusterName(cluster)));
        // ... in the same namespace ...
        assertThat(sts.getMetadata().getNamespace(), is(namespace));
        // ... with these labels
        assertThat(sts.getMetadata().getLabels(), is(expectedLabels()));
        assertThat(sts.getSpec().getSelector().getMatchLabels(), is(expectedSelectorLabels()));

        assertThat(sts.getSpec().getTemplate().getSpec().getSchedulerName(), is("default-scheduler"));

        List<Container> containers = sts.getSpec().getTemplate().getSpec().getContainers();

        assertThat(containers.size(), is(1));

        // checks on the main Kafka container
        assertThat(sts.getSpec().getReplicas(), is(new Integer(replicas)));
        assertThat(sts.getSpec().getPodManagementPolicy(), is(PodManagementPolicy.PARALLEL.toValue()));
        assertThat(containers.get(0).getImage(), is(image));
        assertThat(containers.get(0).getLivenessProbe().getTimeoutSeconds(), is(new Integer(healthTimeout)));
        assertThat(containers.get(0).getLivenessProbe().getInitialDelaySeconds(), is(new Integer(healthDelay)));
        assertThat(containers.get(0).getLivenessProbe().getFailureThreshold(), is(new Integer(10)));
        assertThat(containers.get(0).getLivenessProbe().getSuccessThreshold(), is(new Integer(4)));
        assertThat(containers.get(0).getLivenessProbe().getPeriodSeconds(), is(new Integer(33)));
        assertThat(containers.get(0).getReadinessProbe().getTimeoutSeconds(), is(new Integer(healthTimeout)));
        assertThat(containers.get(0).getReadinessProbe().getInitialDelaySeconds(), is(new Integer(healthDelay)));
        assertThat(containers.get(0).getReadinessProbe().getFailureThreshold(), is(new Integer(10)));
        assertThat(containers.get(0).getReadinessProbe().getSuccessThreshold(), is(new Integer(4)));
        assertThat(containers.get(0).getReadinessProbe().getPeriodSeconds(), is(new Integer(33)));
        assertThat(AbstractModel.containerEnvVars(containers.get(0)).get(KafkaCluster.ENV_VAR_STRIMZI_KAFKA_GC_LOG_ENABLED), is(Boolean.toString(AbstractModel.DEFAULT_JVM_GC_LOGGING_ENABLED)));
        assertThat(containers.get(0).getVolumeMounts().get(2).getName(), is(KafkaCluster.BROKER_CERTS_VOLUME));
        assertThat(containers.get(0).getVolumeMounts().get(2).getMountPath(), is(KafkaCluster.BROKER_CERTS_VOLUME_MOUNT));
        assertThat(containers.get(0).getVolumeMounts().get(1).getName(), is(KafkaCluster.CLUSTER_CA_CERTS_VOLUME));
        assertThat(containers.get(0).getVolumeMounts().get(1).getMountPath(), is(KafkaCluster.CLUSTER_CA_CERTS_VOLUME_MOUNT));
        assertThat(containers.get(0).getVolumeMounts().get(3).getName(), is(KafkaCluster.CLIENT_CA_CERTS_VOLUME));
        assertThat(containers.get(0).getVolumeMounts().get(3).getMountPath(), is(KafkaCluster.CLIENT_CA_CERTS_VOLUME_MOUNT));
<<<<<<< HEAD
        // checks on the TLS sidecar
        Container tlsSidecarContainer = containers.get(1);
        assertThat(tlsSidecarContainer.getImage(), is(image));
        assertThat(AbstractModel.containerEnvVars(tlsSidecarContainer).get(KafkaCluster.ENV_VAR_KAFKA_ZOOKEEPER_CONNECT), is(ZookeeperCluster.serviceName(cluster) + ":" + ZookeeperCluster.CLIENT_TLS_PORT));
        assertThat(AbstractModel.containerEnvVars(tlsSidecarContainer).get(ModelUtils.TLS_SIDECAR_LOG_LEVEL), is(TlsSidecarLogLevel.NOTICE.toValue()));
        assertThat(tlsSidecarContainer.getVolumeMounts().get(0).getName(), is(KafkaCluster.BROKER_CERTS_VOLUME));
        assertThat(tlsSidecarContainer.getVolumeMounts().get(0).getMountPath(), is(KafkaCluster.TLS_SIDECAR_KAFKA_CERTS_VOLUME_MOUNT));
        assertThat(tlsSidecarContainer.getVolumeMounts().get(1).getMountPath(), is(KafkaCluster.TLS_SIDECAR_CLUSTER_CA_CERTS_VOLUME_MOUNT));
        assertThat(tlsSidecarContainer.getReadinessProbe().getInitialDelaySeconds(), is(new Integer(tlsHealthDelay)));
        assertThat(tlsSidecarContainer.getReadinessProbe().getTimeoutSeconds(), is(new Integer(tlsHealthTimeout)));
        assertThat(tlsSidecarContainer.getLivenessProbe().getInitialDelaySeconds(), is(new Integer(tlsHealthDelay)));
        assertThat(tlsSidecarContainer.getLivenessProbe().getTimeoutSeconds(), is(new Integer(tlsHealthTimeout)));
=======
>>>>>>> 902ec063

        if (cm.getSpec().getKafka().getRack() != null) {

            Rack rack = cm.getSpec().getKafka().getRack();

            // check that the pod spec contains anti-affinity rules with the right topology key
            PodSpec podSpec = sts.getSpec().getTemplate().getSpec();
            assertThat(podSpec.getAffinity(), is(notNullValue()));
            assertThat(podSpec.getAffinity().getPodAntiAffinity(), is(notNullValue()));
            assertThat(podSpec.getAffinity().getPodAntiAffinity().getPreferredDuringSchedulingIgnoredDuringExecution(), is(notNullValue()));
            List<WeightedPodAffinityTerm> terms = podSpec.getAffinity().getPodAntiAffinity().getPreferredDuringSchedulingIgnoredDuringExecution();
            assertThat(terms, is(notNullValue()));
            assertThat(terms.size() > 0, is(true));

            boolean isTopologyKey =
                    terms.stream().anyMatch(term -> term.getPodAffinityTerm().getTopologyKey().equals(rack.getTopologyKey()));
            assertThat(isTopologyKey, is(true));

            // check that pod spec contains the init Kafka container
            List<Container> initContainers = podSpec.getInitContainers();
            assertThat(initContainers, is(notNullValue()));
            assertThat(initContainers.size() > 0, is(true));

            boolean isInitKafka =
                    initContainers.stream().anyMatch(container -> container.getName().equals(KafkaCluster.INIT_NAME));
            assertThat(isInitKafka, is(true));
        }
    }

    // TODO test volume claim templates

    @Test
    public void testPodNames() {

        for (int i = 0; i < replicas; i++) {
            assertThat(kc.getPodName(i), is(KafkaCluster.kafkaClusterName(cluster) + "-" + i));
        }
    }

    @Test
    public void testPvcNames() {
        Kafka assembly = new KafkaBuilder(ResourceUtils.createKafka(namespace, cluster, replicas,
                image, healthDelay, healthTimeout, metricsCm, configuration, emptyMap()))
                .editSpec()
                    .editKafka()
                        .withStorage(new PersistentClaimStorageBuilder().withDeleteClaim(false).withSize("100Gi").build())
                    .endKafka()
                .endSpec()
                .build();
        KafkaCluster kc = KafkaCluster.fromCrd(assembly, VERSIONS);

        List<PersistentVolumeClaim> pvcs = kc.getVolumeClaims();

        for (int i = 0; i < replicas; i++) {
            assertThat(pvcs.get(0).getMetadata().getName() + "-" + KafkaCluster.kafkaPodName(cluster, i),
                    is(kc.VOLUME_NAME + "-" + KafkaCluster.kafkaPodName(cluster, i)));
        }

        assembly = new KafkaBuilder(ResourceUtils.createKafka(namespace, cluster, replicas,
                image, healthDelay, healthTimeout, metricsCm, configuration, emptyMap()))
                .editSpec()
                    .editKafka()
                        .withStorage(new JbodStorageBuilder().withVolumes(
                            new PersistentClaimStorageBuilder().withDeleteClaim(false).withId(0).withSize("100Gi").build(),
                            new PersistentClaimStorageBuilder().withDeleteClaim(true).withId(1).withSize("100Gi").build())
                            .build())
                    .endKafka()
                .endSpec()
                .build();
        kc = KafkaCluster.fromCrd(assembly, VERSIONS);

        pvcs = kc.getVolumeClaims();

        for (int i = 0; i < replicas; i++) {
            int id = 0;
            for (PersistentVolumeClaim pvc : pvcs) {
                assertThat(pvc.getMetadata().getName() + "-" + KafkaCluster.kafkaPodName(cluster, i),
                        is(kc.VOLUME_NAME + "-" + id++ + "-" + KafkaCluster.kafkaPodName(cluster, i)));
            }
        }
    }

    @Test
    public void withOldAffinityWithoutRack() throws IOException {
        ResourceTester<Kafka, KafkaCluster> resourceTester = new ResourceTester<>(Kafka.class, VERSIONS, KafkaCluster::fromCrd, this.getClass().getSimpleName() + ".withOldAffinityWithoutRack");
        resourceTester.assertDesiredResource("-STS.yaml",
            kc -> kc.generateStatefulSet(true, null, null).getSpec().getTemplate().getSpec().getAffinity());
    }

    @Test
    public void withAffinityWithoutRack() throws IOException {
        ResourceTester<Kafka, KafkaCluster> resourceTester = new ResourceTester<>(Kafka.class, VERSIONS, KafkaCluster::fromCrd, this.getClass().getSimpleName() + ".withAffinityWithoutRack");
        resourceTester.assertDesiredResource("-STS.yaml",
            kc -> kc.generateStatefulSet(true, null, null).getSpec().getTemplate().getSpec().getAffinity());
    }

    @Test
    public void withRackWithoutAffinity() throws IOException {
        ResourceTester<Kafka, KafkaCluster> resourceTester = new ResourceTester<>(Kafka.class, VERSIONS, KafkaCluster::fromCrd, this.getClass().getSimpleName() + ".withRackWithoutAffinity");
        resourceTester.assertDesiredResource("-STS.yaml",
            kc -> kc.generateStatefulSet(true, null, null).getSpec().getTemplate().getSpec().getAffinity());
    }

    @Test
    public void withRackAndOldAffinity() throws IOException {
        ResourceTester<Kafka, KafkaCluster> resourceTester = new ResourceTester<>(Kafka.class, VERSIONS, KafkaCluster::fromCrd, this.getClass().getSimpleName() + ".withRackAndOldAffinity");
        resourceTester.assertDesiredResource("-STS.yaml",
            kc -> kc.generateStatefulSet(true, null, null).getSpec().getTemplate().getSpec().getAffinity());
    }

    @Test
    public void withRackAndAffinityWithMoreTerms() throws IOException {
        ResourceTester<Kafka, KafkaCluster> resourceTester = new ResourceTester<>(Kafka.class, VERSIONS, KafkaCluster::fromCrd, this.getClass().getSimpleName() + ".withRackAndAffinityWithMoreTerms");
        resourceTester.assertDesiredResource("-STS.yaml",
            kc -> kc.generateStatefulSet(true, null, null).getSpec().getTemplate().getSpec().getAffinity());
    }

    @Test
    public void withRackAndAffinity() throws IOException {
        ResourceTester<Kafka, KafkaCluster> resourceTester = new ResourceTester<>(Kafka.class, VERSIONS, KafkaCluster::fromCrd, this.getClass().getSimpleName() + ".withRackAndAffinity");
        resourceTester.assertDesiredResource("-STS.yaml",
            kc -> kc.generateStatefulSet(true, null, null).getSpec().getTemplate().getSpec().getAffinity());
    }

    @Test
    public void withOldTolerations() throws IOException {
        ResourceTester<Kafka, KafkaCluster> resourceTester = new ResourceTester<>(Kafka.class, VERSIONS, KafkaCluster::fromCrd, this.getClass().getSimpleName() + ".withOldTolerations");
        resourceTester.assertDesiredResource("-STS.yaml",
            kc -> kc.generateStatefulSet(true, null, null).getSpec().getTemplate().getSpec().getTolerations());
    }

    @Test
    public void withTolerations() throws IOException {
        ResourceTester<Kafka, KafkaCluster> resourceTester = new ResourceTester<>(Kafka.class, VERSIONS, KafkaCluster::fromCrd, this.getClass().getSimpleName() + ".withTolerations");
        resourceTester.assertDesiredResource("-STS.yaml",
            kc -> kc.generateStatefulSet(true, null, null).getSpec().getTemplate().getSpec().getTolerations());
    }

    @Test
    public void testExternalRoutes() {
        Kafka kafkaAssembly = new KafkaBuilder(ResourceUtils.createKafka(namespace, cluster, replicas,
                image, healthDelay, healthTimeout, metricsCm, configuration, emptyMap()))
                .editSpec()
                .editKafka()
                .withNewListeners()
                    .withNewKafkaListenerExternalRoute()
                        .withNewKafkaListenerAuthenticationTlsAuth()
                        .endKafkaListenerAuthenticationTlsAuth()
                    .endKafkaListenerExternalRoute()
                .endListeners()
                .endKafka()
                .endSpec()
                .build();

        KafkaCluster kc = KafkaCluster.fromCrd(kafkaAssembly, VERSIONS);

        // Check StatefulSet changes
        StatefulSet sts = kc.generateStatefulSet(true, null, null);

        List<ContainerPort> ports = sts.getSpec().getTemplate().getSpec().getContainers().get(0).getPorts();
        assertThat(ports.contains(kc.createContainerPort(KafkaCluster.EXTERNAL_PORT_NAME, KafkaCluster.EXTERNAL_PORT, "TCP")), is(true));

        // Check external bootstrap service
        Service ext = kc.generateExternalBootstrapService();
        assertThat(ext.getMetadata().getName(), is(KafkaCluster.externalBootstrapServiceName(cluster)));
        assertThat(ext.getSpec().getType(), is("ClusterIP"));
        assertThat(ext.getSpec().getSelector(), is(kc.getSelectorLabels().toMap()));
        assertThat(ext.getSpec().getPorts(), is(Collections.singletonList(kc.createServicePort(KafkaCluster.EXTERNAL_PORT_NAME, KafkaCluster.EXTERNAL_PORT, KafkaCluster.EXTERNAL_PORT, "TCP"))));
        checkOwnerReference(kc.createOwnerReference(), ext);

        // Check per pod services
        for (int i = 0; i < replicas; i++)  {
            Service srv = kc.generateExternalService(i);
            assertThat(srv.getMetadata().getName(), is(KafkaCluster.externalServiceName(cluster, i)));
            assertThat(srv.getSpec().getType(), is("ClusterIP"));
            assertThat(srv.getSpec().getSelector().get(Labels.KUBERNETES_STATEFULSET_POD_LABEL), is(KafkaCluster.kafkaPodName(cluster, i)));
            assertThat(srv.getSpec().getPorts(), is(Collections.singletonList(kc.createServicePort(KafkaCluster.EXTERNAL_PORT_NAME, KafkaCluster.EXTERNAL_PORT, KafkaCluster.EXTERNAL_PORT, "TCP"))));
            checkOwnerReference(kc.createOwnerReference(), srv);
        }

        // Check bootstrap route
        Route brt = kc.generateExternalBootstrapRoute();
        assertThat(brt.getMetadata().getName(), is(KafkaCluster.serviceName(cluster)));
        assertThat(brt.getSpec().getTls().getTermination(), is("passthrough"));
        assertThat(brt.getSpec().getTo().getKind(), is("Service"));
        assertThat(brt.getSpec().getTo().getName(), is(KafkaCluster.externalBootstrapServiceName(cluster)));
        assertThat(brt.getSpec().getPort().getTargetPort(), is(new IntOrString(KafkaCluster.EXTERNAL_PORT)));
        checkOwnerReference(kc.createOwnerReference(), brt);

        // Check per pod router
        for (int i = 0; i < replicas; i++)  {
            Route rt = kc.generateExternalRoute(i);
            assertThat(rt.getMetadata().getName(), is(KafkaCluster.externalServiceName(cluster, i)));
            assertThat(rt.getSpec().getTls().getTermination(), is("passthrough"));
            assertThat(rt.getSpec().getTo().getKind(), is("Service"));
            assertThat(rt.getSpec().getTo().getName(), is(KafkaCluster.externalServiceName(cluster, i)));
            assertThat(rt.getSpec().getPort().getTargetPort(), is(new IntOrString(KafkaCluster.EXTERNAL_PORT)));
            checkOwnerReference(kc.createOwnerReference(), rt);
        }
    }

    @Test
    public void testExternalRoutesWithHostOverrides() {
        RouteListenerBrokerOverride routeListenerBrokerOverride0 = new RouteListenerBrokerOverride();
        routeListenerBrokerOverride0.setBroker(0);
        routeListenerBrokerOverride0.setHost("my-host-0.cz");

        RouteListenerBrokerOverride routeListenerBrokerOverride1 = new RouteListenerBrokerOverride();
        routeListenerBrokerOverride1.setBroker(1);
        routeListenerBrokerOverride1.setHost("my-host-1.cz");

        RouteListenerBrokerOverride routeListenerBrokerOverride2 = new RouteListenerBrokerOverride();
        routeListenerBrokerOverride2.setBroker(2);
        routeListenerBrokerOverride2.setHost("my-host-2.cz");

        Kafka kafkaAssembly = new KafkaBuilder(ResourceUtils.createKafka(namespace, cluster, replicas,
                image, healthDelay, healthTimeout, metricsCm, configuration, emptyMap()))
                .editSpec()
                    .editKafka()
                        .withNewListeners()
                        .withNewKafkaListenerExternalRoute()
                            .withNewKafkaListenerAuthenticationTlsAuth()
                            .endKafkaListenerAuthenticationTlsAuth()
                            .withNewOverrides()
                                .withNewBootstrap()
                                    .withHost("my-boostrap.cz")
                                .endBootstrap()
                                .withBrokers(routeListenerBrokerOverride0, routeListenerBrokerOverride1, routeListenerBrokerOverride2)
                            .endOverrides()
                        .endKafkaListenerExternalRoute()
                        .endListeners()
                    .endKafka()
                .endSpec()
                .build();

        KafkaCluster kc = KafkaCluster.fromCrd(kafkaAssembly, VERSIONS);

        // Check bootstrap route
        Route brt = kc.generateExternalBootstrapRoute();
        assertThat(brt.getMetadata().getName(), is(KafkaCluster.serviceName(cluster)));
        assertThat(brt.getSpec().getHost(), is("my-boostrap.cz"));

        // Check per pod router
        for (int i = 0; i < replicas; i++)  {
            Route rt = kc.generateExternalRoute(i);
            assertThat(rt.getMetadata().getName(), is(KafkaCluster.externalServiceName(cluster, i)));
            assertThat(rt.getSpec().getHost(), is("my-host-" + i + ".cz"));
        }
    }

    @Test
    public void testExternalLoadBalancers() {
        Kafka kafkaAssembly = new KafkaBuilder(ResourceUtils.createKafka(namespace, cluster, replicas,
                image, healthDelay, healthTimeout, metricsCm, configuration, emptyMap()))
                .editSpec()
                    .editKafka()
                        .withNewListeners()
                            .withNewKafkaListenerExternalLoadBalancer()
                                .withNewKafkaListenerAuthenticationTlsAuth()
                                .endKafkaListenerAuthenticationTlsAuth()
                            .endKafkaListenerExternalLoadBalancer()
                        .endListeners()
                    .endKafka()
                .endSpec()
                .build();
        KafkaCluster kc = KafkaCluster.fromCrd(kafkaAssembly, VERSIONS);

        // Check StatefulSet changes
        StatefulSet sts = kc.generateStatefulSet(true, null, null);

        List<ContainerPort> ports = sts.getSpec().getTemplate().getSpec().getContainers().get(0).getPorts();
        assertThat(ports.contains(kc.createContainerPort(KafkaCluster.EXTERNAL_PORT_NAME, KafkaCluster.EXTERNAL_PORT, "TCP")), is(true));

        // Check external bootstrap service
        Service ext = kc.generateExternalBootstrapService();
        assertThat(ext.getMetadata().getName(), is(KafkaCluster.externalBootstrapServiceName(cluster)));
        assertThat(ext.getSpec().getType(), is("LoadBalancer"));
        assertThat(ext.getSpec().getSelector(), is(kc.getSelectorLabels().toMap()));
        assertThat(ext.getSpec().getPorts(), is(Collections.singletonList(kc.createServicePort(KafkaCluster.EXTERNAL_PORT_NAME, KafkaCluster.EXTERNAL_PORT, KafkaCluster.EXTERNAL_PORT, "TCP"))));
        assertThat(ext.getSpec().getLoadBalancerIP(), is(nullValue()));
        assertThat(ext.getSpec().getExternalTrafficPolicy(), is(nullValue()));
        assertThat(ext.getSpec().getLoadBalancerSourceRanges(), is(emptyList()));
        checkOwnerReference(kc.createOwnerReference(), ext);

        // Check per pod services
        for (int i = 0; i < replicas; i++)  {
            Service srv = kc.generateExternalService(i);
            assertThat(srv.getMetadata().getName(), is(KafkaCluster.externalServiceName(cluster, i)));
            assertThat(srv.getSpec().getType(), is("LoadBalancer"));
            assertThat(srv.getSpec().getSelector().get(Labels.KUBERNETES_STATEFULSET_POD_LABEL), is(KafkaCluster.kafkaPodName(cluster, i)));
            assertThat(srv.getSpec().getPorts(), is(Collections.singletonList(kc.createServicePort(KafkaCluster.EXTERNAL_PORT_NAME, KafkaCluster.EXTERNAL_PORT, KafkaCluster.EXTERNAL_PORT, "TCP"))));
            assertThat(srv.getSpec().getLoadBalancerIP(), is(nullValue()));
            assertThat(srv.getSpec().getExternalTrafficPolicy(), is(nullValue()));
            assertThat(srv.getSpec().getLoadBalancerSourceRanges(), is(emptyList()));
            checkOwnerReference(kc.createOwnerReference(), srv);
        }
    }

    @Test
    public void testLoadBalancerExternalTrafficPolicyLocal() {
        Kafka kafkaAssembly = new KafkaBuilder(ResourceUtils.createKafka(namespace, cluster, replicas,
                image, healthDelay, healthTimeout, metricsCm, configuration, emptyMap()))
                .editSpec()
                    .editKafka()
                        .withNewListeners()
                            .withNewKafkaListenerExternalLoadBalancer()
                            .endKafkaListenerExternalLoadBalancer()
                        .endListeners()
                        .withNewTemplate()
                            .withNewExternalBootstrapService()
                                .withExternalTrafficPolicy(ExternalTrafficPolicy.LOCAL)
                            .endExternalBootstrapService()
                            .withNewPerPodService()
                                .withExternalTrafficPolicy(ExternalTrafficPolicy.LOCAL)
                            .endPerPodService()
                        .endTemplate()
                    .endKafka()
                .endSpec()
                .build();
        KafkaCluster kc = KafkaCluster.fromCrd(kafkaAssembly, VERSIONS);

        // Check external bootstrap service
        Service ext = kc.generateExternalBootstrapService();
        assertThat(ext.getSpec().getExternalTrafficPolicy(), is(ExternalTrafficPolicy.LOCAL.toValue()));

        // Check per pod services
        for (int i = 0; i < replicas; i++)  {
            Service srv = kc.generateExternalService(i);
            assertThat(srv.getSpec().getExternalTrafficPolicy(), is(ExternalTrafficPolicy.LOCAL.toValue()));
        }
    }

    @Test
    public void testLoadBalancerExternalTrafficPolicyCluster() {
        Kafka kafkaAssembly = new KafkaBuilder(ResourceUtils.createKafka(namespace, cluster, replicas,
                image, healthDelay, healthTimeout, metricsCm, configuration, emptyMap()))
                .editSpec()
                    .editKafka()
                        .withNewListeners()
                            .withNewKafkaListenerExternalLoadBalancer()
                            .endKafkaListenerExternalLoadBalancer()
                        .endListeners()
                        .withNewTemplate()
                            .withNewExternalBootstrapService()
                                .withExternalTrafficPolicy(ExternalTrafficPolicy.CLUSTER)
                            .endExternalBootstrapService()
                            .withNewPerPodService()
                                .withExternalTrafficPolicy(ExternalTrafficPolicy.CLUSTER)
                            .endPerPodService()
                        .endTemplate()
                    .endKafka()
                .endSpec()
                .build();
        KafkaCluster kc = KafkaCluster.fromCrd(kafkaAssembly, VERSIONS);

        // Check external bootstrap service
        Service ext = kc.generateExternalBootstrapService();
        assertThat(ext.getSpec().getExternalTrafficPolicy(), is(ExternalTrafficPolicy.CLUSTER.toValue()));

        // Check per pod services
        for (int i = 0; i < replicas; i++)  {
            Service srv = kc.generateExternalService(i);
            assertThat(srv.getSpec().getExternalTrafficPolicy(), is(ExternalTrafficPolicy.CLUSTER.toValue()));
        }
    }

    @Test
    public void testLoadBalancerSourceRange() {
        List<String> sourceRanges = new ArrayList();
        sourceRanges.add("10.0.0.0/8");
        sourceRanges.add("130.211.204.1/32");

        Kafka kafkaAssembly = new KafkaBuilder(ResourceUtils.createKafka(namespace, cluster, replicas,
                image, healthDelay, healthTimeout, metricsCm, configuration, emptyMap()))
                .editSpec()
                    .editKafka()
                        .withNewListeners()
                            .withNewKafkaListenerExternalLoadBalancer()
                            .endKafkaListenerExternalLoadBalancer()
                        .endListeners()
                        .withNewTemplate()
                            .withNewExternalBootstrapService()
                                .withLoadBalancerSourceRanges(sourceRanges)
                            .endExternalBootstrapService()
                            .withNewPerPodService()
                                .withLoadBalancerSourceRanges(sourceRanges)
                            .endPerPodService()
                        .endTemplate()
                    .endKafka()
                .endSpec()
                .build();
        KafkaCluster kc = KafkaCluster.fromCrd(kafkaAssembly, VERSIONS);

        // Check external bootstrap service
        Service ext = kc.generateExternalBootstrapService();
        assertThat(ext.getSpec().getLoadBalancerSourceRanges(), is(sourceRanges));

        // Check per pod services
        for (int i = 0; i < replicas; i++)  {
            Service srv = kc.generateExternalService(i);
            assertThat(srv.getSpec().getLoadBalancerSourceRanges(), is(sourceRanges));
        }
    }

    @Test
    public void testSourceRangeOnNodePort() {
        List<String> sourceRanges = new ArrayList();
        sourceRanges.add("10.0.0.0/8");
        sourceRanges.add("130.211.204.1/32");

        Kafka kafkaAssembly = new KafkaBuilder(ResourceUtils.createKafka(namespace, cluster, replicas,
                image, healthDelay, healthTimeout, metricsCm, configuration, emptyMap()))
                .editSpec()
                    .editKafka()
                        .withNewListeners()
                            .withNewKafkaListenerExternalNodePort()
                            .endKafkaListenerExternalNodePort()
                        .endListeners()
                        .withNewTemplate()
                            .withNewExternalBootstrapService()
                                .withLoadBalancerSourceRanges(sourceRanges)
                            .endExternalBootstrapService()
                            .withNewPerPodService()
                                .withLoadBalancerSourceRanges(sourceRanges)
                            .endPerPodService()
                        .endTemplate()
                    .endKafka()
                .endSpec()
                .build();
        KafkaCluster kc = KafkaCluster.fromCrd(kafkaAssembly, VERSIONS);

        // Check external bootstrap service
        Service ext = kc.generateExternalBootstrapService();
        assertThat(ext.getSpec().getLoadBalancerSourceRanges(), is(emptyList()));

        // Check per pod services
        for (int i = 0; i < replicas; i++)  {
            Service srv = kc.generateExternalService(i);
            assertThat(srv.getSpec().getLoadBalancerSourceRanges(), is(emptyList()));
        }
    }

    @Test
    public void testExternalLoadBalancersWithDnsAnnotations() {
        LoadBalancerListenerBootstrapOverride bootstrapOverride = new LoadBalancerListenerBootstrapOverrideBuilder()
                .withDnsAnnotations(Collections.singletonMap("external-dns.alpha.kubernetes.io/hostname", "bootstrap.myingress.com."))
                .build();

        LoadBalancerListenerBrokerOverride brokerOverride0 = new LoadBalancerListenerBrokerOverrideBuilder()
                .withBroker(0)
                .withDnsAnnotations(Collections.singletonMap("external-dns.alpha.kubernetes.io/hostname", "broker-0.myingress.com."))
                .build();

        LoadBalancerListenerBrokerOverride brokerOverride2 = new LoadBalancerListenerBrokerOverrideBuilder()
                .withBroker(2)
                .withDnsAnnotations(Collections.singletonMap("external-dns.alpha.kubernetes.io/hostname", "broker-2.myingress.com."))
                .build();

        Kafka kafkaAssembly = new KafkaBuilder(ResourceUtils.createKafka(namespace, cluster, replicas,
                image, healthDelay, healthTimeout, metricsCm, configuration, emptyMap()))
                .editSpec()
                .editKafka()
                .withNewListeners()
                .withNewKafkaListenerExternalLoadBalancer()
                .withNewOverrides()
                .withBootstrap(bootstrapOverride)
                .withBrokers(brokerOverride0, brokerOverride2)
                .endOverrides()
                .endKafkaListenerExternalLoadBalancer()
                .endListeners()
                .endKafka()
                .endSpec()
                .build();
        KafkaCluster kc = KafkaCluster.fromCrd(kafkaAssembly, VERSIONS);

        // Check annotations
        assertThat(kc.generateExternalBootstrapService().getMetadata().getAnnotations(), is(Collections.singletonMap("external-dns.alpha.kubernetes.io/hostname", "bootstrap.myingress.com.")));
        assertThat(kc.generateExternalService(0).getMetadata().getAnnotations(), is(Collections.singletonMap("external-dns.alpha.kubernetes.io/hostname", "broker-0.myingress.com.")));
        assertThat(kc.generateExternalService(1).getMetadata().getAnnotations().isEmpty(), is(true));
        assertThat(kc.generateExternalService(2).getMetadata().getAnnotations(), is(Collections.singletonMap("external-dns.alpha.kubernetes.io/hostname", "broker-2.myingress.com.")));
    }

    @Test
    public void testExternalLoadBalancersWithLoadBalancerIPOverride() {
        LoadBalancerListenerBootstrapOverride bootstrapOverride = new LoadBalancerListenerBootstrapOverrideBuilder()
                .withLoadBalancerIP("10.0.0.1")
                .build();

        LoadBalancerListenerBrokerOverride brokerOverride0 = new LoadBalancerListenerBrokerOverrideBuilder()
                .withBroker(0)
                .withLoadBalancerIP("10.0.0.2")
                .build();

        LoadBalancerListenerBrokerOverride brokerOverride2 = new LoadBalancerListenerBrokerOverrideBuilder()
                .withBroker(2)
                .withLoadBalancerIP("10.0.0.3")
                .build();

        Kafka kafkaAssembly = new KafkaBuilder(ResourceUtils.createKafka(namespace, cluster, replicas,
                image, healthDelay, healthTimeout, metricsCm, configuration, emptyMap()))
                .editSpec()
                    .editKafka()
                        .withNewListeners()
                            .withNewKafkaListenerExternalLoadBalancer()
                                .withNewOverrides()
                                    .withBootstrap(bootstrapOverride)
                                    .withBrokers(brokerOverride0, brokerOverride2)
                                .endOverrides()
                            .endKafkaListenerExternalLoadBalancer()
                        .endListeners()
                    .endKafka()
                .endSpec()
                .build();
        KafkaCluster kc = KafkaCluster.fromCrd(kafkaAssembly, VERSIONS);

        // Check annotations
        assertThat(kc.generateExternalBootstrapService().getSpec().getLoadBalancerIP(), is("10.0.0.1"));
        assertThat(kc.generateExternalService(0).getSpec().getLoadBalancerIP(), is("10.0.0.2"));
        assertThat(kc.generateExternalService(1).getSpec().getLoadBalancerIP(), is(nullValue()));
        assertThat(kc.generateExternalService(2).getSpec().getLoadBalancerIP(), is("10.0.0.3"));
    }

    @Test
    public void testExternalNodePortWithDnsAnnotations() {
        NodePortListenerBootstrapOverride bootstrapOverride = new NodePortListenerBootstrapOverrideBuilder()
                .withDnsAnnotations(Collections.singletonMap("external-dns.alpha.kubernetes.io/hostname", "bootstrap.myingress.com."))
                .build();

        NodePortListenerBrokerOverride brokerOverride0 = new NodePortListenerBrokerOverrideBuilder()
                .withBroker(0)
                .withDnsAnnotations(Collections.singletonMap("external-dns.alpha.kubernetes.io/hostname", "broker-0.myingress.com."))
                .build();

        NodePortListenerBrokerOverride brokerOverride2 = new NodePortListenerBrokerOverrideBuilder()
                .withBroker(2)
                .withDnsAnnotations(Collections.singletonMap("external-dns.alpha.kubernetes.io/hostname", "broker-2.myingress.com."))
                .build();

        Kafka kafkaAssembly = new KafkaBuilder(ResourceUtils.createKafka(namespace, cluster, replicas,
                image, healthDelay, healthTimeout, metricsCm, configuration, emptyMap()))
                .editSpec()
                    .editKafka()
                        .withNewListeners()
                            .withNewKafkaListenerExternalNodePort()
                                .withNewOverrides()
                                    .withBootstrap(bootstrapOverride)
                                    .withBrokers(brokerOverride0, brokerOverride2)
                                .endOverrides()
                            .endKafkaListenerExternalNodePort()
                        .endListeners()
                    .endKafka()
                .endSpec()
                .build();
        KafkaCluster kc = KafkaCluster.fromCrd(kafkaAssembly, VERSIONS);

        // Check annotations
        assertThat(kc.generateExternalBootstrapService().getMetadata().getAnnotations(), is(Collections.singletonMap("external-dns.alpha.kubernetes.io/hostname", "bootstrap.myingress.com.")));
        assertThat(kc.generateExternalService(0).getMetadata().getAnnotations(), is(Collections.singletonMap("external-dns.alpha.kubernetes.io/hostname", "broker-0.myingress.com.")));
        assertThat(kc.generateExternalService(1).getMetadata().getAnnotations().isEmpty(), is(true));
        assertThat(kc.generateExternalService(2).getMetadata().getAnnotations(), is(Collections.singletonMap("external-dns.alpha.kubernetes.io/hostname", "broker-2.myingress.com.")));

    }

    @Test
    public void testExternalNodePorts() {
        Kafka kafkaAssembly = new KafkaBuilder(ResourceUtils.createKafka(namespace, cluster, replicas,
                image, healthDelay, healthTimeout, metricsCm, configuration, emptyMap()))
                .editSpec()
                    .editKafka()
                        .withNewListeners()
                            .withNewKafkaListenerExternalNodePort()
                                .withNewKafkaListenerAuthenticationTlsAuth()
                                .endKafkaListenerAuthenticationTlsAuth()
                            .endKafkaListenerExternalNodePort()
                        .endListeners()
                    .endKafka()
                .endSpec()
                .build();
        KafkaCluster kc = KafkaCluster.fromCrd(kafkaAssembly, VERSIONS);

        // Check StatefulSet changes
        StatefulSet sts = kc.generateStatefulSet(true, null, null);

        List<ContainerPort> ports = sts.getSpec().getTemplate().getSpec().getContainers().get(0).getPorts();
        assertThat(ports.contains(kc.createContainerPort(KafkaCluster.EXTERNAL_PORT_NAME, KafkaCluster.EXTERNAL_PORT, "TCP")), is(true));

        // Check external bootstrap service
        Service ext = kc.generateExternalBootstrapService();
        assertThat(ext.getMetadata().getName(), is(KafkaCluster.externalBootstrapServiceName(cluster)));
        assertThat(ext.getSpec().getType(), is("NodePort"));
        assertThat(ext.getSpec().getSelector(), is(kc.getSelectorLabels().toMap()));
        assertThat(ext.getSpec().getPorts(), is(Collections.singletonList(kc.createServicePort(KafkaCluster.EXTERNAL_PORT_NAME, KafkaCluster.EXTERNAL_PORT, KafkaCluster.EXTERNAL_PORT, "TCP"))));
        checkOwnerReference(kc.createOwnerReference(), ext);

        // Check per pod services
        for (int i = 0; i < replicas; i++)  {
            Service srv = kc.generateExternalService(i);
            assertThat(srv.getMetadata().getName(), is(KafkaCluster.externalServiceName(cluster, i)));
            assertThat(srv.getSpec().getType(), is("NodePort"));
            assertThat(srv.getSpec().getSelector().get(Labels.KUBERNETES_STATEFULSET_POD_LABEL), is(KafkaCluster.kafkaPodName(cluster, i)));
            assertThat(srv.getSpec().getPorts(), is(Collections.singletonList(kc.createServicePort(KafkaCluster.EXTERNAL_PORT_NAME, KafkaCluster.EXTERNAL_PORT, KafkaCluster.EXTERNAL_PORT, "TCP"))));
            checkOwnerReference(kc.createOwnerReference(), srv);
        }
    }

    @Test
    public void testExternalNodePortsWithAddressType() {
        Kafka kafkaAssembly = new KafkaBuilder(ResourceUtils.createKafka(namespace, cluster, replicas,
                image, healthDelay, healthTimeout, metricsCm, configuration, emptyMap()))
                .editSpec()
                    .editKafka()
                        .withNewListeners()
                            .withNewKafkaListenerExternalNodePort()
                                .withNewConfiguration()
                                    .withPreferredAddressType(NodeAddressType.INTERNAL_DNS)
                                .endConfiguration()
                            .endKafkaListenerExternalNodePort()
                        .endListeners()
                    .endKafka()
                .endSpec()
                .build();
        KafkaCluster kc = KafkaCluster.fromCrd(kafkaAssembly, VERSIONS);

        // Check StatefulSet changes
        StatefulSet sts = kc.generateStatefulSet(true, null, null);
        Container initCont = sts.getSpec().getTemplate().getSpec().getInitContainers().get(0);

        assertThat(initCont.getEnv().stream().filter(env -> KafkaCluster.ENV_VAR_KAFKA_INIT_EXTERNAL_ADDRESS_TYPE.equals(env.getName()))
                        .map(EnvVar::getValue).findFirst().orElse("").equals(NodeAddressType.INTERNAL_DNS.toValue()), is(true));
    }

    @Test
    public void testExternalNodePortOverrides() {
        NodePortListenerBrokerOverride nodePortListenerBrokerOverride = new NodePortListenerBrokerOverride();
        nodePortListenerBrokerOverride.setBroker(0);
        nodePortListenerBrokerOverride.setNodePort(32101);
        Kafka kafkaAssembly = new KafkaBuilder(ResourceUtils.createKafka(namespace, cluster, replicas,
            image, healthDelay, healthTimeout, metricsCm, configuration, emptyMap()))
            .editSpec()
                .editKafka()
                    .withNewListeners()
                        .withNewKafkaListenerExternalNodePort()
                            .withTls(false)
                            .withNewOverrides()
                                .withNewBootstrap()
                                    .withNodePort(32001)
                                .endBootstrap()
                                .withBrokers(nodePortListenerBrokerOverride)
                            .endOverrides()
                        .endKafkaListenerExternalNodePort()
                    .endListeners()
                .endKafka()
            .endSpec()
            .build();
        KafkaCluster kc = KafkaCluster.fromCrd(kafkaAssembly, VERSIONS);

        // Check StatefulSet changes
        StatefulSet sts = kc.generateStatefulSet(true, null, null);

        List<ContainerPort> ports = sts.getSpec().getTemplate().getSpec().getContainers().get(0).getPorts();
        assertThat(ports.contains(kc.createContainerPort(KafkaCluster.EXTERNAL_PORT_NAME, KafkaCluster.EXTERNAL_PORT, "TCP")), is(true));

        // Check external bootstrap service
        Service ext = kc.generateExternalBootstrapService();
        assertThat(ext.getMetadata().getName(), is(KafkaCluster.externalBootstrapServiceName(cluster)));
        assertThat(ext.getSpec().getType(), is("NodePort"));
        assertThat(ext.getSpec().getSelector(), is(kc.getSelectorLabels().toMap()));
        assertThat(ext.getSpec().getPorts(), is(Collections.singletonList(kc.createServicePort(KafkaCluster.EXTERNAL_PORT_NAME, KafkaCluster.EXTERNAL_PORT, KafkaCluster.EXTERNAL_PORT, 32001, "TCP"))));
        checkOwnerReference(kc.createOwnerReference(), ext);

        // Check per pod services
        for (int i = 0; i < replicas; i++)  {
            Service srv = kc.generateExternalService(i);
            assertThat(srv.getMetadata().getName(), is(KafkaCluster.externalServiceName(cluster, i)));
            assertThat(srv.getSpec().getType(), is("NodePort"));
            assertThat(srv.getSpec().getSelector().get(Labels.KUBERNETES_STATEFULSET_POD_LABEL), is(KafkaCluster.kafkaPodName(cluster, i)));
            if (i == 0) { // pod with index 0 will have overriden port
                assertThat(srv.getSpec().getPorts(), is(Collections.singletonList(kc.createServicePort(KafkaCluster.EXTERNAL_PORT_NAME, KafkaCluster.EXTERNAL_PORT, KafkaCluster.EXTERNAL_PORT, 32101, "TCP"))));
            } else {
                assertThat(srv.getSpec().getPorts(), is(Collections.singletonList(kc.createServicePort(KafkaCluster.EXTERNAL_PORT_NAME, KafkaCluster.EXTERNAL_PORT, KafkaCluster.EXTERNAL_PORT, "TCP"))));
            }
            checkOwnerReference(kc.createOwnerReference(), srv);
        }
    }

    @Test
    public void testGetExternalNodePortServiceAddressOverrideWithNullAdvertisedHost() {
        NodePortListenerBrokerOverride nodePortListenerBrokerOverride = new NodePortListenerBrokerOverride();
        nodePortListenerBrokerOverride.setBroker(0);
        nodePortListenerBrokerOverride.setNodePort(32101);
        Kafka kafkaAssembly = new KafkaBuilder(ResourceUtils.createKafka(namespace, cluster, replicas,
            image, healthDelay, healthTimeout, metricsCm, configuration, emptyMap()))
            .editSpec()
                .editKafka()
                    .withNewListeners()
                        .withNewKafkaListenerExternalNodePort()
                            .withTls(false)
                            .withNewOverrides()
                                .withNewBootstrap()
                                    .withNodePort(32001)
                                .endBootstrap()
                                .withBrokers(nodePortListenerBrokerOverride)
                            .endOverrides()
                        .endKafkaListenerExternalNodePort()
                    .endListeners()
                .endKafka()
            .endSpec()
            .build();
        KafkaCluster kc = KafkaCluster.fromCrd(kafkaAssembly, VERSIONS);

        assertThat(kc.generateExternalService(0).getSpec().getPorts().get(0).getNodePort(), is(new Integer(32101)));
        assertThat(kc.generateExternalBootstrapService().getSpec().getPorts().get(0).getNodePort(), is(new Integer(32001)));
        assertThat(((NodePortListenerBootstrapOverride) kc.getExternalListenerBootstrapOverride()).getNodePort(), is(new Integer(32001)));
    }

    @Test
    public void testGetExternalNodePortServiceAddressOverrideWithNonNullAdvertisedHost() {
        NodePortListenerBrokerOverride nodePortListenerBrokerOverride = new NodePortListenerBrokerOverride();
        nodePortListenerBrokerOverride.setBroker(0);
        nodePortListenerBrokerOverride.setNodePort(32101);
        nodePortListenerBrokerOverride.setAdvertisedHost("advertised.host");
        Kafka kafkaAssembly = new KafkaBuilder(ResourceUtils.createKafka(namespace, cluster, replicas,
            image, healthDelay, healthTimeout, metricsCm, configuration, emptyMap()))
            .editSpec()
                .editKafka()
                    .withNewListeners()
                        .withNewKafkaListenerExternalNodePort()
                        .withTls(false)
                        .withNewOverrides()
                            .withNewBootstrap()
                                .withNodePort(32001)
                            .endBootstrap()
                            .withBrokers(nodePortListenerBrokerOverride)
                        .endOverrides()
                        .endKafkaListenerExternalNodePort()
                    .endListeners()
                .endKafka()
            .endSpec()
            .build();
        KafkaCluster kc = KafkaCluster.fromCrd(kafkaAssembly, VERSIONS);

        assertThat(kc.generateExternalService(0).getSpec().getPorts().get(0).getNodePort(), is(new Integer(32101)));
        assertThat(kc.generateExternalBootstrapService().getSpec().getPorts().get(0).getNodePort(), is(new Integer(32001)));

        assertThat(((NodePortListenerBootstrapOverride) kc.getExternalListenerBootstrapOverride()).getNodePort(), is(new Integer(32001)));
        assertThat(kc.getExternalServiceAdvertisedHostOverride(0), is("advertised.host"));
    }

    public void checkOwnerReference(OwnerReference ownerRef, HasMetadata resource)  {
        assertThat(resource.getMetadata().getOwnerReferences().size(), is(1));
        assertThat(resource.getMetadata().getOwnerReferences().get(0), is(ownerRef));
    }

    @Test
    public void testGenerateBrokerSecret() throws CertificateParsingException {
        Secret secret = generateBrokerSecret(null, emptyMap());
        assertThat(secret.getData().keySet(), is(set(
                "foo-kafka-0.crt",  "foo-kafka-0.key", "foo-kafka-0.p12", "foo-kafka-0.password",
                "foo-kafka-1.crt", "foo-kafka-1.key", "foo-kafka-1.p12", "foo-kafka-1.password",
                "foo-kafka-2.crt", "foo-kafka-2.key", "foo-kafka-2.p12", "foo-kafka-2.password")));
        X509Certificate cert = Ca.cert(secret, "foo-kafka-0.crt");
        assertThat(cert.getSubjectDN().getName(), is("CN=foo-kafka, O=io.strimzi"));
        assertThat(new HashSet<Object>(cert.getSubjectAlternativeNames()), is(set(
                asList(2, "foo-kafka-0.foo-kafka-brokers.test.svc.cluster.local"),
                asList(2, "foo-kafka-0.foo-kafka-brokers.test.svc"),
                asList(2, "foo-kafka-bootstrap"),
                asList(2, "foo-kafka-bootstrap.test"),
                asList(2, "foo-kafka-bootstrap.test.svc"),
                asList(2, "foo-kafka-bootstrap.test.svc.cluster.local"),
                asList(2, "foo-kafka-brokers"),
                asList(2, "foo-kafka-brokers.test"),
                asList(2, "foo-kafka-brokers.test.svc"),
                asList(2, "foo-kafka-brokers.test.svc.cluster.local"))));

    }

    @Test
    public void testGenerateBrokerSecretExternal() throws CertificateParsingException {
        Map<Integer, Set<String>> externalAddresses = new HashMap<>();
        externalAddresses.put(0, Collections.singleton("123.10.125.130"));
        externalAddresses.put(1, Collections.singleton("123.10.125.131"));
        externalAddresses.put(2, Collections.singleton("123.10.125.132"));

        Secret secret = generateBrokerSecret(Collections.singleton("123.10.125.140"), externalAddresses);
        assertThat(secret.getData().keySet(), is(set(
                "foo-kafka-0.crt",  "foo-kafka-0.key", "foo-kafka-0.p12", "foo-kafka-0.password",
                "foo-kafka-1.crt", "foo-kafka-1.key", "foo-kafka-1.p12", "foo-kafka-1.password",
                "foo-kafka-2.crt", "foo-kafka-2.key", "foo-kafka-2.p12", "foo-kafka-2.password")));
        X509Certificate cert = Ca.cert(secret, "foo-kafka-0.crt");
        assertThat(cert.getSubjectDN().getName(), is("CN=foo-kafka, O=io.strimzi"));
        assertThat(new HashSet<Object>(cert.getSubjectAlternativeNames()), is(set(
                asList(2, "foo-kafka-0.foo-kafka-brokers.test.svc.cluster.local"),
                asList(2, "foo-kafka-0.foo-kafka-brokers.test.svc"),
                asList(2, "foo-kafka-bootstrap"),
                asList(2, "foo-kafka-bootstrap.test"),
                asList(2, "foo-kafka-bootstrap.test.svc"),
                asList(2, "foo-kafka-bootstrap.test.svc.cluster.local"),
                asList(2, "foo-kafka-brokers"),
                asList(2, "foo-kafka-brokers.test"),
                asList(2, "foo-kafka-brokers.test.svc"),
                asList(2, "foo-kafka-brokers.test.svc.cluster.local"),
                asList(7, "123.10.125.140"),
                asList(7, "123.10.125.130"))));
    }

    @Test
    public void testGenerateBrokerSecretExternalWithManyDNS() throws CertificateParsingException {
        Map<Integer, Set<String>> externalAddresses = new HashMap<>();
        externalAddresses.put(0, TestUtils.set("123.10.125.130", "my-broker-0"));
        externalAddresses.put(1, TestUtils.set("123.10.125.131", "my-broker-1"));
        externalAddresses.put(2, TestUtils.set("123.10.125.132", "my-broker-2"));

        Secret secret = generateBrokerSecret(TestUtils.set("123.10.125.140", "my-bootstrap"), externalAddresses);
        assertThat(secret.getData().keySet(), is(set(
                "foo-kafka-0.crt",  "foo-kafka-0.key", "foo-kafka-0.p12", "foo-kafka-0.password",
                "foo-kafka-1.crt", "foo-kafka-1.key", "foo-kafka-1.p12", "foo-kafka-1.password",
                "foo-kafka-2.crt", "foo-kafka-2.key", "foo-kafka-2.p12", "foo-kafka-2.password")));
        X509Certificate cert = Ca.cert(secret, "foo-kafka-0.crt");
        assertThat(cert.getSubjectDN().getName(), is("CN=foo-kafka, O=io.strimzi"));
        assertThat(new HashSet<Object>(cert.getSubjectAlternativeNames()), is(set(
                asList(2, "foo-kafka-0.foo-kafka-brokers.test.svc.cluster.local"),
                asList(2, "foo-kafka-0.foo-kafka-brokers.test.svc"),
                asList(2, "foo-kafka-bootstrap"),
                asList(2, "foo-kafka-bootstrap.test"),
                asList(2, "foo-kafka-bootstrap.test.svc"),
                asList(2, "foo-kafka-bootstrap.test.svc.cluster.local"),
                asList(2, "foo-kafka-brokers"),
                asList(2, "foo-kafka-brokers.test"),
                asList(2, "foo-kafka-brokers.test.svc"),
                asList(2, "foo-kafka-brokers.test.svc.cluster.local"),
                asList(2, "my-broker-0"),
                asList(2, "my-bootstrap"),
                asList(7, "123.10.125.140"),
                asList(7, "123.10.125.130"))));
    }

    private Secret generateBrokerSecret(Set<String> externalBootstrapAddress, Map<Integer, Set<String>> externalAddresses) {
        ClusterCa clusterCa = new ClusterCa(new OpenSslCertManager(), new PasswordGenerator(10, "a", "a"), cluster, null, null);
        clusterCa.createRenewOrReplace(namespace, cluster, emptyMap(), null, true);

        kc.generateCertificates(kafkaAssembly, clusterCa, externalBootstrapAddress, externalAddresses, true);
        return kc.generateBrokersSecret();
    }

    @Test
    public void testTemplate() {
        Map<String, String> ssLabels = TestUtils.map("l1", "v1", "l2", "v2",
                Labels.KUBERNETES_PART_OF_LABEL, "custom-part",
                Labels.KUBERNETES_MANAGED_BY_LABEL, "custom-managed-by");
        Map<String, String> expectedStsLabels = new HashMap<>(ssLabels);
        expectedStsLabels.remove(Labels.KUBERNETES_MANAGED_BY_LABEL);
        Map<String, String> ssAnots = TestUtils.map("a1", "v1", "a2", "v2");

        Map<String, String> podLabels = TestUtils.map("l3", "v3", "l4", "v4");

        Map<String, String> podAnots = TestUtils.map("a3", "v3", "a4", "v4");

        Map<String, String> svcLabels = TestUtils.map("l5", "v5", "l6", "v6");
        Map<String, String> svcAnots = TestUtils.map("a5", "v5", "a6", "v6");

        Map<String, String> hSvcLabels = TestUtils.map("l7", "v7", "l8", "v8");
        Map<String, String> hSvcAnots = TestUtils.map("a7", "v7", "a8", "v8");

        Map<String, String> exSvcLabels = TestUtils.map("l9", "v9", "l10", "v10");
        Map<String, String> exSvcAnots = TestUtils.map("a9", "v9", "a10", "v10");

        Map<String, String> perPodSvcLabels = TestUtils.map("l11", "v11", "l12", "v12");
        Map<String, String> perPodSvcAnots = TestUtils.map("a11", "v11", "a12", "v12");

        Map<String, String> exRouteLabels = TestUtils.map("l13", "v13", "l14", "v14");
        Map<String, String> exRouteAnots = TestUtils.map("a13", "v13", "a14", "v14");

        Map<String, String> perPodRouteLabels = TestUtils.map("l15", "v15", "l16", "v16");
        Map<String, String> perPodRouteAnots = TestUtils.map("a15", "v15", "a16", "v16");

        Map<String, String> pdbLabels = TestUtils.map("l17", "v17", "l18", "v18");
        Map<String, String> pdbAnots = TestUtils.map("a17", "v17", "a18", "v18");

        Kafka kafkaAssembly = new KafkaBuilder(ResourceUtils.createKafka(namespace, cluster, replicas,
                image, healthDelay, healthTimeout, metricsCm, configuration, emptyMap()))
                .editSpec()
                    .editKafka()
                        .withNewListeners()
                        .withNewKafkaListenerExternalRoute()
                        .endKafkaListenerExternalRoute()
                        .endListeners()
                        .withNewTemplate()
                            .withNewStatefulset()
                                .withNewMetadata()
                                    .withLabels(ssLabels)
                                    .withAnnotations(ssAnots)
                                .endMetadata()
                            .endStatefulset()
                            .withNewPod()
                                .withNewMetadata()
                                    .withLabels(podLabels)
                                    .withAnnotations(podAnots)
                                .endMetadata()
                                .withNewPriorityClassName("top-priority")
                                .withNewSchedulerName("my-scheduler")
                            .endPod()
                            .withNewBootstrapService()
                                .withNewMetadata()
                                    .withLabels(svcLabels)
                                    .withAnnotations(svcAnots)
                                .endMetadata()
                            .endBootstrapService()
                            .withNewBrokersService()
                                .withNewMetadata()
                                    .withLabels(hSvcLabels)
                                    .withAnnotations(hSvcAnots)
                                .endMetadata()
                            .endBrokersService()
                            .withNewExternalBootstrapService()
                                .withNewMetadata()
                                    .withLabels(exSvcLabels)
                                    .withAnnotations(exSvcAnots)
                                .endMetadata()
                            .endExternalBootstrapService()
                            .withNewPerPodService()
                                .withNewMetadata()
                                    .withLabels(perPodSvcLabels)
                                    .withAnnotations(perPodSvcAnots)
                                .endMetadata()
                            .endPerPodService()
                            .withNewExternalBootstrapRoute()
                                .withNewMetadata()
                                .withLabels(exRouteLabels)
                                .withAnnotations(exRouteAnots)
                                .endMetadata()
                            .endExternalBootstrapRoute()
                            .withNewPerPodRoute()
                                .withNewMetadata()
                                .withLabels(perPodRouteLabels)
                                .withAnnotations(perPodRouteAnots)
                                .endMetadata()
                            .endPerPodRoute()
                            .withNewPodDisruptionBudget()
                                .withNewMetadata()
                                    .withLabels(pdbLabels)
                                    .withAnnotations(pdbAnots)
                                .endMetadata()
                            .endPodDisruptionBudget()
                        .endTemplate()
                    .endKafka()
                .endSpec()
                .build();
        KafkaCluster kc = KafkaCluster.fromCrd(kafkaAssembly, VERSIONS);

        // Check StatefulSet
        StatefulSet sts = kc.generateStatefulSet(true, null, null);
        assertThat(sts.getMetadata().getLabels().entrySet().containsAll(expectedStsLabels.entrySet()), is(true));
        assertThat(sts.getMetadata().getAnnotations().entrySet().containsAll(ssAnots.entrySet()), is(true));
        assertThat(sts.getSpec().getTemplate().getSpec().getPriorityClassName(), is("top-priority"));

        // Check Pods
        assertThat(sts.getSpec().getTemplate().getMetadata().getLabels().entrySet().containsAll(podLabels.entrySet()), is(true));
        assertThat(sts.getSpec().getTemplate().getMetadata().getAnnotations().entrySet().containsAll(podAnots.entrySet()), is(true));
        assertThat(sts.getSpec().getTemplate().getSpec().getSchedulerName(), is("my-scheduler"));

        // Check Service
        Service svc = kc.generateService();
        assertThat(svc.getMetadata().getLabels().entrySet().containsAll(svcLabels.entrySet()), is(true));
        assertThat(svc.getMetadata().getAnnotations().entrySet().containsAll(svcAnots.entrySet()), is(true));

        // Check Headless Service
        svc = kc.generateHeadlessService();
        assertThat(svc.getMetadata().getLabels().entrySet().containsAll(hSvcLabels.entrySet()), is(true));
        assertThat(svc.getMetadata().getAnnotations().entrySet().containsAll(hSvcAnots.entrySet()), is(true));

        // Check External Bootstrap service
        svc = kc.generateExternalBootstrapService();
        assertThat(svc.getMetadata().getLabels().entrySet().containsAll(exSvcLabels.entrySet()), is(true));
        assertThat(svc.getMetadata().getAnnotations().entrySet().containsAll(exSvcAnots.entrySet()), is(true));

        // Check per pod service
        svc = kc.generateExternalService(0);
        assertThat(svc.getMetadata().getLabels().entrySet().containsAll(perPodSvcLabels.entrySet()), is(true));
        assertThat(svc.getMetadata().getAnnotations().entrySet().containsAll(perPodSvcAnots.entrySet()), is(true));

        // Check Bootstrap Route
        Route rt = kc.generateExternalBootstrapRoute();
        assertThat(rt.getMetadata().getLabels().entrySet().containsAll(exRouteLabels.entrySet()), is(true));
        assertThat(rt.getMetadata().getAnnotations().entrySet().containsAll(exRouteAnots.entrySet()), is(true));

        // Check PerPodRoute
        rt = kc.generateExternalRoute(0);
        assertThat(rt.getMetadata().getLabels().entrySet().containsAll(perPodRouteLabels.entrySet()), is(true));
        assertThat(rt.getMetadata().getAnnotations().entrySet().containsAll(perPodRouteAnots.entrySet()), is(true));

        // Check PodDisruptionBudget
        PodDisruptionBudget pdb = kc.generatePodDisruptionBudget();
        assertThat(pdb.getMetadata().getLabels().entrySet().containsAll(pdbLabels.entrySet()), is(true));
        assertThat(pdb.getMetadata().getAnnotations().entrySet().containsAll(pdbAnots.entrySet()), is(true));
    }

    @Test
    public void testReplicationPortNetworkPolicy() {
        NetworkPolicyPeer kafkaBrokersPeer = new NetworkPolicyPeerBuilder()
                .withNewPodSelector()
                .withMatchLabels(Collections.singletonMap(Labels.STRIMZI_NAME_LABEL, KafkaCluster.kafkaClusterName(cluster)))
                .endPodSelector()
                .build();

        NetworkPolicyPeer eoPeer = new NetworkPolicyPeerBuilder()
                .withNewPodSelector()
                .withMatchLabels(Collections.singletonMap(Labels.STRIMZI_NAME_LABEL, EntityOperator.entityOperatorName(cluster)))
                .endPodSelector()
                .build();

        NetworkPolicyPeer kafkaExporterPeer = new NetworkPolicyPeerBuilder()
                .withNewPodSelector()
                .withMatchLabels(Collections.singletonMap(Labels.STRIMZI_NAME_LABEL, KafkaExporter.kafkaExporterName(cluster)))
                .endPodSelector()
                .build();

        NetworkPolicyPeer cruiseControlPeer = new NetworkPolicyPeerBuilder()
                .withNewPodSelector()
                .withMatchLabels(Collections.singletonMap(Labels.STRIMZI_NAME_LABEL, CruiseControl.cruiseControlName(cluster)))
                .endPodSelector()
                .build();

        NetworkPolicyPeer clusterOperatorPeer = new NetworkPolicyPeerBuilder()
                .withNewPodSelector()
                .withMatchLabels(Collections.singletonMap(Labels.STRIMZI_KIND_LABEL, "cluster-operator"))
                .endPodSelector()
                .withNewNamespaceSelector().endNamespaceSelector()
                .build();

        Kafka kafkaAssembly = ResourceUtils.createKafka(namespace, cluster, replicas,
                image, healthDelay, healthTimeout, metricsCm, configuration, emptyMap());
        KafkaCluster k = KafkaCluster.fromCrd(kafkaAssembly, VERSIONS);

        // Check Network Policies
        NetworkPolicy np = k.generateNetworkPolicy(true);

        assertThat(np.getSpec().getIngress().stream().filter(ing -> ing.getPorts().get(0).getPort().equals(new IntOrString(KafkaCluster.REPLICATION_PORT))).findFirst().orElse(null), is(notNullValue()));

        List<NetworkPolicyPeer> rules = np.getSpec().getIngress().stream().filter(ing -> ing.getPorts().get(0).getPort().equals(new IntOrString(KafkaCluster.REPLICATION_PORT))).map(NetworkPolicyIngressRule::getFrom).findFirst().orElse(null);

        assertThat(rules.size(), is(5));
        assertThat(rules.contains(kafkaBrokersPeer), is(true));
        assertThat(rules.contains(eoPeer), is(true));
        assertThat(rules.contains(kafkaExporterPeer), is(true));
        assertThat(rules.contains(cruiseControlPeer), is(true));
        assertThat(rules.contains(clusterOperatorPeer), is(true));
    }

    @Test
    public void testReplicationPortNetworkPolicyOnOldKubernetes() {
        Kafka kafkaAssembly = ResourceUtils.createKafka(namespace, cluster, replicas,
                image, healthDelay, healthTimeout, metricsCm, configuration, emptyMap());
        KafkaCluster k = KafkaCluster.fromCrd(kafkaAssembly, VERSIONS);

        // Check Network Policies
        NetworkPolicy np = k.generateNetworkPolicy(false);

        assertThat(np.getSpec().getIngress().stream().filter(ing -> ing.getPorts().get(0).getPort().equals(new IntOrString(KafkaCluster.REPLICATION_PORT))).findFirst().orElse(null), is(notNullValue()));

        List<NetworkPolicyPeer> rules = np.getSpec().getIngress().stream().filter(ing -> ing.getPorts().get(0).getPort().equals(new IntOrString(KafkaCluster.REPLICATION_PORT))).map(NetworkPolicyIngressRule::getFrom).findFirst().orElse(null);
        assertThat(rules.size(), is(0));
    }

    @Test
    public void testNetworkPolicyPeers() {
        NetworkPolicyPeer peer1 = new NetworkPolicyPeerBuilder()
                .withNewPodSelector()
                    .withMatchExpressions(new LabelSelectorRequirementBuilder().withKey("my-key1").withValues("my-value1").build())
                .endPodSelector()
                .build();

        NetworkPolicyPeer peer2 = new NetworkPolicyPeerBuilder()
                .withNewNamespaceSelector()
                    .withMatchExpressions(new LabelSelectorRequirementBuilder().withKey("my-key2").withValues("my-value2").build())
                .endNamespaceSelector()
                .build();

        Kafka kafkaAssembly = new KafkaBuilder(ResourceUtils.createKafka(namespace, cluster, replicas,
                image, healthDelay, healthTimeout, metricsCm, configuration, emptyMap()))
                .editSpec()
                    .editKafka()
                        .withNewListeners()
                            .withNewPlain()
                                .withNetworkPolicyPeers(peer1)
                            .endPlain()
                            .withNewTls()
                                .withNetworkPolicyPeers(peer2)
                            .endTls()
                            .withNewKafkaListenerExternalRoute()
                                .withNetworkPolicyPeers(peer1, peer2)
                            .endKafkaListenerExternalRoute()
                        .endListeners()
                    .endKafka()
                .endSpec()
                .build();
        KafkaCluster k = KafkaCluster.fromCrd(kafkaAssembly, VERSIONS);

        // Check Network Policies
        NetworkPolicy np = k.generateNetworkPolicy(true);

        List<NetworkPolicyIngressRule> rules = np.getSpec().getIngress().stream().filter(ing -> ing.getPorts().get(0).getPort().equals(new IntOrString(KafkaCluster.CLIENT_PORT))).collect(Collectors.toList());
        assertThat(rules.size(), is(1));
        assertThat(rules.get(0).getFrom().get(0), is(peer1));

        rules = np.getSpec().getIngress().stream().filter(ing -> ing.getPorts().get(0).getPort().equals(new IntOrString(KafkaCluster.CLIENT_TLS_PORT))).collect(Collectors.toList());
        assertThat(rules.size(), is(1));
        assertThat(rules.get(0).getFrom().get(0), is(peer2));

        rules = np.getSpec().getIngress().stream().filter(ing -> ing.getPorts().get(0).getPort().equals(new IntOrString(KafkaCluster.EXTERNAL_PORT))).collect(Collectors.toList());
        assertThat(rules.size(), is(1));
        assertThat(rules.get(0).getFrom().size(), is(2));
        assertThat(rules.get(0).getFrom().contains(peer1), is(true));
        assertThat(rules.get(0).getFrom().contains(peer2), is(true));
    }

    @Test
    public void testNoNetworkPolicyPeers() {
        Kafka kafkaAssembly = new KafkaBuilder(ResourceUtils.createKafka(namespace, cluster, replicas,
                image, healthDelay, healthTimeout, metricsCm, configuration, emptyMap()))
                .editSpec()
                    .editKafka()
                        .withNewListeners()
                            .withNewPlain()
                            .endPlain()
                            .withNewTls()
                            .endTls()
                            .withNewKafkaListenerExternalRoute()
                            .endKafkaListenerExternalRoute()
                        .endListeners()
                    .endKafka()
                .endSpec()
                .build();
        KafkaCluster k = KafkaCluster.fromCrd(kafkaAssembly, VERSIONS);

        // Check Network Policies
        NetworkPolicy np = k.generateNetworkPolicy(true);

        List<NetworkPolicyIngressRule> rules = np.getSpec().getIngress().stream().filter(ing -> ing.getPorts().get(0).getPort().equals(new IntOrString(KafkaCluster.CLIENT_PORT))).collect(Collectors.toList());
        assertThat(rules.size(), is(1));
        assertThat(rules.get(0).getFrom(), is(nullValue()));

        rules = np.getSpec().getIngress().stream().filter(ing -> ing.getPorts().get(0).getPort().equals(new IntOrString(KafkaCluster.CLIENT_TLS_PORT))).collect(Collectors.toList());
        assertThat(rules.size(), is(1));
        assertThat(rules.get(0).getFrom(), is(nullValue()));

        rules = np.getSpec().getIngress().stream().filter(ing -> ing.getPorts().get(0).getPort().equals(new IntOrString(KafkaCluster.EXTERNAL_PORT))).collect(Collectors.toList());
        assertThat(rules.size(), is(1));
        assertThat(rules.get(0).getFrom(), is(nullValue()));
    }

    @Test
    public void testGracePeriod() {
        Kafka kafkaAssembly = new KafkaBuilder(ResourceUtils.createKafka(namespace, cluster, replicas,
                image, healthDelay, healthTimeout, metricsCm, configuration, emptyMap()))
                .editSpec()
                    .editKafka()
                        .withNewTemplate()
                            .withNewPod()
                                .withTerminationGracePeriodSeconds(123)
                            .endPod()
                        .endTemplate()
                    .endKafka()
                .endSpec()
                .build();
        KafkaCluster kc = KafkaCluster.fromCrd(kafkaAssembly, VERSIONS);

        StatefulSet sts = kc.generateStatefulSet(true, null, null);
        assertThat(sts.getSpec().getTemplate().getSpec().getTerminationGracePeriodSeconds(), is(Long.valueOf(123)));
    }

    @Test
    public void testDefaultGracePeriod() {
        Kafka kafkaAssembly = new KafkaBuilder(ResourceUtils.createKafka(namespace, cluster, replicas,
                image, healthDelay, healthTimeout, metricsCm, configuration, emptyMap()))
                .build();
        KafkaCluster kc = KafkaCluster.fromCrd(kafkaAssembly, VERSIONS);

        StatefulSet sts = kc.generateStatefulSet(true, null, null);
        assertThat(sts.getSpec().getTemplate().getSpec().getTerminationGracePeriodSeconds(), is(Long.valueOf(30)));
    }

    @Test
    public void testImagePullSecrets() {
        LocalObjectReference secret1 = new LocalObjectReference("some-pull-secret");
        LocalObjectReference secret2 = new LocalObjectReference("some-other-pull-secret");

        Kafka kafkaAssembly = new KafkaBuilder(ResourceUtils.createKafka(namespace, cluster, replicas,
                image, healthDelay, healthTimeout, metricsCm, configuration, emptyMap()))
                .editSpec()
                    .editKafka()
                        .withNewTemplate()
                            .withNewPod()
                                .withImagePullSecrets(secret1, secret2)
                            .endPod()
                        .endTemplate()
                    .endKafka()
                .endSpec()
                .build();
        KafkaCluster kc = KafkaCluster.fromCrd(kafkaAssembly, VERSIONS);

        StatefulSet sts = kc.generateStatefulSet(true, null, null);
        assertThat(sts.getSpec().getTemplate().getSpec().getImagePullSecrets().size(), is(2));
        assertThat(sts.getSpec().getTemplate().getSpec().getImagePullSecrets().contains(secret1), is(true));
        assertThat(sts.getSpec().getTemplate().getSpec().getImagePullSecrets().contains(secret2), is(true));
    }

    @Test
    public void testImagePullSecretsFromCO() {
        LocalObjectReference secret1 = new LocalObjectReference("some-pull-secret");
        LocalObjectReference secret2 = new LocalObjectReference("some-other-pull-secret");

        List<LocalObjectReference> secrets = new ArrayList<>(2);
        secrets.add(secret1);
        secrets.add(secret2);

        Kafka kafkaAssembly = ResourceUtils.createKafka(namespace, cluster, replicas,
                image, healthDelay, healthTimeout, metricsCm, configuration, emptyMap());
        KafkaCluster kc = KafkaCluster.fromCrd(kafkaAssembly, VERSIONS);

        StatefulSet sts = kc.generateStatefulSet(true, null, secrets);
        assertThat(sts.getSpec().getTemplate().getSpec().getImagePullSecrets().size(), is(2));
        assertThat(sts.getSpec().getTemplate().getSpec().getImagePullSecrets().contains(secret1), is(true));
        assertThat(sts.getSpec().getTemplate().getSpec().getImagePullSecrets().contains(secret2), is(true));
    }

    @Test
    public void testImagePullSecretsFromBoth() {
        LocalObjectReference secret1 = new LocalObjectReference("some-pull-secret");
        LocalObjectReference secret2 = new LocalObjectReference("some-other-pull-secret");

        Kafka kafkaAssembly = new KafkaBuilder(ResourceUtils.createKafka(namespace, cluster, replicas,
                image, healthDelay, healthTimeout, metricsCm, configuration, emptyMap()))
                .editSpec()
                    .editKafka()
                        .withNewTemplate()
                                .withNewPod()
                                .withImagePullSecrets(secret2)
                                .endPod()
                        .endTemplate()
                    .endKafka()
                .endSpec()
                .build();
        KafkaCluster kc = KafkaCluster.fromCrd(kafkaAssembly, VERSIONS);

        StatefulSet sts = kc.generateStatefulSet(true, null, singletonList(secret1));
        assertThat(sts.getSpec().getTemplate().getSpec().getImagePullSecrets().size(), is(1));
        assertThat(sts.getSpec().getTemplate().getSpec().getImagePullSecrets().contains(secret1), is(false));
        assertThat(sts.getSpec().getTemplate().getSpec().getImagePullSecrets().contains(secret2), is(true));
    }

    @Test
    public void testDefaultImagePullSecrets() {
        Kafka kafkaAssembly = new KafkaBuilder(ResourceUtils.createKafka(namespace, cluster, replicas,
                image, healthDelay, healthTimeout, metricsCm, configuration, emptyMap()))
                .build();
        KafkaCluster kc = KafkaCluster.fromCrd(kafkaAssembly, VERSIONS);

        StatefulSet sts = kc.generateStatefulSet(true, null, null);
        assertThat(sts.getSpec().getTemplate().getSpec().getImagePullSecrets(), is(nullValue()));
    }

    @Test
    public void testSecurityContext() {
        Kafka kafkaAssembly = new KafkaBuilder(ResourceUtils.createKafka(namespace, cluster, replicas,
                image, healthDelay, healthTimeout, metricsCm, configuration, emptyMap()))
                .editSpec()
                    .editKafka()
                        .withNewTemplate()
                            .withNewPod()
                                .withSecurityContext(new PodSecurityContextBuilder().withFsGroup(123L).withRunAsGroup(456L).withRunAsUser(789L).build())
                            .endPod()
                        .endTemplate()
                    .endKafka()
                .endSpec()
                .build();
        KafkaCluster kc = KafkaCluster.fromCrd(kafkaAssembly, VERSIONS);

        StatefulSet sts = kc.generateStatefulSet(true, null, null);
        assertThat(sts.getSpec().getTemplate().getSpec().getSecurityContext(), is(notNullValue()));
        assertThat(sts.getSpec().getTemplate().getSpec().getSecurityContext().getFsGroup(), is(Long.valueOf(123)));
        assertThat(sts.getSpec().getTemplate().getSpec().getSecurityContext().getRunAsGroup(), is(Long.valueOf(456)));
        assertThat(sts.getSpec().getTemplate().getSpec().getSecurityContext().getRunAsUser(), is(Long.valueOf(789)));
    }

    @Test
    public void testDefaultSecurityContext() {
        Kafka kafkaAssembly = new KafkaBuilder(ResourceUtils.createKafka(namespace, cluster, replicas,
                image, healthDelay, healthTimeout, metricsCm, configuration, emptyMap()))
                .build();
        KafkaCluster kc = KafkaCluster.fromCrd(kafkaAssembly, VERSIONS);

        StatefulSet sts = kc.generateStatefulSet(true, null, null);
        assertThat(sts.getSpec().getTemplate().getSpec().getSecurityContext(), is(nullValue()));
    }

    @Test
    public void testPodDisruptionBudget() {
        Kafka kafkaAssembly = new KafkaBuilder(ResourceUtils.createKafka(namespace, cluster, replicas,
                image, healthDelay, healthTimeout, metricsCm, configuration, emptyMap()))
                .editSpec()
                    .editKafka()
                    .withNewTemplate()
                        .withNewPodDisruptionBudget()
                            .withMaxUnavailable(2)
                        .endPodDisruptionBudget()
                    .endTemplate()
                    .endKafka()
                .endSpec()
                .build();
        KafkaCluster kc = KafkaCluster.fromCrd(kafkaAssembly, VERSIONS);

        PodDisruptionBudget pdb = kc.generatePodDisruptionBudget();
        assertThat(pdb.getSpec().getMaxUnavailable(), is(new IntOrString(2)));
    }

    @Test
    public void testDefaultPodDisruptionBudget() {
        Kafka kafkaAssembly = new KafkaBuilder(ResourceUtils.createKafka(namespace, cluster, replicas,
                image, healthDelay, healthTimeout, metricsCm, configuration, emptyMap()))
                .build();
        KafkaCluster kc = KafkaCluster.fromCrd(kafkaAssembly, VERSIONS);

        PodDisruptionBudget pdb = kc.generatePodDisruptionBudget();
        assertThat(pdb.getSpec().getMaxUnavailable(), is(new IntOrString(1)));
    }

    @Test
    public void testImagePullPolicy() {
        Kafka kafkaAssembly = ResourceUtils.createKafka(namespace, cluster, replicas,
                image, healthDelay, healthTimeout, metricsCm, configuration, emptyMap());
        kafkaAssembly.getSpec().getKafka().setRack(new RackBuilder().withTopologyKey("topology-key").build());
        KafkaCluster kc = KafkaCluster.fromCrd(kafkaAssembly, VERSIONS);

        StatefulSet sts = kc.generateStatefulSet(true, ImagePullPolicy.ALWAYS, null);
        assertThat(sts.getSpec().getTemplate().getSpec().getInitContainers().get(0).getImagePullPolicy(), is(ImagePullPolicy.ALWAYS.toString()));
        assertThat(sts.getSpec().getTemplate().getSpec().getContainers().get(0).getImagePullPolicy(), is(ImagePullPolicy.ALWAYS.toString()));

        sts = kc.generateStatefulSet(true, ImagePullPolicy.IFNOTPRESENT, null);
        assertThat(sts.getSpec().getTemplate().getSpec().getInitContainers().get(0).getImagePullPolicy(), is(ImagePullPolicy.IFNOTPRESENT.toString()));
        assertThat(sts.getSpec().getTemplate().getSpec().getContainers().get(0).getImagePullPolicy(), is(ImagePullPolicy.IFNOTPRESENT.toString()));
    }

    @Test
    public void testGetExternalServiceAdvertisedHostAndPortOverride() {
        NodePortListenerBrokerOverride nodePortListenerBrokerOverride0 = new NodePortListenerBrokerOverride();
        nodePortListenerBrokerOverride0.setBroker(0);
        nodePortListenerBrokerOverride0.setAdvertisedHost("my-host-0.cz");
        nodePortListenerBrokerOverride0.setAdvertisedPort(10000);

        NodePortListenerBrokerOverride nodePortListenerBrokerOverride1 = new NodePortListenerBrokerOverride();
        nodePortListenerBrokerOverride1.setBroker(1);
        nodePortListenerBrokerOverride1.setAdvertisedHost("my-host-1.cz");
        nodePortListenerBrokerOverride1.setAdvertisedPort(10001);

        NodePortListenerBrokerOverride nodePortListenerBrokerOverride2 = new NodePortListenerBrokerOverride();
        nodePortListenerBrokerOverride2.setBroker(2);
        nodePortListenerBrokerOverride2.setAdvertisedHost("my-host-2.cz");
        nodePortListenerBrokerOverride2.setAdvertisedPort(10002);

        Kafka kafkaAssembly = new KafkaBuilder(ResourceUtils.createKafka(namespace, cluster, replicas,
                image, healthDelay, healthTimeout, metricsCm, configuration, emptyMap()))
                .editSpec()
                    .editKafka()
                        .withNewListeners()
                            .withNewKafkaListenerExternalNodePort()
                                .withNewOverrides()
                                    .withBrokers(nodePortListenerBrokerOverride0, nodePortListenerBrokerOverride1, nodePortListenerBrokerOverride2)
                                .endOverrides()
                            .endKafkaListenerExternalNodePort()
                        .endListeners()
                    .endKafka()
                .endSpec()
                .build();

        KafkaCluster kc = KafkaCluster.fromCrd(kafkaAssembly, VERSIONS);

        assertThat(kc.getExternalServiceAdvertisedPortOverride(0), is(new Integer(10000)));
        assertThat(kc.getExternalServiceAdvertisedHostOverride(0), is("my-host-0.cz"));

        assertThat(kc.getExternalServiceAdvertisedPortOverride(1), is(new Integer(10001)));
        assertThat(kc.getExternalServiceAdvertisedHostOverride(1), is("my-host-1.cz"));

        assertThat(kc.getExternalServiceAdvertisedPortOverride(2), is(new Integer(10002)));
        assertThat(kc.getExternalServiceAdvertisedHostOverride(2), is("my-host-2.cz"));
    }

    @Test
    public void testGetExternalServiceWithoutAdvertisedHostAndPortOverride() {
        Kafka kafkaAssembly = new KafkaBuilder(ResourceUtils.createKafka(namespace, cluster, replicas,
                image, healthDelay, healthTimeout, metricsCm, configuration, emptyMap()))
                .editSpec()
                .editKafka()
                .withNewListeners()
                .withNewKafkaListenerExternalNodePort()
                .endKafkaListenerExternalNodePort()
                .endListeners()
                .endKafka()
                .endSpec()
                .build();

        KafkaCluster kc = KafkaCluster.fromCrd(kafkaAssembly, VERSIONS);

        assertThat(kc.getExternalServiceAdvertisedPortOverride(0), is(nullValue()));
        assertThat(kc.getExternalServiceAdvertisedHostOverride(0), is(nullValue()));

        assertThat(kc.getExternalServiceAdvertisedPortOverride(1), is(nullValue()));
        assertThat(kc.getExternalServiceAdvertisedHostOverride(1), is(nullValue()));

        assertThat(kc.getExternalServiceAdvertisedPortOverride(2), is(nullValue()));
        assertThat(kc.getExternalServiceAdvertisedHostOverride(2), is(nullValue()));
    }

    @Test
    public void testGetExternalAdvertisedUrlWithOverrides() {
        NodePortListenerBrokerOverride nodePortListenerBrokerOverride0 = new NodePortListenerBrokerOverride();
        nodePortListenerBrokerOverride0.setBroker(0);
        nodePortListenerBrokerOverride0.setAdvertisedHost("my-host-0.cz");
        nodePortListenerBrokerOverride0.setAdvertisedPort(10000);

        Kafka kafkaAssembly = new KafkaBuilder(ResourceUtils.createKafka(namespace, cluster, replicas,
                image, healthDelay, healthTimeout, metricsCm, configuration, emptyMap()))
                .editSpec()
                    .editKafka()
                        .withNewListeners()
                            .withNewKafkaListenerExternalNodePort()
                                .withNewOverrides()
                                    .withBrokers(nodePortListenerBrokerOverride0)
                                .endOverrides()
                            .endKafkaListenerExternalNodePort()
                        .endListeners()
                    .endKafka()
                .endSpec()
                .build();

        KafkaCluster kc = KafkaCluster.fromCrd(kafkaAssembly, VERSIONS);

        assertThat(kc.getExternalAdvertisedHostname(0, "some-host.com"), is("0://my-host-0.cz"));
        assertThat(kc.getExternalAdvertisedHostname(0, ""), is("0://my-host-0.cz"));
        assertThat(kc.getExternalAdvertisedHostname(1, "some-host.com"), is("1://some-host.com"));
        assertThat(kc.getExternalAdvertisedHostname(1, ""), is("1://"));

        assertThat(kc.getExternalAdvertisedPort(0, "12345"), is("0://10000"));
        assertThat(kc.getExternalAdvertisedPort(0, "12345"), is("0://10000"));
        assertThat(kc.getExternalAdvertisedPort(1, "12345"), is("1://12345"));
        assertThat(kc.getExternalAdvertisedPort(1, "12345"), is("1://12345"));
    }

    @Test
    public void testGetExternalAdvertisedUrlWithoutOverrides() {
        Kafka kafkaAssembly = new KafkaBuilder(ResourceUtils.createKafka(namespace, cluster, replicas,
                image, healthDelay, healthTimeout, metricsCm, configuration, emptyMap()))
                .editSpec()
                    .editKafka()
                        .withNewListeners()
                            .withNewKafkaListenerExternalNodePort()
                            .endKafkaListenerExternalNodePort()
                        .endListeners()
                    .endKafka()
                .endSpec()
                .build();

        KafkaCluster kc = KafkaCluster.fromCrd(kafkaAssembly, VERSIONS);

        assertThat(kc.getExternalAdvertisedHostname(0, "some-host.com"), is("0://some-host.com"));
        assertThat(kc.getExternalAdvertisedHostname(0, ""), is("0://"));

        assertThat(kc.getExternalAdvertisedPort(0, "12345"), is("0://12345"));
        assertThat(kc.getExternalAdvertisedPort(0, "12345"), is("0://12345"));
    }

    @Test
    public void testGeneratePersistentVolumeClaimsPersistentWithClaimDeletion() {
        Kafka kafkaAssembly = new KafkaBuilder(ResourceUtils.createKafka(namespace, cluster, replicas,
                image, healthDelay, healthTimeout, metricsCm, configuration, emptyMap()))
                .editSpec()
                .editKafka()
                .withNewPersistentClaimStorage().withStorageClass("gp2-ssd").withDeleteClaim(true).withSize("100Gi").endPersistentClaimStorage()
                .endKafka()
                .endSpec()
                .build();
        KafkaCluster kc = KafkaCluster.fromCrd(kafkaAssembly, VERSIONS);

        // Check Storage annotation on STS
        assertThat(kc.generateStatefulSet(true, ImagePullPolicy.NEVER, null).getMetadata().getAnnotations().get(AbstractModel.ANNO_STRIMZI_IO_STORAGE),
                is(ModelUtils.encodeStorageToJson(kafkaAssembly.getSpec().getKafka().getStorage())));

        // Check PVCs
        List<PersistentVolumeClaim> pvcs = kc.generatePersistentVolumeClaims(kc.getStorage());

        assertThat(pvcs.size(), is(3));

        for (PersistentVolumeClaim pvc : pvcs) {
            assertThat(pvc.getSpec().getResources().getRequests().get("storage"), is(new Quantity("100Gi")));
            assertThat(pvc.getSpec().getStorageClassName(), is("gp2-ssd"));
            assertThat(pvc.getMetadata().getName().startsWith(kc.VOLUME_NAME), is(true));
            assertThat(pvc.getMetadata().getOwnerReferences().size(), is(1));
            assertThat(pvc.getMetadata().getAnnotations().get(AbstractModel.ANNO_STRIMZI_IO_DELETE_CLAIM), is("true"));
        }
    }

    @Test
    public void testGeneratePersistentVolumeClaimsPersistentWithoutClaimDeletion() {
        Kafka kafkaAssembly = new KafkaBuilder(ResourceUtils.createKafka(namespace, cluster, replicas,
                image, healthDelay, healthTimeout, metricsCm, configuration, emptyMap()))
                .editSpec()
                .editKafka()
                .withNewPersistentClaimStorage().withStorageClass("gp2-ssd").withDeleteClaim(false).withSize("100Gi").endPersistentClaimStorage()
                .endKafka()
                .endSpec()
                .build();
        KafkaCluster kc = KafkaCluster.fromCrd(kafkaAssembly, VERSIONS);

        // Check Storage annotation on STS
        assertThat(kc.generateStatefulSet(true, ImagePullPolicy.NEVER, null).getMetadata().getAnnotations().get(AbstractModel.ANNO_STRIMZI_IO_STORAGE),
                is(ModelUtils.encodeStorageToJson(kafkaAssembly.getSpec().getKafka().getStorage())));

        // Check PVCs
        List<PersistentVolumeClaim> pvcs = kc.generatePersistentVolumeClaims(kc.getStorage());

        assertThat(pvcs.size(), is(3));

        for (PersistentVolumeClaim pvc : pvcs) {
            assertThat(pvc.getSpec().getResources().getRequests().get("storage"), is(new Quantity("100Gi")));
            assertThat(pvc.getSpec().getStorageClassName(), is("gp2-ssd"));
            assertThat(pvc.getMetadata().getName().startsWith(kc.VOLUME_NAME), is(true));
            assertThat(pvc.getMetadata().getOwnerReferences().size(), is(0));
            assertThat(pvc.getMetadata().getAnnotations().get(AbstractModel.ANNO_STRIMZI_IO_DELETE_CLAIM), is("false"));
        }
    }

    @Test
    public void testGeneratePersistentVolumeClaimsPersistentWithOverride() {
        Kafka kafkaAssembly = new KafkaBuilder(ResourceUtils.createKafka(namespace, cluster, replicas,
                image, healthDelay, healthTimeout, metricsCm, configuration, emptyMap()))
                .editSpec()
                .editKafka()
                .withNewPersistentClaimStorage()
                    .withStorageClass("gp2-ssd")
                    .withDeleteClaim(false)
                    .withSize("100Gi")
                    .withOverrides(new PersistentClaimStorageOverrideBuilder()
                            .withBroker(1)
                            .withStorageClass("gp2-ssd-az1")
                            .build())
                .endPersistentClaimStorage()
                .endKafka()
                .endSpec()
                .build();
        KafkaCluster kc = KafkaCluster.fromCrd(kafkaAssembly, VERSIONS);

        // Check Storage annotation on STS
        assertThat(kc.generateStatefulSet(true, ImagePullPolicy.NEVER, null).getMetadata().getAnnotations().get(AbstractModel.ANNO_STRIMZI_IO_STORAGE),
                is(ModelUtils.encodeStorageToJson(kafkaAssembly.getSpec().getKafka().getStorage())));

        // Check PVCs
        List<PersistentVolumeClaim> pvcs = kc.generatePersistentVolumeClaims(kc.getStorage());

        assertThat(pvcs.size(), is(3));

        for (int i = 0; i < 3; i++) {
            PersistentVolumeClaim pvc = pvcs.get(i);

            assertThat(pvc.getSpec().getResources().getRequests().get("storage"), is(new Quantity("100Gi")));

            if (i != 1) {
                assertThat(pvc.getSpec().getStorageClassName(), is("gp2-ssd"));
            } else {
                assertThat(pvc.getSpec().getStorageClassName(), is("gp2-ssd-az1"));
            }

            assertThat(pvc.getMetadata().getName().startsWith(kc.VOLUME_NAME), is(true));
            assertThat(pvc.getMetadata().getOwnerReferences().size(), is(0));
            assertThat(pvc.getMetadata().getAnnotations().get(AbstractModel.ANNO_STRIMZI_IO_DELETE_CLAIM), is("false"));
        }
    }

    @Test
    public void testGeneratePersistentVolumeClaimsJbod() {
        Kafka kafkaAssembly = new KafkaBuilder(ResourceUtils.createKafka(namespace, cluster, replicas,
                image, healthDelay, healthTimeout, metricsCm, configuration, emptyMap()))
                .editSpec()
                .editKafka()
                .withStorage(new JbodStorageBuilder().withVolumes(
                        new PersistentClaimStorageBuilder().withStorageClass("gp2-ssd")
                                .withDeleteClaim(false)
                                .withId(0)
                                .withSize("100Gi")
                                .withOverrides(new PersistentClaimStorageOverrideBuilder().withBroker(1).withStorageClass("gp2-ssd-az1").build())
                                .build(),
                        new PersistentClaimStorageBuilder()
                                .withStorageClass("gp2-st1")
                                .withDeleteClaim(true)
                                .withId(1)
                                .withSize("1000Gi")
                                .withOverrides(new PersistentClaimStorageOverrideBuilder().withBroker(1).withStorageClass("gp2-st1-az1").build())
                                .build())
                        .build())
                .endKafka()
                .endSpec()
                .build();
        KafkaCluster kc = KafkaCluster.fromCrd(kafkaAssembly, VERSIONS);

        // Check Storage annotation on STS
        assertThat(kc.generateStatefulSet(true, ImagePullPolicy.NEVER, null).getMetadata().getAnnotations().get(AbstractModel.ANNO_STRIMZI_IO_STORAGE),
                is(ModelUtils.encodeStorageToJson(kafkaAssembly.getSpec().getKafka().getStorage())));

        // Check PVCs
        List<PersistentVolumeClaim> pvcs = kc.generatePersistentVolumeClaims(kc.getStorage());

        assertThat(pvcs.size(), is(6));

        for (int i = 0; i < 3; i++) {
            PersistentVolumeClaim pvc = pvcs.get(i);
            assertThat(pvc.getSpec().getResources().getRequests().get("storage"), is(new Quantity("100Gi")));

            if (i != 1) {
                assertThat(pvc.getSpec().getStorageClassName(), is("gp2-ssd"));
            } else {
                assertThat(pvc.getSpec().getStorageClassName(), is("gp2-ssd-az1"));
            }

            assertThat(pvc.getMetadata().getName().startsWith(kc.VOLUME_NAME), is(true));
            assertThat(pvc.getMetadata().getOwnerReferences().size(), is(0));
            assertThat(pvc.getMetadata().getAnnotations().get(AbstractModel.ANNO_STRIMZI_IO_DELETE_CLAIM), is("false"));
        }

        for (int i = 3; i < 6; i++) {
            PersistentVolumeClaim pvc = pvcs.get(i);
            assertThat(pvc.getSpec().getResources().getRequests().get("storage"), is(new Quantity("1000Gi")));

            if (i != 4) {
                assertThat(pvc.getSpec().getStorageClassName(), is("gp2-st1"));
            } else {
                assertThat(pvc.getSpec().getStorageClassName(), is("gp2-st1-az1"));
            }

            assertThat(pvc.getMetadata().getName().startsWith(kc.VOLUME_NAME), is(true));
            assertThat(pvc.getMetadata().getOwnerReferences().size(), is(1));
            assertThat(pvc.getMetadata().getAnnotations().get(AbstractModel.ANNO_STRIMZI_IO_DELETE_CLAIM), is("true"));
        }
    }

    @Test
    public void testGeneratePersistentVolumeClaimsJbodWithTemplate() {
        Kafka kafkaAssembly = new KafkaBuilder(ResourceUtils.createKafka(namespace, cluster, replicas,
                image, healthDelay, healthTimeout, metricsCm, configuration, emptyMap()))
                .editSpec()
                    .editKafka()
                        .withNewTemplate()
                            .withNewPersistentVolumeClaim()
                                .withNewMetadata()
                                    .withLabels(singletonMap("testLabel", "testValue"))
                                    .withAnnotations(singletonMap("testAnno", "testValue"))
                                .endMetadata()
                            .endPersistentVolumeClaim()
                        .endTemplate()
                        .withStorage(new JbodStorageBuilder().withVolumes(
                            new PersistentClaimStorageBuilder().withStorageClass("gp2-ssd")
                                    .withDeleteClaim(false)
                                    .withId(0)
                                    .withSize("100Gi")
                                    .withOverrides(new PersistentClaimStorageOverrideBuilder().withBroker(1).withStorageClass("gp2-ssd-az1").build())
                                    .build(),
                            new PersistentClaimStorageBuilder()
                                    .withStorageClass("gp2-st1")
                                    .withDeleteClaim(true)
                                    .withId(1)
                                    .withSize("1000Gi")
                                    .withOverrides(new PersistentClaimStorageOverrideBuilder().withBroker(1).withStorageClass("gp2-st1-az1").build())
                                    .build())
                            .build())
                    .endKafka()
                .endSpec()
                .build();
        KafkaCluster kc = KafkaCluster.fromCrd(kafkaAssembly, VERSIONS);

        // Check PVCs
        List<PersistentVolumeClaim> pvcs = kc.generatePersistentVolumeClaims(kc.getStorage());

        assertThat(pvcs.size(), is(6));

        for (int i = 0; i < 6; i++) {
            PersistentVolumeClaim pvc = pvcs.get(i);
            assertThat(pvc.getMetadata().getLabels().get("testLabel"), is("testValue"));
            assertThat(pvc.getMetadata().getAnnotations().get("testAnno"), is("testValue"));
        }
    }

    @Test
    public void testGeneratePersistentVolumeClaimsJbodWithOverrides() {
        Kafka kafkaAssembly = new KafkaBuilder(ResourceUtils.createKafka(namespace, cluster, replicas,
                image, healthDelay, healthTimeout, metricsCm, configuration, emptyMap()))
                .editSpec()
                .editKafka()
                .withStorage(new JbodStorageBuilder().withVolumes(
                        new PersistentClaimStorageBuilder().withStorageClass("gp2-ssd").withDeleteClaim(false).withId(0).withSize("100Gi").build(),
                        new PersistentClaimStorageBuilder().withStorageClass("gp2-st1").withDeleteClaim(true).withId(1).withSize("1000Gi").build())
                        .build())
                .endKafka()
                .endSpec()
                .build();
        KafkaCluster kc = KafkaCluster.fromCrd(kafkaAssembly, VERSIONS);

        // Check Storage annotation on STS
        assertThat(kc.generateStatefulSet(true, ImagePullPolicy.NEVER, null).getMetadata().getAnnotations().get(AbstractModel.ANNO_STRIMZI_IO_STORAGE),
                is(ModelUtils.encodeStorageToJson(kafkaAssembly.getSpec().getKafka().getStorage())));

        // Check PVCs
        List<PersistentVolumeClaim> pvcs = kc.generatePersistentVolumeClaims(kc.getStorage());

        assertThat(pvcs.size(), is(6));

        for (int i = 0; i < 3; i++) {
            PersistentVolumeClaim pvc = pvcs.get(i);
            assertThat(pvc.getSpec().getResources().getRequests().get("storage"), is(new Quantity("100Gi")));
            assertThat(pvc.getSpec().getStorageClassName(), is("gp2-ssd"));
            assertThat(pvc.getMetadata().getName().startsWith(kc.VOLUME_NAME), is(true));
            assertThat(pvc.getMetadata().getOwnerReferences().size(), is(0));
            assertThat(pvc.getMetadata().getAnnotations().get(AbstractModel.ANNO_STRIMZI_IO_DELETE_CLAIM), is("false"));
        }

        for (int i = 3; i < 6; i++) {
            PersistentVolumeClaim pvc = pvcs.get(i);
            assertThat(pvc.getSpec().getResources().getRequests().get("storage"), is(new Quantity("1000Gi")));
            assertThat(pvc.getSpec().getStorageClassName(), is("gp2-st1"));
            assertThat(pvc.getMetadata().getName().startsWith(kc.VOLUME_NAME), is(true));
            assertThat(pvc.getMetadata().getOwnerReferences().size(), is(1));
            assertThat(pvc.getMetadata().getAnnotations().get(AbstractModel.ANNO_STRIMZI_IO_DELETE_CLAIM), is("true"));
        }
    }

    @Test
    public void testGeneratePersistentVolumeClaimsJbodWithoutVolumes() {
        assertThrows(InvalidResourceException.class, () -> {
            Kafka kafkaAssembly = new KafkaBuilder(ResourceUtils.createKafka(namespace, cluster, replicas,
                    image, healthDelay, healthTimeout, metricsCm, configuration, emptyMap()))
                    .editSpec()
                    .editKafka()
                    .withStorage(new JbodStorageBuilder().withVolumes(Collections.EMPTY_LIST)
                            .build())
                    .endKafka()
                    .endSpec()
                    .build();
            KafkaCluster.fromCrd(kafkaAssembly, VERSIONS);
        });
    }

    @Test
    public void testStorageValidationAfterInitialDeployment() {
        assertThrows(InvalidResourceException.class, () -> {
            Storage oldStorage = new JbodStorageBuilder()
                    .withVolumes(new PersistentClaimStorageBuilder().withSize("100Gi").build())
                    .build();

            Kafka kafkaAssembly = new KafkaBuilder(ResourceUtils.createKafka(namespace, cluster, replicas,
                    image, healthDelay, healthTimeout, metricsCm, configuration, emptyMap()))
                    .editSpec()
                    .editKafka()
                    .withStorage(new JbodStorageBuilder().withVolumes(Collections.EMPTY_LIST)
                            .build())
                    .endKafka()
                    .endSpec()
                    .build();
            KafkaCluster.fromCrd(kafkaAssembly, VERSIONS, oldStorage, replicas);
        });
    }

    @Test
    public void testGeneratePersistentVolumeClaimsEphemeral()    {
        Kafka kafkaAssembly = new KafkaBuilder(ResourceUtils.createKafka(namespace, cluster, replicas,
                image, healthDelay, healthTimeout, metricsCm, configuration, emptyMap()))
                .editSpec()
                    .editKafka()
                        .withNewEphemeralStorage().endEphemeralStorage()
                    .endKafka()
                .endSpec()
                .build();
        KafkaCluster kc = KafkaCluster.fromCrd(kafkaAssembly, VERSIONS);

        // Check Storage annotation on STS
        assertThat(kc.generateStatefulSet(true, ImagePullPolicy.NEVER, null).getMetadata().getAnnotations().get(AbstractModel.ANNO_STRIMZI_IO_STORAGE),
                is(ModelUtils.encodeStorageToJson(kafkaAssembly.getSpec().getKafka().getStorage())));

        // Check PVCs
        List<PersistentVolumeClaim> pvcs = kc.generatePersistentVolumeClaims(kc.getStorage());

        assertThat(pvcs.size(), is(0));
    }

    @Test
    public void testStorageReverting() {
        Storage jbod = new JbodStorageBuilder().withVolumes(
                new PersistentClaimStorageBuilder().withStorageClass("gp2-ssd").withDeleteClaim(false).withId(0).withSize("100Gi").build(),
                new PersistentClaimStorageBuilder().withStorageClass("gp2-st1").withDeleteClaim(true).withId(1).withSize("1000Gi").build())
                .build();

        Storage ephemeral = new EphemeralStorageBuilder().build();

        Storage persistent = new PersistentClaimStorageBuilder().withStorageClass("gp2-ssd").withDeleteClaim(false).withId(0).withSize("100Gi").build();

        // Test Storage changes and how the are reverted

        Kafka kafkaAssembly = new KafkaBuilder(ResourceUtils.createKafka(namespace, cluster, replicas,
                image, healthDelay, healthTimeout, metricsCm, configuration, emptyMap()))
                .editSpec()
                .editKafka()
                .withStorage(jbod)
                .endKafka()
                .endSpec()
                .build();
        KafkaCluster kc = KafkaCluster.fromCrd(kafkaAssembly, VERSIONS, ephemeral, replicas);

        // Storage is reverted
        assertThat(kc.getStorage(), is(ephemeral));

        // Warning status condition is set
        assertThat(kc.getWarningConditions().size(), is(1));
        assertThat(kc.getWarningConditions().get(0).getReason(), is("KafkaStorage"));

<<<<<<< HEAD
        kafkaAssembly = new KafkaBuilder(ResourceUtils.createKafkaCluster(namespace, cluster, replicas,
=======
        kafkaAssembly = new KafkaBuilder(ResourceUtils.createKafka(namespace, cluster, replicas,
>>>>>>> 902ec063
                image, healthDelay, healthTimeout, metricsCm, configuration, emptyMap()))
                .editSpec()
                .editKafka()
                .withStorage(jbod)
                .endKafka()
                .endSpec()
                .build();
        kc = KafkaCluster.fromCrd(kafkaAssembly, VERSIONS, persistent, replicas);

        // Storage is reverted
        assertThat(kc.getStorage(), is(persistent));

        // Warning status condition is set
        assertThat(kc.getWarningConditions().size(), is(1));
        assertThat(kc.getWarningConditions().get(0).getReason(), is("KafkaStorage"));

<<<<<<< HEAD
        kafkaAssembly = new KafkaBuilder(ResourceUtils.createKafkaCluster(namespace, cluster, replicas,
=======
        kafkaAssembly = new KafkaBuilder(ResourceUtils.createKafka(namespace, cluster, replicas,
>>>>>>> 902ec063
                image, healthDelay, healthTimeout, metricsCm, configuration, emptyMap()))
                .editSpec()
                .editKafka()
                .withStorage(ephemeral)
                .endKafka()
                .endSpec()
                .build();
        kc = KafkaCluster.fromCrd(kafkaAssembly, VERSIONS, jbod, replicas);

        // Storage is reverted
        assertThat(kc.getStorage(), is(jbod));

        // Warning status condition is set
        assertThat(kc.getWarningConditions().size(), is(1));
        assertThat(kc.getWarningConditions().get(0).getReason(), is("KafkaStorage"));

<<<<<<< HEAD
        kafkaAssembly = new KafkaBuilder(ResourceUtils.createKafkaCluster(namespace, cluster, replicas,
=======
        kafkaAssembly = new KafkaBuilder(ResourceUtils.createKafka(namespace, cluster, replicas,
>>>>>>> 902ec063
                image, healthDelay, healthTimeout, metricsCm, configuration, emptyMap()))
                .editSpec()
                .editKafka()
                .withStorage(persistent)
                .endKafka()
                .endSpec()
                .build();
        kc = KafkaCluster.fromCrd(kafkaAssembly, VERSIONS, jbod, replicas);

        // Storage is reverted
        assertThat(kc.getStorage(), is(jbod));

        // Warning status condition is set
        assertThat(kc.getWarningConditions().size(), is(1));
        assertThat(kc.getWarningConditions().get(0).getReason(), is("KafkaStorage"));
    }

    @Test
    public void testExternalIngress() {
        IngressListenerBrokerConfiguration broker0 = new IngressListenerBrokerConfigurationBuilder()
                .withHost("my-broker-kafka-0.com")
                .withBroker(0)
                .build();

        IngressListenerBrokerConfiguration broker1 = new IngressListenerBrokerConfigurationBuilder()
                .withHost("my-broker-kafka-1.com")
                .withBroker(1)
                .build();

        IngressListenerBrokerConfiguration broker2 = new IngressListenerBrokerConfigurationBuilder()
                .withHost("my-broker-kafka-2.com")
                .withBroker(2)
                .build();

        Kafka kafkaAssembly = new KafkaBuilder(ResourceUtils.createKafka(namespace, cluster, replicas,
                image, healthDelay, healthTimeout, metricsCm, configuration, emptyMap()))
                .editSpec()
                    .editKafka()
                        .withNewListeners()
                            .withNewKafkaListenerExternalIngress()
                                .withNewKafkaListenerAuthenticationTlsAuth()
                                .endKafkaListenerAuthenticationTlsAuth()
                                .withNewConfiguration()
                                    .withNewBootstrap()
                                        .withHost("my-kafka-bootstrap.com")
                                        .withDnsAnnotations(Collections.singletonMap("dns-annotation", "my-kafka-bootstrap.com"))
                                    .endBootstrap()
                                    .withBrokers(broker0, broker1, broker2)
                                .endConfiguration()
                            .endKafkaListenerExternalIngress()
                        .endListeners()
                    .endKafka()
                .endSpec()
                .build();

        KafkaCluster kc = KafkaCluster.fromCrd(kafkaAssembly, VERSIONS);

        assertThat(kc.isExposedWithIngress(), is(true));

        // Check StatefulSet changes
        StatefulSet sts = kc.generateStatefulSet(true, null, null);

        List<ContainerPort> ports = sts.getSpec().getTemplate().getSpec().getContainers().get(0).getPorts();
        assertThat(ports.contains(kc.createContainerPort(KafkaCluster.EXTERNAL_PORT_NAME, KafkaCluster.EXTERNAL_PORT, "TCP")), is(true));

        // Check external bootstrap service
        Service ext = kc.generateExternalBootstrapService();
        assertThat(ext.getMetadata().getName(), is(KafkaCluster.externalBootstrapServiceName(cluster)));
        assertThat(ext.getSpec().getType(), is("ClusterIP"));
        assertThat(ext.getSpec().getSelector(), is(kc.getSelectorLabels().toMap()));
        assertThat(ext.getSpec().getPorts(), is(Collections.singletonList(kc.createServicePort(KafkaCluster.EXTERNAL_PORT_NAME, KafkaCluster.EXTERNAL_PORT, KafkaCluster.EXTERNAL_PORT, "TCP"))));
        checkOwnerReference(kc.createOwnerReference(), ext);

        // Check per pod services
        for (int i = 0; i < replicas; i++)  {
            Service srv = kc.generateExternalService(i);
            assertThat(srv.getMetadata().getName(), is(KafkaCluster.externalServiceName(cluster, i)));
            assertThat(srv.getSpec().getType(), is("ClusterIP"));
            assertThat(srv.getSpec().getSelector().get(Labels.KUBERNETES_STATEFULSET_POD_LABEL), is(KafkaCluster.kafkaPodName(cluster, i)));
            assertThat(srv.getSpec().getPorts(), is(Collections.singletonList(kc.createServicePort(KafkaCluster.EXTERNAL_PORT_NAME, KafkaCluster.EXTERNAL_PORT, KafkaCluster.EXTERNAL_PORT, "TCP"))));
            checkOwnerReference(kc.createOwnerReference(), srv);
        }

        // Check bootstrap ingress
        Ingress bing = kc.generateExternalBootstrapIngress();
        assertThat(bing.getMetadata().getName(), is(KafkaCluster.serviceName(cluster)));
        assertThat(bing.getMetadata().getAnnotations().get("kubernetes.io/ingress.class"), is("nginx"));
        assertThat(bing.getSpec().getTls().size(), is(1));
        assertThat(bing.getSpec().getTls().get(0).getHosts().size(), is(1));
        assertThat(bing.getSpec().getTls().get(0).getHosts().get(0), is("my-kafka-bootstrap.com"));
        assertThat(bing.getSpec().getRules().size(), is(1));
        assertThat(bing.getSpec().getRules().get(0).getHost(), is("my-kafka-bootstrap.com"));
        assertThat(bing.getSpec().getRules().get(0).getHttp().getPaths().size(), is(1));
        assertThat(bing.getSpec().getRules().get(0).getHttp().getPaths().get(0).getPath(), is("/"));
        assertThat(bing.getSpec().getRules().get(0).getHttp().getPaths().get(0).getBackend().getServiceName(), is(KafkaCluster.externalBootstrapServiceName(cluster)));
        assertThat(bing.getSpec().getRules().get(0).getHttp().getPaths().get(0).getBackend().getServicePort(), is(new IntOrString(KafkaCluster.EXTERNAL_PORT)));
        checkOwnerReference(kc.createOwnerReference(), bing);

        // Check per pod ingress
        for (int i = 0; i < replicas; i++)  {
            Ingress ing = kc.generateExternalIngress(i);
            assertThat(ing.getMetadata().getName(), is(KafkaCluster.externalServiceName(cluster, i)));
            assertThat(ing.getMetadata().getAnnotations().get("kubernetes.io/ingress.class"), is("nginx"));
            assertThat(ing.getSpec().getTls().size(), is(1));
            assertThat(ing.getSpec().getTls().get(0).getHosts().size(), is(1));
            assertThat(ing.getSpec().getTls().get(0).getHosts().get(0), is(String.format("my-broker-kafka-%d.com", i)));
            assertThat(ing.getSpec().getRules().size(), is(1));
            assertThat(ing.getSpec().getRules().get(0).getHost(), is(String.format("my-broker-kafka-%d.com", i)));
            assertThat(ing.getSpec().getRules().get(0).getHttp().getPaths().size(), is(1));
            assertThat(ing.getSpec().getRules().get(0).getHttp().getPaths().get(0).getPath(), is("/"));
            assertThat(ing.getSpec().getRules().get(0).getHttp().getPaths().get(0).getBackend().getServiceName(), is(KafkaCluster.externalServiceName(cluster, i)));
            assertThat(ing.getSpec().getRules().get(0).getHttp().getPaths().get(0).getBackend().getServicePort(), is(new IntOrString(KafkaCluster.EXTERNAL_PORT)));
            checkOwnerReference(kc.createOwnerReference(), ing);
        }
    }

    @Test
    public void testExternalIngressClass() {
        IngressListenerBrokerConfiguration broker0 = new IngressListenerBrokerConfigurationBuilder()
                .withHost("my-broker-kafka-0.com")
                .withBroker(0)
                .build();

        IngressListenerBrokerConfiguration broker1 = new IngressListenerBrokerConfigurationBuilder()
                .withHost("my-broker-kafka-1.com")
                .withBroker(1)
                .build();

        IngressListenerBrokerConfiguration broker2 = new IngressListenerBrokerConfigurationBuilder()
                .withHost("my-broker-kafka-2.com")
                .withBroker(2)
                .build();

        Kafka kafkaAssembly = new KafkaBuilder(ResourceUtils.createKafka(namespace, cluster, replicas,
                image, healthDelay, healthTimeout, metricsCm, configuration, emptyMap()))
                .editSpec()
                    .editKafka()
                        .withNewListeners()
                            .withNewKafkaListenerExternalIngress()
                                .withNewIngressClass("nginx-internal")
                                .withNewKafkaListenerAuthenticationTlsAuth()
                                .endKafkaListenerAuthenticationTlsAuth()
                                .withNewConfiguration()
                                    .withNewBootstrap()
                                        .withHost("my-kafka-bootstrap.com")
                                        .withDnsAnnotations(Collections.singletonMap("dns-annotation", "my-kafka-bootstrap.com"))
                                    .endBootstrap()
                                    .withBrokers(broker0, broker1, broker2)
                                .endConfiguration()
                            .endKafkaListenerExternalIngress()
                        .endListeners()
                    .endKafka()
                .endSpec()
                .build();

        KafkaCluster kc = KafkaCluster.fromCrd(kafkaAssembly, VERSIONS);

         // Check bootstrap ingress
        Ingress bing = kc.generateExternalBootstrapIngress();
        assertThat(bing.getMetadata().getAnnotations().get("kubernetes.io/ingress.class"), is("nginx-internal"));

        // Check per pod ingress
        for (int i = 0; i < replicas; i++)  {
            Ingress ing = kc.generateExternalIngress(i);
            assertThat(ing.getMetadata().getAnnotations().get("kubernetes.io/ingress.class"), is("nginx-internal"));
        }
    }

    @Test
    public void testExternalIngressMissingConfiguration() {
        IngressListenerBrokerConfiguration broker0 = new IngressListenerBrokerConfigurationBuilder()
                .withBroker(0)
                .build();

        Kafka kafkaAssembly = new KafkaBuilder(ResourceUtils.createKafka(namespace, cluster, replicas,
                image, healthDelay, healthTimeout, metricsCm, configuration, emptyMap()))
                .editSpec()
                    .editKafka()
                        .withNewListeners()
                            .withNewKafkaListenerExternalIngress()
                                .withNewKafkaListenerAuthenticationTlsAuth()
                                .endKafkaListenerAuthenticationTlsAuth()
                                .withNewConfiguration()
                                    .withBrokers(broker0)
                                .endConfiguration()
                            .endKafkaListenerExternalIngress()
                        .endListeners()
                    .endKafka()
                .endSpec()
                .build();

        KafkaCluster kc = KafkaCluster.fromCrd(kafkaAssembly, VERSIONS);

        try {
            kc.generateExternalBootstrapIngress();
            fail("Expected exception was not thrown");
        } catch (InvalidResourceException e)    {
            // pass
        }

        // Check per pod router
        for (int i = 0; i < replicas; i++)  {
            try {
                kc.generateExternalIngress(i);
                fail("Expected exception was not thrown");
            } catch (InvalidResourceException e)    {
                // pass
            }
        }
    }

    @Test
    public void testClusterRoleBindingNodePort() {
        String testNamespace = "other-namespace";

        Kafka kafkaAssembly = new KafkaBuilder(ResourceUtils.createKafka(testNamespace, cluster, replicas,
                image, healthDelay, healthTimeout, metricsCm, configuration, emptyMap()))
                .editSpec()
                    .editKafka()
                        .withNewListeners()
                            .withNewKafkaListenerExternalNodePort()
                                .withNewKafkaListenerAuthenticationTlsAuth()
                                .endKafkaListenerAuthenticationTlsAuth()
                            .endKafkaListenerExternalNodePort()
                        .endListeners()
                    .endKafka()
                .endSpec()
                .build();

        KafkaCluster kc = KafkaCluster.fromCrd(kafkaAssembly, VERSIONS);
        ClusterRoleBinding crb = kc.generateClusterRoleBinding(testNamespace);

        assertThat(crb.getMetadata().getName(), is(KafkaCluster.initContainerClusterRoleBindingName(testNamespace, cluster)));
        assertThat(crb.getMetadata().getNamespace(), is(nullValue()));
        assertThat(crb.getSubjects().get(0).getNamespace(), is(testNamespace));
        assertThat(crb.getSubjects().get(0).getName(), is(KafkaCluster.initContainerServiceAccountName(cluster)));
    }

    @Test
    public void testClusterRoleBindingRack() {
        String testNamespace = "other-namespace";

        Kafka kafkaAssembly = new KafkaBuilder(ResourceUtils.createKafka(testNamespace, cluster, replicas,
                image, healthDelay, healthTimeout, metricsCm, configuration, emptyMap()))
                .editSpec()
                    .editKafka()
                        .withNewRack("my-topology-label")
                    .endKafka()
                .endSpec()
                .build();

        KafkaCluster kc = KafkaCluster.fromCrd(kafkaAssembly, VERSIONS);
        ClusterRoleBinding crb = kc.generateClusterRoleBinding(testNamespace);

        assertThat(crb.getMetadata().getName(), is(KafkaCluster.initContainerClusterRoleBindingName(testNamespace, cluster)));
        assertThat(crb.getMetadata().getNamespace(), is(nullValue()));
        assertThat(crb.getSubjects().get(0).getNamespace(), is(testNamespace));
        assertThat(crb.getSubjects().get(0).getName(), is(KafkaCluster.initContainerServiceAccountName(cluster)));
    }

    @Test
    public void testNullClusterRoleBinding() {
        String testNamespace = "other-namespace";

        Kafka kafkaAssembly = ResourceUtils.createKafka(testNamespace, cluster, replicas,
                image, healthDelay, healthTimeout, metricsCm, configuration, emptyMap());

        KafkaCluster kc = KafkaCluster.fromCrd(kafkaAssembly, VERSIONS);
        ClusterRoleBinding crb = kc.generateClusterRoleBinding(testNamespace);

        assertThat(crb, is(nullValue()));
    }

    @Test
    public void testKafkaContainerEnvars() {

        ContainerEnvVar envVar1 = new ContainerEnvVar();
        String testEnvOneKey = "TEST_ENV_1";
        String testEnvOneValue = "test.env.one";
        envVar1.setName(testEnvOneKey);
        envVar1.setValue(testEnvOneValue);

        ContainerEnvVar envVar2 = new ContainerEnvVar();
        String testEnvTwoKey = "TEST_ENV_2";
        String testEnvTwoValue = "test.env.two";
        envVar2.setName(testEnvTwoKey);
        envVar2.setValue(testEnvTwoValue);

        List<ContainerEnvVar> testEnvs = new ArrayList<>();
        testEnvs.add(envVar1);
        testEnvs.add(envVar2);

        Kafka kafkaAssembly = new KafkaBuilder(ResourceUtils.createKafka(namespace, cluster, replicas,
                image, healthDelay, healthTimeout, metricsCm, configuration, emptyMap()))
                .editSpec()
                    .editKafka()
                        .withNewTemplate()
                            .withNewKafkaContainer()
                                .withEnv(testEnvs)
                            .endKafkaContainer()
                        .endTemplate()
                    .endKafka()
                .endSpec()
                .build();

        KafkaCluster kc = KafkaCluster.fromCrd(kafkaAssembly, VERSIONS);

        List<EnvVar> kafkaEnvVars = kc.getEnvVars();

        assertThat("Failed to correctly set container environment variable: " + testEnvOneKey,
                kafkaEnvVars.stream().filter(env -> testEnvOneKey.equals(env.getName()))
                        .map(EnvVar::getValue).findFirst().orElse("").equals(testEnvOneValue), is(true));
        assertThat("Failed to correctly set container environment variable: " + testEnvTwoKey,
                kafkaEnvVars.stream().filter(env -> testEnvTwoKey.equals(env.getName()))
                        .map(EnvVar::getValue).findFirst().orElse("").equals(testEnvTwoValue), is(true));

    }

    @Test
    public void testKafkaContainerEnvVarsConflict() {
        ContainerEnvVar envVar1 = new ContainerEnvVar();
        String testEnvOneKey = KafkaCluster.ENV_VAR_KAFKA_JMX_ENABLED;
        String testEnvOneValue = "test.env.one";
        envVar1.setName(testEnvOneKey);
        envVar1.setValue(testEnvOneValue);

        ContainerEnvVar envVar2 = new ContainerEnvVar();
        String testEnvTwoKey = KafkaCluster.ENV_VAR_STRIMZI_KAFKA_GC_LOG_ENABLED;
        String testEnvTwoValue = "test.env.two";
        envVar2.setName(testEnvTwoKey);
        envVar2.setValue(testEnvTwoValue);

        List<ContainerEnvVar> testEnvs = new ArrayList<>();
        testEnvs.add(envVar1);
        testEnvs.add(envVar2);
        ContainerTemplate kafkaContainer = new ContainerTemplate();
        kafkaContainer.setEnv(testEnvs);

        Kafka kafkaAssembly = new KafkaBuilder(ResourceUtils.createKafka(namespace, cluster, replicas,
                image, healthDelay, healthTimeout, metricsCm, configuration, emptyMap()))
                .editSpec()
                    .editKafka()
                        .withNewTemplate()
                            .withKafkaContainer(kafkaContainer)
                        .endTemplate()
                        .withNewJmxOptions()
                            .withNewKafkaJmxAuthenticationPassword()
                            .endKafkaJmxAuthenticationPassword()
                        .endJmxOptions()
                    .endKafka()
                .endSpec()
                .build();

        KafkaCluster kc = KafkaCluster.fromCrd(kafkaAssembly, VERSIONS);

        List<EnvVar> kafkaEnvVars = kc.getEnvVars();

        assertThat("Failed to prevent over writing existing container environment variable: " + testEnvOneKey,
                kafkaEnvVars.stream().filter(env -> testEnvOneKey.equals(env.getName()))
                        .map(EnvVar::getValue).findFirst().orElse("").equals(testEnvOneValue), is(false));
        assertThat("Failed to prevent over writing existing container environment variable: " + testEnvTwoKey,
                kafkaEnvVars.stream().filter(env -> testEnvTwoKey.equals(env.getName()))
                        .map(EnvVar::getValue).findFirst().orElse("").equals(testEnvTwoValue), is(false));

    }

    @Test
    public void testInitContainerEnvVars() {

        ContainerEnvVar envVar1 = new ContainerEnvVar();
        String testEnvOneKey = "TEST_ENV_1";
        String testEnvOneValue = "test.env.one";
        envVar1.setName(testEnvOneKey);
        envVar1.setValue(testEnvOneValue);

        ContainerEnvVar envVar2 = new ContainerEnvVar();
        String testEnvTwoKey = "TEST_ENV_2";
        String testEnvTwoValue = "test.env.two";
        envVar2.setName(testEnvTwoKey);
        envVar2.setValue(testEnvTwoValue);

        List<ContainerEnvVar> testEnvs = new ArrayList<>();
        testEnvs.add(envVar1);
        testEnvs.add(envVar2);
        ContainerTemplate initContainer = new ContainerTemplate();
        initContainer.setEnv(testEnvs);

        Kafka kafkaAssembly = new KafkaBuilder(ResourceUtils.createKafka(namespace, cluster, replicas,
                image, healthDelay, healthTimeout, metricsCm, configuration, emptyMap()))
                .editSpec()
                .editKafka()
                .withNewTemplate()
                .withInitContainer(initContainer)
                .endTemplate()
                .endKafka()
                .endSpec()
                .build();

        List<EnvVar> kafkaEnvVars = KafkaCluster.fromCrd(kafkaAssembly, VERSIONS).getInitContainerEnvVars();

        assertThat("Failed to correctly set container environment variable: " + testEnvOneKey,
                kafkaEnvVars.stream().filter(env -> testEnvOneKey.equals(env.getName()))
                        .map(EnvVar::getValue).findFirst().orElse("").equals(testEnvOneValue), is(true));
        assertThat("Failed to correctly set container environment variable: " + testEnvTwoKey,
                kafkaEnvVars.stream().filter(env -> testEnvTwoKey.equals(env.getName()))
                        .map(EnvVar::getValue).findFirst().orElse("").equals(testEnvTwoValue), is(true));

    }

    @Test
    public void testInitContainerEnvVarsConflict() {
        ContainerEnvVar envVar1 = new ContainerEnvVar();
        String testEnvOneKey = KafkaCluster.ENV_VAR_KAFKA_INIT_EXTERNAL_ADDRESS;
        String testEnvOneValue = "test.env.one";
        envVar1.setName(testEnvOneKey);
        envVar1.setValue(testEnvOneValue);

        ContainerEnvVar envVar2 = new ContainerEnvVar();
        String testEnvTwoKey = KafkaCluster.ENV_VAR_KAFKA_INIT_EXTERNAL_ADDRESS;
        String testEnvTwoValue = "test.env.two";
        envVar2.setName(testEnvTwoKey);
        envVar2.setValue(testEnvTwoValue);

        List<ContainerEnvVar> testEnvs = new ArrayList<>();
        testEnvs.add(envVar1);
        testEnvs.add(envVar2);
        ContainerTemplate initContainer = new ContainerTemplate();
        initContainer.setEnv(testEnvs);

        Kafka kafkaAssembly = new KafkaBuilder(ResourceUtils.createKafka(namespace, cluster, replicas,
                image, healthDelay, healthTimeout, metricsCm, configuration, emptyMap()))
                .editSpec()
                .editKafka()
                .withNewTemplate()
                .withInitContainer(initContainer)
                .endTemplate()
                .withNewListeners()
                .withNewKafkaListenerExternalNodePort()
                .withNewKafkaListenerAuthenticationTlsAuth()
                .endKafkaListenerAuthenticationTlsAuth()
                .endKafkaListenerExternalNodePort()
                .endListeners()
                .endKafka()
                .endSpec()
                .build();

        List<EnvVar> kafkaEnvVars = KafkaCluster.fromCrd(kafkaAssembly, VERSIONS).getInitContainerEnvVars();

        assertThat("Failed to prevent over writing existing container environment variable: " + testEnvOneKey,
                kafkaEnvVars.stream().filter(env -> testEnvOneKey.equals(env.getName()))
                        .map(EnvVar::getValue).findFirst().orElse("").equals(testEnvOneValue), is(false));
        assertThat("Failed to prevent over writing existing container environment variable: " + testEnvTwoKey,
                kafkaEnvVars.stream().filter(env -> testEnvTwoKey.equals(env.getName()))
                        .map(EnvVar::getValue).findFirst().orElse("").equals(testEnvTwoValue), is(false));

    }

    @Test
    public void testKafkaContainerSecurityContext() {

        SecurityContext securityContext = new SecurityContextBuilder()
                .withPrivileged(false)
                .withNewReadOnlyRootFilesystem(false)
                .withAllowPrivilegeEscalation(false)
                .withRunAsNonRoot(true)
                .withNewCapabilities()
                    .addNewDrop("ALL")
                .endCapabilities()
                .build();

<<<<<<< HEAD
        Kafka kafkaAssembly = new KafkaBuilder(ResourceUtils.createKafkaCluster(namespace, cluster, replicas,
=======
        Kafka kafkaAssembly = new KafkaBuilder(ResourceUtils.createKafka(namespace, cluster, replicas,
>>>>>>> 902ec063
                image, healthDelay, healthTimeout, metricsCm, configuration, emptyMap()))
                .editSpec()
                    .editKafka()
                        .withNewTemplate()
                            .withNewKafkaContainer()
                                .withSecurityContext(securityContext)
                            .endKafkaContainer()
                        .endTemplate()
                    .endKafka()
                .endSpec()
                .build();

        KafkaCluster kc = KafkaCluster.fromCrd(kafkaAssembly, VERSIONS);
        assertThat(kc.templateKafkaContainerSecurityContext, is(securityContext));

        StatefulSet sts = kc.generateStatefulSet(false, null, null);

        assertThat(sts.getSpec().getTemplate().getSpec().getContainers(),
                hasItem(allOf(
                        hasProperty("name", equalTo(KafkaCluster.KAFKA_NAME)),
                        hasProperty("securityContext", equalTo(securityContext))
                )));
    }

    @Test
<<<<<<< HEAD
    public void testTlsSidecarContainerSecurityContext() {

        SecurityContext securityContext = new SecurityContextBuilder()
                .withPrivileged(false)
                .withNewReadOnlyRootFilesystem(false)
                .withAllowPrivilegeEscalation(false)
                .withRunAsNonRoot(true)
                .withNewCapabilities()
                    .addNewDrop("ALL")
                .endCapabilities()
                .build();

        Kafka kafkaAssembly = new KafkaBuilder(ResourceUtils.createKafkaCluster(namespace, cluster, replicas,
                image, healthDelay, healthTimeout, metricsCm, configuration, emptyMap()))
                .editSpec()
                    .editKafka()
                        .withNewTemplate()
                            .withNewTlsSidecarContainer()
                                .withSecurityContext(securityContext)
                            .endTlsSidecarContainer()
                        .endTemplate()
                    .endKafka()
                .endSpec()
                .build();

        KafkaCluster kc = KafkaCluster.fromCrd(kafkaAssembly, VERSIONS);
        StatefulSet sts = kc.generateStatefulSet(false, null, null);

        assertThat(sts.getSpec().getTemplate().getSpec().getContainers(),
                hasItem(allOf(
                        hasProperty("name", equalTo(KafkaCluster.TLS_SIDECAR_NAME)),
                        hasProperty("securityContext", equalTo(securityContext))
                )));
    }

    @Test
=======
>>>>>>> 902ec063
    public void testInitContainerSecurityContext() {

        SecurityContext securityContext = new SecurityContextBuilder()
                .withPrivileged(false)
                .withNewReadOnlyRootFilesystem(false)
                .withAllowPrivilegeEscalation(false)
                .withRunAsNonRoot(true)
                .withNewCapabilities()
                    .addNewDrop("ALL")
                .endCapabilities()
                .build();

<<<<<<< HEAD
        Kafka kafkaAssembly = new KafkaBuilder(ResourceUtils.createKafkaCluster(namespace, cluster, replicas,
=======
        Kafka kafkaAssembly = new KafkaBuilder(ResourceUtils.createKafka(namespace, cluster, replicas,
>>>>>>> 902ec063
                image, healthDelay, healthTimeout, metricsCm, configuration, emptyMap()))
                .editSpec()
                    .editKafka()
                        // Set a rack to force init-container to be templated
                        .withNewRack()
                            .withNewTopologyKey("a-topology")
                        .endRack()
                        .withNewTemplate()
                            .withNewInitContainer()
                                .withSecurityContext(securityContext)
                            .endInitContainer()
                        .endTemplate()
                    .endKafka()
                .endSpec()
                .build();

        KafkaCluster kc = KafkaCluster.fromCrd(kafkaAssembly, VERSIONS);
        StatefulSet sts = kc.generateStatefulSet(false, null, null);

        assertThat(sts.getSpec().getTemplate().getSpec().getInitContainers(),
                hasItem(allOf(
                        hasProperty("name", equalTo(KafkaCluster.INIT_NAME)),
                        hasProperty("securityContext", equalTo(securityContext))
                )));
    }

    @Test
    public void testGenerateDeploymentWithOAuthWithClientSecret() {
        Kafka kafkaAssembly = new KafkaBuilder(ResourceUtils.createKafka(namespace, cluster, replicas,
                image, healthDelay, healthTimeout, metricsCm, configuration, emptyMap()))
                .editSpec()
                    .editKafka()
                        .withNewListeners()
                            .withNewPlain()
                                .withAuth(
                                        new KafkaListenerAuthenticationOAuthBuilder()
                                                .withClientId("my-client-id")
                                                .withValidIssuerUri("http://valid-issuer")
                                                .withIntrospectionEndpointUri("http://introspection")
                                                .withNewClientSecret()
                                                    .withSecretName("my-secret-secret")
                                                    .withKey("my-secret-key")
                                                .endClientSecret()
                                                .build())
                            .endPlain()
                        .endListeners()
                    .endKafka()
                .endSpec()
                .build();

        KafkaCluster kc = KafkaCluster.fromCrd(kafkaAssembly, VERSIONS);
        StatefulSet sts = kc.generateStatefulSet(true, null, null);
        Container cont = sts.getSpec().getTemplate().getSpec().getContainers().get(0);

        assertThat(cont.getEnv().stream().filter(var -> KafkaCluster.ENV_VAR_STRIMZI_PLAIN_9092_OAUTH_CLIENT_SECRET.equals(var.getName())).findFirst().orElse(null).getValueFrom().getSecretKeyRef().getName(), is("my-secret-secret"));
        assertThat(cont.getEnv().stream().filter(var -> KafkaCluster.ENV_VAR_STRIMZI_PLAIN_9092_OAUTH_CLIENT_SECRET.equals(var.getName())).findFirst().orElse(null).getValueFrom().getSecretKeyRef().getKey(), is("my-secret-key"));
    }

    @Test
    public void testGenerateDeploymentWithOAuthWithClientSecretAndTls() {
        CertSecretSource cert1 = new CertSecretSourceBuilder()
                .withSecretName("first-certificate")
                .withCertificate("ca.crt")
                .build();

        CertSecretSource cert2 = new CertSecretSourceBuilder()
                .withSecretName("second-certificate")
                .withCertificate("tls.crt")
                .build();

        CertSecretSource cert3 = new CertSecretSourceBuilder()
                .withSecretName("first-certificate")
                .withCertificate("ca2.crt")
                .build();

        Kafka kafkaAssembly = new KafkaBuilder(ResourceUtils.createKafka(namespace, cluster, replicas,
                image, healthDelay, healthTimeout, metricsCm, configuration, emptyMap()))
                .editSpec()
                    .editKafka()
                        .withNewListeners()
                            .withNewPlain()
                                .withAuth(
                                        new KafkaListenerAuthenticationOAuthBuilder()
                                                .withClientId("my-client-id")
                                                .withValidIssuerUri("http://valid-issuer")
                                                .withIntrospectionEndpointUri("http://introspection")
                                                .withNewClientSecret()
                                                    .withSecretName("my-secret-secret")
                                                    .withKey("my-secret-key")
                                                .endClientSecret()
                                                .withDisableTlsHostnameVerification(true)
                                                .withTlsTrustedCertificates(cert1, cert2, cert3)
                                                .build())
                            .endPlain()
                        .endListeners()
                    .endKafka()
                .endSpec()
                .build();

        KafkaCluster kc = KafkaCluster.fromCrd(kafkaAssembly, VERSIONS);
        StatefulSet sts = kc.generateStatefulSet(true, null, null);
        Container cont = sts.getSpec().getTemplate().getSpec().getContainers().get(0);

        assertThat(cont.getEnv().stream().filter(var -> KafkaCluster.ENV_VAR_STRIMZI_PLAIN_9092_OAUTH_CLIENT_SECRET.equals(var.getName())).findFirst().orElse(null).getValueFrom().getSecretKeyRef().getName(), is("my-secret-secret"));
        assertThat(cont.getEnv().stream().filter(var -> KafkaCluster.ENV_VAR_STRIMZI_PLAIN_9092_OAUTH_CLIENT_SECRET.equals(var.getName())).findFirst().orElse(null).getValueFrom().getSecretKeyRef().getKey(), is("my-secret-key"));

        // Volume mounts
        assertThat(cont.getVolumeMounts().stream().filter(mount -> "oauth-plain-9092-0".equals(mount.getName())).findFirst().orElse(null).getMountPath(), is(KafkaCluster.OAUTH_TRUSTED_CERTS_BASE_VOLUME_MOUNT + "/oauth-plain-9092-certs/first-certificate-0"));
        assertThat(cont.getVolumeMounts().stream().filter(mount -> "oauth-plain-9092-1".equals(mount.getName())).findFirst().orElse(null).getMountPath(), is(KafkaCluster.OAUTH_TRUSTED_CERTS_BASE_VOLUME_MOUNT + "/oauth-plain-9092-certs/second-certificate-1"));
        assertThat(cont.getVolumeMounts().stream().filter(mount -> "oauth-plain-9092-2".equals(mount.getName())).findFirst().orElse(null).getMountPath(), is(KafkaCluster.OAUTH_TRUSTED_CERTS_BASE_VOLUME_MOUNT + "/oauth-plain-9092-certs/first-certificate-2"));

        // Volumes
        assertThat(sts.getSpec().getTemplate().getSpec().getVolumes().stream().filter(vol -> "oauth-plain-9092-0".equals(vol.getName())).findFirst().orElse(null).getSecret().getItems().size(), is(1));
        assertThat(sts.getSpec().getTemplate().getSpec().getVolumes().stream().filter(vol -> "oauth-plain-9092-0".equals(vol.getName())).findFirst().orElse(null).getSecret().getItems().get(0).getKey(), is("ca.crt"));
        assertThat(sts.getSpec().getTemplate().getSpec().getVolumes().stream().filter(vol -> "oauth-plain-9092-0".equals(vol.getName())).findFirst().orElse(null).getSecret().getItems().get(0).getPath(), is("tls.crt"));

        assertThat(sts.getSpec().getTemplate().getSpec().getVolumes().stream().filter(vol -> "oauth-plain-9092-1".equals(vol.getName())).findFirst().orElse(null).getSecret().getItems().size(), is(1));
        assertThat(sts.getSpec().getTemplate().getSpec().getVolumes().stream().filter(vol -> "oauth-plain-9092-1".equals(vol.getName())).findFirst().orElse(null).getSecret().getItems().get(0).getKey(), is("tls.crt"));
        assertThat(sts.getSpec().getTemplate().getSpec().getVolumes().stream().filter(vol -> "oauth-plain-9092-1".equals(vol.getName())).findFirst().orElse(null).getSecret().getItems().get(0).getPath(), is("tls.crt"));

        assertThat(sts.getSpec().getTemplate().getSpec().getVolumes().stream().filter(vol -> "oauth-plain-9092-2".equals(vol.getName())).findFirst().orElse(null).getSecret().getItems().size(), is(1));
        assertThat(sts.getSpec().getTemplate().getSpec().getVolumes().stream().filter(vol -> "oauth-plain-9092-2".equals(vol.getName())).findFirst().orElse(null).getSecret().getItems().get(0).getKey(), is("ca2.crt"));
        assertThat(sts.getSpec().getTemplate().getSpec().getVolumes().stream().filter(vol -> "oauth-plain-9092-2".equals(vol.getName())).findFirst().orElse(null).getSecret().getItems().get(0).getPath(), is("tls.crt"));
    }

    @Test
    public void testGenerateDeploymentWithOAuthEverywhere() {
        CertSecretSource cert1 = new CertSecretSourceBuilder()
                .withSecretName("first-certificate")
                .withCertificate("ca.crt")
                .build();

        CertSecretSource cert2 = new CertSecretSourceBuilder()
                .withSecretName("second-certificate")
                .withCertificate("tls.crt")
                .build();

        CertSecretSource cert3 = new CertSecretSourceBuilder()
                .withSecretName("first-certificate")
                .withCertificate("ca2.crt")
                .build();

        Kafka kafkaAssembly = new KafkaBuilder(ResourceUtils.createKafka(namespace, cluster, replicas,
                image, healthDelay, healthTimeout, metricsCm, configuration, emptyMap()))
                .editSpec()
                    .editKafka()
                        .withNewListeners()
                            .withNewPlain()
                                .withAuth(
                                        new KafkaListenerAuthenticationOAuthBuilder()
                                                .withClientId("my-client-id")
                                                .withValidIssuerUri("http://valid-issuer")
                                                .withIntrospectionEndpointUri("http://introspection")
                                                .withNewClientSecret()
                                                    .withSecretName("my-secret-secret")
                                                    .withKey("my-secret-key")
                                                .endClientSecret()
                                                .withDisableTlsHostnameVerification(true)
                                                .withTlsTrustedCertificates(cert1, cert2, cert3)
                                                .build())
                            .endPlain()
                            .withNewTls()
                                .withAuth(
                                        new KafkaListenerAuthenticationOAuthBuilder()
                                                .withClientId("my-client-id")
                                                .withValidIssuerUri("http://valid-issuer")
                                                .withIntrospectionEndpointUri("http://introspection")
                                                .withNewClientSecret()
                                                    .withSecretName("my-secret-secret")
                                                    .withKey("my-secret-key")
                                                .endClientSecret()
                                                .withDisableTlsHostnameVerification(true)
                                                .withTlsTrustedCertificates(cert1, cert2, cert3)
                                                .build())
                            .endTls()
                            .withNewKafkaListenerExternalNodePort()
                                .withAuth(
                                        new KafkaListenerAuthenticationOAuthBuilder()
                                                .withClientId("my-client-id")
                                                .withValidIssuerUri("http://valid-issuer")
                                                .withIntrospectionEndpointUri("http://introspection")
                                                .withNewClientSecret()
                                                    .withSecretName("my-secret-secret")
                                                    .withKey("my-secret-key")
                                                .endClientSecret()
                                                .withDisableTlsHostnameVerification(true)
                                                .withTlsTrustedCertificates(cert1, cert2, cert3)
                                                .build())
                            .endKafkaListenerExternalNodePort()
                        .endListeners()
                    .endKafka()
                .endSpec()
                .build();

        KafkaCluster kc = KafkaCluster.fromCrd(kafkaAssembly, VERSIONS);
        StatefulSet sts = kc.generateStatefulSet(true, null, null);
        Container cont = sts.getSpec().getTemplate().getSpec().getContainers().get(0);

        assertThat(cont.getEnv().stream().filter(var -> KafkaCluster.ENV_VAR_STRIMZI_PLAIN_9092_OAUTH_CLIENT_SECRET.equals(var.getName())).findFirst().orElse(null).getValueFrom().getSecretKeyRef().getName(), is("my-secret-secret"));
        assertThat(cont.getEnv().stream().filter(var -> KafkaCluster.ENV_VAR_STRIMZI_PLAIN_9092_OAUTH_CLIENT_SECRET.equals(var.getName())).findFirst().orElse(null).getValueFrom().getSecretKeyRef().getKey(), is("my-secret-key"));
        
        assertThat(cont.getEnv().stream().filter(var -> KafkaCluster.ENV_VAR_STRIMZI_TLS_9093_OAUTH_CLIENT_SECRET.equals(var.getName())).findFirst().orElse(null).getValueFrom().getSecretKeyRef().getName(), is("my-secret-secret"));
        assertThat(cont.getEnv().stream().filter(var -> KafkaCluster.ENV_VAR_STRIMZI_TLS_9093_OAUTH_CLIENT_SECRET.equals(var.getName())).findFirst().orElse(null).getValueFrom().getSecretKeyRef().getKey(), is("my-secret-key"));
        
        assertThat(cont.getEnv().stream().filter(var -> KafkaCluster.ENV_VAR_STRIMZI_EXTERNAL_9094_OAUTH_CLIENT_SECRET.equals(var.getName())).findFirst().orElse(null).getValueFrom().getSecretKeyRef().getName(), is("my-secret-secret"));
        assertThat(cont.getEnv().stream().filter(var -> KafkaCluster.ENV_VAR_STRIMZI_EXTERNAL_9094_OAUTH_CLIENT_SECRET.equals(var.getName())).findFirst().orElse(null).getValueFrom().getSecretKeyRef().getKey(), is("my-secret-key"));

        // Volume mounts
        assertThat(cont.getVolumeMounts().stream().filter(mount -> "oauth-plain-9092-0".equals(mount.getName())).findFirst().orElse(null).getMountPath(), is(KafkaCluster.OAUTH_TRUSTED_CERTS_BASE_VOLUME_MOUNT + "/oauth-plain-9092-certs/first-certificate-0"));
        assertThat(cont.getVolumeMounts().stream().filter(mount -> "oauth-plain-9092-1".equals(mount.getName())).findFirst().orElse(null).getMountPath(), is(KafkaCluster.OAUTH_TRUSTED_CERTS_BASE_VOLUME_MOUNT + "/oauth-plain-9092-certs/second-certificate-1"));
        assertThat(cont.getVolumeMounts().stream().filter(mount -> "oauth-plain-9092-2".equals(mount.getName())).findFirst().orElse(null).getMountPath(), is(KafkaCluster.OAUTH_TRUSTED_CERTS_BASE_VOLUME_MOUNT + "/oauth-plain-9092-certs/first-certificate-2"));

        assertThat(cont.getVolumeMounts().stream().filter(mount -> "oauth-tls-9093-0".equals(mount.getName())).findFirst().orElse(null).getMountPath(), is(KafkaCluster.OAUTH_TRUSTED_CERTS_BASE_VOLUME_MOUNT + "/oauth-tls-9093-certs/first-certificate-0"));
        assertThat(cont.getVolumeMounts().stream().filter(mount -> "oauth-tls-9093-1".equals(mount.getName())).findFirst().orElse(null).getMountPath(), is(KafkaCluster.OAUTH_TRUSTED_CERTS_BASE_VOLUME_MOUNT + "/oauth-tls-9093-certs/second-certificate-1"));
        assertThat(cont.getVolumeMounts().stream().filter(mount -> "oauth-tls-9093-2".equals(mount.getName())).findFirst().orElse(null).getMountPath(), is(KafkaCluster.OAUTH_TRUSTED_CERTS_BASE_VOLUME_MOUNT + "/oauth-tls-9093-certs/first-certificate-2"));

        assertThat(cont.getVolumeMounts().stream().filter(mount -> "oauth-external-9094-0".equals(mount.getName())).findFirst().orElse(null).getMountPath(), is(KafkaCluster.OAUTH_TRUSTED_CERTS_BASE_VOLUME_MOUNT + "/oauth-external-9094-certs/first-certificate-0"));
        assertThat(cont.getVolumeMounts().stream().filter(mount -> "oauth-external-9094-1".equals(mount.getName())).findFirst().orElse(null).getMountPath(), is(KafkaCluster.OAUTH_TRUSTED_CERTS_BASE_VOLUME_MOUNT + "/oauth-external-9094-certs/second-certificate-1"));
        assertThat(cont.getVolumeMounts().stream().filter(mount -> "oauth-external-9094-2".equals(mount.getName())).findFirst().orElse(null).getMountPath(), is(KafkaCluster.OAUTH_TRUSTED_CERTS_BASE_VOLUME_MOUNT + "/oauth-external-9094-certs/first-certificate-2"));

        // Volumes
        assertThat(sts.getSpec().getTemplate().getSpec().getVolumes().stream().filter(vol -> "oauth-plain-9092-0".equals(vol.getName())).findFirst().orElse(null).getSecret().getItems().size(), is(1));
        assertThat(sts.getSpec().getTemplate().getSpec().getVolumes().stream().filter(vol -> "oauth-plain-9092-0".equals(vol.getName())).findFirst().orElse(null).getSecret().getItems().get(0).getKey(), is("ca.crt"));
        assertThat(sts.getSpec().getTemplate().getSpec().getVolumes().stream().filter(vol -> "oauth-plain-9092-0".equals(vol.getName())).findFirst().orElse(null).getSecret().getItems().get(0).getPath(), is("tls.crt"));
        assertThat(sts.getSpec().getTemplate().getSpec().getVolumes().stream().filter(vol -> "oauth-plain-9092-1".equals(vol.getName())).findFirst().orElse(null).getSecret().getItems().size(), is(1));
        assertThat(sts.getSpec().getTemplate().getSpec().getVolumes().stream().filter(vol -> "oauth-plain-9092-1".equals(vol.getName())).findFirst().orElse(null).getSecret().getItems().get(0).getKey(), is("tls.crt"));
        assertThat(sts.getSpec().getTemplate().getSpec().getVolumes().stream().filter(vol -> "oauth-plain-9092-1".equals(vol.getName())).findFirst().orElse(null).getSecret().getItems().get(0).getPath(), is("tls.crt"));
        assertThat(sts.getSpec().getTemplate().getSpec().getVolumes().stream().filter(vol -> "oauth-plain-9092-2".equals(vol.getName())).findFirst().orElse(null).getSecret().getItems().size(), is(1));
        assertThat(sts.getSpec().getTemplate().getSpec().getVolumes().stream().filter(vol -> "oauth-plain-9092-2".equals(vol.getName())).findFirst().orElse(null).getSecret().getItems().get(0).getKey(), is("ca2.crt"));
        assertThat(sts.getSpec().getTemplate().getSpec().getVolumes().stream().filter(vol -> "oauth-plain-9092-2".equals(vol.getName())).findFirst().orElse(null).getSecret().getItems().get(0).getPath(), is("tls.crt"));

        assertThat(sts.getSpec().getTemplate().getSpec().getVolumes().stream().filter(vol -> "oauth-tls-9093-0".equals(vol.getName())).findFirst().orElse(null).getSecret().getItems().size(), is(1));
        assertThat(sts.getSpec().getTemplate().getSpec().getVolumes().stream().filter(vol -> "oauth-tls-9093-0".equals(vol.getName())).findFirst().orElse(null).getSecret().getItems().get(0).getKey(), is("ca.crt"));
        assertThat(sts.getSpec().getTemplate().getSpec().getVolumes().stream().filter(vol -> "oauth-tls-9093-0".equals(vol.getName())).findFirst().orElse(null).getSecret().getItems().get(0).getPath(), is("tls.crt"));
        assertThat(sts.getSpec().getTemplate().getSpec().getVolumes().stream().filter(vol -> "oauth-tls-9093-1".equals(vol.getName())).findFirst().orElse(null).getSecret().getItems().size(), is(1));
        assertThat(sts.getSpec().getTemplate().getSpec().getVolumes().stream().filter(vol -> "oauth-tls-9093-1".equals(vol.getName())).findFirst().orElse(null).getSecret().getItems().get(0).getKey(), is("tls.crt"));
        assertThat(sts.getSpec().getTemplate().getSpec().getVolumes().stream().filter(vol -> "oauth-tls-9093-1".equals(vol.getName())).findFirst().orElse(null).getSecret().getItems().get(0).getPath(), is("tls.crt"));
        assertThat(sts.getSpec().getTemplate().getSpec().getVolumes().stream().filter(vol -> "oauth-tls-9093-2".equals(vol.getName())).findFirst().orElse(null).getSecret().getItems().size(), is(1));
        assertThat(sts.getSpec().getTemplate().getSpec().getVolumes().stream().filter(vol -> "oauth-tls-9093-2".equals(vol.getName())).findFirst().orElse(null).getSecret().getItems().get(0).getKey(), is("ca2.crt"));
        assertThat(sts.getSpec().getTemplate().getSpec().getVolumes().stream().filter(vol -> "oauth-tls-9093-2".equals(vol.getName())).findFirst().orElse(null).getSecret().getItems().get(0).getPath(), is("tls.crt"));

        assertThat(sts.getSpec().getTemplate().getSpec().getVolumes().stream().filter(vol -> "oauth-external-9094-0".equals(vol.getName())).findFirst().orElse(null).getSecret().getItems().size(), is(1));
        assertThat(sts.getSpec().getTemplate().getSpec().getVolumes().stream().filter(vol -> "oauth-external-9094-0".equals(vol.getName())).findFirst().orElse(null).getSecret().getItems().get(0).getKey(), is("ca.crt"));
        assertThat(sts.getSpec().getTemplate().getSpec().getVolumes().stream().filter(vol -> "oauth-external-9094-0".equals(vol.getName())).findFirst().orElse(null).getSecret().getItems().get(0).getPath(), is("tls.crt"));
        assertThat(sts.getSpec().getTemplate().getSpec().getVolumes().stream().filter(vol -> "oauth-external-9094-1".equals(vol.getName())).findFirst().orElse(null).getSecret().getItems().size(), is(1));
        assertThat(sts.getSpec().getTemplate().getSpec().getVolumes().stream().filter(vol -> "oauth-external-9094-1".equals(vol.getName())).findFirst().orElse(null).getSecret().getItems().get(0).getKey(), is("tls.crt"));
        assertThat(sts.getSpec().getTemplate().getSpec().getVolumes().stream().filter(vol -> "oauth-external-9094-1".equals(vol.getName())).findFirst().orElse(null).getSecret().getItems().get(0).getPath(), is("tls.crt"));
        assertThat(sts.getSpec().getTemplate().getSpec().getVolumes().stream().filter(vol -> "oauth-external-9094-2".equals(vol.getName())).findFirst().orElse(null).getSecret().getItems().size(), is(1));
        assertThat(sts.getSpec().getTemplate().getSpec().getVolumes().stream().filter(vol -> "oauth-external-9094-2".equals(vol.getName())).findFirst().orElse(null).getSecret().getItems().get(0).getKey(), is("ca2.crt"));
        assertThat(sts.getSpec().getTemplate().getSpec().getVolumes().stream().filter(vol -> "oauth-external-9094-2".equals(vol.getName())).findFirst().orElse(null).getSecret().getItems().get(0).getPath(), is("tls.crt"));
    }

    @Test
    public void testExternalCertificateIngress() {

        String cert = "my-external-cert.crt";
        String key = "my.key";
        String secret = "my-secret";

        Kafka kafkaAssembly = new KafkaBuilder(ResourceUtils.createKafka(namespace, cluster, replicas,
                image, healthDelay, healthTimeout, metricsCm, configuration, emptyMap()))
                .editSpec()
                    .editKafka()
                        .withNewListeners()
                            .withNewKafkaListenerExternalIngress()
                                .withNewConfiguration()
                                    .withNewBrokerCertChainAndKey()
                                        .withCertificate(cert)
                                        .withKey(key)
                                        .withSecretName(secret)
                                    .endBrokerCertChainAndKey()
                                .endConfiguration()
                            .endKafkaListenerExternalIngress()
                        .endListeners()
                    .endKafka()
                .endSpec()
                .build();
        KafkaCluster k = KafkaCluster.fromCrd(kafkaAssembly, VERSIONS);
        assertThat(k.getSecretSourceExternal().getSecretName(), is(secret));
        assertThat(k.getSecretSourceExternal().getKey(), is(key));
        assertThat(k.getSecretSourceExternal().getCertificate(), is(cert));
    }

    @Test
    public void testExternalCertificateNodePort() {

        String cert = "my-external-cert.crt";
        String key = "my.key";
        String secret = "my-secret";

        Kafka kafkaAssembly = new KafkaBuilder(ResourceUtils.createKafka(namespace, cluster, replicas,
                image, healthDelay, healthTimeout, metricsCm, configuration, emptyMap()))
                .editSpec()
                    .editKafka()
                        .withNewListeners()
                            .withNewKafkaListenerExternalNodePort()
                                .withNewConfiguration()
                                    .withNewBrokerCertChainAndKey()
                                        .withCertificate(cert)
                                        .withKey(key)
                                        .withSecretName(secret)
                                    .endBrokerCertChainAndKey()
                                .endConfiguration()
                            .endKafkaListenerExternalNodePort()
                        .endListeners()
                    .endKafka()
                .endSpec()
                .build();
        KafkaCluster k = KafkaCluster.fromCrd(kafkaAssembly, VERSIONS);
        assertThat(k.getSecretSourceExternal().getSecretName(), is(secret));
        assertThat(k.getSecretSourceExternal().getKey(), is(key));
        assertThat(k.getSecretSourceExternal().getCertificate(), is(cert));
    }

    @Test
    public void testExternalCertificateRoute() {

        String cert = "my-external-cert.crt";
        String key = "my.key";
        String secret = "my-secret";

        Kafka kafkaAssembly = new KafkaBuilder(ResourceUtils.createKafka(namespace, cluster, replicas,
                image, healthDelay, healthTimeout, metricsCm, configuration, emptyMap()))
                .editSpec()
                    .editKafka()
                        .withNewListeners()
                            .withNewKafkaListenerExternalRoute()
                                .withNewConfiguration()
                                    .withNewBrokerCertChainAndKey()
                                    .withCertificate(cert)
                                        .withKey(key)
                                        .withSecretName(secret)
                                        .endBrokerCertChainAndKey()
                                .endConfiguration()
                            .endKafkaListenerExternalRoute()
                        .endListeners()
                    .endKafka()
                .endSpec()
                .build();
        KafkaCluster k = KafkaCluster.fromCrd(kafkaAssembly, VERSIONS);
        assertThat(k.getSecretSourceExternal().getSecretName(), is(secret));
        assertThat(k.getSecretSourceExternal().getKey(), is(key));
        assertThat(k.getSecretSourceExternal().getCertificate(), is(cert));
    }

    @Test
    public void testExternalCertificateLoadBalancer() {

        String cert = "my-external-cert.crt";
        String key = "my.key";
        String secret = "my-secret";

        Kafka kafkaAssembly = new KafkaBuilder(ResourceUtils.createKafka(namespace, cluster, replicas,
                image, healthDelay, healthTimeout, metricsCm, configuration, emptyMap()))
                .editSpec()
                    .editKafka()
                        .withNewListeners()
                            .withNewKafkaListenerExternalLoadBalancer()
                                    .withNewConfiguration()
                                        .withNewBrokerCertChainAndKey()
                                            .withCertificate(cert)
                                            .withKey(key)
                                            .withSecretName(secret)
                                        .endBrokerCertChainAndKey()
                                .endConfiguration()
                            .endKafkaListenerExternalLoadBalancer()
                        .endListeners()
                    .endKafka()
                .endSpec()
                .build();
        KafkaCluster k = KafkaCluster.fromCrd(kafkaAssembly, VERSIONS);
        assertThat(k.getSecretSourceExternal().getSecretName(), is(secret));
        assertThat(k.getSecretSourceExternal().getKey(), is(key));
        assertThat(k.getSecretSourceExternal().getCertificate(), is(cert));
    }

    @Test
    public void testCustomCertificateTls() {

        String cert = "my-external-cert.crt";
        String key = "my.key";
        String secret = "my-secret";

        Kafka kafkaAssembly = new KafkaBuilder(ResourceUtils.createKafka(namespace, cluster, replicas,
                image, healthDelay, healthTimeout, metricsCm, configuration, emptyMap()))
                .editSpec()
                    .editKafka()
                        .withNewListeners()
                            .withNewTls()
                                .withNewConfiguration()
                                    .withNewBrokerCertChainAndKey()
                                        .withCertificate(cert)
                                        .withKey(key)
                                        .withSecretName(secret)
                                    .endBrokerCertChainAndKey()
                                .endConfiguration()
                            .endTls()
                        .endListeners()
                    .endKafka()
                .endSpec()
                .build();
        KafkaCluster k = KafkaCluster.fromCrd(kafkaAssembly, VERSIONS);
        assertThat(k.getSecretSourceTls().getSecretName(), is(secret));
        assertThat(k.getSecretSourceTls().getKey(), is(key));
        assertThat(k.getSecretSourceTls().getCertificate(), is(cert));
    }

    @Test
    public void testGenerateDeploymentWithKeycloakAuthorizationMissingOAuthListeners() {
        assertThrows(InvalidResourceException.class, () -> {
            Kafka kafkaAssembly = new KafkaBuilder(ResourceUtils.createKafka(namespace, cluster, replicas,
                    image, healthDelay, healthTimeout, metricsCm, configuration, emptyMap()))
                    .editSpec()
                    .editKafka()
                    .withAuthorization(
                            new KafkaAuthorizationKeycloakBuilder()
                                    .build())
                    .endKafka()
                    .endSpec()
                    .build();

            KafkaCluster.fromCrd(kafkaAssembly, VERSIONS);
        });
    }

    @Test
    public void testGenerateDeploymentWithKeycloakAuthorization() {
        CertSecretSource cert1 = new CertSecretSourceBuilder()
                .withSecretName("first-certificate")
                .withCertificate("ca.crt")
                .build();

        CertSecretSource cert2 = new CertSecretSourceBuilder()
                .withSecretName("second-certificate")
                .withCertificate("tls.crt")
                .build();

        Kafka kafkaAssembly = new KafkaBuilder(ResourceUtils.createKafka(namespace, cluster, replicas,
                image, healthDelay, healthTimeout, metricsCm, configuration, emptyMap()))
                .editSpec()
                .editKafka()
                .withNewListeners()
                    .withNewPlain()
                        .withAuth(
                                new KafkaListenerAuthenticationOAuthBuilder()
                                        .withClientId("my-client-id")
                                        .withValidIssuerUri("http://valid-issuer")
                                        .withIntrospectionEndpointUri("http://introspection")
                                        .withMaxSecondsWithoutReauthentication(3600)
                                        .withNewClientSecret()
                                            .withSecretName("my-secret-secret")
                                            .withKey("my-secret-key")
                                        .endClientSecret()
                                        .withDisableTlsHostnameVerification(true)
                                        .withTlsTrustedCertificates(cert1, cert2)
                                        .build())
                    .endPlain()
                .endListeners()
                .withAuthorization(
                        new KafkaAuthorizationKeycloakBuilder()
                                .withClientId("my-client-id")
                                .withTokenEndpointUri("http://token-endpoint-uri")
                                .withDisableTlsHostnameVerification(true)
                                .withDelegateToKafkaAcls(false)
                                .withGrantsRefreshPeriodSeconds(90)
                                .withGrantsRefreshPoolSize(4)
                                .withTlsTrustedCertificates(cert1, cert2)
                                .build())
                .endKafka()
                .endSpec()
                .build();

        KafkaCluster kc = KafkaCluster.fromCrd(kafkaAssembly, VERSIONS);
        StatefulSet sts = kc.generateStatefulSet(true, null, null);
        Container cont = sts.getSpec().getTemplate().getSpec().getContainers().get(0);

        // Volume mounts
        assertThat(cont.getVolumeMounts().stream().filter(mount -> "authz-keycloak-0".equals(mount.getName())).findFirst().orElse(null).getMountPath(), is(KafkaCluster.OAUTH_TRUSTED_CERTS_BASE_VOLUME_MOUNT + "/authz-keycloak-certs/first-certificate-0"));
        assertThat(cont.getVolumeMounts().stream().filter(mount -> "authz-keycloak-1".equals(mount.getName())).findFirst().orElse(null).getMountPath(), is(KafkaCluster.OAUTH_TRUSTED_CERTS_BASE_VOLUME_MOUNT + "/authz-keycloak-certs/second-certificate-1"));

        // Volumes
        List<Volume> volumes = sts.getSpec().getTemplate().getSpec().getVolumes();
        assertThat(volumes.stream().filter(vol -> "authz-keycloak-0".equals(vol.getName())).findFirst().orElse(null).getSecret().getItems().size(), is(1));
        assertThat(volumes.stream().filter(vol -> "authz-keycloak-0".equals(vol.getName())).findFirst().orElse(null).getSecret().getItems().get(0).getKey(), is("ca.crt"));
        assertThat(volumes.stream().filter(vol -> "authz-keycloak-0".equals(vol.getName())).findFirst().orElse(null).getSecret().getItems().get(0).getPath(), is("tls.crt"));
        assertThat(volumes.stream().filter(vol -> "authz-keycloak-1".equals(vol.getName())).findFirst().orElse(null).getSecret().getItems().size(), is(1));
        assertThat(volumes.stream().filter(vol -> "authz-keycloak-1".equals(vol.getName())).findFirst().orElse(null).getSecret().getItems().get(0).getKey(), is("tls.crt"));
        assertThat(volumes.stream().filter(vol -> "authz-keycloak-1".equals(vol.getName())).findFirst().orElse(null).getSecret().getItems().get(0).getPath(), is("tls.crt"));
    }

    @Test
    public void testReplicasAndRelatedOptionsValidationNok() {
        String propertyName = "offsets.topic.replication.factor";
<<<<<<< HEAD
        Kafka kafkaAssembly = new KafkaBuilder(ResourceUtils.createKafkaCluster(namespace, cluster, replicas,
=======
        Kafka kafkaAssembly = new KafkaBuilder(ResourceUtils.createKafka(namespace, cluster, replicas,
>>>>>>> 902ec063
                image, healthDelay, healthTimeout, metricsCm, configuration, emptyMap()))
                .editSpec()
                    .editKafka()
                        .withConfig(singletonMap(propertyName, replicas + 1))
                    .endKafka()
                .endSpec()
                .build();
        InvalidResourceException ex = assertThrows(InvalidResourceException.class, () -> {
            KafkaCluster.validateIntConfigProperty(propertyName, kafkaAssembly.getSpec().getKafka());
        });
        assertThat(ex.getMessage().equals("Kafka configuration option '" + propertyName + "' should be set to " + replicas + " or less because 'spec.kafka.replicas' is " + replicas), is(true));
    }

    @Test
    public void testReplicasAndRelatedOptionsValidationOk() {

<<<<<<< HEAD
        Kafka kafkaAssembly = new KafkaBuilder(ResourceUtils.createKafkaCluster(namespace, cluster, replicas,
=======
        Kafka kafkaAssembly = new KafkaBuilder(ResourceUtils.createKafka(namespace, cluster, replicas,
>>>>>>> 902ec063
                image, healthDelay, healthTimeout, metricsCm, configuration, emptyMap()))
                .editSpec()
                    .editKafka()
                        .withConfig(singletonMap("offsets.topic.replication.factor", replicas - 1))
                    .endKafka()
                .endSpec()
                .build();
        KafkaCluster.validateIntConfigProperty("offsets.topic.replication.factor", kafkaAssembly.getSpec().getKafka());
    }

<<<<<<< HEAD
=======
    @Test
    public void testCruiseControlWithSingleNodeKafka() {
        Map<String, Object> config = new HashMap<>();
        config.put("offsets.topic.replication.factor", 1);
        config.put("transaction.state.log.replication.factor", 1);
        config.put("transaction.state.log.min.isr", 1);

        Kafka kafkaAssembly = new KafkaBuilder(ResourceUtils.createKafka(namespace, cluster, replicas,
                image, healthDelay, healthTimeout, metricsCm, configuration, emptyMap()))
                .editSpec()
                    .editKafka()
                        .withReplicas(1)
                        .withConfig(config)
                    .endKafka()
                    .withNewCruiseControl()
                    .endCruiseControl()
                .endSpec()
                .build();
        InvalidResourceException ex = assertThrows(InvalidResourceException.class, () -> {
            KafkaCluster.fromCrd(kafkaAssembly, VERSIONS);
        });
        assertThat(ex.getMessage(), is("Kafka " + namespace + "/" + cluster + " has invalid configuration. " +
                "Cruise Control cannot be deployed with a single-node Kafka cluster. It requires at least two Kafka nodes."));
    }
>>>>>>> 902ec063
}<|MERGE_RESOLUTION|>--- conflicted
+++ resolved
@@ -193,11 +193,7 @@
         assertThat(headful.getSpec().getPorts().get(2).getPort(), is(new Integer(KafkaCluster.CLIENT_TLS_PORT)));
         assertThat(headful.getSpec().getPorts().get(2).getProtocol(), is("TCP"));
 
-<<<<<<< HEAD
-        assertThat(headful.getMetadata().getAnnotations(), is(Util.mergeLabelsOrAnnotations(kc.getInternalDiscoveryAnnotation(), kc.prometheusAnnotations())));
-=======
         assertThat(headful.getMetadata().getAnnotations(), is(Util.mergeLabelsOrAnnotations(kc.getInternalDiscoveryAnnotation())));
->>>>>>> 902ec063
 
         assertThat(headful.getMetadata().getLabels().containsKey(Labels.STRIMZI_DISCOVERY_LABEL), is(true));
         assertThat(headful.getMetadata().getLabels().get(Labels.STRIMZI_DISCOVERY_LABEL), is("true"));
@@ -451,21 +447,6 @@
         assertThat(containers.get(0).getVolumeMounts().get(1).getMountPath(), is(KafkaCluster.CLUSTER_CA_CERTS_VOLUME_MOUNT));
         assertThat(containers.get(0).getVolumeMounts().get(3).getName(), is(KafkaCluster.CLIENT_CA_CERTS_VOLUME));
         assertThat(containers.get(0).getVolumeMounts().get(3).getMountPath(), is(KafkaCluster.CLIENT_CA_CERTS_VOLUME_MOUNT));
-<<<<<<< HEAD
-        // checks on the TLS sidecar
-        Container tlsSidecarContainer = containers.get(1);
-        assertThat(tlsSidecarContainer.getImage(), is(image));
-        assertThat(AbstractModel.containerEnvVars(tlsSidecarContainer).get(KafkaCluster.ENV_VAR_KAFKA_ZOOKEEPER_CONNECT), is(ZookeeperCluster.serviceName(cluster) + ":" + ZookeeperCluster.CLIENT_TLS_PORT));
-        assertThat(AbstractModel.containerEnvVars(tlsSidecarContainer).get(ModelUtils.TLS_SIDECAR_LOG_LEVEL), is(TlsSidecarLogLevel.NOTICE.toValue()));
-        assertThat(tlsSidecarContainer.getVolumeMounts().get(0).getName(), is(KafkaCluster.BROKER_CERTS_VOLUME));
-        assertThat(tlsSidecarContainer.getVolumeMounts().get(0).getMountPath(), is(KafkaCluster.TLS_SIDECAR_KAFKA_CERTS_VOLUME_MOUNT));
-        assertThat(tlsSidecarContainer.getVolumeMounts().get(1).getMountPath(), is(KafkaCluster.TLS_SIDECAR_CLUSTER_CA_CERTS_VOLUME_MOUNT));
-        assertThat(tlsSidecarContainer.getReadinessProbe().getInitialDelaySeconds(), is(new Integer(tlsHealthDelay)));
-        assertThat(tlsSidecarContainer.getReadinessProbe().getTimeoutSeconds(), is(new Integer(tlsHealthTimeout)));
-        assertThat(tlsSidecarContainer.getLivenessProbe().getInitialDelaySeconds(), is(new Integer(tlsHealthDelay)));
-        assertThat(tlsSidecarContainer.getLivenessProbe().getTimeoutSeconds(), is(new Integer(tlsHealthTimeout)));
-=======
->>>>>>> 902ec063
 
         if (cm.getSpec().getKafka().getRack() != null) {
 
@@ -2285,11 +2266,7 @@
         assertThat(kc.getWarningConditions().size(), is(1));
         assertThat(kc.getWarningConditions().get(0).getReason(), is("KafkaStorage"));
 
-<<<<<<< HEAD
-        kafkaAssembly = new KafkaBuilder(ResourceUtils.createKafkaCluster(namespace, cluster, replicas,
-=======
         kafkaAssembly = new KafkaBuilder(ResourceUtils.createKafka(namespace, cluster, replicas,
->>>>>>> 902ec063
                 image, healthDelay, healthTimeout, metricsCm, configuration, emptyMap()))
                 .editSpec()
                 .editKafka()
@@ -2306,11 +2283,7 @@
         assertThat(kc.getWarningConditions().size(), is(1));
         assertThat(kc.getWarningConditions().get(0).getReason(), is("KafkaStorage"));
 
-<<<<<<< HEAD
-        kafkaAssembly = new KafkaBuilder(ResourceUtils.createKafkaCluster(namespace, cluster, replicas,
-=======
         kafkaAssembly = new KafkaBuilder(ResourceUtils.createKafka(namespace, cluster, replicas,
->>>>>>> 902ec063
                 image, healthDelay, healthTimeout, metricsCm, configuration, emptyMap()))
                 .editSpec()
                 .editKafka()
@@ -2327,11 +2300,7 @@
         assertThat(kc.getWarningConditions().size(), is(1));
         assertThat(kc.getWarningConditions().get(0).getReason(), is("KafkaStorage"));
 
-<<<<<<< HEAD
-        kafkaAssembly = new KafkaBuilder(ResourceUtils.createKafkaCluster(namespace, cluster, replicas,
-=======
         kafkaAssembly = new KafkaBuilder(ResourceUtils.createKafka(namespace, cluster, replicas,
->>>>>>> 902ec063
                 image, healthDelay, healthTimeout, metricsCm, configuration, emptyMap()))
                 .editSpec()
                 .editKafka()
@@ -2802,11 +2771,7 @@
                 .endCapabilities()
                 .build();
 
-<<<<<<< HEAD
-        Kafka kafkaAssembly = new KafkaBuilder(ResourceUtils.createKafkaCluster(namespace, cluster, replicas,
-=======
-        Kafka kafkaAssembly = new KafkaBuilder(ResourceUtils.createKafka(namespace, cluster, replicas,
->>>>>>> 902ec063
+        Kafka kafkaAssembly = new KafkaBuilder(ResourceUtils.createKafka(namespace, cluster, replicas,
                 image, healthDelay, healthTimeout, metricsCm, configuration, emptyMap()))
                 .editSpec()
                     .editKafka()
@@ -2832,8 +2797,7 @@
     }
 
     @Test
-<<<<<<< HEAD
-    public void testTlsSidecarContainerSecurityContext() {
+    public void testInitContainerSecurityContext() {
 
         SecurityContext securityContext = new SecurityContextBuilder()
                 .withPrivileged(false)
@@ -2845,49 +2809,7 @@
                 .endCapabilities()
                 .build();
 
-        Kafka kafkaAssembly = new KafkaBuilder(ResourceUtils.createKafkaCluster(namespace, cluster, replicas,
-                image, healthDelay, healthTimeout, metricsCm, configuration, emptyMap()))
-                .editSpec()
-                    .editKafka()
-                        .withNewTemplate()
-                            .withNewTlsSidecarContainer()
-                                .withSecurityContext(securityContext)
-                            .endTlsSidecarContainer()
-                        .endTemplate()
-                    .endKafka()
-                .endSpec()
-                .build();
-
-        KafkaCluster kc = KafkaCluster.fromCrd(kafkaAssembly, VERSIONS);
-        StatefulSet sts = kc.generateStatefulSet(false, null, null);
-
-        assertThat(sts.getSpec().getTemplate().getSpec().getContainers(),
-                hasItem(allOf(
-                        hasProperty("name", equalTo(KafkaCluster.TLS_SIDECAR_NAME)),
-                        hasProperty("securityContext", equalTo(securityContext))
-                )));
-    }
-
-    @Test
-=======
->>>>>>> 902ec063
-    public void testInitContainerSecurityContext() {
-
-        SecurityContext securityContext = new SecurityContextBuilder()
-                .withPrivileged(false)
-                .withNewReadOnlyRootFilesystem(false)
-                .withAllowPrivilegeEscalation(false)
-                .withRunAsNonRoot(true)
-                .withNewCapabilities()
-                    .addNewDrop("ALL")
-                .endCapabilities()
-                .build();
-
-<<<<<<< HEAD
-        Kafka kafkaAssembly = new KafkaBuilder(ResourceUtils.createKafkaCluster(namespace, cluster, replicas,
-=======
-        Kafka kafkaAssembly = new KafkaBuilder(ResourceUtils.createKafka(namespace, cluster, replicas,
->>>>>>> 902ec063
+        Kafka kafkaAssembly = new KafkaBuilder(ResourceUtils.createKafka(namespace, cluster, replicas,
                 image, healthDelay, healthTimeout, metricsCm, configuration, emptyMap()))
                 .editSpec()
                     .editKafka()
@@ -3381,11 +3303,7 @@
     @Test
     public void testReplicasAndRelatedOptionsValidationNok() {
         String propertyName = "offsets.topic.replication.factor";
-<<<<<<< HEAD
-        Kafka kafkaAssembly = new KafkaBuilder(ResourceUtils.createKafkaCluster(namespace, cluster, replicas,
-=======
-        Kafka kafkaAssembly = new KafkaBuilder(ResourceUtils.createKafka(namespace, cluster, replicas,
->>>>>>> 902ec063
+        Kafka kafkaAssembly = new KafkaBuilder(ResourceUtils.createKafka(namespace, cluster, replicas,
                 image, healthDelay, healthTimeout, metricsCm, configuration, emptyMap()))
                 .editSpec()
                     .editKafka()
@@ -3402,11 +3320,7 @@
     @Test
     public void testReplicasAndRelatedOptionsValidationOk() {
 
-<<<<<<< HEAD
-        Kafka kafkaAssembly = new KafkaBuilder(ResourceUtils.createKafkaCluster(namespace, cluster, replicas,
-=======
-        Kafka kafkaAssembly = new KafkaBuilder(ResourceUtils.createKafka(namespace, cluster, replicas,
->>>>>>> 902ec063
+        Kafka kafkaAssembly = new KafkaBuilder(ResourceUtils.createKafka(namespace, cluster, replicas,
                 image, healthDelay, healthTimeout, metricsCm, configuration, emptyMap()))
                 .editSpec()
                     .editKafka()
@@ -3417,8 +3331,6 @@
         KafkaCluster.validateIntConfigProperty("offsets.topic.replication.factor", kafkaAssembly.getSpec().getKafka());
     }
 
-<<<<<<< HEAD
-=======
     @Test
     public void testCruiseControlWithSingleNodeKafka() {
         Map<String, Object> config = new HashMap<>();
@@ -3443,5 +3355,4 @@
         assertThat(ex.getMessage(), is("Kafka " + namespace + "/" + cluster + " has invalid configuration. " +
                 "Cruise Control cannot be deployed with a single-node Kafka cluster. It requires at least two Kafka nodes."));
     }
->>>>>>> 902ec063
 }