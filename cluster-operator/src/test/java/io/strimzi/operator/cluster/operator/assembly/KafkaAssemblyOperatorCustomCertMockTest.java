/*
 * Copyright Strimzi authors.
 * License: Apache License 2.0 (see the file LICENSE or http://apache.org/licenses/LICENSE-2.0.html).
 */
package io.strimzi.operator.cluster.operator.assembly;

import io.fabric8.kubernetes.api.model.Pod;
import io.fabric8.kubernetes.api.model.PodBuilder;
import io.fabric8.kubernetes.api.model.Secret;
import io.fabric8.kubernetes.api.model.SecretBuilder;
import io.fabric8.kubernetes.api.model.apps.StatefulSet;
import io.fabric8.kubernetes.client.KubernetesClient;
import io.fabric8.kubernetes.client.server.mock.EnableKubernetesMockClient;
import io.strimzi.api.kafka.Crds;
import io.strimzi.api.kafka.model.Kafka;
import io.strimzi.api.kafka.model.KafkaBuilder;
import io.strimzi.api.kafka.model.KafkaResources;
import io.strimzi.api.kafka.model.listener.arraylistener.GenericKafkaListenerBuilder;
import io.strimzi.api.kafka.model.listener.arraylistener.KafkaListenerType;
import io.strimzi.api.kafka.model.status.KafkaStatus;
import io.strimzi.api.kafka.model.storage.Storage;
import io.strimzi.certs.CertManager;
import io.strimzi.operator.KubernetesVersion;
import io.strimzi.operator.PlatformFeaturesAvailability;
import io.strimzi.operator.cluster.ClusterOperatorConfig;
import io.strimzi.operator.cluster.KafkaVersionTestUtils;
import io.strimzi.operator.cluster.ResourceUtils;
import io.strimzi.operator.cluster.model.ClientsCa;
import io.strimzi.operator.cluster.model.ClusterCa;
import io.strimzi.operator.cluster.model.KafkaCluster;
import io.strimzi.operator.cluster.model.KafkaVersion;
import io.strimzi.operator.cluster.model.KafkaVersionChange;
import io.strimzi.operator.cluster.model.RestartReason;
import io.strimzi.operator.cluster.model.RestartReasons;
import io.strimzi.operator.cluster.operator.resource.ResourceOperatorSupplier;
import io.strimzi.operator.cluster.operator.resource.ZookeeperLeaderFinder;
import io.strimzi.operator.cluster.operator.resource.ZookeeperScalerProvider;
import io.strimzi.operator.cluster.operator.resource.events.KubernetesRestartEventPublisher;
import io.strimzi.operator.common.AdminClientProvider;
import io.strimzi.operator.common.MetricsProvider;
import io.strimzi.operator.common.PasswordGenerator;
import io.strimzi.operator.common.Reconciliation;
import io.strimzi.operator.common.operator.MockCertManager;
import io.strimzi.operator.common.operator.resource.IngressOperator;
import io.strimzi.operator.common.operator.resource.IngressV1Beta1Operator;
import io.strimzi.operator.common.operator.resource.RouteOperator;
import io.strimzi.operator.common.operator.resource.SecretOperator;
import io.strimzi.operator.common.operator.resource.ServiceOperator;
import io.strimzi.test.mockkube2.MockKube2;
import io.vertx.core.Future;
import io.vertx.core.Vertx;
import io.vertx.junit5.Checkpoint;
import io.vertx.junit5.VertxExtension;
import io.vertx.junit5.VertxTestContext;
import org.hamcrest.Matchers;
import org.junit.jupiter.api.AfterAll;
import org.junit.jupiter.api.AfterEach;
import org.junit.jupiter.api.BeforeAll;
import org.junit.jupiter.api.BeforeEach;
import org.junit.jupiter.api.Test;
import org.junit.jupiter.api.extension.ExtendWith;

import java.util.ArrayList;
import java.util.Base64;
import java.util.Date;
import java.util.List;
import java.util.Map;
import java.util.function.Function;
import java.util.function.Supplier;

import static org.hamcrest.MatcherAssert.assertThat;
import static org.hamcrest.Matchers.equalTo;
import static org.hamcrest.Matchers.hasEntry;
import static org.hamcrest.Matchers.hasKey;
import static org.hamcrest.Matchers.hasSize;
import static org.hamcrest.Matchers.not;
import static org.mockito.Mockito.mock;

@EnableKubernetesMockClient(crud = true)
@ExtendWith(VertxExtension.class)
public class KafkaAssemblyOperatorCustomCertMockTest {
    private final KubernetesVersion kubernetesVersion = KubernetesVersion.V1_18;
    private final MockCertManager certManager = new MockCertManager();
    private final PasswordGenerator passwordGenerator = new PasswordGenerator(10, "a", "a");
    private final ClusterOperatorConfig config = ResourceUtils.dummyClusterOperatorConfig(VERSIONS);
    private static final KafkaVersion.Lookup VERSIONS = KafkaVersionTestUtils.getKafkaVersionLookup();
    private final String namespace = "testns";
    private final String clusterName = "testkafka";
    protected static Vertx vertx;

    private Kafka kafka;
    private KafkaAssemblyOperator operator;

    // Injected by Fabric8 Mock Kubernetes Server
    private KubernetesClient client;
    private MockKube2 mockKube;

    private final List<Function<Pod, RestartReasons>> functionArgumentCaptor = new ArrayList<>();

    @BeforeAll
    public static void before() {
        vertx = Vertx.vertx();
    }

    @BeforeEach
    public void setup() {
        kafka = createKafka();

        // Configure the Kubernetes Mock
        mockKube = new MockKube2.MockKube2Builder(client)
                .withKafkaCrd()
                .withInitialKafkas(kafka)
                .withStrimziPodSetCrd()
                .withPodController()
                .withStatefulSetController()
                .build();
        mockKube.start();

        client.secrets().inNamespace(namespace).create(getTlsSecret());
        client.secrets().inNamespace(namespace).create(getExternalSecret());
        Secret secret = new SecretBuilder()
            .withNewMetadata()
                .withNamespace(namespace)
                .withName("testkafka-cluster-operator-certs")
            .endMetadata()
            .addToData("foo", "bar")
            .build();
        client.secrets().inNamespace(namespace).create(secret);
<<<<<<< HEAD
        PlatformFeaturesAvailability platformFeaturesAvailability = new PlatformFeaturesAvailability(false, kubernetesVersion);
        ResourceOperatorSupplier supplier = new ResourceOperatorSupplier(
                vertx,
                client,
                mock(ZookeeperLeaderFinder.class),
                mock(AdminClientProvider.class),
                mock(ZookeeperScalerProvider.class),
                mock(MetricsProvider.class),
                platformFeaturesAvailability,
                FeatureGates.NONE,
                10000,
                KubernetesRestartEventPublisher.createPublisher(client, "op", platformFeaturesAvailability.hasEventsApiV1())
        );

        operator = new MockKafkaAssemblyOperator(
                vertx,
                platformFeaturesAvailability,
=======
        ResourceOperatorSupplier supplier = new ResourceOperatorSupplier(vertx, client, mock(ZookeeperLeaderFinder.class),
                mock(AdminClientProvider.class), mock(ZookeeperScalerProvider.class),
                mock(MetricsProvider.class), new PlatformFeaturesAvailability(false, KubernetesVersion.V1_20), 10000);

        operator = new MockKafkaAssemblyOperator(vertx, new PlatformFeaturesAvailability(false, kubernetesVersion),
>>>>>>> 3a2a126a
                certManager,
                passwordGenerator,
                supplier,
                config
        );
    }

    @AfterEach
    public void afterEach() {
        mockKube.stop();
    }

    @AfterAll
    public static void after() {
        vertx.close();
    }

    public Kafka createKafka() {
        return new KafkaBuilder()
                .withNewMetadata()
                    .withName(clusterName)
                    .withNamespace(namespace)
                    .withGeneration(2L)
                .endMetadata()
                .withNewSpec()
                    .withNewKafka()
                        .withReplicas(3)
                        .withListeners(new GenericKafkaListenerBuilder()
                                    .withName("tls")
                                    .withPort(9093)
                                    .withType(KafkaListenerType.INTERNAL)
                                    .withTls(true)
                                    .withNewConfiguration()
                                        .withNewBrokerCertChainAndKey()
                                            .withSecretName("my-tls-secret")
                                            .withCertificate("tls.crt")
                                            .withKey("tls.key")
                                        .endBrokerCertChainAndKey()
                                    .endConfiguration()
                                    .build(),
                                new GenericKafkaListenerBuilder()
                                    .withName("external")
                                    .withPort(9094)
                                    .withType(KafkaListenerType.NODEPORT)
                                    .withTls(true)
                                    .withNewConfiguration()
                                        .withNewBrokerCertChainAndKey()
                                            .withSecretName("my-external-secret")
                                            .withCertificate("tls.crt")
                                            .withKey("tls.key")
                                        .endBrokerCertChainAndKey()
                                    .endConfiguration()
                                    .build())
                        .withNewEphemeralStorage()
                        .endEphemeralStorage()
                    .endKafka()
                    .withNewZookeeper()
                        .withReplicas(3)
                        .withNewEphemeralStorage()
                        .endEphemeralStorage()
                    .endZookeeper()
                .endSpec()
                .build();
    }

    public Secret getTlsSecret() {
        return new SecretBuilder()
                .withNewMetadata()
                    .withName("my-tls-secret")
                .endMetadata()
                .addToData("tls.crt", "LS0tLS1CRUdJTiBDRVJUSUZJQ0FURS0tLS0tCk1JSUVVekNDQXp1Z0F3SUJBZ0lVZWlqTU02TVBIazB3R24xV3FtL3o4ZTNkYUpJd0RRWUpLb1pJaHZjTkFRRUwKQlFBd1ZERUxNQWtHQTFVRUJoTUNRMW94RHpBTkJnTlZCQWNUQmxCeVlXZDFaVEViTUJrR0ExVUVDaE1TU21GcgpkV0lnVTJOb2IyeDZMQ0JKYm1NdU1SY3dGUVlEVlFRREV3NUpiblJsY20xbFpHbGhkR1ZEUVRBZUZ3MHhPVEV5Ck16RXhPVEl4TURCYUZ3MHlNREV4TWprd016SXhNREJhTUU0eEN6QUpCZ05WQkFZVEFrTmFNUTh3RFFZRFZRUUgKRXdaUWNtRm5kV1V4R3pBWkJnTlZCQW9URWtwaGEzVmlJRk5qYUc5c2Vpd2dTVzVqTGpFUk1BOEdBMVVFQXhNSQpTVzUwWlhKdVlXd3dnZ0VpTUEwR0NTcUdTSWIzRFFFQkFRVUFBNElCRHdBd2dnRUtBb0lCQVFEY0hYS3lzRlc2CnZlaU85VjVhMkxjZVREY0I4eWVuV1hMdmQ0U0ZYZHQwZU9JTVZnQUdhSVhVc2x4V3ArOVBUUjZGSlpDNzFlbzMKVVBoeERxTTFxbDdXVW5iUXNWbGx5OVlzZ3J5UDE2TjJ3eFJRN3FSc29MbVVwTkRZN2pNOU5sT2JzTVQwaDFKcgozRmhYT0JsL2Z5WWJVaVpnZC9tWGNWMTFhTkMrOFkrQzVTekVNZWt4YkhFbGtSQ2RQekhZUWpqM0EwaDZnektZCi9lNElCWm5kRWs2SmV6MXlmY00vRy8vcmN0UWFSMTB1OXBxRVdwbzlOQllBdWdhTUpGZm51QnFENlFySEN1bGMKQm1mNlQ2allwakdhL0ovQzZ1NkZXcFBOK1VtZXl4L3hPQWVWekxnWlV6ZTZxZlFTenI1NFF4MElZNitrUWJoRQpGTVRDQUlaNFQ0WEJBZ01CQUFHamdnRWhNSUlCSFRBT0JnTlZIUThCQWY4RUJBTUNCYUF3SFFZRFZSMGxCQll3CkZBWUlLd1lCQlFVSEF3RUdDQ3NHQVFVRkJ3TUNNQXdHQTFVZEV3RUIvd1FDTUFBd0hRWURWUjBPQkJZRUZFSkUKU08xMFUvVzVtVW0rVFRWWmF5bUc1SGFpTUI4R0ExVWRJd1FZTUJhQUZPa0c5U0EyT245Y3ZHZHg4ajJBQW9GWgp4Rmc1TUlHZEJnTlZIUkVFZ1pVd2daS0NEeW91Ylhsd2NtOXFaV04wTG5OMlk0SW9LaTV0ZVMxamJIVnpkR1Z5CkxXdGhabXRoTFdKeWIydGxjbk11Ylhsd2NtOXFaV04wTG5OMlk0SWRLaTV0ZVhCeWIycGxZM1F1YzNaakxtTnMKZFhOMFpYSXViRzlqWVd5Q05pb3ViWGt0WTJ4MWMzUmxjaTFyWVdacllTMWljbTlyWlhKekxtMTVjSEp2YW1WagpkQzV6ZG1NdVkyeDFjM1JsY2k1c2IyTmhiREFOQmdrcWhraUc5dzBCQVFzRkFBT0NBUUVBWHRVSXpLeTRPY1IwClBQaE51c0tmS2UrcTdBZG1paUhudnd1djJsMU0vNTZsbDFDbWtTWk9jUlNpZHBTZ2FqeldtcGJDckoydTNRV3oKTUhDemxhN3BwQnNLT1p0NDRsVGMzSGlEZk5HaWF4NGJHWXdVMTQzc2p3VkRPYm5xK2RBdUtjcklpTU80YWpPQQp3OXdpOVNoVnkzOHRDSHo0MU9uYkYrODRwU1k2NzdWMFJzKzI5dFpVdk9kTkk0R2xmL0hJWDJkZjlCaUQ4TXhLCnArWVJrbHJXQjJQU1Zib1p5bklDV3lkNzZXVkhDdU5GNlNFVk9sNERKTkV3dHphb0tDU1RPT2JlUmxFZEwrMU8KRW9IbFFjTWlrYjUxbWRVRFhVYnoySG80U2ZQTjN2MlNDcmFmb3VxMHUxcmpvOHJtVEw1UFBvNitlMllPdGU5VgpUdTVxbS9vNVhRPT0KLS0tLS1FTkQgQ0VSVElGSUNBVEUtLS0tLQotLS0tLUJFR0lOIENFUlRJRklDQVRFLS0tLS0KTUlJRGtUQ0NBbm1nQXdJQkFnSVVNU0Z6WEdCYnNtdVcxY3VaYU9CeUsyK01LK1V3RFFZSktvWklodmNOQVFFTApCUUF3VERFTE1Ba0dBMVVFQmhNQ1Exb3hEekFOQmdOVkJBY1RCbEJ5WVdkMVpURWJNQmtHQTFVRUNoTVNTbUZyCmRXSWdVMk5vYjJ4NkxDQkpibU11TVE4d0RRWURWUVFERXdaU2IyOTBRMEV3SGhjTk1Ua3hNak14TVRreU1UQXcKV2hjTk1qQXhNVEk1TURNeU1UQXdXakJVTVFzd0NRWURWUVFHRXdKRFdqRVBNQTBHQTFVRUJ4TUdVSEpoWjNWbApNUnN3R1FZRFZRUUtFeEpLWVd0MVlpQlRZMmh2Ykhvc0lFbHVZeTR4RnpBVkJnTlZCQU1URGtsdWRHVnliV1ZrCmFXRjBaVU5CTUlJQklqQU5CZ2txaGtpRzl3MEJBUUVGQUFPQ0FROEFNSUlCQ2dLQ0FRRUF2dW15TnFBaXp2VEIKQ0xRa3FiVDBEajI0R1ZwcVJsb0RSTGdRc0xzMFhHMCtPZVMrc0UyU2ZLTkhJeC9BK1pzUEFoTm04L1BlL01UKwpHNFBzYzgydHNpNitTZWJlYjBENExuOVI3UXVlWFpKTXlxaXhSWFlzcEZBMHA5bXhwc1NpZ0NnTFl3Y3NCVElkCm12U055VllzV2hUUHpuMXM4VUJ2SlVoenBCKzBLM1d6WkhYMEVJYVh3ZmtsM1Fob3JQZDdyQ0RUVXAzQlNwdWUKSXRENG1VcCtNV3NvSDZzRzUrazBIeUNISzVEUS9qN2xSb1Y2dGhsSkdJdkxXbmhodFRLNjVOQThsQk92Wkd6UQpQMVBaMUwreEZRUXZyZDJKMUltczZicmM4NytqM0JEZ0VxZ1YvSjJGYmtEL3JQSHVFTDRSVndqS3l2YU1Tc2crCkthU3FjQ3VJR1FJREFRQUJvMk13WVRBT0JnTlZIUThCQWY4RUJBTUNBZ1F3RHdZRFZSMFRBUUgvQkFVd0F3RUIKL3pBZEJnTlZIUTRFRmdRVTZRYjFJRFk2ZjF5OFozSHlQWUFDZ1ZuRVdEa3dId1lEVlIwakJCZ3dGb0FVSzZhZApWaHk5bmtBR1JGbXorU3MyQkNvVUhua3dEUVlKS29aSWh2Y05BUUVMQlFBRGdnRUJBTHRKRjJTY3NkVUNzT2VKCmU0N2grbG5UNHRJU2s3WVVNQk02Rlc1bFhPU05PRXhrVEs5THBOd1hpeGFQVWlLZFo1RWhURE1KUDZuNkJZaVMKV01wRU9aNmVQY3p5bVZ5cHN3KzhZUXJ6U3ByMG1UL1l3L2pTQzRwTXNXL1dBNWYwWWpGMTVidGR2U01kekd5UAp5MjlEL1B5Vy9jQnRiNlhyZGtsKzRmZUY2a1Z6bWZwWDhsSklVRmhqK0ppZmNrRWdJTkhYTHZ1SjFXWWFUbkxpClZTWi9FVUQxK0pabzZaOElFMmRsd21OQXhQc0pCSnNiUFF0eUQ4SEg1clJtWW5LaXN5Q1dvU0xIUjJRZlA4SzYKOGFNMVpxTEkvWWxmditPMzlQQnZ4eEFTZldta2VzbHp1anBUYnZTV1hRNHk1dFEvRWhvSlFjQnVsOUhWc2xiRgpKSkhTRWtnPQotLS0tLUVORCBDRVJUSUZJQ0FURS0tLS0tCi0tLS0tQkVHSU4gQ0VSVElGSUNBVEUtLS0tLQpNSUlEYURDQ0FsQ2dBd0lCQWdJVWM1Sm1sYlEwQjJDcWcxWDV6MGs1emdyU0lVc3dEUVlKS29aSWh2Y05BUUVMCkJRQXdUREVMTUFrR0ExVUVCaE1DUTFveER6QU5CZ05WQkFjVEJsQnlZV2QxWlRFYk1Ca0dBMVVFQ2hNU1NtRnIKZFdJZ1UyTm9iMng2TENCSmJtTXVNUTh3RFFZRFZRUURFd1pTYjI5MFEwRXdIaGNOTVRreE1qTXhNVGt5TVRBdwpXaGNOTWpReE1qSTVNVGt5TVRBd1dqQk1NUXN3Q1FZRFZRUUdFd0pEV2pFUE1BMEdBMVVFQnhNR1VISmhaM1ZsCk1Sc3dHUVlEVlFRS0V4SktZV3QxWWlCVFkyaHZiSG9zSUVsdVl5NHhEekFOQmdOVkJBTVRCbEp2YjNSRFFUQ0MKQVNJd0RRWUpLb1pJaHZjTkFRRUJCUUFEZ2dFUEFEQ0NBUW9DZ2dFQkFNVDdlMDUvdmoyVm5IMFl0QXRMeGlQSgpaYkoyTzZRb25ldFRiNnltT0xaU0p2d0Uyd1RUQnlXNmxXWHZaVWsvNlNwRDQ5ODZ4eXM0RUs0bkc3WWUwOGx6Cjl4OVlZSUFhU0ptcEpmcjF2SkZBNnhCQWVZTDFqNEQ0T1kyUk80Qnp2Tmtobml3SmRVQXpzZCtVQzJzTW41SE4KZ2hTQTlzejNlTjVrcXAzNzNkdFBETWgyUVRZZnMvTFgySVhuSEEzeWhRRDZlZktxTEpZR2ZYTFZTdWNhNmYrawpUTkVBVmpDQ0E1bEl5OFJ1L25LTlZVQXlvTE5CSzI2R0prRTBuNU1qMzArRVhpdFE3YlN2SEUzdm1zRFFPTnl5CkF1K0dEbEl6WWtYOXpNUjRnYnNKNDQxK3dUWE5yVWtKRmVtb1B4c3dhcEFLc3FSTlljK3dXVUJPR21ZV2xHOEMKQXdFQUFhTkNNRUF3RGdZRFZSMFBBUUgvQkFRREFnRUdNQThHQTFVZEV3RUIvd1FGTUFNQkFmOHdIUVlEVlIwTwpCQllFRkN1bW5WWWN2WjVBQmtSWnMva3JOZ1FxRkI1NU1BMEdDU3FHU0liM0RRRUJDd1VBQTRJQkFRQXhqbEMrCm5lYnNndzlZSUs3NndzTWpFZ01BNlIySzVub25nVllKZWJHZXpnejBNaW5md0IxbjVnd2xGSkRZZHJvSUhmSmQKV3pxakpCdnhqUTlxUURoYzcyaGJkK3NlelNnUFZNR29Hb2l1cmJLY3VDa3lBalZMK1M4eFNHSkY5Ti81bEtwUQpqTklMZnBtSzlxMWZlam4zYzJmcFk0eE1aRnRUWk9qZVN6SGhLdTZ2VnVLZGZYYWRuQllWOTJPWXhUeXFJVk9CCmNPMm9EUDlvQmZjWlY4N0ZTSG9zY0dUOXRnd1F5R09zbEk3YmlObTFnRmZRL1VzcEhKRVltcy8za2NKRC9vOFkKS0lKeUFPUDNwYngzc0FhTWYrVHVaUkN6WGV5SFVUUzM1a3VoYjdvdEFTYmh1amlEaHRTeHFwL05CT3lBL2tmeApuQXN6SUdEMVdXYnBOSjMrCi0tLS0tRU5EIENFUlRJRklDQVRFLS0tLS0K")
                .addToData("tls.key", "LS0tLS1CRUdJTiBQUklWQVRFIEtFWS0tLS0tCk1JSUV2Z0lCQURBTkJna3Foa2lHOXcwQkFRRUZBQVNDQktnd2dnU2tBZ0VBQW9JQkFRRGNIWEt5c0ZXNnZlaU8KOVY1YTJMY2VURGNCOHllbldYTHZkNFNGWGR0MGVPSU1WZ0FHYUlYVXNseFdwKzlQVFI2RkpaQzcxZW8zVVBoeApEcU0xcWw3V1VuYlFzVmxseTlZc2dyeVAxNk4yd3hSUTdxUnNvTG1VcE5EWTdqTTlObE9ic01UMGgxSnIzRmhYCk9CbC9meVliVWlaZ2QvbVhjVjExYU5DKzhZK0M1U3pFTWVreGJIRWxrUkNkUHpIWVFqajNBMGg2Z3pLWS9lNEkKQlpuZEVrNkplejF5ZmNNL0cvL3JjdFFhUjEwdTlwcUVXcG85TkJZQXVnYU1KRmZudUJxRDZRckhDdWxjQm1mNgpUNmpZcGpHYS9KL0M2dTZGV3BQTitVbWV5eC94T0FlVnpMZ1pVemU2cWZRU3pyNTRReDBJWTYra1FiaEVGTVRDCkFJWjRUNFhCQWdNQkFBRUNnZ0VCQU5JblAzb0JSMmlLcG4zUElLM2wyVGVSRnJmQzJxbzVpYlcrUzRVMXJqQU8KdGV1SE5IRHAzRlROa2NHZWhxb1UvRDJ0TnZsUGJGWXg5WEdqd3dtYXh2OGpMcE5qci9HejRxRU9sVTlVVjVvcworTG1vanMyenlsdHozSDR4TmpTTUtOa3R0VzJ0d1hCL3FNeGxJRnNOSDJuWVRoR3VtbHNQL21YNWs4dXFRQlY4ClNMQk13U1RodXlaZDgydEw1YTlhYTV0cHVpRkNpbm13QVF3OGRpMVZGaWwzbVdaZHpySnkxeWNzVWxYeUg0K2sKcVdRUVpUZFJ0bGVDTENTZi85VkFIMmt1SXVvcE1yZWxxeVArNWlDUlp0L2J1VUltNVV4RWNxbzVOcVJ3TlFsWQp2eXAwWjIxaXgzMEliaXNMdlc3cWk5ZE1LZzdHamhBdlBFWEhiSENHWnkwQ2dZRUEzaUFwOVUxbWFmcTZIcmZqCjNieGJNMCttTHBYaDBUYXk3bXhoK0tpeGtwbGNzeW5qQmFHZnhpUVpaSkZGMG5qaG51Q2ltaCs5SE4velFCN1oKbjVGZ2QxS2JjQjM2WGdObUJUQ01CMmFnb2ZqZXd5enJ3V2ZkQStVc0lzdk12aVBKbUZGeVJFUURUTGVZRnFLNwozeEJ6a05INVRDREtQTzh5TW8wQ1BnejZIZThDZ1lFQS9hN0tIVHN4eEwxZ0JiOEQ4UUhhTkR3SG4xVWsyRVlNClk3d1J1ZTcrNGlIdnc2Z2kvWnBXT1FhZHQrQ2JzWml2UjYydGovQ0hteHVjYjJSMVE2Qlh3ZXZuUkVwdVlsS2wKd0NJN09Hb1ZFK2ZXeWxHTVBvVG1nNGZCUjNNM09yeG9mT0RMenRhSzl3VllTL3JtNEZ3Mk9yZXhzUHpWalFEUgpuVnduSWxkZFIwOENnWUVBMVlmRDdnMW02M0JjNVZUUGw0UVBoQ2NJVVBaQ3E5VlNjMEw3ZDRmcmxFc2J3eHY4CklwaTV1RWRScGN6RmUwdzdVSGtQdHV2VjUyRWVQVUNxNGV0bCthOE92OXdCcDhqS2xTaVRKRFl6S3lITU80SCsKYk9GRXBRNzB1OHFBMnpRYUF2UWd6YUU0THRLN1FOOVZqVjBLUzJpZXArRkpxUVFrbEZYYmx2endvRDhDZ1lCcApiZ3czeTlNcVJkNHpaU2laTUVEa2RwSmdhTDF3V09SclNzMC9MaEdtSDU2Sy9VVFZpeUFNZ1RCcExDTG8wMkQ5CmREUHUzM01zUm5Sa1l5Yk5IVVY3cGJRdTBKUkJyc0dPTVd2VlRWbEhOWkl4OFdSTTAyVU9Bd3lUeWxHSXlxYk8KUjRyTWdxT3NkLzh6VEtwSlVtbURTN2JBck1OLzMzZytZdjhzcVl4dHh3S0JnRVYzdWprbjJQSmtPMEVlWTBZNQpYSFR2UFVzS3BNMlZRend1aXBmemFrT2pCYkg4bWlmUkJFOFR4TDZCVFlSc3crbGFYVXcxbEQ4aWJDNmRuZFRvCldWRWM3Z2kzRlh1RjBUV3p2K2dIbnFCZWFwbWdxOGE4TEhqVHRFMDNnVmo0aG1vZHJIbkVEZ3J5ajlsc0sxck0KYnp6RTlkcWdrNU5CL0c4QmwvTlJnd01BCi0tLS0tRU5EIFBSSVZBVEUgS0VZLS0tLS0K")
                .build();
    }

    public String getTlsThumbprint()    {
        return "{external=fc4c92a1, tls=d33fd102}";
    }

    public Secret getExternalSecret() {
        return new SecretBuilder()
                .withNewMetadata()
                    .withName("my-external-secret")
                .endMetadata()
                .addToData("tls.crt", "LS0tLS1CRUdJTiBDRVJUSUZJQ0FURS0tLS0tCk1JSUQxVENDQXIyZ0F3SUJBZ0lVUWUrQUdacXdDK0Z0ZFBiMjUyQU1ERjlaOFk0d0RRWUpLb1pJaHZjTkFRRUwKQlFBd1ZERUxNQWtHQTFVRUJoTUNRMW94RHpBTkJnTlZCQWNUQmxCeVlXZDFaVEViTUJrR0ExVUVDaE1TU21GcgpkV0lnVTJOb2IyeDZMQ0JKYm1NdU1SY3dGUVlEVlFRREV3NUpiblJsY20xbFpHbGhkR1ZEUVRBZUZ3MHhPVEV5Ck16RXhPVEl4TURCYUZ3MHlNREV4TWprd016SXhNREJhTUU0eEN6QUpCZ05WQkFZVEFrTmFNUTh3RFFZRFZRUUgKRXdaUWNtRm5kV1V4R3pBWkJnTlZCQW9URWtwaGEzVmlJRk5qYUc5c2Vpd2dTVzVqTGpFUk1BOEdBMVVFQXhNSQpSWGgwWlhKdVlXd3dnZ0VpTUEwR0NTcUdTSWIzRFFFQkFRVUFBNElCRHdBd2dnRUtBb0lCQVFDVkZDK2d1b1c2CjdmWEQ2ZC81Y2FyOHMzcktMeFRjSlgzT0Z4Ykl3K3NUNnZLOHg1cVBSVjlDS2h5ZHJzWGVhNnRQWDdhRUJETVQKL1lGd08xQWdBS0szTUwwQXFTZFZ6RktBQnIydnh3U1M5RHFKSW9zb1ovS2ZkdGZ0dHB1SnRCcWZ3eWd0QjYxWQpxU24xVnduTUFTbDdCUHluc2ZXTW40RkpqQlg4eDBKQ1lIbGhDOXVsczk5bFRSZVlRNjNHUjJNU0pqbFVpYmh1Ck83RjdZa2NmbTZKMkRrK0RzVXdiT3NoOCtHUFBGK2ZqbkU5aDJkRDVKUVdxUjc0Y2dqNnVMdE1rZ1lqWU11L2UKeTZYTkJZUkF3c1hOeU9sL1VnRW1XOVBmb3lYRTNRVnRSYVFQamg5N3RYNjlNYURNSXZML2ZFeU9NclhGWUNTYwplN0szMEpFbW9uci9BZ01CQUFHamdhUXdnYUV3RGdZRFZSMFBBUUgvQkFRREFnV2dNQjBHQTFVZEpRUVdNQlFHCkNDc0dBUVVGQndNQkJnZ3JCZ0VGQlFjREFqQU1CZ05WSFJNQkFmOEVBakFBTUIwR0ExVWREZ1FXQkJUdnJlc1cKL3l5eTlxMFRrb1lYME9sMUVlSzhiVEFmQmdOVkhTTUVHREFXZ0JUcEJ2VWdOanAvWEx4bmNmSTlnQUtCV2NSWQpPVEFpQmdOVkhSRUVHekFaZ2hjcUxqRTVNaTR4TmpndU5qUXVNVFF6TG01cGNDNXBiekFOQmdrcWhraUc5dzBCCkFRc0ZBQU9DQVFFQUgvNG1TUmtSWEZORXJwTVFkS0tPeHFjVFNrd0dNRzM1UlR4ajNjeXR2OEtNYW9VWUQvTUsKcTR5MjJLOS90OU1ybjQ2L3BNVi9aY29lZkFJQ3VRSEdnSDVHN3gxaEN4T3RKK1dCMy9oM25ZOXhnbUJwcTU5MApJZlo1NDczVnQ5RldrR3NGNU5FZnNPWkVMNE9BL3BqaStUKzFCNENWOGs1NGQ3blJkSWpMZkNSbGlVTm13WEZCCkJqeTBIOEpGZ216TFpROTNKRzRhRi9hM1RwMDhvY0xxbjZzTHkzN0pFbkJQSVBnL1ZqS3hJeGNvbUVzbFdVL28KdHZoRVNLc3V3TFcxUnkycmNJNHoyeXl5ZnIyMlFpRzdBRk5RUFdHUGlhM3FuRkYxbmxxWXI4V3VjR3Vnanp5NAphM0h0RmFnMkxwbWoxZFB6cUI4anJGZHhKY0hBVHd3UTV3PT0KLS0tLS1FTkQgQ0VSVElGSUNBVEUtLS0tLQotLS0tLUJFR0lOIENFUlRJRklDQVRFLS0tLS0KTUlJRGtUQ0NBbm1nQXdJQkFnSVVNU0Z6WEdCYnNtdVcxY3VaYU9CeUsyK01LK1V3RFFZSktvWklodmNOQVFFTApCUUF3VERFTE1Ba0dBMVVFQmhNQ1Exb3hEekFOQmdOVkJBY1RCbEJ5WVdkMVpURWJNQmtHQTFVRUNoTVNTbUZyCmRXSWdVMk5vYjJ4NkxDQkpibU11TVE4d0RRWURWUVFERXdaU2IyOTBRMEV3SGhjTk1Ua3hNak14TVRreU1UQXcKV2hjTk1qQXhNVEk1TURNeU1UQXdXakJVTVFzd0NRWURWUVFHRXdKRFdqRVBNQTBHQTFVRUJ4TUdVSEpoWjNWbApNUnN3R1FZRFZRUUtFeEpLWVd0MVlpQlRZMmh2Ykhvc0lFbHVZeTR4RnpBVkJnTlZCQU1URGtsdWRHVnliV1ZrCmFXRjBaVU5CTUlJQklqQU5CZ2txaGtpRzl3MEJBUUVGQUFPQ0FROEFNSUlCQ2dLQ0FRRUF2dW15TnFBaXp2VEIKQ0xRa3FiVDBEajI0R1ZwcVJsb0RSTGdRc0xzMFhHMCtPZVMrc0UyU2ZLTkhJeC9BK1pzUEFoTm04L1BlL01UKwpHNFBzYzgydHNpNitTZWJlYjBENExuOVI3UXVlWFpKTXlxaXhSWFlzcEZBMHA5bXhwc1NpZ0NnTFl3Y3NCVElkCm12U055VllzV2hUUHpuMXM4VUJ2SlVoenBCKzBLM1d6WkhYMEVJYVh3ZmtsM1Fob3JQZDdyQ0RUVXAzQlNwdWUKSXRENG1VcCtNV3NvSDZzRzUrazBIeUNISzVEUS9qN2xSb1Y2dGhsSkdJdkxXbmhodFRLNjVOQThsQk92Wkd6UQpQMVBaMUwreEZRUXZyZDJKMUltczZicmM4NytqM0JEZ0VxZ1YvSjJGYmtEL3JQSHVFTDRSVndqS3l2YU1Tc2crCkthU3FjQ3VJR1FJREFRQUJvMk13WVRBT0JnTlZIUThCQWY4RUJBTUNBZ1F3RHdZRFZSMFRBUUgvQkFVd0F3RUIKL3pBZEJnTlZIUTRFRmdRVTZRYjFJRFk2ZjF5OFozSHlQWUFDZ1ZuRVdEa3dId1lEVlIwakJCZ3dGb0FVSzZhZApWaHk5bmtBR1JGbXorU3MyQkNvVUhua3dEUVlKS29aSWh2Y05BUUVMQlFBRGdnRUJBTHRKRjJTY3NkVUNzT2VKCmU0N2grbG5UNHRJU2s3WVVNQk02Rlc1bFhPU05PRXhrVEs5THBOd1hpeGFQVWlLZFo1RWhURE1KUDZuNkJZaVMKV01wRU9aNmVQY3p5bVZ5cHN3KzhZUXJ6U3ByMG1UL1l3L2pTQzRwTXNXL1dBNWYwWWpGMTVidGR2U01kekd5UAp5MjlEL1B5Vy9jQnRiNlhyZGtsKzRmZUY2a1Z6bWZwWDhsSklVRmhqK0ppZmNrRWdJTkhYTHZ1SjFXWWFUbkxpClZTWi9FVUQxK0pabzZaOElFMmRsd21OQXhQc0pCSnNiUFF0eUQ4SEg1clJtWW5LaXN5Q1dvU0xIUjJRZlA4SzYKOGFNMVpxTEkvWWxmditPMzlQQnZ4eEFTZldta2VzbHp1anBUYnZTV1hRNHk1dFEvRWhvSlFjQnVsOUhWc2xiRgpKSkhTRWtnPQotLS0tLUVORCBDRVJUSUZJQ0FURS0tLS0tCi0tLS0tQkVHSU4gQ0VSVElGSUNBVEUtLS0tLQpNSUlEYURDQ0FsQ2dBd0lCQWdJVWM1Sm1sYlEwQjJDcWcxWDV6MGs1emdyU0lVc3dEUVlKS29aSWh2Y05BUUVMCkJRQXdUREVMTUFrR0ExVUVCaE1DUTFveER6QU5CZ05WQkFjVEJsQnlZV2QxWlRFYk1Ca0dBMVVFQ2hNU1NtRnIKZFdJZ1UyTm9iMng2TENCSmJtTXVNUTh3RFFZRFZRUURFd1pTYjI5MFEwRXdIaGNOTVRreE1qTXhNVGt5TVRBdwpXaGNOTWpReE1qSTVNVGt5TVRBd1dqQk1NUXN3Q1FZRFZRUUdFd0pEV2pFUE1BMEdBMVVFQnhNR1VISmhaM1ZsCk1Sc3dHUVlEVlFRS0V4SktZV3QxWWlCVFkyaHZiSG9zSUVsdVl5NHhEekFOQmdOVkJBTVRCbEp2YjNSRFFUQ0MKQVNJd0RRWUpLb1pJaHZjTkFRRUJCUUFEZ2dFUEFEQ0NBUW9DZ2dFQkFNVDdlMDUvdmoyVm5IMFl0QXRMeGlQSgpaYkoyTzZRb25ldFRiNnltT0xaU0p2d0Uyd1RUQnlXNmxXWHZaVWsvNlNwRDQ5ODZ4eXM0RUs0bkc3WWUwOGx6Cjl4OVlZSUFhU0ptcEpmcjF2SkZBNnhCQWVZTDFqNEQ0T1kyUk80Qnp2Tmtobml3SmRVQXpzZCtVQzJzTW41SE4KZ2hTQTlzejNlTjVrcXAzNzNkdFBETWgyUVRZZnMvTFgySVhuSEEzeWhRRDZlZktxTEpZR2ZYTFZTdWNhNmYrawpUTkVBVmpDQ0E1bEl5OFJ1L25LTlZVQXlvTE5CSzI2R0prRTBuNU1qMzArRVhpdFE3YlN2SEUzdm1zRFFPTnl5CkF1K0dEbEl6WWtYOXpNUjRnYnNKNDQxK3dUWE5yVWtKRmVtb1B4c3dhcEFLc3FSTlljK3dXVUJPR21ZV2xHOEMKQXdFQUFhTkNNRUF3RGdZRFZSMFBBUUgvQkFRREFnRUdNQThHQTFVZEV3RUIvd1FGTUFNQkFmOHdIUVlEVlIwTwpCQllFRkN1bW5WWWN2WjVBQmtSWnMva3JOZ1FxRkI1NU1BMEdDU3FHU0liM0RRRUJDd1VBQTRJQkFRQXhqbEMrCm5lYnNndzlZSUs3NndzTWpFZ01BNlIySzVub25nVllKZWJHZXpnejBNaW5md0IxbjVnd2xGSkRZZHJvSUhmSmQKV3pxakpCdnhqUTlxUURoYzcyaGJkK3NlelNnUFZNR29Hb2l1cmJLY3VDa3lBalZMK1M4eFNHSkY5Ti81bEtwUQpqTklMZnBtSzlxMWZlam4zYzJmcFk0eE1aRnRUWk9qZVN6SGhLdTZ2VnVLZGZYYWRuQllWOTJPWXhUeXFJVk9CCmNPMm9EUDlvQmZjWlY4N0ZTSG9zY0dUOXRnd1F5R09zbEk3YmlObTFnRmZRL1VzcEhKRVltcy8za2NKRC9vOFkKS0lKeUFPUDNwYngzc0FhTWYrVHVaUkN6WGV5SFVUUzM1a3VoYjdvdEFTYmh1amlEaHRTeHFwL05CT3lBL2tmeApuQXN6SUdEMVdXYnBOSjMrCi0tLS0tRU5EIENFUlRJRklDQVRFLS0tLS0K")
                .addToData("tls.key", "LS0tLS1CRUdJTiBQUklWQVRFIEtFWS0tLS0tCk1JSUV2Z0lCQURBTkJna3Foa2lHOXcwQkFRRUZBQVNDQktnd2dnU2tBZ0VBQW9JQkFRQ1ZGQytndW9XNjdmWEQKNmQvNWNhcjhzM3JLTHhUY0pYM09GeGJJdytzVDZ2Szh4NXFQUlY5Q0toeWRyc1hlYTZ0UFg3YUVCRE1UL1lGdwpPMUFnQUtLM01MMEFxU2RWekZLQUJyMnZ4d1NTOURxSklvc29aL0tmZHRmdHRwdUp0QnFmd3lndEI2MVlxU24xClZ3bk1BU2w3QlB5bnNmV01uNEZKakJYOHgwSkNZSGxoQzl1bHM5OWxUUmVZUTYzR1IyTVNKamxVaWJodU83RjcKWWtjZm02SjJEaytEc1V3Yk9zaDgrR1BQRitmam5FOWgyZEQ1SlFXcVI3NGNnajZ1THRNa2dZallNdS9leTZYTgpCWVJBd3NYTnlPbC9VZ0VtVzlQZm95WEUzUVZ0UmFRUGpoOTd0WDY5TWFETUl2TC9mRXlPTXJYRllDU2NlN0szCjBKRW1vbnIvQWdNQkFBRUNnZ0VBTzVhNkF2RUxpMUNhc0JqSDRobEJVNGthUjc3U0E3MG9zRHdpYTFXRW5ZMkkKUVZVM3ZwVG9JclphZ2R6ZVVxMk82RWRGMlRja2c1VU5MQ05KUDhHQlNPQStiQWt4SStac0E2aXVJWmpYaHpZQQpQOWlDN3orOWgyZ2xuMnNpZU1SNDcrcytIK0cxdEg3SnVydHp1d3VyM1BSOVdUcVZBQVN4MVFnZHNkQ2o5NHVrClJzdGsrSGhjM2thT1U0UHM1cWFWbWJZdFB6ZlVibjhoK0xZOWNpZGxQanhiaWZCMTdiK0FaSW9mS2FTb1hEVG4KRks4Wmk1V056cklFdm1TQVZJT00vMHhPbUpnTXdIWUdvUW9PbWJ1TGl0VEFOemQwTmFUVFcyTDV0dlZYa1psOApGZlRrOFRGZ2p2RUpSdExEdklHd3VlS1I1ZE51cGpWSUQ1ek55c0NLSVFLQmdRREFRWVhQclVtd0xheXBhQU5aCmNuY21sL1NNbmowRklwcTJId3Ayb05JRTU1ZlBzZ04yK2tpQklPNXVxYkFGa2U5aGJldTVqS3FLT1hRVFFya3UKa04ybmZvRGJNYklVS29vZXowZyt3REdHeWhJOThzS1REdTZmZTd2Z1FSR3d5ZzIvMUhlRlZVbFMzSHRGbm9aWQpMbnBubXUwcmxoSXg2R2MzaE9PZ1VQN2Jvd0tCZ1FER2dkYUpCVGtuRDVDcjJpYzZ4c2d1WnV6RTd5bzUrZ05uCjREcjc2NXNRc3hNVGhIbjJJMXNpMldBeFl0RmVROGxHMCs3ai9vYjZOUHRaWWg1eXBud2RsbHFiRXVtNUxzYVoKTFZnY09hMGsxeEhxVSt3VUxJWm9hcmlxWXhYUHMvcEU4ZHoralQ3Wld4WmI0aGJ1WmRrU2lJWWVWTzlpaGhKagpKbDZGdTRFWTlRS0JnUUN2S2tPL3J4UUhaK1g3eDEvZDNGUEJId3ZhSHNaYjZtWnBicWk2NHRYWFVDYmFQa2UzCjNGdTVBd2NhWHBLWTBKajQvUXliMXhUK3NWQVh5R0F1bENEUDNZdUxxcUNralFtZy9wekZSNWtZUlA0UDRTSDAKbU5ORERacGt2UVJnUGdmKzhwY2ZMVkNNSllSUEx4c2FOdWFoaE45NEtkaFVEbm9VZEloc1piOSszd0tCZ0d3cApBTGttQkc4WkZ3M2NUdlhDcS81RWpJdjllTGVnVjB5NUs4cHFKTktqa0NoWlRZN2swdHFaTU1XWC8xWnFmdmc5CnIvUEFrdEV3SHlnancwMWJFMU9Yd2dTdStIU3pYUGpIY1RQbjVVU21meGQ3NUsxVldXTDVpMmNqbUJYVkRlK1YKRFlJUmVnWTZrR00rUEpwbkdqRHovSWY0WlhyOGJIWmp5S3I3Y0tzbEFvR0JBTG1TbS8ydkptd21VTzJSQjZEQwpjb1ZrTEZLNkROUmhQaGw4c3NOdDRBWnA4YUJtVzloZC9TditWOHhoNzl6OGhPUlF5cjZoNDVVRjlySXhJb1kyCll3MllidkkyYzRiZlZEQWpGY3U3UEZ3MzVoOFJPRytrMStoNDZQUkhKY1F2dzJxSnN2NnhKOVZLaEdzcEQxdUgKeUVHOEQxRGtVM1FVOElTN01ybUR6Mk9YCi0tLS0tRU5EIFBSSVZBVEUgS0VZLS0tLS0K")
                .build();
    }

    public Pod getPod(StatefulSet sts) {
        return new PodBuilder()
                .withNewMetadataLike(sts.getSpec().getTemplate().getMetadata())
                    .withName(KafkaResources.kafkaStatefulSetName(clusterName) + "-0")
                .endMetadata()
                .withNewSpecLike(sts.getSpec().getTemplate().getSpec())
                .endSpec()
                .build();
    }

    @Test
    public void testPodToRestartIsEmptyWhenCustomCertAnnotationsHaveMatchingThumbprints(VertxTestContext context) {
        Checkpoint async = context.checkpoint();
        operator.createOrUpdate(new Reconciliation("test-trigger", Kafka.RESOURCE_KIND, namespace, clusterName), kafka)
            .onComplete(context.succeeding(v -> context.verify(() -> {
                StatefulSet reconcileSts = client.apps().statefulSets().inNamespace(namespace).withName(KafkaResources.kafkaStatefulSetName(clusterName)).get();
                assertThat(reconcileSts.getSpec().getTemplate().getMetadata().getAnnotations(),
                        hasEntry(KafkaCluster.ANNO_STRIMZI_CUSTOM_LISTENER_CERT_THUMBPRINTS, getTlsThumbprint()));

                assertThat(functionArgumentCaptor, hasSize(1));
                assertThat(functionArgumentCaptor.get(0).apply(getPod(reconcileSts)), Matchers.is(RestartReasons.empty()));
                async.flag();
            })));
    }

    @Test
    public void testPodToRestartNonemptyWhenCustomCertTlsListenerThumbprintAnnotationsNotMatchingThumbprint(VertxTestContext context) {
        Checkpoint async = context.checkpoint();
        operator.createOrUpdate(new Reconciliation("test-trigger", Kafka.RESOURCE_KIND, namespace, clusterName), kafka)
            .onComplete(context.succeeding(v -> context.verify(() -> {
                StatefulSet reconcileSts = client.apps().statefulSets().inNamespace(namespace).withName(KafkaResources.kafkaStatefulSetName(clusterName)).get();
                assertThat(reconcileSts.getSpec().getTemplate().getMetadata().getAnnotations(),
                        hasEntry(KafkaCluster.ANNO_STRIMZI_CUSTOM_LISTENER_CERT_THUMBPRINTS, getTlsThumbprint()));

                assertThat(functionArgumentCaptor, hasSize(1));
                Function<Pod, RestartReasons> isPodToRestart = functionArgumentCaptor.get(0);

                Pod pod = getPod(reconcileSts);
                assertThat("There are no changes in broker config, the restart should not be needed",
                        isPodToRestart.apply(pod),  Matchers.is(RestartReasons.empty()));

                pod.getMetadata().getAnnotations().put(KafkaCluster.ANNO_STRIMZI_CUSTOM_LISTENER_CERT_THUMBPRINTS,
                        Base64.getEncoder().encodeToString("Not the right one!".getBytes()));
                assertThat("Tls listener thumbprint annotation changed, pod should need restart",
                        isPodToRestart.apply(pod),
                        equalTo(RestartReasons.of(RestartReason.CUSTOM_LISTENER_CA_CERT_CHANGE)));

                async.flag();
            })));
    }

    @Test
    public void testPodToRestartTrueWhenCustomCertExternalListenerThumbprintAnnotationsNotMatchingThumbprint(VertxTestContext context) {
        Checkpoint async = context.checkpoint();
        operator.createOrUpdate(new Reconciliation("test-trigger", Kafka.RESOURCE_KIND, namespace, clusterName), kafka)
            .onComplete(context.succeeding(v -> context.verify(() -> {
                StatefulSet reconcileSts = client.apps().statefulSets().inNamespace(namespace).withName(KafkaResources.kafkaStatefulSetName(clusterName)).get();
                assertThat(reconcileSts.getSpec().getTemplate().getMetadata().getAnnotations(),
                        hasEntry(KafkaCluster.ANNO_STRIMZI_CUSTOM_LISTENER_CERT_THUMBPRINTS, getTlsThumbprint()));

                assertThat(functionArgumentCaptor, hasSize(1));
                Function<Pod, RestartReasons> isPodToRestart = functionArgumentCaptor.get(0);

                Pod pod = getPod(reconcileSts);

                assertThat("There are no changes in broker config, the restart should not be needed",
                        isPodToRestart.apply(pod),  Matchers.is(RestartReasons.empty()));

                pod.getMetadata().getAnnotations().put(KafkaCluster.ANNO_STRIMZI_CUSTOM_LISTENER_CERT_THUMBPRINTS,
                        Base64.getEncoder().encodeToString("Not the right one!".getBytes()));

                assertThat(isPodToRestart.apply(pod),
                        equalTo(RestartReasons.of(RestartReason.CUSTOM_LISTENER_CA_CERT_CHANGE)));

                async.flag();
            })));
    }

    @Test
    public void testPodToRestartIsEmptyAndNoCustomCertAnnotationsWhenNoCustomCertificates(VertxTestContext context) {
        kafka = new KafkaBuilder(createKafka())
                .editSpec()
                    .editKafka()
                        .withListeners(new GenericKafkaListenerBuilder()
                                    .withName("tls")
                                    .withPort(9093)
                                    .withType(KafkaListenerType.INTERNAL)
                                    .withTls(true)
                                    .build(),
                                new GenericKafkaListenerBuilder()
                                    .withName("external")
                                    .withPort(9094)
                                    .withType(KafkaListenerType.NODEPORT)
                                    .withTls(true)
                                    .build())
                    .endKafka()
                .endSpec()
                .build();
        Crds.kafkaOperation(client).inNamespace(namespace).withName(clusterName).patch(kafka);


        Checkpoint async = context.checkpoint();
        operator.createOrUpdate(new Reconciliation("test-trigger", Kafka.RESOURCE_KIND, namespace, clusterName), kafka)
            .onComplete(context.succeeding(v -> context.verify(() -> {
                assertThat(functionArgumentCaptor, hasSize(1));

                StatefulSet reconcileSts = client.apps().statefulSets().inNamespace(namespace).withName(KafkaResources.kafkaStatefulSetName(clusterName)).get();
                assertThat(reconcileSts.getSpec().getTemplate().getMetadata().getAnnotations(),
                        not(hasKey(KafkaCluster.ANNO_STRIMZI_CUSTOM_LISTENER_CERT_THUMBPRINTS)));

                List<Function<Pod, RestartReasons>> capturedFunctions = functionArgumentCaptor;
                assertThat(capturedFunctions, hasSize(1));
                Function<Pod, RestartReasons> isPodToRestart = capturedFunctions.get(0);
                assertThat(isPodToRestart.apply(getPod(reconcileSts)),  Matchers.is(RestartReasons.empty()));

                async.flag();
            })));
    }

    /**
     * Override KafkaReconciler to only run reconciliation steps that concern the Ingress resources feature
     */
    class MockKafkaReconciler extends KafkaReconciler   {
        public MockKafkaReconciler(Reconciliation reconciliation, Vertx vertx, ClusterOperatorConfig config, ResourceOperatorSupplier supplier, PlatformFeaturesAvailability pfa, Kafka kafkaAssembly, KafkaVersionChange versionChange, Storage oldStorage, int currentReplicas, ClusterCa clusterCa, ClientsCa clientsCa) {
            super(reconciliation, kafkaAssembly, oldStorage, currentReplicas, clusterCa, clientsCa, versionChange, config, supplier, pfa, vertx, mock(KubernetesRestartEventPublisher.class));
        }

        @Override
        public Future<Void> reconcile(KafkaStatus kafkaStatus, Supplier<Date> dateSupplier)    {
            return listeners()
                    .compose(i -> statefulSet())
                    .compose(i -> podSet())
                    .compose(i -> rollingUpdate());
        }

        @Override
        protected KafkaListenersReconciler listenerReconciler()   {
            return new MockKafkaListenersReconciler(reconciliation, kafka, pfa, secretOperator, serviceOperator, routeOperator, ingressOperator, ingressV1Beta1Operator);
        }

        @Override
        protected Future<Void> maybeRollKafka(
                int replicas,
                Function<Pod, RestartReasons> podNeedsRestart,
                Map<Integer, Map<String, String>> kafkaAdvertisedHostnames,
                Map<Integer, Map<String, String>> kafkaAdvertisedPorts,
                boolean allowReconfiguration
        ) {
            functionArgumentCaptor.add(podNeedsRestart);
            return Future.succeededFuture();
        }
    }

    /**
     * Override KafkaListenersReconciler to only run reconciliation steps that concern the Ingress resources feature
     */
    static class MockKafkaListenersReconciler extends KafkaListenersReconciler {
        public MockKafkaListenersReconciler(
                Reconciliation reconciliation,
                KafkaCluster kafka,
                PlatformFeaturesAvailability pfa,
                SecretOperator secretOperator,
                ServiceOperator serviceOperator,
                RouteOperator routeOperator,
                IngressOperator ingressOperator,
                IngressV1Beta1Operator ingressV1Beta1Operator) {
            super(reconciliation, kafka, null, pfa, 300_000L, secretOperator, serviceOperator, routeOperator, ingressOperator, ingressV1Beta1Operator);
        }

        @Override
        public Future<ReconciliationResult> reconcile()  {
            return customListenerCertificates()
                    .compose(i -> Future.succeededFuture(result));
        }
    }

    /**
     * Mock the KafkaAssemblyOperator and override reconcile to only run through the steps we want to test
     */
    class MockKafkaAssemblyOperator extends KafkaAssemblyOperator  {

        public MockKafkaAssemblyOperator(Vertx vertx, PlatformFeaturesAvailability pfa, CertManager certManager, PasswordGenerator passwordGenerator, ResourceOperatorSupplier supplier, ClusterOperatorConfig config) {
            super(vertx, pfa, certManager, passwordGenerator, supplier, config);
        }

        @Override
        ReconciliationState createReconciliationState(Reconciliation reconciliation, Kafka kafkaAssembly) {
            return new ReconciliationState(reconciliation, kafkaAssembly) {
                @Override
                KafkaReconciler kafkaReconciler(Storage oldStorage, int currentReplicas)   {
                    return new MockKafkaReconciler(
                            reconciliation,
                            vertx,
                            config,
                            supplier,
                            pfa,
                            kafkaAssembly,
                            new KafkaVersionChange(
                                    VERSIONS.defaultVersion(),
                                    VERSIONS.defaultVersion(),
                                    VERSIONS.defaultVersion().protocolVersion(),
                                    VERSIONS.defaultVersion().messageVersion()
                            ),
                            oldStorage,
                            currentReplicas,
                            clusterCa,
                            clientsCa
                    );
                }
            };
        }

        @Override
        Future<Void> reconcile(ReconciliationState reconcileState)  {
            return reconcileState.reconcileCas(this::dateSupplier)
                    .compose(state -> state.reconcileKafka(this::dateSupplier))
                    .map((Void) null);
        }
    }
}<|MERGE_RESOLUTION|>--- conflicted
+++ resolved
@@ -126,7 +126,6 @@
             .addToData("foo", "bar")
             .build();
         client.secrets().inNamespace(namespace).create(secret);
-<<<<<<< HEAD
         PlatformFeaturesAvailability platformFeaturesAvailability = new PlatformFeaturesAvailability(false, kubernetesVersion);
         ResourceOperatorSupplier supplier = new ResourceOperatorSupplier(
                 vertx,
@@ -136,7 +135,6 @@
                 mock(ZookeeperScalerProvider.class),
                 mock(MetricsProvider.class),
                 platformFeaturesAvailability,
-                FeatureGates.NONE,
                 10000,
                 KubernetesRestartEventPublisher.createPublisher(client, "op", platformFeaturesAvailability.hasEventsApiV1())
         );
@@ -144,13 +142,6 @@
         operator = new MockKafkaAssemblyOperator(
                 vertx,
                 platformFeaturesAvailability,
-=======
-        ResourceOperatorSupplier supplier = new ResourceOperatorSupplier(vertx, client, mock(ZookeeperLeaderFinder.class),
-                mock(AdminClientProvider.class), mock(ZookeeperScalerProvider.class),
-                mock(MetricsProvider.class), new PlatformFeaturesAvailability(false, KubernetesVersion.V1_20), 10000);
-
-        operator = new MockKafkaAssemblyOperator(vertx, new PlatformFeaturesAvailability(false, kubernetesVersion),
->>>>>>> 3a2a126a
                 certManager,
                 passwordGenerator,
                 supplier,
