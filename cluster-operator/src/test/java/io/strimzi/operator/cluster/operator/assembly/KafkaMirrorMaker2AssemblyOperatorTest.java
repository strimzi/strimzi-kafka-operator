--- conflicted
+++ resolved
@@ -16,18 +16,7 @@
 import io.strimzi.api.kafka.model.KafkaMirrorMaker2;
 import io.strimzi.api.kafka.model.KafkaMirrorMaker2Resources;
 import io.strimzi.api.kafka.model.status.KafkaMirrorMaker2Status;
-<<<<<<< HEAD
 import io.strimzi.operator.cluster.model.AuthenticationUtilsTest;
-import io.strimzi.operator.cluster.operator.resource.MockSharedEnvironmentProvider;
-import io.strimzi.operator.cluster.model.logging.LoggingModel;
-import io.strimzi.operator.cluster.model.logging.LoggingUtils;
-import io.strimzi.operator.cluster.model.metrics.MetricsModel;
-import io.strimzi.operator.cluster.operator.resource.SharedEnvironmentProvider;
-import io.strimzi.operator.common.operator.resource.StrimziPodSetOperator;
-import io.strimzi.platform.KubernetesVersion;
-import io.strimzi.operator.cluster.PlatformFeaturesAvailability;
-=======
->>>>>>> a2bae6f2
 import io.strimzi.operator.cluster.KafkaVersionTestUtils;
 import io.strimzi.operator.cluster.PlatformFeaturesAvailability;
 import io.strimzi.operator.cluster.ResourceUtils;
@@ -928,8 +917,7 @@
                     async.flag();
                 })));
     }
-<<<<<<< HEAD
-
+  
     @Test
     public void testTopicsGroupsExclude(VertxTestContext context) {
         String kmm2Name = "foo";
@@ -1189,6 +1177,4 @@
                 "prefixsecurity.protocol", "SASL_PLAINTEXT"),
                 config);
     }
-=======
->>>>>>> a2bae6f2
 }