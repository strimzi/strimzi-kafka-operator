/*
 * Copyright Strimzi authors.
 * License: Apache License 2.0 (see the file LICENSE or http://apache.org/licenses/LICENSE-2.0.html).
 */
package io.strimzi.operator.cluster.model;

import io.fabric8.kubernetes.api.model.ConfigMap;
import io.fabric8.kubernetes.api.model.ConfigMapKeySelectorBuilder;
import io.fabric8.kubernetes.api.model.ConfigMapVolumeSourceBuilder;
import io.fabric8.kubernetes.api.model.Container;
import io.fabric8.kubernetes.api.model.EnvVar;
import io.fabric8.kubernetes.api.model.EnvVarBuilder;
import io.fabric8.kubernetes.api.model.HasMetadata;
import io.fabric8.kubernetes.api.model.HostAlias;
import io.fabric8.kubernetes.api.model.HostAliasBuilder;
import io.fabric8.kubernetes.api.model.IntOrString;
import io.fabric8.kubernetes.api.model.LocalObjectReference;
import io.fabric8.kubernetes.api.model.OwnerReference;
import io.fabric8.kubernetes.api.model.PodSecurityContextBuilder;
<<<<<<< HEAD
import io.fabric8.kubernetes.api.model.PodSpec;
=======
>>>>>>> 2e537b00
import io.fabric8.kubernetes.api.model.Quantity;
import io.fabric8.kubernetes.api.model.ResourceRequirementsBuilder;
import io.fabric8.kubernetes.api.model.SecretKeySelectorBuilder;
import io.fabric8.kubernetes.api.model.SecretVolumeSourceBuilder;
import io.fabric8.kubernetes.api.model.SecurityContext;
import io.fabric8.kubernetes.api.model.SecurityContextBuilder;
import io.fabric8.kubernetes.api.model.Service;
import io.fabric8.kubernetes.api.model.Volume;
import io.fabric8.kubernetes.api.model.VolumeMount;
import io.fabric8.kubernetes.api.model.apps.Deployment;
import io.fabric8.kubernetes.api.model.networking.NetworkPolicy;
import io.fabric8.kubernetes.api.model.policy.PodDisruptionBudget;
import io.fabric8.kubernetes.api.model.rbac.ClusterRoleBinding;
import io.strimzi.api.kafka.model.CertSecretSource;
import io.strimzi.api.kafka.model.CertSecretSourceBuilder;
import io.strimzi.api.kafka.model.ContainerEnvVar;
import io.strimzi.api.kafka.model.KafkaConnect;
import io.strimzi.api.kafka.model.KafkaConnectBuilder;
import io.strimzi.api.kafka.model.KafkaConnectResources;
import io.strimzi.api.kafka.model.Probe;
import io.strimzi.api.kafka.model.Rack;
import io.strimzi.api.kafka.model.authentication.KafkaClientAuthenticationOAuthBuilder;
import io.strimzi.api.kafka.model.authentication.KafkaClientAuthenticationTlsBuilder;
import io.strimzi.api.kafka.model.connect.ExternalConfigurationEnv;
import io.strimzi.api.kafka.model.connect.ExternalConfigurationEnvBuilder;
import io.strimzi.api.kafka.model.connect.ExternalConfigurationVolumeSource;
import io.strimzi.api.kafka.model.connect.ExternalConfigurationVolumeSourceBuilder;
import io.strimzi.api.kafka.model.template.ContainerTemplate;
import io.strimzi.kafka.oauth.client.ClientConfig;
import io.strimzi.kafka.oauth.server.ServerConfig;
import io.strimzi.operator.cluster.KafkaVersionTestUtils;
import io.strimzi.operator.cluster.ResourceUtils;
import io.strimzi.operator.common.model.Labels;
import io.strimzi.operator.common.model.OrderedProperties;
import io.strimzi.test.TestUtils;
import org.junit.jupiter.api.Test;

import java.io.IOException;
import java.util.ArrayList;
import java.util.Collections;
import java.util.HashMap;
import java.util.List;
import java.util.Map;
import java.util.stream.Collectors;

import static java.util.Collections.emptyMap;
import static java.util.Collections.singletonList;
import static java.util.Collections.singletonMap;
import static org.hamcrest.CoreMatchers.equalTo;
import static org.hamcrest.CoreMatchers.hasItem;
import static org.hamcrest.CoreMatchers.is;
import static org.hamcrest.CoreMatchers.notNullValue;
import static org.hamcrest.CoreMatchers.nullValue;
import static org.hamcrest.MatcherAssert.assertThat;
import static org.hamcrest.Matchers.allOf;
<<<<<<< HEAD
import static org.hamcrest.Matchers.containsInAnyOrder;
import static org.hamcrest.Matchers.hasEntry;
=======
>>>>>>> 2e537b00
import static org.hamcrest.Matchers.hasProperty;
import static org.junit.jupiter.api.Assertions.assertThrows;

@SuppressWarnings({"checkstyle:ClassDataAbstractionCoupling"})
public class KafkaConnectClusterTest {
    private static final KafkaVersion.Lookup VERSIONS = KafkaVersionTestUtils.getKafkaVersionLookup();
    private final String namespace = "test";
    private final String cluster = "foo";
    private final int replicas = 2;
    private final String image = "my-image:latest";
    private final int healthDelay = 100;
    private final int healthTimeout = 10;
    private final String metricsCmJson = "{\"animal\":\"wombat\"}";
    private final String configurationJson = "{\"foo\":\"bar\"}";
    private final String bootstrapServers = "foo-kafka:9092";
    private final String kafkaHeapOpts = "-Xms" + AbstractModel.DEFAULT_JVM_XMS;
    private final OrderedProperties defaultConfiguration = new OrderedProperties()
            .addPair("offset.storage.topic", "connect-cluster-offsets")
            .addPair("value.converter", "org.apache.kafka.connect.json.JsonConverter")
            .addPair("config.storage.topic", "connect-cluster-configs")
            .addPair("key.converter", "org.apache.kafka.connect.json.JsonConverter")
            .addPair("group.id", "connect-cluster")
            .addPair("status.storage.topic", "connect-cluster-status");
    private final OrderedProperties expectedConfiguration = new OrderedProperties()
            .addMapPairs(defaultConfiguration.asMap())
            .addPair("foo", "bar");
    private final KafkaConnect resource = new KafkaConnectBuilder(ResourceUtils.createEmptyKafkaConnect(namespace, cluster))
            .withNewSpec()
            .withMetrics((Map<String, Object>) TestUtils.fromJson(metricsCmJson, Map.class))
            .withConfig((Map<String, Object>) TestUtils.fromJson(configurationJson, Map.class))
            .withImage(image)
            .withReplicas(replicas)
            .withReadinessProbe(new Probe(healthDelay, healthTimeout))
            .withLivenessProbe(new Probe(healthDelay, healthTimeout))
            .withBootstrapServers(bootstrapServers)
            .endSpec()
            .build();
    private final KafkaConnectCluster kc = KafkaConnectCluster.fromCrd(resource, VERSIONS);

    @Test
    public void testMetricsConfigMap() {
        ConfigMap metricsCm = kc.generateMetricsAndLogConfigMap(null);
        checkMetricsConfigMap(metricsCm);
    }

    private void checkMetricsConfigMap(ConfigMap metricsCm) {
        assertThat(metricsCm.getData().get(AbstractModel.ANCILLARY_CM_KEY_METRICS), is(metricsCmJson));
    }

    private Map<String, String> expectedLabels(String name)    {
        return TestUtils.map(Labels.STRIMZI_CLUSTER_LABEL, this.cluster,
                "my-user-label", "cromulent",
                Labels.STRIMZI_NAME_LABEL, name,
                Labels.STRIMZI_KIND_LABEL, KafkaConnect.RESOURCE_KIND,
                Labels.KUBERNETES_NAME_LABEL, KafkaConnectCluster.APPLICATION_NAME,
                Labels.KUBERNETES_INSTANCE_LABEL, this.cluster,
                Labels.KUBERNETES_PART_OF_LABEL, Labels.APPLICATION_NAME + "-" + this.cluster,
                Labels.KUBERNETES_MANAGED_BY_LABEL, AbstractModel.STRIMZI_CLUSTER_OPERATOR_NAME);
    }

    private Map<String, String> expectedSelectorLabels()    {
        return Labels.fromMap(expectedLabels()).strimziSelectorLabels().toMap();
    }

    private Map<String, String> expectedLabels()    {
        return expectedLabels(KafkaConnectResources.deploymentName(cluster));
    }

    protected List<EnvVar> getExpectedEnvVars() {

        List<EnvVar> expected = new ArrayList<>();
        expected.add(new EnvVarBuilder().withName(KafkaConnectCluster.ENV_VAR_KAFKA_CONNECT_CONFIGURATION).withValue(expectedConfiguration.asPairs()).build());
        expected.add(new EnvVarBuilder().withName(KafkaConnectCluster.ENV_VAR_KAFKA_CONNECT_METRICS_ENABLED).withValue(String.valueOf(true)).build());
        expected.add(new EnvVarBuilder().withName(KafkaConnectCluster.ENV_VAR_KAFKA_CONNECT_BOOTSTRAP_SERVERS).withValue(bootstrapServers).build());
        expected.add(new EnvVarBuilder().withName(KafkaConnectCluster.ENV_VAR_STRIMZI_KAFKA_GC_LOG_ENABLED).withValue(Boolean.toString(AbstractModel.DEFAULT_JVM_GC_LOGGING_ENABLED)).build());
        expected.add(new EnvVarBuilder().withName(AbstractModel.ENV_VAR_KAFKA_HEAP_OPTS).withValue(kafkaHeapOpts).build());
        return expected;
    }

    @Test
    public void testDefaultValues() {
        KafkaConnectCluster kc = KafkaConnectCluster.fromCrd(ResourceUtils.createEmptyKafkaConnect(namespace, cluster), VERSIONS);

        assertThat(kc.image, is(KafkaVersionTestUtils.DEFAULT_KAFKA_CONNECT_IMAGE));
        assertThat(kc.replicas, is(KafkaConnectCluster.DEFAULT_REPLICAS));
        assertThat(kc.readinessProbeOptions.getInitialDelaySeconds(), is(KafkaConnectCluster.DEFAULT_HEALTHCHECK_DELAY));
        assertThat(kc.readinessProbeOptions.getTimeoutSeconds(), is(KafkaConnectCluster.DEFAULT_HEALTHCHECK_TIMEOUT));
        assertThat(kc.livenessProbeOptions.getInitialDelaySeconds(), is(KafkaConnectCluster.DEFAULT_HEALTHCHECK_DELAY));
        assertThat(kc.livenessProbeOptions.getTimeoutSeconds(), is(KafkaConnectCluster.DEFAULT_HEALTHCHECK_TIMEOUT));
        assertThat(kc.getConfiguration().asOrderedProperties(), is(defaultConfiguration));
    }

    @Test
    public void testFromCrd() {
        assertThat(kc.replicas, is(replicas));
        assertThat(kc.image, is(image));
        assertThat(kc.readinessProbeOptions.getInitialDelaySeconds(), is(healthDelay));
        assertThat(kc.readinessProbeOptions.getTimeoutSeconds(), is(healthTimeout));
        assertThat(kc.livenessProbeOptions.getInitialDelaySeconds(), is(healthDelay));
        assertThat(kc.livenessProbeOptions.getTimeoutSeconds(), is(healthTimeout));
        assertThat(kc.getConfiguration().asOrderedProperties(), is(expectedConfiguration));
        assertThat(kc.bootstrapServers, is(bootstrapServers));
    }

    @Test
    public void testEnvVars()   {
        assertThat(kc.getEnvVars(), is(getExpectedEnvVars()));
    }

    @Test
    public void testGenerateService()   {
        Service svc = kc.generateService();

        assertThat(svc.getSpec().getType(), is("ClusterIP"));
        assertThat(svc.getMetadata().getLabels(), is(expectedLabels(kc.getServiceName())));
        assertThat(svc.getSpec().getSelector(), is(expectedSelectorLabels()));
        assertThat(svc.getSpec().getPorts().size(), is(1));
        assertThat(svc.getSpec().getPorts().get(0).getPort(), is(Integer.valueOf(KafkaConnectCluster.REST_API_PORT)));
        assertThat(svc.getSpec().getPorts().get(0).getName(), is(KafkaConnectCluster.REST_API_PORT_NAME));
        assertThat(svc.getSpec().getPorts().get(0).getProtocol(), is("TCP"));
        assertThat(svc.getMetadata().getAnnotations().size(), is(0));

        checkOwnerReference(kc.createOwnerReference(), svc);
    }

    @Test
    public void testGenerateServiceWithoutMetrics()   {
        KafkaConnect resource = new KafkaConnectBuilder(this.resource)
                .editSpec()
                    .withMetrics(null)
                .endSpec()
                .build();
        KafkaConnectCluster kc = KafkaConnectCluster.fromCrd(resource, VERSIONS);
        Service svc = kc.generateService();

        assertThat(svc.getSpec().getType(), is("ClusterIP"));
        assertThat(svc.getMetadata().getLabels(), is(expectedLabels(kc.getServiceName())));
        assertThat(svc.getSpec().getSelector(), is(expectedSelectorLabels()));
        assertThat(svc.getSpec().getPorts().size(), is(1));
        assertThat(svc.getSpec().getPorts().get(0).getPort(), is(Integer.valueOf(KafkaConnectCluster.REST_API_PORT)));
        assertThat(svc.getSpec().getPorts().get(0).getName(), is(KafkaConnectCluster.REST_API_PORT_NAME));
        assertThat(svc.getSpec().getPorts().get(0).getProtocol(), is("TCP"));

        assertThat(svc.getMetadata().getAnnotations().containsKey("prometheus.io/port"), is(false));
        assertThat(svc.getMetadata().getAnnotations().containsKey("prometheus.io/scrape"), is(false));
        assertThat(svc.getMetadata().getAnnotations().containsKey("prometheus.io/path"), is(false));

        checkOwnerReference(kc.createOwnerReference(), svc);
    }

    @Test
    public void testGenerateDeployment()   {
        Deployment dep = kc.generateDeployment(new HashMap<>(), true, null, null);

<<<<<<< HEAD
        checkDeployment(dep, resource);
    }

    @Test
    public void testGenerateDeploymentWithRack() {
        KafkaConnect resource = new KafkaConnectBuilder(this.resource)
                .editOrNewSpec()
                    .withNewRack()
                        .withTopologyKey("topology-key")
                    .endRack()
                .endSpec()
                .build();

        KafkaConnectCluster kc = KafkaConnectCluster.fromCrd(resource, VERSIONS);
        Deployment deployment = kc.generateDeployment(new HashMap<>(), false, null, null);

        checkDeployment(deployment, resource);
=======
        assertThat(dep.getMetadata().getName(), is(KafkaConnectResources.deploymentName(cluster)));
        assertThat(dep.getMetadata().getNamespace(), is(namespace));
        Map<String, String> expectedDeploymentLabels = expectedLabels(KafkaConnectResources.deploymentName(cluster));
        assertThat(dep.getMetadata().getLabels(), is(expectedDeploymentLabels));
        assertThat(dep.getSpec().getSelector().getMatchLabels(), is(expectedSelectorLabels()));
        assertThat(dep.getSpec().getReplicas(), is(new Integer(replicas)));
        assertThat(dep.getSpec().getTemplate().getMetadata().getLabels(), is(expectedDeploymentLabels));
        assertThat(dep.getSpec().getTemplate().getSpec().getContainers().size(), is(1));
        assertThat(dep.getSpec().getTemplate().getSpec().getContainers().get(0).getName(), is(KafkaConnectResources.deploymentName(this.cluster)));
        assertThat(dep.getSpec().getTemplate().getSpec().getContainers().get(0).getImage(), is(kc.image));
        assertThat(dep.getSpec().getTemplate().getSpec().getContainers().get(0).getEnv(), is(getExpectedEnvVars()));
        assertThat(dep.getSpec().getTemplate().getSpec().getContainers().get(0).getLivenessProbe().getInitialDelaySeconds(), is(new Integer(healthDelay)));
        assertThat(dep.getSpec().getTemplate().getSpec().getContainers().get(0).getLivenessProbe().getTimeoutSeconds(), is(new Integer(healthTimeout)));
        assertThat(dep.getSpec().getTemplate().getSpec().getContainers().get(0).getReadinessProbe().getInitialDelaySeconds(), is(new Integer(healthDelay)));
        assertThat(dep.getSpec().getTemplate().getSpec().getContainers().get(0).getReadinessProbe().getTimeoutSeconds(), is(new Integer(healthTimeout)));
        assertThat(dep.getSpec().getTemplate().getSpec().getContainers().get(0).getPorts().size(), is(2));
        assertThat(dep.getSpec().getTemplate().getSpec().getContainers().get(0).getPorts().get(0).getContainerPort(), is(new Integer(KafkaConnectCluster.REST_API_PORT)));
        assertThat(dep.getSpec().getTemplate().getSpec().getContainers().get(0).getPorts().get(0).getName(), is(KafkaConnectCluster.REST_API_PORT_NAME));
        assertThat(dep.getSpec().getTemplate().getSpec().getContainers().get(0).getPorts().get(0).getProtocol(), is("TCP"));
        assertThat(dep.getSpec().getStrategy().getType(), is("RollingUpdate"));
        assertThat(dep.getSpec().getStrategy().getRollingUpdate().getMaxSurge().getIntVal(), is(new Integer(1)));
        assertThat(dep.getSpec().getStrategy().getRollingUpdate().getMaxUnavailable().getIntVal(), is(new Integer(0)));
        assertThat(AbstractModel.containerEnvVars(dep.getSpec().getTemplate().getSpec().getContainers().get(0)).get(KafkaConnectCluster.ENV_VAR_KAFKA_CONNECT_TLS), is(nullValue()));
        checkOwnerReference(kc.createOwnerReference(), dep);
>>>>>>> 2e537b00
    }

    @Test
    public void withOldAffinity() throws IOException {
        ResourceTester<KafkaConnect, KafkaConnectCluster> resourceTester = new ResourceTester<>(KafkaConnect.class, VERSIONS, KafkaConnectCluster::fromCrd, this.getClass().getSimpleName() + ".withOldAffinity");
        resourceTester
                .assertDesiredResource("-Deployment.yaml", kcc -> kcc.generateDeployment(new HashMap<>(), true, null, null).getSpec().getTemplate().getSpec().getAffinity());
    }

    @Test
    public void withAffinity() throws IOException {
        ResourceTester<KafkaConnect, KafkaConnectCluster> resourceTester = new ResourceTester<>(KafkaConnect.class, VERSIONS, KafkaConnectCluster::fromCrd, this.getClass().getSimpleName() + ".withAffinity");
        resourceTester
            .assertDesiredResource("-Deployment.yaml", kcc -> kcc.generateDeployment(new HashMap<String, String>(), true, null, null).getSpec().getTemplate().getSpec().getAffinity());
    }

    @Test
    public void withOldTolerations() throws IOException {
        ResourceTester<KafkaConnect, KafkaConnectCluster> resourceTester = new ResourceTester<>(KafkaConnect.class, VERSIONS, KafkaConnectCluster::fromCrd, this.getClass().getSimpleName() + ".withOldTolerations");
        resourceTester
                .assertDesiredResource("-Deployment.yaml", kcc -> kcc.generateDeployment(new HashMap<String, String>(), true, null, null).getSpec().getTemplate().getSpec().getTolerations());
    }
    @Test
    public void withTolerations() throws IOException {
        ResourceTester<KafkaConnect, KafkaConnectCluster> resourceTester = new ResourceTester<>(KafkaConnect.class, VERSIONS, KafkaConnectCluster::fromCrd, this.getClass().getSimpleName() + ".withTolerations");
        resourceTester
            .assertDesiredResource("-Deployment.yaml", kcc -> kcc.generateDeployment(new HashMap<String, String>(), true, null, null).getSpec().getTemplate().getSpec().getTolerations());
    }

    @Test
    public void testGenerateDeploymentWithTls() {
        KafkaConnect resource = new KafkaConnectBuilder(this.resource)
                .editSpec()
                .editOrNewTls()
                .addToTrustedCertificates(new CertSecretSourceBuilder().withSecretName("my-secret").withCertificate("cert.crt").build())
                .addToTrustedCertificates(new CertSecretSourceBuilder().withSecretName("my-secret").withCertificate("new-cert.crt").build())
                .addToTrustedCertificates(new CertSecretSourceBuilder().withSecretName("my-another-secret").withCertificate("another-cert.crt").build())
                .endTls()
                .endSpec()
                .build();
        KafkaConnectCluster kc = KafkaConnectCluster.fromCrd(resource, VERSIONS);
        Deployment dep = kc.generateDeployment(emptyMap(), true, null, null);

        assertThat(dep.getSpec().getTemplate().getSpec().getVolumes().get(1).getName(), is("my-secret"));
        assertThat(dep.getSpec().getTemplate().getSpec().getVolumes().get(2).getName(), is("my-another-secret"));

        List<Container> containers = dep.getSpec().getTemplate().getSpec().getContainers();

        assertThat(containers.get(0).getVolumeMounts().get(1).getMountPath(), is(KafkaConnectCluster.TLS_CERTS_BASE_VOLUME_MOUNT + "my-secret"));
        assertThat(containers.get(0).getVolumeMounts().get(2).getMountPath(), is(KafkaConnectCluster.TLS_CERTS_BASE_VOLUME_MOUNT + "my-another-secret"));

        assertThat(AbstractModel.containerEnvVars(containers.get(0)).get(KafkaConnectCluster.ENV_VAR_KAFKA_CONNECT_TRUSTED_CERTS),
                is("my-secret/cert.crt;my-secret/new-cert.crt;my-another-secret/another-cert.crt"));
        assertThat(AbstractModel.containerEnvVars(containers.get(0)).get(KafkaConnectCluster.ENV_VAR_KAFKA_CONNECT_TLS), is("true"));
    }

    @Test
    public void testGenerateDeploymentWithTlsAuth() {
        KafkaConnect resource = new KafkaConnectBuilder(this.resource)
                .editSpec()
                .editOrNewTls()
                .addToTrustedCertificates(new CertSecretSourceBuilder().withSecretName("my-secret").withCertificate("cert.crt").build())
                .endTls()
                .withAuthentication(
                        new KafkaClientAuthenticationTlsBuilder()
                                .withNewCertificateAndKey()
                                .withSecretName("user-secret")
                                .withCertificate("user.crt")
                                .withKey("user.key")
                                .endCertificateAndKey()
                                .build())
                .endSpec()
                .build();
        KafkaConnectCluster kc = KafkaConnectCluster.fromCrd(resource, VERSIONS);
        Deployment dep = kc.generateDeployment(emptyMap(), true, null, null);

        assertThat(dep.getSpec().getTemplate().getSpec().getVolumes().get(2).getName(), is("user-secret"));

        List<Container> containers = dep.getSpec().getTemplate().getSpec().getContainers();

        assertThat(containers.get(0).getVolumeMounts().get(2).getMountPath(), is(KafkaConnectCluster.TLS_CERTS_BASE_VOLUME_MOUNT + "user-secret"));

        assertThat(AbstractModel.containerEnvVars(containers.get(0)).get(KafkaConnectCluster.ENV_VAR_KAFKA_CONNECT_TLS_AUTH_CERT), is("user-secret/user.crt"));
        assertThat(AbstractModel.containerEnvVars(containers.get(0)).get(KafkaConnectCluster.ENV_VAR_KAFKA_CONNECT_TLS_AUTH_KEY), is("user-secret/user.key"));
        assertThat(AbstractModel.containerEnvVars(containers.get(0)).get(KafkaConnectCluster.ENV_VAR_KAFKA_CONNECT_TLS), is("true"));
    }

    @Test
    public void testGenerateDeploymentWithTlsSameSecret() {
        KafkaConnect resource = new KafkaConnectBuilder(this.resource)
                .editSpec()
                .editOrNewTls()
                .addToTrustedCertificates(new CertSecretSourceBuilder().withSecretName("my-secret").withCertificate("cert.crt").build())
                .endTls()
                .withAuthentication(
                        new KafkaClientAuthenticationTlsBuilder()
                                .withNewCertificateAndKey()
                                .withSecretName("my-secret")
                                .withCertificate("user.crt")
                                .withKey("user.key")
                                .endCertificateAndKey()
                                .build())
                .endSpec()
                .build();
        KafkaConnectCluster kc = KafkaConnectCluster.fromCrd(resource, VERSIONS);
        Deployment dep = kc.generateDeployment(emptyMap(), true, null, null);

        // 2 = 1 volume from logging/metrics + just 1 from above certs Secret
        assertThat(dep.getSpec().getTemplate().getSpec().getVolumes().size(), is(2));
        assertThat(dep.getSpec().getTemplate().getSpec().getVolumes().get(1).getName(), is("my-secret"));
    }

    @Test
    public void testGenerateDeploymentWithScramSha512Auth() {
        KafkaConnect resource = new KafkaConnectBuilder(this.resource)
                .editSpec()
                    .withNewKafkaClientAuthenticationScramSha512()
                        .withUsername("user1")
                        .withNewPasswordSecret()
                            .withSecretName("user1-secret")
                            .withPassword("password")
                        .endPasswordSecret()
                    .endKafkaClientAuthenticationScramSha512()
                .endSpec()
                .build();
        KafkaConnectCluster kc = KafkaConnectCluster.fromCrd(resource, VERSIONS);
        Deployment dep = kc.generateDeployment(emptyMap(), true, null, null);

        assertThat(dep.getSpec().getTemplate().getSpec().getVolumes().get(1).getName(), is("user1-secret"));

        List<Container> containers = dep.getSpec().getTemplate().getSpec().getContainers();

        assertThat(containers.get(0).getVolumeMounts().get(1).getMountPath(), is(KafkaConnectCluster.PASSWORD_VOLUME_MOUNT + "user1-secret"));

        assertThat(AbstractModel.containerEnvVars(containers.get(0)).get(KafkaConnectCluster.ENV_VAR_KAFKA_CONNECT_SASL_PASSWORD_FILE), is("user1-secret/password"));
        assertThat(AbstractModel.containerEnvVars(containers.get(0)).get(KafkaConnectCluster.ENV_VAR_KAFKA_CONNECT_SASL_USERNAME), is("user1"));
        assertThat(AbstractModel.containerEnvVars(containers.get(0)).get(KafkaConnectCluster.ENV_VAR_KAFKA_CONNECT_SASL_MECHANISM), is("scram-sha-512"));
    }

    /**
     * This test uses the same secret to hold the certs for TLS and the credentials for SCRAM SHA 512 client authentication. It checks that
     * the volumes and volume mounts that reference the secret are correctly created and that each volume name is only created once - volumes
     * with duplicate names will cause Kubernetes to reject the deployment.
     */
    @Test
    public void testGenerateDeploymentWithScramSha512AuthAndTLSSameSecret() {
        KafkaConnect resource = new KafkaConnectBuilder(this.resource)
            .editSpec()
                .editOrNewTls()
                    .addToTrustedCertificates(new CertSecretSourceBuilder().withSecretName("my-secret").withCertificate("cert.crt").build())
                .endTls()
                .withNewKafkaClientAuthenticationScramSha512()
                    .withUsername("user1")
                    .withNewPasswordSecret()
                        .withSecretName("my-secret")
                        .withPassword("user1.password")
                    .endPasswordSecret()
                .endKafkaClientAuthenticationScramSha512()
            .endSpec()
            .build();
        KafkaConnectCluster kc = KafkaConnectCluster.fromCrd(resource, VERSIONS);
        Deployment dep = kc.generateDeployment(emptyMap(), true, null, null);

        assertThat(dep.getSpec().getTemplate().getSpec().getVolumes().size(), is(2));
        assertThat(dep.getSpec().getTemplate().getSpec().getVolumes().get(0).getName(), is("kafka-metrics-and-logging"));
        assertThat(dep.getSpec().getTemplate().getSpec().getVolumes().get(1).getName(), is("my-secret"));

        List<Container> containers = dep.getSpec().getTemplate().getSpec().getContainers();

        assertThat(containers.get(0).getVolumeMounts().size(), is(3));
        assertThat(containers.get(0).getVolumeMounts().get(0).getName(), is("kafka-metrics-and-logging"));
        assertThat(containers.get(0).getVolumeMounts().get(0).getMountPath(), is("/opt/kafka/custom-config/"));
        assertThat(containers.get(0).getVolumeMounts().get(1).getName(), is("my-secret"));
        assertThat(containers.get(0).getVolumeMounts().get(1).getMountPath(), is(KafkaConnectCluster.TLS_CERTS_BASE_VOLUME_MOUNT + "my-secret"));
        assertThat(containers.get(0).getVolumeMounts().get(2).getName(), is("my-secret"));
        assertThat(containers.get(0).getVolumeMounts().get(2).getMountPath(), is(KafkaConnectCluster.PASSWORD_VOLUME_MOUNT + "my-secret"));

        assertThat(AbstractModel.containerEnvVars(containers.get(0)), hasEntry(KafkaConnectCluster.ENV_VAR_KAFKA_CONNECT_SASL_PASSWORD_FILE, "my-secret/user1.password"));
        assertThat(AbstractModel.containerEnvVars(containers.get(0)), hasEntry(KafkaConnectCluster.ENV_VAR_KAFKA_CONNECT_SASL_USERNAME, "user1"));
        assertThat(AbstractModel.containerEnvVars(containers.get(0)), hasEntry(KafkaConnectCluster.ENV_VAR_KAFKA_CONNECT_SASL_MECHANISM, "scram-sha-512"));
        assertThat(AbstractModel.containerEnvVars(containers.get(0)), hasEntry(KafkaConnectCluster.ENV_VAR_KAFKA_CONNECT_TLS, "true"));
    }

    @Test
    public void testGenerateDeploymentWithPlainAuth() {
        KafkaConnect resource = new KafkaConnectBuilder(this.resource)
                .editSpec()
                .withNewKafkaClientAuthenticationPlain()
                    .withUsername("user1")
                    .withNewPasswordSecret()
                        .withSecretName("user1-secret")
                        .withPassword("password")
                    .endPasswordSecret()
                .endKafkaClientAuthenticationPlain()
            .endSpec()
            .build();
        KafkaConnectCluster kc = KafkaConnectCluster.fromCrd(resource, VERSIONS);
        Deployment dep = kc.generateDeployment(emptyMap(), true, null, null);

        assertThat(dep.getSpec().getTemplate().getSpec().getVolumes().get(1).getName(), is("user1-secret"));

        List<Container> containers = dep.getSpec().getTemplate().getSpec().getContainers();

        assertThat(containers.get(0).getVolumeMounts().get(1).getMountPath(), is(KafkaConnectCluster.PASSWORD_VOLUME_MOUNT + "user1-secret"));

        assertThat(AbstractModel.containerEnvVars(containers.get(0)).get(KafkaConnectCluster.ENV_VAR_KAFKA_CONNECT_SASL_PASSWORD_FILE), is("user1-secret/password"));
        assertThat(AbstractModel.containerEnvVars(containers.get(0)).get(KafkaConnectCluster.ENV_VAR_KAFKA_CONNECT_SASL_USERNAME), is("user1"));
        assertThat(AbstractModel.containerEnvVars(containers.get(0)).get(KafkaConnectCluster.ENV_VAR_KAFKA_CONNECT_SASL_MECHANISM), is("plain"));
    }

    /**
     * This test uses the same secret to hold the certs for TLS and the credentials for plain client authentication. It checks that
     * the volumes and volume mounts that reference the secret are correctly created and that each volume name is only created once - volumes
     * with duplicate names will cause Kubernetes to reject the deployment.
     */
    @Test
    public void testGenerateDeploymentWithPlainAuthAndTLSSameSecret() {
        KafkaConnect resource = new KafkaConnectBuilder(this.resource)
            .editSpec()
                .editOrNewTls()
                    .addToTrustedCertificates(new CertSecretSourceBuilder().withSecretName("my-secret").withCertificate("cert.crt").build())
                .endTls()
                .withNewKafkaClientAuthenticationPlain()
                    .withUsername("user1")
                    .withNewPasswordSecret()
                        .withSecretName("my-secret")
                        .withPassword("user1.password")
                    .endPasswordSecret()
                .endKafkaClientAuthenticationPlain()
            .endSpec()
            .build();
        KafkaConnectCluster kc = KafkaConnectCluster.fromCrd(resource, VERSIONS);
        Deployment dep = kc.generateDeployment(emptyMap(), true, null, null);

        assertThat(dep.getSpec().getTemplate().getSpec().getVolumes().size(), is(2));
        assertThat(dep.getSpec().getTemplate().getSpec().getVolumes().get(0).getName(), is("kafka-metrics-and-logging"));
        assertThat(dep.getSpec().getTemplate().getSpec().getVolumes().get(1).getName(), is("my-secret"));

        List<Container> containers = dep.getSpec().getTemplate().getSpec().getContainers();

        assertThat(containers.get(0).getVolumeMounts().size(), is(3));
        assertThat(containers.get(0).getVolumeMounts().get(0).getName(), is("kafka-metrics-and-logging"));
        assertThat(containers.get(0).getVolumeMounts().get(0).getMountPath(), is("/opt/kafka/custom-config/"));
        assertThat(containers.get(0).getVolumeMounts().get(1).getName(), is("my-secret"));
        assertThat(containers.get(0).getVolumeMounts().get(1).getMountPath(), is(KafkaConnectCluster.TLS_CERTS_BASE_VOLUME_MOUNT + "my-secret"));
        assertThat(containers.get(0).getVolumeMounts().get(2).getName(), is("my-secret"));
        assertThat(containers.get(0).getVolumeMounts().get(2).getMountPath(), is(KafkaConnectCluster.PASSWORD_VOLUME_MOUNT + "my-secret"));

        assertThat(AbstractModel.containerEnvVars(containers.get(0)), hasEntry(KafkaConnectCluster.ENV_VAR_KAFKA_CONNECT_SASL_PASSWORD_FILE, "my-secret/user1.password"));
        assertThat(AbstractModel.containerEnvVars(containers.get(0)), hasEntry(KafkaConnectCluster.ENV_VAR_KAFKA_CONNECT_SASL_USERNAME, "user1"));
        assertThat(AbstractModel.containerEnvVars(containers.get(0)), hasEntry(KafkaConnectCluster.ENV_VAR_KAFKA_CONNECT_SASL_MECHANISM, "plain"));
        assertThat(AbstractModel.containerEnvVars(containers.get(0)), hasEntry(KafkaConnectCluster.ENV_VAR_KAFKA_CONNECT_TLS, "true"));
    }

    @Test
    public void testTemplate() {
        Map<String, String> depLabels = TestUtils.map("l1", "v1", "l2", "v2",
                Labels.KUBERNETES_PART_OF_LABEL, "custom-part",
                Labels.KUBERNETES_MANAGED_BY_LABEL, "custom-managed-by");
        Map<String, String> expectedDepLabels = new HashMap<>(depLabels);
        expectedDepLabels.remove(Labels.KUBERNETES_MANAGED_BY_LABEL);
        Map<String, String> depAnots = TestUtils.map("a1", "v1", "a2", "v2");

        Map<String, String> podLabels = TestUtils.map("l3", "v3", "l4", "v4");
        Map<String, String> podAnots = TestUtils.map("a3", "v3", "a4", "v4");

        Map<String, String> svcLabels = TestUtils.map("l5", "v5", "l6", "v6");
        Map<String, String> svcAnots = TestUtils.map("a5", "v5", "a6", "v6");

        Map<String, String> pdbLabels = TestUtils.map("l7", "v7", "l8", "v8");
        Map<String, String> pdbAnots = TestUtils.map("a7", "v7", "a8", "v8");

        HostAlias hostAlias1 = new HostAliasBuilder()
                .withHostnames("my-host-1", "my-host-2")
                .withIp("192.168.1.86")
                .build();
        HostAlias hostAlias2 = new HostAliasBuilder()
                .withHostnames("my-host-3")
                .withIp("192.168.1.87")
                .build();

        KafkaConnect resource = new KafkaConnectBuilder(this.resource)
                .editSpec()
                    .withNewTemplate()
                        .withNewDeployment()
                            .withNewMetadata()
                                .withLabels(depLabels)
                                .withAnnotations(depAnots)
                            .endMetadata()
                        .endDeployment()
                        .withNewPod()
                            .withNewMetadata()
                                .withLabels(podLabels)
                                .withAnnotations(podAnots)
                            .endMetadata()
                            .withNewPriorityClassName("top-priority")
                            .withNewSchedulerName("my-scheduler")
                            .withHostAliases(hostAlias1, hostAlias2)
                        .endPod()
                        .withNewApiService()
                            .withNewMetadata()
                                .withLabels(svcLabels)
                                .withAnnotations(svcAnots)
                            .endMetadata()
                        .endApiService()
                        .withNewPodDisruptionBudget()
                            .withNewMetadata()
                                .withLabels(pdbLabels)
                                .withAnnotations(pdbAnots)
                            .endMetadata()
                        .endPodDisruptionBudget()
                    .endTemplate()
                .endSpec()
                .build();
        KafkaConnectCluster kc = KafkaConnectCluster.fromCrd(resource, VERSIONS);

        // Check Deployment
        Deployment dep = kc.generateDeployment(emptyMap(), true, null, null);
        assertThat(dep.getMetadata().getLabels().entrySet().containsAll(expectedDepLabels.entrySet()), is(true));
        assertThat(dep.getMetadata().getAnnotations().entrySet().containsAll(depAnots.entrySet()), is(true));
        assertThat(dep.getSpec().getTemplate().getSpec().getPriorityClassName(), is("top-priority"));

        // Check Pods
        assertThat(dep.getSpec().getTemplate().getMetadata().getLabels().entrySet().containsAll(podLabels.entrySet()), is(true));
        assertThat(dep.getSpec().getTemplate().getMetadata().getAnnotations().entrySet().containsAll(podAnots.entrySet()), is(true));
        assertThat(dep.getSpec().getTemplate().getSpec().getSchedulerName(), is("my-scheduler"));
        assertThat(dep.getSpec().getTemplate().getSpec().getHostAliases(), containsInAnyOrder(hostAlias1, hostAlias2));

        // Check Service
        Service svc = kc.generateService();
        assertThat(svc.getMetadata().getLabels().entrySet().containsAll(svcLabels.entrySet()), is(true));
        assertThat(svc.getMetadata().getAnnotations().entrySet().containsAll(svcAnots.entrySet()), is(true));

        // Check PodDisruptionBudget
        PodDisruptionBudget pdb = kc.generatePodDisruptionBudget();
        assertThat(pdb.getMetadata().getLabels().entrySet().containsAll(pdbLabels.entrySet()), is(true));
        assertThat(pdb.getMetadata().getAnnotations().entrySet().containsAll(pdbAnots.entrySet()), is(true));
    }

    @Test
    public void testExternalConfigurationSecretEnvs() {
        ExternalConfigurationEnv env = new ExternalConfigurationEnvBuilder()
                .withName("MY_ENV_VAR")
                .withNewValueFrom()
                    .withSecretKeyRef(new SecretKeySelectorBuilder().withName("my-secret").withKey("my-key").withOptional(false).build())
                .endValueFrom()
                .build();

        KafkaConnect resource = new KafkaConnectBuilder(this.resource)
                .editSpec()
                .withNewExternalConfiguration()
                    .withEnv(env)
                .endExternalConfiguration()

                .endSpec()
                .build();
        KafkaConnectCluster kc = KafkaConnectCluster.fromCrd(resource, VERSIONS);

        // Check Deployment
        Deployment dep = kc.generateDeployment(emptyMap(), true, null, null);
        List<EnvVar> envs = dep.getSpec().getTemplate().getSpec().getContainers().get(0).getEnv();
        List<EnvVar> selected = envs.stream().filter(var -> var.getName().equals("MY_ENV_VAR")).collect(Collectors.toList());
        assertThat(selected.size(), is(1));
        assertThat(selected.get(0).getName(), is("MY_ENV_VAR"));
        assertThat(selected.get(0).getValueFrom().getSecretKeyRef(), is(env.getValueFrom().getSecretKeyRef()));
    }

    @Test
    public void testExternalConfigurationConfigEnvs() {
        ExternalConfigurationEnv env = new ExternalConfigurationEnvBuilder()
                .withName("MY_ENV_VAR")
                .withNewValueFrom()
                    .withConfigMapKeyRef(new ConfigMapKeySelectorBuilder().withName("my-map").withKey("my-key").withOptional(false).build())
                .endValueFrom()
                .build();

        KafkaConnect resource = new KafkaConnectBuilder(this.resource)
                .editSpec()
                .withNewExternalConfiguration()
                    .withEnv(env)
                .endExternalConfiguration()
                .endSpec()
                .build();
        KafkaConnectCluster kc = KafkaConnectCluster.fromCrd(resource, VERSIONS);

        // Check Deployment
        Deployment dep = kc.generateDeployment(emptyMap(), true, null, null);
        List<EnvVar> envs = dep.getSpec().getTemplate().getSpec().getContainers().get(0).getEnv();
        List<EnvVar> selected = envs.stream().filter(var -> var.getName().equals("MY_ENV_VAR")).collect(Collectors.toList());
        assertThat(selected.size(), is(1));
        assertThat(selected.get(0).getName(), is("MY_ENV_VAR"));
        assertThat(selected.get(0).getValueFrom().getConfigMapKeyRef(), is(env.getValueFrom().getConfigMapKeyRef()));
    }

    @Test
    public void testExternalConfigurationSecretVolumes() {
        ExternalConfigurationVolumeSource volume = new ExternalConfigurationVolumeSourceBuilder()
                .withName("my-volume")
                .withSecret(new SecretVolumeSourceBuilder().withSecretName("my-secret").build())
                .build();

        KafkaConnect resource = new KafkaConnectBuilder(this.resource)
                .editSpec()
                    .withNewExternalConfiguration()
                        .withVolumes(volume)
                    .endExternalConfiguration()
                .endSpec()
                .build();
        KafkaConnectCluster kc = KafkaConnectCluster.fromCrd(resource, VERSIONS);

        // Check Deployment
        Deployment dep = kc.generateDeployment(emptyMap(), true, null, null);
        List<Volume> volumes = dep.getSpec().getTemplate().getSpec().getVolumes();
        List<Volume> selected = volumes.stream().filter(vol -> vol.getName().equals(KafkaConnectCluster.EXTERNAL_CONFIGURATION_VOLUME_NAME_PREFIX + "my-volume")).collect(Collectors.toList());
        assertThat(selected.size(), is(1));
        assertThat(selected.get(0).getName(), is(KafkaConnectCluster.EXTERNAL_CONFIGURATION_VOLUME_NAME_PREFIX + "my-volume"));
        assertThat(selected.get(0).getSecret(), is(volume.getSecret()));

        List<VolumeMount> volumeMounths = dep.getSpec().getTemplate().getSpec().getContainers().get(0).getVolumeMounts();
        List<VolumeMount> selectedVolumeMounths = volumeMounths.stream().filter(vol -> vol.getName().equals(KafkaConnectCluster.EXTERNAL_CONFIGURATION_VOLUME_NAME_PREFIX + "my-volume")).collect(Collectors.toList());
        assertThat(selected.size(), is(1));
        assertThat(selectedVolumeMounths.get(0).getName(), is(KafkaConnectCluster.EXTERNAL_CONFIGURATION_VOLUME_NAME_PREFIX + "my-volume"));
        assertThat(selectedVolumeMounths.get(0).getMountPath(), is(KafkaConnectCluster.EXTERNAL_CONFIGURATION_VOLUME_MOUNT_BASE_PATH + "my-volume"));
    }

    @Test
    public void testExternalConfigurationConfigVolumes() {
        ExternalConfigurationVolumeSource volume = new ExternalConfigurationVolumeSourceBuilder()
                .withName("my-volume")
                .withConfigMap(new ConfigMapVolumeSourceBuilder().withName("my-map").build())
                .build();

        KafkaConnect resource = new KafkaConnectBuilder(this.resource)
                .editSpec()
                .withNewExternalConfiguration()
                    .withVolumes(volume)
                .endExternalConfiguration()
                .endSpec()
                .build();
        KafkaConnectCluster kc = KafkaConnectCluster.fromCrd(resource, VERSIONS);

        // Check Deployment
        Deployment dep = kc.generateDeployment(emptyMap(), true, null, null);
        List<Volume> volumes = dep.getSpec().getTemplate().getSpec().getVolumes();
        List<Volume> selected = volumes.stream().filter(vol -> vol.getName().equals(KafkaConnectCluster.EXTERNAL_CONFIGURATION_VOLUME_NAME_PREFIX + "my-volume")).collect(Collectors.toList());
        assertThat(selected.size(), is(1));
        assertThat(selected.get(0).getName(), is(KafkaConnectCluster.EXTERNAL_CONFIGURATION_VOLUME_NAME_PREFIX + "my-volume"));
        assertThat(selected.get(0).getConfigMap(), is(volume.getConfigMap()));

        List<VolumeMount> volumeMounths = dep.getSpec().getTemplate().getSpec().getContainers().get(0).getVolumeMounts();
        List<VolumeMount> selectedVolumeMounths = volumeMounths.stream().filter(vol -> vol.getName().equals(KafkaConnectCluster.EXTERNAL_CONFIGURATION_VOLUME_NAME_PREFIX + "my-volume")).collect(Collectors.toList());
        assertThat(selected.size(), is(1));
        assertThat(selectedVolumeMounths.get(0).getName(), is(KafkaConnectCluster.EXTERNAL_CONFIGURATION_VOLUME_NAME_PREFIX + "my-volume"));
        assertThat(selectedVolumeMounths.get(0).getMountPath(), is(KafkaConnectCluster.EXTERNAL_CONFIGURATION_VOLUME_MOUNT_BASE_PATH + "my-volume"));
    }

    @Test
    public void testExternalConfigurationInvalidVolumes() {
        ExternalConfigurationVolumeSource volume = new ExternalConfigurationVolumeSourceBuilder()
                .withName("my-volume")
                .withConfigMap(new ConfigMapVolumeSourceBuilder().withName("my-map").build())
                .withSecret(new SecretVolumeSourceBuilder().withSecretName("my-secret").build())
                .build();

        KafkaConnect resource = new KafkaConnectBuilder(this.resource)
                .editSpec()
                    .withNewExternalConfiguration()
                        .withVolumes(volume)
                    .endExternalConfiguration()
                .endSpec()
                .build();
        KafkaConnectCluster kc = KafkaConnectCluster.fromCrd(resource, VERSIONS);

        // Check Deployment
        Deployment dep = kc.generateDeployment(emptyMap(), true, null, null);
        List<Volume> volumes = dep.getSpec().getTemplate().getSpec().getVolumes();
        List<Volume> selected = volumes.stream().filter(vol -> vol.getName().equals(KafkaConnectCluster.EXTERNAL_CONFIGURATION_VOLUME_NAME_PREFIX + "my-volume")).collect(Collectors.toList());
        assertThat(selected.size(), is(0));

        List<VolumeMount> volumeMounths = dep.getSpec().getTemplate().getSpec().getContainers().get(0).getVolumeMounts();
        List<VolumeMount> selectedVolumeMounths = volumeMounths.stream().filter(vol -> vol.getName().equals(KafkaConnectCluster.EXTERNAL_CONFIGURATION_VOLUME_NAME_PREFIX + "my-volume")).collect(Collectors.toList());
        assertThat(selected.size(), is(0));
    }

    @Test
    public void testNoExternalConfigurationVolumes() {
        ExternalConfigurationVolumeSource volume = new ExternalConfigurationVolumeSourceBuilder()
                .withName("my-volume")
                .build();

        KafkaConnect resource = new KafkaConnectBuilder(this.resource)
                .editSpec()
                .withNewExternalConfiguration()
                .withVolumes(volume)
                .endExternalConfiguration()
                .endSpec()
                .build();
        KafkaConnectCluster kc = KafkaConnectCluster.fromCrd(resource, VERSIONS);

        // Check Deployment
        Deployment dep = kc.generateDeployment(emptyMap(), true, null, null);
        List<Volume> volumes = dep.getSpec().getTemplate().getSpec().getVolumes();
        List<Volume> selected = volumes.stream().filter(vol -> vol.getName().equals(KafkaConnectCluster.EXTERNAL_CONFIGURATION_VOLUME_NAME_PREFIX + "my-volume")).collect(Collectors.toList());
        assertThat(selected.size(), is(0));

        List<VolumeMount> volumeMounths = dep.getSpec().getTemplate().getSpec().getContainers().get(0).getVolumeMounts();
        List<VolumeMount> selectedVolumeMounths = volumeMounths.stream().filter(vol -> vol.getName().equals(KafkaConnectCluster.EXTERNAL_CONFIGURATION_VOLUME_NAME_PREFIX + "my-volume")).collect(Collectors.toList());
        assertThat(selected.size(), is(0));
    }

    @Test
    public void testInvalidExternalConfigurationEnvs() {
        ExternalConfigurationEnv env = new ExternalConfigurationEnvBuilder()
                .withName("MY_ENV_VAR")
                .withNewValueFrom()
                    .withConfigMapKeyRef(new ConfigMapKeySelectorBuilder().withName("my-map").withKey("my-key").withOptional(false).build())
                    .withSecretKeyRef(new SecretKeySelectorBuilder().withName("my-secret").withKey("my-key").withOptional(false).build())
                .endValueFrom()
                .build();

        KafkaConnect resource = new KafkaConnectBuilder(this.resource)
                .editSpec()
                .withNewExternalConfiguration()
                .withEnv(env)
                .endExternalConfiguration()
                .endSpec()
                .build();
        KafkaConnectCluster kc = KafkaConnectCluster.fromCrd(resource, VERSIONS);

        // Check Deployment
        Deployment dep = kc.generateDeployment(emptyMap(), true, null, null);
        List<EnvVar> envs = dep.getSpec().getTemplate().getSpec().getContainers().get(0).getEnv();
        List<EnvVar> selected = envs.stream().filter(var -> var.getName().equals("MY_ENV_VAR")).collect(Collectors.toList());
        assertThat(selected.size(), is(0));
    }

    @Test
    public void testNoExternalConfigurationEnvs() {
        ExternalConfigurationEnv env = new ExternalConfigurationEnvBuilder()
                .withName("MY_ENV_VAR")
                .withNewValueFrom()
                .endValueFrom()
                .build();

        KafkaConnect resource = new KafkaConnectBuilder(this.resource)
                .editSpec()
                .withNewExternalConfiguration()
                .withEnv(env)
                .endExternalConfiguration()
                .endSpec()
                .build();
        KafkaConnectCluster kc = KafkaConnectCluster.fromCrd(resource, VERSIONS);

        // Check Deployment
        Deployment dep = kc.generateDeployment(emptyMap(), true, null, null);
        List<EnvVar> envs = dep.getSpec().getTemplate().getSpec().getContainers().get(0).getEnv();
        List<EnvVar> selected = envs.stream().filter(var -> var.getName().equals("MY_ENV_VAR")).collect(Collectors.toList());
        assertThat(selected.size(), is(0));
    }

    @Test
    public void testGracePeriod() {
        KafkaConnect resource = new KafkaConnectBuilder(this.resource)
                .editSpec()
                    .withNewTemplate()
                        .withNewPod()
                            .withTerminationGracePeriodSeconds(123)
                        .endPod()
                    .endTemplate()
                .endSpec()
                .build();
        KafkaConnectCluster kc = KafkaConnectCluster.fromCrd(resource, VERSIONS);

        Deployment dep = kc.generateDeployment(emptyMap(), true, null, null);
        assertThat(dep.getSpec().getTemplate().getSpec().getTerminationGracePeriodSeconds(), is(Long.valueOf(123)));
    }

    @Test
    public void testDefaultGracePeriod() {
        KafkaConnect resource = new KafkaConnectBuilder(this.resource).build();
        KafkaConnectCluster kc = KafkaConnectCluster.fromCrd(resource, VERSIONS);

        Deployment dep = kc.generateDeployment(emptyMap(), true, null, null);
        assertThat(dep.getSpec().getTemplate().getSpec().getTerminationGracePeriodSeconds(), is(Long.valueOf(30)));
    }

    @Test
    public void testImagePullSecrets() {
        LocalObjectReference secret1 = new LocalObjectReference("some-pull-secret");
        LocalObjectReference secret2 = new LocalObjectReference("some-other-pull-secret");

        KafkaConnect resource = new KafkaConnectBuilder(this.resource)
                .editSpec()
                    .withNewTemplate()
                        .withNewPod()
                            .withImagePullSecrets(secret1, secret2)
                        .endPod()
                    .endTemplate()
                .endSpec()
                .build();
        KafkaConnectCluster kc = KafkaConnectCluster.fromCrd(resource, VERSIONS);

        Deployment dep = kc.generateDeployment(emptyMap(), true, null, null);
        assertThat(dep.getSpec().getTemplate().getSpec().getImagePullSecrets().size(), is(2));
        assertThat(dep.getSpec().getTemplate().getSpec().getImagePullSecrets().contains(secret1), is(true));
        assertThat(dep.getSpec().getTemplate().getSpec().getImagePullSecrets().contains(secret2), is(true));
    }

    @Test
    public void testImagePullSecretsCO() {
        LocalObjectReference secret1 = new LocalObjectReference("some-pull-secret");
        LocalObjectReference secret2 = new LocalObjectReference("some-other-pull-secret");

        List<LocalObjectReference> secrets = new ArrayList<>(2);
        secrets.add(secret1);
        secrets.add(secret2);

        KafkaConnectCluster kc = KafkaConnectCluster.fromCrd(this.resource, VERSIONS);

        Deployment dep = kc.generateDeployment(emptyMap(), true, null, secrets);
        assertThat(dep.getSpec().getTemplate().getSpec().getImagePullSecrets().size(), is(2));
        assertThat(dep.getSpec().getTemplate().getSpec().getImagePullSecrets().contains(secret1), is(true));
        assertThat(dep.getSpec().getTemplate().getSpec().getImagePullSecrets().contains(secret2), is(true));
    }

    @Test
    public void testImagePullSecretsBoth() {
        LocalObjectReference secret1 = new LocalObjectReference("some-pull-secret");
        LocalObjectReference secret2 = new LocalObjectReference("some-other-pull-secret");

        KafkaConnect resource = new KafkaConnectBuilder(this.resource)
                .editSpec()
                    .withNewTemplate()
                        .withNewPod()
                            .withImagePullSecrets(secret2)
                        .endPod()
                    .endTemplate()
                .endSpec()
                .build();
        KafkaConnectCluster kc = KafkaConnectCluster.fromCrd(resource, VERSIONS);

        Deployment dep = kc.generateDeployment(emptyMap(), true, null, singletonList(secret1));
        assertThat(dep.getSpec().getTemplate().getSpec().getImagePullSecrets().size(), is(1));
        assertThat(dep.getSpec().getTemplate().getSpec().getImagePullSecrets().contains(secret1), is(false));
        assertThat(dep.getSpec().getTemplate().getSpec().getImagePullSecrets().contains(secret2), is(true));
    }

    @Test
    public void testDefaultImagePullSecrets() {
        KafkaConnect resource = new KafkaConnectBuilder(this.resource).build();
        KafkaConnectCluster kc = KafkaConnectCluster.fromCrd(resource, VERSIONS);

        Deployment dep = kc.generateDeployment(emptyMap(), true, null, null);
        assertThat(dep.getSpec().getTemplate().getSpec().getImagePullSecrets(), is(nullValue()));
    }

    @Test
    public void testSecurityContext() {
        KafkaConnect resource = new KafkaConnectBuilder(this.resource)
                .editSpec()
                    .withNewTemplate()
                        .withNewPod()
                            .withSecurityContext(new PodSecurityContextBuilder().withFsGroup(123L).withRunAsGroup(456L).withRunAsUser(789L).build())
                        .endPod()
                    .endTemplate()
                .endSpec()
                .build();
        KafkaConnectCluster kc = KafkaConnectCluster.fromCrd(resource, VERSIONS);

        Deployment dep = kc.generateDeployment(emptyMap(), true, null, null);
        assertThat(dep.getSpec().getTemplate().getSpec().getSecurityContext(), is(notNullValue()));
        assertThat(dep.getSpec().getTemplate().getSpec().getSecurityContext().getFsGroup(), is(Long.valueOf(123)));
        assertThat(dep.getSpec().getTemplate().getSpec().getSecurityContext().getRunAsGroup(), is(Long.valueOf(456)));
        assertThat(dep.getSpec().getTemplate().getSpec().getSecurityContext().getRunAsUser(), is(Long.valueOf(789)));
    }

    @Test
    public void testDefaultSecurityContext() {
        KafkaConnect resource = new KafkaConnectBuilder(this.resource).build();
        KafkaConnectCluster kc = KafkaConnectCluster.fromCrd(resource, VERSIONS);

        Deployment dep = kc.generateDeployment(emptyMap(), true, null, null);
        assertThat(dep.getSpec().getTemplate().getSpec().getSecurityContext(), is(nullValue()));
    }

    @Test
    public void testPodDisruptionBudget() {
        KafkaConnect resource = new KafkaConnectBuilder(this.resource)
                .editSpec()
                    .withNewTemplate()
                        .withNewPodDisruptionBudget()
                            .withMaxUnavailable(2)
                        .endPodDisruptionBudget()
                    .endTemplate()
                .endSpec()
                .build();
        KafkaConnectCluster kc = KafkaConnectCluster.fromCrd(resource, VERSIONS);

        PodDisruptionBudget pdb = kc.generatePodDisruptionBudget();
        assertThat(pdb.getSpec().getMaxUnavailable(), is(new IntOrString(2)));
    }

    @Test
    public void testDefaultPodDisruptionBudget() {
        KafkaConnect resource = new KafkaConnectBuilder(this.resource).build();
        KafkaConnectCluster kc = KafkaConnectCluster.fromCrd(resource, VERSIONS);

        PodDisruptionBudget pdb = kc.generatePodDisruptionBudget();
        assertThat(pdb.getSpec().getMaxUnavailable(), is(new IntOrString(1)));
    }

    @Test
    public void testImagePullPolicy() {
        KafkaConnectCluster kc = KafkaConnectCluster.fromCrd(resource, VERSIONS);

        Deployment dep = kc.generateDeployment(Collections.EMPTY_MAP, true, ImagePullPolicy.ALWAYS, null);
        assertThat(dep.getSpec().getTemplate().getSpec().getContainers().get(0).getImagePullPolicy(), is(ImagePullPolicy.ALWAYS.toString()));

        dep = kc.generateDeployment(Collections.EMPTY_MAP, true, ImagePullPolicy.IFNOTPRESENT, null);
        assertThat(dep.getSpec().getTemplate().getSpec().getContainers().get(0).getImagePullPolicy(), is(ImagePullPolicy.IFNOTPRESENT.toString()));
    }

    @Test
    public void testResources() {
        Map<String, Quantity> requests = new HashMap<>(2);
        requests.put("cpu", new Quantity("250m"));
        requests.put("memory", new Quantity("512Mi"));

        Map<String, Quantity> limits = new HashMap<>(2);
        limits.put("cpu", new Quantity("500m"));
        limits.put("memory", new Quantity("1024Mi"));

        KafkaConnect resource = new KafkaConnectBuilder(this.resource)
                .editSpec()
                    .withResources(new ResourceRequirementsBuilder().withLimits(limits).withRequests(requests).build())
                .endSpec()
                .build();
        KafkaConnectCluster kc = KafkaConnectCluster.fromCrd(resource, VERSIONS);

        Deployment dep = kc.generateDeployment(Collections.EMPTY_MAP, true, null, null);
        Container cont = dep.getSpec().getTemplate().getSpec().getContainers().get(0);
        assertThat(cont.getResources().getLimits(), is(limits));
        assertThat(cont.getResources().getRequests(), is(requests));
    }

    @Test
    public void testJvmOptions() {
        Map<String, String> xx = new HashMap<>(2);
        xx.put("UseG1GC", "true");
        xx.put("MaxGCPauseMillis", "20");

        KafkaConnect resource = new KafkaConnectBuilder(this.resource)
                .editSpec()
                    .withNewJvmOptions()
                        .withNewXms("512m")
                        .withNewXmx("1024m")
                        .withNewServer(true)
                        .withXx(xx)
                    .endJvmOptions()
                .endSpec()
                .build();
        KafkaConnectCluster kc = KafkaConnectCluster.fromCrd(resource, VERSIONS);

        Deployment dep = kc.generateDeployment(Collections.EMPTY_MAP, true, null, null);
        Container cont = dep.getSpec().getTemplate().getSpec().getContainers().get(0);
        assertThat(cont.getEnv().stream().filter(env -> "KAFKA_JVM_PERFORMANCE_OPTS".equals(env.getName())).map(EnvVar::getValue).findFirst().orElse("").contains("-server"), is(true));
        assertThat(cont.getEnv().stream().filter(env -> "KAFKA_JVM_PERFORMANCE_OPTS".equals(env.getName())).map(EnvVar::getValue).findFirst().orElse("").contains("-XX:+UseG1GC"), is(true));
        assertThat(cont.getEnv().stream().filter(env -> "KAFKA_JVM_PERFORMANCE_OPTS".equals(env.getName())).map(EnvVar::getValue).findFirst().orElse("").contains("-XX:MaxGCPauseMillis=20"), is(true));
        assertThat(cont.getEnv().stream().filter(env -> "KAFKA_HEAP_OPTS".equals(env.getName())).map(EnvVar::getValue).findFirst().orElse("").contains("-Xmx1024m"), is(true));
        assertThat(cont.getEnv().stream().filter(env -> "KAFKA_HEAP_OPTS".equals(env.getName())).map(EnvVar::getValue).findFirst().orElse("").contains("-Xms512m"), is(true));
    }

    @Test
    public void testKafkaConnectContainerEnvVars() {

        ContainerEnvVar envVar1 = new ContainerEnvVar();
        String testEnvOneKey = "TEST_ENV_1";
        String testEnvOneValue = "test.env.one";
        envVar1.setName(testEnvOneKey);
        envVar1.setValue(testEnvOneValue);

        ContainerEnvVar envVar2 = new ContainerEnvVar();
        String testEnvTwoKey = "TEST_ENV_2";
        String testEnvTwoValue = "test.env.two";
        envVar2.setName(testEnvTwoKey);
        envVar2.setValue(testEnvTwoValue);

        List<ContainerEnvVar> testEnvs = new ArrayList<>();
        testEnvs.add(envVar1);
        testEnvs.add(envVar2);
        ContainerTemplate kafkaConnectContainer = new ContainerTemplate();
        kafkaConnectContainer.setEnv(testEnvs);

        KafkaConnect resource = new KafkaConnectBuilder(this.resource)
                .editSpec()
                    .withNewTemplate()
                        .withConnectContainer(kafkaConnectContainer)
                    .endTemplate()
                .endSpec()
                .build();

        List<EnvVar> kafkaEnvVars = KafkaConnectCluster.fromCrd(resource, VERSIONS).getEnvVars();

        assertThat("Failed to correctly set container environment variable: " + testEnvOneKey,
                kafkaEnvVars.stream().filter(env -> testEnvOneKey.equals(env.getName()))
                        .map(EnvVar::getValue).findFirst().orElse("").equals(testEnvOneValue), is(true));
        assertThat("Failed to correctly set container environment variable: " + testEnvTwoKey,
                kafkaEnvVars.stream().filter(env -> testEnvTwoKey.equals(env.getName()))
                        .map(EnvVar::getValue).findFirst().orElse("").equals(testEnvTwoValue), is(true));
    }

    @Test
    public void testKafkaContainerEnvVarsConflict() {
        ContainerEnvVar envVar1 = new ContainerEnvVar();
        String testEnvOneKey = KafkaConnectCluster.ENV_VAR_KAFKA_CONNECT_CONFIGURATION;
        String testEnvOneValue = "test.env.one";
        envVar1.setName(testEnvOneKey);
        envVar1.setValue(testEnvOneValue);

        ContainerEnvVar envVar2 = new ContainerEnvVar();
        String testEnvTwoKey = KafkaConnectCluster.ENV_VAR_KAFKA_CONNECT_BOOTSTRAP_SERVERS;
        String testEnvTwoValue = "test.env.two";
        envVar2.setName(testEnvTwoKey);
        envVar2.setValue(testEnvTwoValue);

        List<ContainerEnvVar> testEnvs = new ArrayList<>();
        testEnvs.add(envVar1);
        testEnvs.add(envVar2);
        ContainerTemplate kafkaConnectContainer = new ContainerTemplate();
        kafkaConnectContainer.setEnv(testEnvs);

        KafkaConnect resource = new KafkaConnectBuilder(this.resource)
                .editSpec()
                    .withNewTemplate()
                        .withConnectContainer(kafkaConnectContainer)
                    .endTemplate()
                .endSpec()
                .build();

        List<EnvVar> kafkaEnvVars = KafkaConnectCluster.fromCrd(resource, VERSIONS).getEnvVars();

        assertThat("Failed to prevent over writing existing container environment variable: " + testEnvOneKey,
                kafkaEnvVars.stream().filter(env -> testEnvOneKey.equals(env.getName()))
                        .map(EnvVar::getValue).findFirst().orElse("").equals(testEnvOneValue), is(false));
        assertThat("Failed to prevent over writing existing container environment variable: " + testEnvTwoKey,
                kafkaEnvVars.stream().filter(env -> testEnvTwoKey.equals(env.getName()))
                        .map(EnvVar::getValue).findFirst().orElse("").equals(testEnvTwoValue), is(false));
    }

    @Test
    public void testKafkaConnectContainerSecurityContext() {

        SecurityContext securityContext = new SecurityContextBuilder()
                .withPrivileged(false)
                .withNewReadOnlyRootFilesystem(false)
                .withAllowPrivilegeEscalation(false)
                .withRunAsNonRoot(true)
                .withNewCapabilities()
                    .addNewDrop("ALL")
                .endCapabilities()
                .build();

        KafkaConnect resource = new KafkaConnectBuilder(this.resource)
                .editSpec()
                    .editOrNewTemplate()
                        .withNewConnectContainer()
                            .withSecurityContext(securityContext)
                        .endConnectContainer()
                    .endTemplate()
                .endSpec()
                .build();

        KafkaConnectCluster kcc = KafkaConnectCluster.fromCrd(resource, VERSIONS);
        Deployment deployment = kcc.generateDeployment(null, false, null, null);

        assertThat(deployment.getSpec().getTemplate().getSpec().getContainers(),
                hasItem(allOf(
                        hasProperty("name", equalTo(cluster + "-connect")),
                        hasProperty("securityContext", equalTo(securityContext))
                )));
    }

    @Test
    public void testTracing() {
        KafkaConnect resource = new KafkaConnectBuilder(this.resource)
                .editSpec()
                    .withNewJaegerTracing()
                    .endJaegerTracing()
                .endSpec()
                .build();
        KafkaConnectCluster kc = KafkaConnectCluster.fromCrd(resource, VERSIONS);

        Deployment dep = kc.generateDeployment(Collections.EMPTY_MAP, true, null, null);
        Container cont = dep.getSpec().getTemplate().getSpec().getContainers().get(0);
        assertThat(cont.getEnv().stream().filter(env -> KafkaConnectCluster.ENV_VAR_STRIMZI_TRACING.equals(env.getName())).map(EnvVar::getValue).findFirst().orElse("").equals("jaeger"), is(true));
        assertThat(cont.getEnv().stream().filter(env -> KafkaConnectCluster.ENV_VAR_KAFKA_CONNECT_CONFIGURATION.equals(env.getName())).map(EnvVar::getValue).findFirst().orElse("").contains("consumer.interceptor.classes=io.opentracing.contrib.kafka.TracingConsumerInterceptor"), is(true));
        assertThat(cont.getEnv().stream().filter(env -> KafkaConnectCluster.ENV_VAR_KAFKA_CONNECT_CONFIGURATION.equals(env.getName())).map(EnvVar::getValue).findFirst().orElse("").contains("producer.interceptor.classes=io.opentracing.contrib.kafka.TracingProducerInterceptor"), is(true));
    }

    @Test
    public void testGenerateDeploymentWithOAuthWithAccessToken() {
        KafkaConnect resource = new KafkaConnectBuilder(this.resource)
                .editSpec()
                    .withAuthentication(
                            new KafkaClientAuthenticationOAuthBuilder()
                                    .withNewAccessToken()
                                        .withSecretName("my-token-secret")
                                        .withKey("my-token-key")
                                    .endAccessToken()
                                    .build())
                .endSpec()
                .build();

        KafkaConnectCluster kc = KafkaConnectCluster.fromCrd(resource, VERSIONS);
        Deployment dep = kc.generateDeployment(emptyMap(), true, null, null);
        Container cont = dep.getSpec().getTemplate().getSpec().getContainers().get(0);

        assertThat(cont.getEnv().stream().filter(var -> KafkaConnectCluster.ENV_VAR_KAFKA_CONNECT_SASL_MECHANISM.equals(var.getName())).findFirst().orElse(null).getValue(), is("oauth"));
        assertThat(cont.getEnv().stream().filter(var -> KafkaConnectCluster.ENV_VAR_KAFKA_CONNECT_OAUTH_ACCESS_TOKEN.equals(var.getName())).findFirst().orElse(null).getValueFrom().getSecretKeyRef().getName(), is("my-token-secret"));
        assertThat(cont.getEnv().stream().filter(var -> KafkaConnectCluster.ENV_VAR_KAFKA_CONNECT_OAUTH_ACCESS_TOKEN.equals(var.getName())).findFirst().orElse(null).getValueFrom().getSecretKeyRef().getKey(), is("my-token-key"));
        assertThat(cont.getEnv().stream().filter(var -> KafkaConnectCluster.ENV_VAR_KAFKA_CONNECT_OAUTH_CONFIG.equals(var.getName())).findFirst().orElse(null).getValue().isEmpty(), is(true));
    }

    @Test
    public void testGenerateDeploymentWithOAuthWithRefreshToken() {
        KafkaConnect resource = new KafkaConnectBuilder(this.resource)
                .editSpec()
                .withAuthentication(
                        new KafkaClientAuthenticationOAuthBuilder()
                                .withClientId("my-client-id")
                                .withTokenEndpointUri("http://my-oauth-server")
                                .withNewRefreshToken()
                                    .withSecretName("my-token-secret")
                                    .withKey("my-token-key")
                                .endRefreshToken()
                                .build())
                .endSpec()
                .build();

        KafkaConnectCluster kc = KafkaConnectCluster.fromCrd(resource, VERSIONS);
        Deployment dep = kc.generateDeployment(emptyMap(), true, null, null);
        Container cont = dep.getSpec().getTemplate().getSpec().getContainers().get(0);

        assertThat(cont.getEnv().stream().filter(var -> KafkaConnectCluster.ENV_VAR_KAFKA_CONNECT_SASL_MECHANISM.equals(var.getName())).findFirst().orElse(null).getValue(), is("oauth"));
        assertThat(cont.getEnv().stream().filter(var -> KafkaConnectCluster.ENV_VAR_KAFKA_CONNECT_OAUTH_REFRESH_TOKEN.equals(var.getName())).findFirst().orElse(null).getValueFrom().getSecretKeyRef().getName(), is("my-token-secret"));
        assertThat(cont.getEnv().stream().filter(var -> KafkaConnectCluster.ENV_VAR_KAFKA_CONNECT_OAUTH_REFRESH_TOKEN.equals(var.getName())).findFirst().orElse(null).getValueFrom().getSecretKeyRef().getKey(), is("my-token-key"));
        assertThat(cont.getEnv().stream().filter(var -> KafkaConnectCluster.ENV_VAR_KAFKA_CONNECT_OAUTH_CONFIG.equals(var.getName())).findFirst().orElse(null).getValue().trim(),
                is(String.format("%s=\"%s\" %s=\"%s\"", ClientConfig.OAUTH_CLIENT_ID, "my-client-id", ClientConfig.OAUTH_TOKEN_ENDPOINT_URI, "http://my-oauth-server")));
    }

    @Test
    public void testGenerateDeploymentWithOAuthWithClientSecret() {
        KafkaConnect resource = new KafkaConnectBuilder(this.resource)
                .editSpec()
                .withAuthentication(
                        new KafkaClientAuthenticationOAuthBuilder()
                                .withClientId("my-client-id")
                                .withTokenEndpointUri("http://my-oauth-server")
                                .withNewClientSecret()
                                    .withSecretName("my-secret-secret")
                                    .withKey("my-secret-key")
                                .endClientSecret()
                                .build())
                .endSpec()
                .build();

        KafkaConnectCluster kc = KafkaConnectCluster.fromCrd(resource, VERSIONS);
        Deployment dep = kc.generateDeployment(emptyMap(), true, null, null);
        Container cont = dep.getSpec().getTemplate().getSpec().getContainers().get(0);

        assertThat(cont.getEnv().stream().filter(var -> KafkaConnectCluster.ENV_VAR_KAFKA_CONNECT_SASL_MECHANISM.equals(var.getName())).findFirst().orElse(null).getValue(), is("oauth"));
        assertThat(cont.getEnv().stream().filter(var -> KafkaConnectCluster.ENV_VAR_KAFKA_CONNECT_OAUTH_CLIENT_SECRET.equals(var.getName())).findFirst().orElse(null).getValueFrom().getSecretKeyRef().getName(), is("my-secret-secret"));
        assertThat(cont.getEnv().stream().filter(var -> KafkaConnectCluster.ENV_VAR_KAFKA_CONNECT_OAUTH_CLIENT_SECRET.equals(var.getName())).findFirst().orElse(null).getValueFrom().getSecretKeyRef().getKey(), is("my-secret-key"));
        assertThat(cont.getEnv().stream().filter(var -> KafkaConnectCluster.ENV_VAR_KAFKA_CONNECT_OAUTH_CONFIG.equals(var.getName())).findFirst().orElse(null).getValue().trim(),
                is(String.format("%s=\"%s\" %s=\"%s\"", ClientConfig.OAUTH_CLIENT_ID, "my-client-id", ClientConfig.OAUTH_TOKEN_ENDPOINT_URI, "http://my-oauth-server")));
    }

    @Test
    public void testGenerateDeploymentWithOAuthWithMissingClientSecret() {
        assertThrows(InvalidResourceException.class, () -> {
            KafkaConnect resource = new KafkaConnectBuilder(this.resource)
                    .editSpec()
                    .withAuthentication(
                            new KafkaClientAuthenticationOAuthBuilder()
                                    .withClientId("my-client-id")
                                    .withTokenEndpointUri("http://my-oauth-server")
                                    .build())
                    .endSpec()
                    .build();

            KafkaConnectCluster kc = KafkaConnectCluster.fromCrd(resource, VERSIONS);
        });
    }

    @Test
    public void testGenerateDeploymentWithOAuthWithMissingUri() {
        assertThrows(InvalidResourceException.class, () -> {
            KafkaConnect resource = new KafkaConnectBuilder(this.resource)
                    .editSpec()
                    .withAuthentication(
                            new KafkaClientAuthenticationOAuthBuilder()
                                    .withClientId("my-client-id")
                                    .withNewClientSecret()
                                        .withSecretName("my-secret-secret")
                                        .withKey("my-secret-key")
                                    .endClientSecret()
                                    .build())
                    .endSpec()
                    .build();

            KafkaConnectCluster kc = KafkaConnectCluster.fromCrd(resource, VERSIONS);
        });
    }

    @Test
    public void testGenerateDeploymentWithOAuthWithTls() {
        CertSecretSource cert1 = new CertSecretSourceBuilder()
                .withSecretName("first-certificate")
                .withCertificate("ca.crt")
                .build();

        CertSecretSource cert2 = new CertSecretSourceBuilder()
                .withSecretName("second-certificate")
                .withCertificate("tls.crt")
                .build();

        CertSecretSource cert3 = new CertSecretSourceBuilder()
                .withSecretName("first-certificate")
                .withCertificate("ca2.crt")
                .build();

        KafkaConnect resource = new KafkaConnectBuilder(this.resource)
                .editSpec()
                .withAuthentication(
                        new KafkaClientAuthenticationOAuthBuilder()
                                .withClientId("my-client-id")
                                .withTokenEndpointUri("http://my-oauth-server")
                                .withNewClientSecret()
                                    .withSecretName("my-secret-secret")
                                    .withKey("my-secret-key")
                                .endClientSecret()
                                .withDisableTlsHostnameVerification(true)
                                .withTlsTrustedCertificates(cert1, cert2, cert3)
                                .build())
                .endSpec()
                .build();

        KafkaConnectCluster kc = KafkaConnectCluster.fromCrd(resource, VERSIONS);
        Deployment dep = kc.generateDeployment(emptyMap(), true, null, null);
        Container cont = dep.getSpec().getTemplate().getSpec().getContainers().get(0);

        assertThat(cont.getEnv().stream().filter(var -> KafkaConnectCluster.ENV_VAR_KAFKA_CONNECT_SASL_MECHANISM.equals(var.getName())).findFirst().orElse(null).getValue(), is("oauth"));
        assertThat(cont.getEnv().stream().filter(var -> KafkaConnectCluster.ENV_VAR_KAFKA_CONNECT_OAUTH_CLIENT_SECRET.equals(var.getName())).findFirst().orElse(null).getValueFrom().getSecretKeyRef().getName(), is("my-secret-secret"));
        assertThat(cont.getEnv().stream().filter(var -> KafkaConnectCluster.ENV_VAR_KAFKA_CONNECT_OAUTH_CLIENT_SECRET.equals(var.getName())).findFirst().orElse(null).getValueFrom().getSecretKeyRef().getKey(), is("my-secret-key"));
        assertThat(cont.getEnv().stream().filter(var -> KafkaConnectCluster.ENV_VAR_KAFKA_CONNECT_OAUTH_CONFIG.equals(var.getName())).findFirst().orElse(null).getValue().trim(),
                is(String.format("%s=\"%s\" %s=\"%s\" %s=\"%s\"", ClientConfig.OAUTH_CLIENT_ID, "my-client-id", ClientConfig.OAUTH_TOKEN_ENDPOINT_URI, "http://my-oauth-server", ServerConfig.OAUTH_SSL_ENDPOINT_IDENTIFICATION_ALGORITHM, "")));

        // Volume mounts
        assertThat(cont.getVolumeMounts().stream().filter(mount -> "oauth-certs-0".equals(mount.getName())).findFirst().orElse(null).getMountPath(), is(KafkaConnectCluster.OAUTH_TLS_CERTS_BASE_VOLUME_MOUNT + "/first-certificate-0"));
        assertThat(cont.getVolumeMounts().stream().filter(mount -> "oauth-certs-1".equals(mount.getName())).findFirst().orElse(null).getMountPath(), is(KafkaConnectCluster.OAUTH_TLS_CERTS_BASE_VOLUME_MOUNT + "/second-certificate-1"));
        assertThat(cont.getVolumeMounts().stream().filter(mount -> "oauth-certs-2".equals(mount.getName())).findFirst().orElse(null).getMountPath(), is(KafkaConnectCluster.OAUTH_TLS_CERTS_BASE_VOLUME_MOUNT + "/first-certificate-2"));

        // Volumes
        assertThat(dep.getSpec().getTemplate().getSpec().getVolumes().stream().filter(vol -> "oauth-certs-0".equals(vol.getName())).findFirst().orElse(null).getSecret().getItems().size(), is(1));
        assertThat(dep.getSpec().getTemplate().getSpec().getVolumes().stream().filter(vol -> "oauth-certs-0".equals(vol.getName())).findFirst().orElse(null).getSecret().getItems().get(0).getKey(), is("ca.crt"));
        assertThat(dep.getSpec().getTemplate().getSpec().getVolumes().stream().filter(vol -> "oauth-certs-0".equals(vol.getName())).findFirst().orElse(null).getSecret().getItems().get(0).getPath(), is("tls.crt"));

        assertThat(dep.getSpec().getTemplate().getSpec().getVolumes().stream().filter(vol -> "oauth-certs-1".equals(vol.getName())).findFirst().orElse(null).getSecret().getItems().size(), is(1));
        assertThat(dep.getSpec().getTemplate().getSpec().getVolumes().stream().filter(vol -> "oauth-certs-1".equals(vol.getName())).findFirst().orElse(null).getSecret().getItems().get(0).getKey(), is("tls.crt"));
        assertThat(dep.getSpec().getTemplate().getSpec().getVolumes().stream().filter(vol -> "oauth-certs-1".equals(vol.getName())).findFirst().orElse(null).getSecret().getItems().get(0).getPath(), is("tls.crt"));

        assertThat(dep.getSpec().getTemplate().getSpec().getVolumes().stream().filter(vol -> "oauth-certs-2".equals(vol.getName())).findFirst().orElse(null).getSecret().getItems().size(), is(1));
        assertThat(dep.getSpec().getTemplate().getSpec().getVolumes().stream().filter(vol -> "oauth-certs-2".equals(vol.getName())).findFirst().orElse(null).getSecret().getItems().get(0).getKey(), is("ca2.crt"));
        assertThat(dep.getSpec().getTemplate().getSpec().getVolumes().stream().filter(vol -> "oauth-certs-2".equals(vol.getName())).findFirst().orElse(null).getSecret().getItems().get(0).getPath(), is("tls.crt"));
    }

    @Test
    public void testNetworkPolicyWithConnectorOperator() {
        KafkaConnect resource = new KafkaConnectBuilder(this.resource)
                .build();
        KafkaConnectCluster kc = KafkaConnectCluster.fromCrd(resource, VERSIONS);

        NetworkPolicy np = kc.generateNetworkPolicy(true, true);

        assertThat(np.getMetadata().getName(), is(kc.getName()));
        assertThat(np.getSpec().getPodSelector().getMatchLabels(), is(kc.getSelectorLabels().toMap()));
        assertThat(np.getSpec().getIngress().size(), is(2));
        assertThat(np.getSpec().getIngress().get(0).getPorts().size(), is(1));
        assertThat(np.getSpec().getIngress().get(0).getPorts().get(0).getPort().getIntVal(), is(KafkaConnectCluster.REST_API_PORT));
        assertThat(np.getSpec().getIngress().get(0).getFrom().size(), is(2));
        assertThat(np.getSpec().getIngress().get(0).getFrom().get(0).getPodSelector().getMatchLabels(), is(kc.getSelectorLabels().toMap()));
        assertThat(np.getSpec().getIngress().get(0).getFrom().get(0).getNamespaceSelector(), is(nullValue()));
        assertThat(np.getSpec().getIngress().get(0).getFrom().get(1).getPodSelector().getMatchLabels(), is(singletonMap(Labels.STRIMZI_KIND_LABEL, "cluster-operator")));
        assertThat(np.getSpec().getIngress().get(0).getFrom().get(1).getNamespaceSelector().getMatchLabels(), is(nullValue()));
        assertThat(np.getSpec().getIngress().get(1).getPorts().size(), is(1));
        assertThat(np.getSpec().getIngress().get(1).getPorts().get(0).getPort().getIntVal(), is(KafkaConnectCluster.METRICS_PORT));
    }

    @Test
    public void testNetworkPolicyWithoutConnectorOperator() {
        KafkaConnect resource = new KafkaConnectBuilder(this.resource)
                .build();
        KafkaConnectCluster kc = KafkaConnectCluster.fromCrd(resource, VERSIONS);

        assertThat(kc.generateNetworkPolicy(true, false), is(nullValue()));
    }

    @Test
    public void testClusterRoleBindingRack() {
        String testNamespace = "other-namespace";

        KafkaConnect kafkaConnect = new KafkaConnectBuilder(this.resource)
                    .editOrNewMetadata()
                        .withNamespace(testNamespace)
                    .endMetadata()
                    .editOrNewSpec()
                        .withNewRack("my-topology-label")
                    .endSpec()
                .build();

        KafkaConnectCluster kafkaConnectCluster = KafkaConnectCluster.fromCrd(kafkaConnect, VERSIONS);
        ClusterRoleBinding crb = kafkaConnectCluster.generateClusterRoleBinding();

        assertThat(crb.getMetadata().getName(), is(KafkaConnectCluster.initContainerClusterRoleBindingName(testNamespace, cluster)));
        assertThat(crb.getMetadata().getNamespace(), is(nullValue()));
        assertThat(crb.getSubjects().get(0).getNamespace(), is(testNamespace));
        assertThat(crb.getSubjects().get(0).getName(), is(kafkaConnectCluster.getServiceAccountName()));
    }

    @Test
    public void testNullClusterRoleBinding() {
        String testNamespace = "other-namespace";

        KafkaConnect kafkaConnect = new KafkaConnectBuilder(this.resource)
                .editOrNewMetadata()
                    .withNamespace(testNamespace)
                .endMetadata()
                .build();

        KafkaConnectCluster kafkaConnectCluster = KafkaConnectCluster.fromCrd(kafkaConnect, VERSIONS);
        ClusterRoleBinding crb = kafkaConnectCluster.generateClusterRoleBinding();

        assertThat(crb, is(nullValue()));
    }

    private void checkDeployment(Deployment dep, KafkaConnect resource) {
        assertThat(dep.getMetadata().getName(), is(KafkaConnectResources.deploymentName(cluster)));
        assertThat(dep.getMetadata().getNamespace(), is(namespace));
        Map<String, String> expectedDeploymentLabels = expectedLabels(KafkaConnectResources.deploymentName(cluster));
        assertThat(dep.getMetadata().getLabels(), is(expectedDeploymentLabels));
        assertThat(dep.getSpec().getSelector().getMatchLabels(), is(expectedSelectorLabels()));
        assertThat(dep.getSpec().getReplicas(), is(replicas));
        assertThat(dep.getSpec().getTemplate().getMetadata().getLabels(), is(expectedDeploymentLabels));
        assertThat(dep.getSpec().getTemplate().getSpec().getContainers().size(), is(1));
        assertThat(dep.getSpec().getTemplate().getSpec().getContainers().get(0).getName(), is(KafkaConnectResources.deploymentName(this.cluster)));
        assertThat(dep.getSpec().getTemplate().getSpec().getContainers().get(0).getImage(), is(kc.image));
        assertThat(dep.getSpec().getTemplate().getSpec().getContainers().get(0).getEnv(), is(getExpectedEnvVars()));
        assertThat(dep.getSpec().getTemplate().getSpec().getContainers().get(0).getLivenessProbe().getInitialDelaySeconds(), is(healthDelay));
        assertThat(dep.getSpec().getTemplate().getSpec().getContainers().get(0).getLivenessProbe().getTimeoutSeconds(), is(healthTimeout));
        assertThat(dep.getSpec().getTemplate().getSpec().getContainers().get(0).getReadinessProbe().getInitialDelaySeconds(), is(healthDelay));
        assertThat(dep.getSpec().getTemplate().getSpec().getContainers().get(0).getReadinessProbe().getTimeoutSeconds(), is(healthTimeout));
        assertThat(dep.getSpec().getTemplate().getSpec().getContainers().get(0).getPorts().size(), is(2));
        assertThat(dep.getSpec().getTemplate().getSpec().getContainers().get(0).getPorts().get(0).getContainerPort(), is(KafkaConnectCluster.REST_API_PORT));
        assertThat(dep.getSpec().getTemplate().getSpec().getContainers().get(0).getPorts().get(0).getName(), is(KafkaConnectCluster.REST_API_PORT_NAME));
        assertThat(dep.getSpec().getTemplate().getSpec().getContainers().get(0).getPorts().get(0).getProtocol(), is("TCP"));
        assertThat(dep.getSpec().getStrategy().getType(), is("RollingUpdate"));
        assertThat(dep.getSpec().getStrategy().getRollingUpdate().getMaxSurge().getIntVal(), is(1));
        assertThat(dep.getSpec().getStrategy().getRollingUpdate().getMaxUnavailable().getIntVal(), is(0));
        assertThat(AbstractModel.containerEnvVars(dep.getSpec().getTemplate().getSpec().getContainers().get(0)).get(KafkaConnectCluster.ENV_VAR_KAFKA_CONNECT_TLS), is(nullValue()));
        checkOwnerReference(kc.createOwnerReference(), dep);
        checkRack(dep, resource);
    }

    private void checkOwnerReference(OwnerReference ownerRef, HasMetadata resource)  {
        assertThat(resource.getMetadata().getOwnerReferences().size(), is(1));
        assertThat(resource.getMetadata().getOwnerReferences().get(0), is(ownerRef));
    }

    private void checkRack(Deployment deployment, KafkaConnect resource) {

        Rack rack = resource.getSpec().getRack();

        if (rack != null) {
            PodSpec podSpec = deployment.getSpec().getTemplate().getSpec();

            // check that pod spec contains the init Kafka container
            List<Container> initContainers = podSpec.getInitContainers();
            assertThat(initContainers, is(notNullValue()));
            assertThat(initContainers.size() > 0, is(true));

            boolean isInitKafkaConnect =
                    initContainers.stream().anyMatch(container -> container.getName().equals(KafkaConnectCluster.INIT_NAME));
            assertThat(isInitKafkaConnect, is(true));
        }

    }
}<|MERGE_RESOLUTION|>--- conflicted
+++ resolved
@@ -11,16 +11,10 @@
 import io.fabric8.kubernetes.api.model.EnvVar;
 import io.fabric8.kubernetes.api.model.EnvVarBuilder;
 import io.fabric8.kubernetes.api.model.HasMetadata;
-import io.fabric8.kubernetes.api.model.HostAlias;
-import io.fabric8.kubernetes.api.model.HostAliasBuilder;
 import io.fabric8.kubernetes.api.model.IntOrString;
 import io.fabric8.kubernetes.api.model.LocalObjectReference;
 import io.fabric8.kubernetes.api.model.OwnerReference;
 import io.fabric8.kubernetes.api.model.PodSecurityContextBuilder;
-<<<<<<< HEAD
-import io.fabric8.kubernetes.api.model.PodSpec;
-=======
->>>>>>> 2e537b00
 import io.fabric8.kubernetes.api.model.Quantity;
 import io.fabric8.kubernetes.api.model.ResourceRequirementsBuilder;
 import io.fabric8.kubernetes.api.model.SecretKeySelectorBuilder;
@@ -33,7 +27,6 @@
 import io.fabric8.kubernetes.api.model.apps.Deployment;
 import io.fabric8.kubernetes.api.model.networking.NetworkPolicy;
 import io.fabric8.kubernetes.api.model.policy.PodDisruptionBudget;
-import io.fabric8.kubernetes.api.model.rbac.ClusterRoleBinding;
 import io.strimzi.api.kafka.model.CertSecretSource;
 import io.strimzi.api.kafka.model.CertSecretSourceBuilder;
 import io.strimzi.api.kafka.model.ContainerEnvVar;
@@ -41,7 +34,6 @@
 import io.strimzi.api.kafka.model.KafkaConnectBuilder;
 import io.strimzi.api.kafka.model.KafkaConnectResources;
 import io.strimzi.api.kafka.model.Probe;
-import io.strimzi.api.kafka.model.Rack;
 import io.strimzi.api.kafka.model.authentication.KafkaClientAuthenticationOAuthBuilder;
 import io.strimzi.api.kafka.model.authentication.KafkaClientAuthenticationTlsBuilder;
 import io.strimzi.api.kafka.model.connect.ExternalConfigurationEnv;
@@ -54,7 +46,6 @@
 import io.strimzi.operator.cluster.KafkaVersionTestUtils;
 import io.strimzi.operator.cluster.ResourceUtils;
 import io.strimzi.operator.common.model.Labels;
-import io.strimzi.operator.common.model.OrderedProperties;
 import io.strimzi.test.TestUtils;
 import org.junit.jupiter.api.Test;
 
@@ -76,11 +67,6 @@
 import static org.hamcrest.CoreMatchers.nullValue;
 import static org.hamcrest.MatcherAssert.assertThat;
 import static org.hamcrest.Matchers.allOf;
-<<<<<<< HEAD
-import static org.hamcrest.Matchers.containsInAnyOrder;
-import static org.hamcrest.Matchers.hasEntry;
-=======
->>>>>>> 2e537b00
 import static org.hamcrest.Matchers.hasProperty;
 import static org.junit.jupiter.api.Assertions.assertThrows;
 
@@ -98,16 +84,16 @@
     private final String bootstrapServers = "foo-kafka:9092";
     private final String kafkaHeapOpts = "-Xms" + AbstractModel.DEFAULT_JVM_XMS;
     private final OrderedProperties defaultConfiguration = new OrderedProperties()
+            .addPair("config.storage.topic", "connect-cluster-configs")
+            .addPair("group.id", "connect-cluster")
+            .addPair("status.storage.topic", "connect-cluster-status")
             .addPair("offset.storage.topic", "connect-cluster-offsets")
             .addPair("value.converter", "org.apache.kafka.connect.json.JsonConverter")
-            .addPair("config.storage.topic", "connect-cluster-configs")
-            .addPair("key.converter", "org.apache.kafka.connect.json.JsonConverter")
-            .addPair("group.id", "connect-cluster")
-            .addPair("status.storage.topic", "connect-cluster-status");
+            .addPair("key.converter", "org.apache.kafka.connect.json.JsonConverter");
     private final OrderedProperties expectedConfiguration = new OrderedProperties()
             .addMapPairs(defaultConfiguration.asMap())
             .addPair("foo", "bar");
-    private final KafkaConnect resource = new KafkaConnectBuilder(ResourceUtils.createEmptyKafkaConnect(namespace, cluster))
+    private final KafkaConnect resource = new KafkaConnectBuilder(ResourceUtils.createEmptyKafkaConnectCluster(namespace, cluster))
             .withNewSpec()
             .withMetrics((Map<String, Object>) TestUtils.fromJson(metricsCmJson, Map.class))
             .withConfig((Map<String, Object>) TestUtils.fromJson(configurationJson, Map.class))
@@ -162,7 +148,7 @@
 
     @Test
     public void testDefaultValues() {
-        KafkaConnectCluster kc = KafkaConnectCluster.fromCrd(ResourceUtils.createEmptyKafkaConnect(namespace, cluster), VERSIONS);
+        KafkaConnectCluster kc = KafkaConnectCluster.fromCrd(ResourceUtils.createEmptyKafkaConnectCluster(namespace, cluster), VERSIONS);
 
         assertThat(kc.image, is(KafkaVersionTestUtils.DEFAULT_KAFKA_CONNECT_IMAGE));
         assertThat(kc.replicas, is(KafkaConnectCluster.DEFAULT_REPLICAS));
@@ -197,11 +183,14 @@
         assertThat(svc.getSpec().getType(), is("ClusterIP"));
         assertThat(svc.getMetadata().getLabels(), is(expectedLabels(kc.getServiceName())));
         assertThat(svc.getSpec().getSelector(), is(expectedSelectorLabels()));
-        assertThat(svc.getSpec().getPorts().size(), is(1));
-        assertThat(svc.getSpec().getPorts().get(0).getPort(), is(Integer.valueOf(KafkaConnectCluster.REST_API_PORT)));
+        assertThat(svc.getSpec().getPorts().size(), is(2));
+        assertThat(svc.getSpec().getPorts().get(0).getPort(), is(new Integer(KafkaConnectCluster.REST_API_PORT)));
         assertThat(svc.getSpec().getPorts().get(0).getName(), is(KafkaConnectCluster.REST_API_PORT_NAME));
         assertThat(svc.getSpec().getPorts().get(0).getProtocol(), is("TCP"));
-        assertThat(svc.getMetadata().getAnnotations().size(), is(0));
+        assertThat(svc.getSpec().getPorts().get(1).getName(), is(AbstractModel.METRICS_PORT_NAME));
+        assertThat(svc.getSpec().getPorts().get(1).getPort(), is(new Integer(KafkaCluster.METRICS_PORT)));
+        assertThat(svc.getSpec().getPorts().get(1).getProtocol(), is("TCP"));
+        assertThat(svc.getMetadata().getAnnotations(), is(kc.getPrometheusAnnotations()));
 
         checkOwnerReference(kc.createOwnerReference(), svc);
     }
@@ -220,7 +209,7 @@
         assertThat(svc.getMetadata().getLabels(), is(expectedLabels(kc.getServiceName())));
         assertThat(svc.getSpec().getSelector(), is(expectedSelectorLabels()));
         assertThat(svc.getSpec().getPorts().size(), is(1));
-        assertThat(svc.getSpec().getPorts().get(0).getPort(), is(Integer.valueOf(KafkaConnectCluster.REST_API_PORT)));
+        assertThat(svc.getSpec().getPorts().get(0).getPort(), is(new Integer(KafkaConnectCluster.REST_API_PORT)));
         assertThat(svc.getSpec().getPorts().get(0).getName(), is(KafkaConnectCluster.REST_API_PORT_NAME));
         assertThat(svc.getSpec().getPorts().get(0).getProtocol(), is("TCP"));
 
@@ -233,27 +222,8 @@
 
     @Test
     public void testGenerateDeployment()   {
-        Deployment dep = kc.generateDeployment(new HashMap<>(), true, null, null);
-
-<<<<<<< HEAD
-        checkDeployment(dep, resource);
-    }
-
-    @Test
-    public void testGenerateDeploymentWithRack() {
-        KafkaConnect resource = new KafkaConnectBuilder(this.resource)
-                .editOrNewSpec()
-                    .withNewRack()
-                        .withTopologyKey("topology-key")
-                    .endRack()
-                .endSpec()
-                .build();
-
-        KafkaConnectCluster kc = KafkaConnectCluster.fromCrd(resource, VERSIONS);
-        Deployment deployment = kc.generateDeployment(new HashMap<>(), false, null, null);
-
-        checkDeployment(deployment, resource);
-=======
+        Deployment dep = kc.generateDeployment(new HashMap<String, String>(), true, null, null);
+
         assertThat(dep.getMetadata().getName(), is(KafkaConnectResources.deploymentName(cluster)));
         assertThat(dep.getMetadata().getNamespace(), is(namespace));
         Map<String, String> expectedDeploymentLabels = expectedLabels(KafkaConnectResources.deploymentName(cluster));
@@ -278,14 +248,13 @@
         assertThat(dep.getSpec().getStrategy().getRollingUpdate().getMaxUnavailable().getIntVal(), is(new Integer(0)));
         assertThat(AbstractModel.containerEnvVars(dep.getSpec().getTemplate().getSpec().getContainers().get(0)).get(KafkaConnectCluster.ENV_VAR_KAFKA_CONNECT_TLS), is(nullValue()));
         checkOwnerReference(kc.createOwnerReference(), dep);
->>>>>>> 2e537b00
     }
 
     @Test
     public void withOldAffinity() throws IOException {
         ResourceTester<KafkaConnect, KafkaConnectCluster> resourceTester = new ResourceTester<>(KafkaConnect.class, VERSIONS, KafkaConnectCluster::fromCrd, this.getClass().getSimpleName() + ".withOldAffinity");
         resourceTester
-                .assertDesiredResource("-Deployment.yaml", kcc -> kcc.generateDeployment(new HashMap<>(), true, null, null).getSpec().getTemplate().getSpec().getAffinity());
+                .assertDesiredResource("-Deployment.yaml", kcc -> kcc.generateDeployment(new HashMap<String, String>(), true, null, null).getSpec().getTemplate().getSpec().getAffinity());
     }
 
     @Test
@@ -418,50 +387,6 @@
         assertThat(AbstractModel.containerEnvVars(containers.get(0)).get(KafkaConnectCluster.ENV_VAR_KAFKA_CONNECT_SASL_MECHANISM), is("scram-sha-512"));
     }
 
-    /**
-     * This test uses the same secret to hold the certs for TLS and the credentials for SCRAM SHA 512 client authentication. It checks that
-     * the volumes and volume mounts that reference the secret are correctly created and that each volume name is only created once - volumes
-     * with duplicate names will cause Kubernetes to reject the deployment.
-     */
-    @Test
-    public void testGenerateDeploymentWithScramSha512AuthAndTLSSameSecret() {
-        KafkaConnect resource = new KafkaConnectBuilder(this.resource)
-            .editSpec()
-                .editOrNewTls()
-                    .addToTrustedCertificates(new CertSecretSourceBuilder().withSecretName("my-secret").withCertificate("cert.crt").build())
-                .endTls()
-                .withNewKafkaClientAuthenticationScramSha512()
-                    .withUsername("user1")
-                    .withNewPasswordSecret()
-                        .withSecretName("my-secret")
-                        .withPassword("user1.password")
-                    .endPasswordSecret()
-                .endKafkaClientAuthenticationScramSha512()
-            .endSpec()
-            .build();
-        KafkaConnectCluster kc = KafkaConnectCluster.fromCrd(resource, VERSIONS);
-        Deployment dep = kc.generateDeployment(emptyMap(), true, null, null);
-
-        assertThat(dep.getSpec().getTemplate().getSpec().getVolumes().size(), is(2));
-        assertThat(dep.getSpec().getTemplate().getSpec().getVolumes().get(0).getName(), is("kafka-metrics-and-logging"));
-        assertThat(dep.getSpec().getTemplate().getSpec().getVolumes().get(1).getName(), is("my-secret"));
-
-        List<Container> containers = dep.getSpec().getTemplate().getSpec().getContainers();
-
-        assertThat(containers.get(0).getVolumeMounts().size(), is(3));
-        assertThat(containers.get(0).getVolumeMounts().get(0).getName(), is("kafka-metrics-and-logging"));
-        assertThat(containers.get(0).getVolumeMounts().get(0).getMountPath(), is("/opt/kafka/custom-config/"));
-        assertThat(containers.get(0).getVolumeMounts().get(1).getName(), is("my-secret"));
-        assertThat(containers.get(0).getVolumeMounts().get(1).getMountPath(), is(KafkaConnectCluster.TLS_CERTS_BASE_VOLUME_MOUNT + "my-secret"));
-        assertThat(containers.get(0).getVolumeMounts().get(2).getName(), is("my-secret"));
-        assertThat(containers.get(0).getVolumeMounts().get(2).getMountPath(), is(KafkaConnectCluster.PASSWORD_VOLUME_MOUNT + "my-secret"));
-
-        assertThat(AbstractModel.containerEnvVars(containers.get(0)), hasEntry(KafkaConnectCluster.ENV_VAR_KAFKA_CONNECT_SASL_PASSWORD_FILE, "my-secret/user1.password"));
-        assertThat(AbstractModel.containerEnvVars(containers.get(0)), hasEntry(KafkaConnectCluster.ENV_VAR_KAFKA_CONNECT_SASL_USERNAME, "user1"));
-        assertThat(AbstractModel.containerEnvVars(containers.get(0)), hasEntry(KafkaConnectCluster.ENV_VAR_KAFKA_CONNECT_SASL_MECHANISM, "scram-sha-512"));
-        assertThat(AbstractModel.containerEnvVars(containers.get(0)), hasEntry(KafkaConnectCluster.ENV_VAR_KAFKA_CONNECT_TLS, "true"));
-    }
-
     @Test
     public void testGenerateDeploymentWithPlainAuth() {
         KafkaConnect resource = new KafkaConnectBuilder(this.resource)
@@ -489,50 +414,6 @@
         assertThat(AbstractModel.containerEnvVars(containers.get(0)).get(KafkaConnectCluster.ENV_VAR_KAFKA_CONNECT_SASL_MECHANISM), is("plain"));
     }
 
-    /**
-     * This test uses the same secret to hold the certs for TLS and the credentials for plain client authentication. It checks that
-     * the volumes and volume mounts that reference the secret are correctly created and that each volume name is only created once - volumes
-     * with duplicate names will cause Kubernetes to reject the deployment.
-     */
-    @Test
-    public void testGenerateDeploymentWithPlainAuthAndTLSSameSecret() {
-        KafkaConnect resource = new KafkaConnectBuilder(this.resource)
-            .editSpec()
-                .editOrNewTls()
-                    .addToTrustedCertificates(new CertSecretSourceBuilder().withSecretName("my-secret").withCertificate("cert.crt").build())
-                .endTls()
-                .withNewKafkaClientAuthenticationPlain()
-                    .withUsername("user1")
-                    .withNewPasswordSecret()
-                        .withSecretName("my-secret")
-                        .withPassword("user1.password")
-                    .endPasswordSecret()
-                .endKafkaClientAuthenticationPlain()
-            .endSpec()
-            .build();
-        KafkaConnectCluster kc = KafkaConnectCluster.fromCrd(resource, VERSIONS);
-        Deployment dep = kc.generateDeployment(emptyMap(), true, null, null);
-
-        assertThat(dep.getSpec().getTemplate().getSpec().getVolumes().size(), is(2));
-        assertThat(dep.getSpec().getTemplate().getSpec().getVolumes().get(0).getName(), is("kafka-metrics-and-logging"));
-        assertThat(dep.getSpec().getTemplate().getSpec().getVolumes().get(1).getName(), is("my-secret"));
-
-        List<Container> containers = dep.getSpec().getTemplate().getSpec().getContainers();
-
-        assertThat(containers.get(0).getVolumeMounts().size(), is(3));
-        assertThat(containers.get(0).getVolumeMounts().get(0).getName(), is("kafka-metrics-and-logging"));
-        assertThat(containers.get(0).getVolumeMounts().get(0).getMountPath(), is("/opt/kafka/custom-config/"));
-        assertThat(containers.get(0).getVolumeMounts().get(1).getName(), is("my-secret"));
-        assertThat(containers.get(0).getVolumeMounts().get(1).getMountPath(), is(KafkaConnectCluster.TLS_CERTS_BASE_VOLUME_MOUNT + "my-secret"));
-        assertThat(containers.get(0).getVolumeMounts().get(2).getName(), is("my-secret"));
-        assertThat(containers.get(0).getVolumeMounts().get(2).getMountPath(), is(KafkaConnectCluster.PASSWORD_VOLUME_MOUNT + "my-secret"));
-
-        assertThat(AbstractModel.containerEnvVars(containers.get(0)), hasEntry(KafkaConnectCluster.ENV_VAR_KAFKA_CONNECT_SASL_PASSWORD_FILE, "my-secret/user1.password"));
-        assertThat(AbstractModel.containerEnvVars(containers.get(0)), hasEntry(KafkaConnectCluster.ENV_VAR_KAFKA_CONNECT_SASL_USERNAME, "user1"));
-        assertThat(AbstractModel.containerEnvVars(containers.get(0)), hasEntry(KafkaConnectCluster.ENV_VAR_KAFKA_CONNECT_SASL_MECHANISM, "plain"));
-        assertThat(AbstractModel.containerEnvVars(containers.get(0)), hasEntry(KafkaConnectCluster.ENV_VAR_KAFKA_CONNECT_TLS, "true"));
-    }
-
     @Test
     public void testTemplate() {
         Map<String, String> depLabels = TestUtils.map("l1", "v1", "l2", "v2",
@@ -550,15 +431,6 @@
 
         Map<String, String> pdbLabels = TestUtils.map("l7", "v7", "l8", "v8");
         Map<String, String> pdbAnots = TestUtils.map("a7", "v7", "a8", "v8");
-
-        HostAlias hostAlias1 = new HostAliasBuilder()
-                .withHostnames("my-host-1", "my-host-2")
-                .withIp("192.168.1.86")
-                .build();
-        HostAlias hostAlias2 = new HostAliasBuilder()
-                .withHostnames("my-host-3")
-                .withIp("192.168.1.87")
-                .build();
 
         KafkaConnect resource = new KafkaConnectBuilder(this.resource)
                 .editSpec()
@@ -576,7 +448,6 @@
                             .endMetadata()
                             .withNewPriorityClassName("top-priority")
                             .withNewSchedulerName("my-scheduler")
-                            .withHostAliases(hostAlias1, hostAlias2)
                         .endPod()
                         .withNewApiService()
                             .withNewMetadata()
@@ -605,7 +476,6 @@
         assertThat(dep.getSpec().getTemplate().getMetadata().getLabels().entrySet().containsAll(podLabels.entrySet()), is(true));
         assertThat(dep.getSpec().getTemplate().getMetadata().getAnnotations().entrySet().containsAll(podAnots.entrySet()), is(true));
         assertThat(dep.getSpec().getTemplate().getSpec().getSchedulerName(), is("my-scheduler"));
-        assertThat(dep.getSpec().getTemplate().getSpec().getHostAliases(), containsInAnyOrder(hostAlias1, hostAlias2));
 
         // Check Service
         Service svc = kc.generateService();
@@ -616,6 +486,11 @@
         PodDisruptionBudget pdb = kc.generatePodDisruptionBudget();
         assertThat(pdb.getMetadata().getLabels().entrySet().containsAll(pdbLabels.entrySet()), is(true));
         assertThat(pdb.getMetadata().getAnnotations().entrySet().containsAll(pdbAnots.entrySet()), is(true));
+    }
+
+    public void checkOwnerReference(OwnerReference ownerRef, HasMetadata resource)  {
+        assertThat(resource.getMetadata().getOwnerReferences().size(), is(1));
+        assertThat(resource.getMetadata().getOwnerReferences().get(0), is(ownerRef));
     }
 
     @Test
@@ -932,7 +807,7 @@
         KafkaConnectCluster kc = KafkaConnectCluster.fromCrd(resource, VERSIONS);
 
         Deployment dep = kc.generateDeployment(emptyMap(), true, null, null);
-        assertThat(dep.getSpec().getTemplate().getSpec().getImagePullSecrets(), is(nullValue()));
+        assertThat(dep.getSpec().getTemplate().getSpec().getImagePullSecrets().size(), is(0));
     }
 
     @Test
@@ -1372,7 +1247,7 @@
         assertThat(np.getSpec().getIngress().get(0).getFrom().get(0).getPodSelector().getMatchLabels(), is(kc.getSelectorLabels().toMap()));
         assertThat(np.getSpec().getIngress().get(0).getFrom().get(0).getNamespaceSelector(), is(nullValue()));
         assertThat(np.getSpec().getIngress().get(0).getFrom().get(1).getPodSelector().getMatchLabels(), is(singletonMap(Labels.STRIMZI_KIND_LABEL, "cluster-operator")));
-        assertThat(np.getSpec().getIngress().get(0).getFrom().get(1).getNamespaceSelector().getMatchLabels(), is(nullValue()));
+        assertThat(np.getSpec().getIngress().get(0).getFrom().get(1).getNamespaceSelector().getMatchLabels(), is(emptyMap()));
         assertThat(np.getSpec().getIngress().get(1).getPorts().size(), is(1));
         assertThat(np.getSpec().getIngress().get(1).getPorts().get(0).getPort().getIntVal(), is(KafkaConnectCluster.METRICS_PORT));
     }
@@ -1385,94 +1260,4 @@
 
         assertThat(kc.generateNetworkPolicy(true, false), is(nullValue()));
     }
-
-    @Test
-    public void testClusterRoleBindingRack() {
-        String testNamespace = "other-namespace";
-
-        KafkaConnect kafkaConnect = new KafkaConnectBuilder(this.resource)
-                    .editOrNewMetadata()
-                        .withNamespace(testNamespace)
-                    .endMetadata()
-                    .editOrNewSpec()
-                        .withNewRack("my-topology-label")
-                    .endSpec()
-                .build();
-
-        KafkaConnectCluster kafkaConnectCluster = KafkaConnectCluster.fromCrd(kafkaConnect, VERSIONS);
-        ClusterRoleBinding crb = kafkaConnectCluster.generateClusterRoleBinding();
-
-        assertThat(crb.getMetadata().getName(), is(KafkaConnectCluster.initContainerClusterRoleBindingName(testNamespace, cluster)));
-        assertThat(crb.getMetadata().getNamespace(), is(nullValue()));
-        assertThat(crb.getSubjects().get(0).getNamespace(), is(testNamespace));
-        assertThat(crb.getSubjects().get(0).getName(), is(kafkaConnectCluster.getServiceAccountName()));
-    }
-
-    @Test
-    public void testNullClusterRoleBinding() {
-        String testNamespace = "other-namespace";
-
-        KafkaConnect kafkaConnect = new KafkaConnectBuilder(this.resource)
-                .editOrNewMetadata()
-                    .withNamespace(testNamespace)
-                .endMetadata()
-                .build();
-
-        KafkaConnectCluster kafkaConnectCluster = KafkaConnectCluster.fromCrd(kafkaConnect, VERSIONS);
-        ClusterRoleBinding crb = kafkaConnectCluster.generateClusterRoleBinding();
-
-        assertThat(crb, is(nullValue()));
-    }
-
-    private void checkDeployment(Deployment dep, KafkaConnect resource) {
-        assertThat(dep.getMetadata().getName(), is(KafkaConnectResources.deploymentName(cluster)));
-        assertThat(dep.getMetadata().getNamespace(), is(namespace));
-        Map<String, String> expectedDeploymentLabels = expectedLabels(KafkaConnectResources.deploymentName(cluster));
-        assertThat(dep.getMetadata().getLabels(), is(expectedDeploymentLabels));
-        assertThat(dep.getSpec().getSelector().getMatchLabels(), is(expectedSelectorLabels()));
-        assertThat(dep.getSpec().getReplicas(), is(replicas));
-        assertThat(dep.getSpec().getTemplate().getMetadata().getLabels(), is(expectedDeploymentLabels));
-        assertThat(dep.getSpec().getTemplate().getSpec().getContainers().size(), is(1));
-        assertThat(dep.getSpec().getTemplate().getSpec().getContainers().get(0).getName(), is(KafkaConnectResources.deploymentName(this.cluster)));
-        assertThat(dep.getSpec().getTemplate().getSpec().getContainers().get(0).getImage(), is(kc.image));
-        assertThat(dep.getSpec().getTemplate().getSpec().getContainers().get(0).getEnv(), is(getExpectedEnvVars()));
-        assertThat(dep.getSpec().getTemplate().getSpec().getContainers().get(0).getLivenessProbe().getInitialDelaySeconds(), is(healthDelay));
-        assertThat(dep.getSpec().getTemplate().getSpec().getContainers().get(0).getLivenessProbe().getTimeoutSeconds(), is(healthTimeout));
-        assertThat(dep.getSpec().getTemplate().getSpec().getContainers().get(0).getReadinessProbe().getInitialDelaySeconds(), is(healthDelay));
-        assertThat(dep.getSpec().getTemplate().getSpec().getContainers().get(0).getReadinessProbe().getTimeoutSeconds(), is(healthTimeout));
-        assertThat(dep.getSpec().getTemplate().getSpec().getContainers().get(0).getPorts().size(), is(2));
-        assertThat(dep.getSpec().getTemplate().getSpec().getContainers().get(0).getPorts().get(0).getContainerPort(), is(KafkaConnectCluster.REST_API_PORT));
-        assertThat(dep.getSpec().getTemplate().getSpec().getContainers().get(0).getPorts().get(0).getName(), is(KafkaConnectCluster.REST_API_PORT_NAME));
-        assertThat(dep.getSpec().getTemplate().getSpec().getContainers().get(0).getPorts().get(0).getProtocol(), is("TCP"));
-        assertThat(dep.getSpec().getStrategy().getType(), is("RollingUpdate"));
-        assertThat(dep.getSpec().getStrategy().getRollingUpdate().getMaxSurge().getIntVal(), is(1));
-        assertThat(dep.getSpec().getStrategy().getRollingUpdate().getMaxUnavailable().getIntVal(), is(0));
-        assertThat(AbstractModel.containerEnvVars(dep.getSpec().getTemplate().getSpec().getContainers().get(0)).get(KafkaConnectCluster.ENV_VAR_KAFKA_CONNECT_TLS), is(nullValue()));
-        checkOwnerReference(kc.createOwnerReference(), dep);
-        checkRack(dep, resource);
-    }
-
-    private void checkOwnerReference(OwnerReference ownerRef, HasMetadata resource)  {
-        assertThat(resource.getMetadata().getOwnerReferences().size(), is(1));
-        assertThat(resource.getMetadata().getOwnerReferences().get(0), is(ownerRef));
-    }
-
-    private void checkRack(Deployment deployment, KafkaConnect resource) {
-
-        Rack rack = resource.getSpec().getRack();
-
-        if (rack != null) {
-            PodSpec podSpec = deployment.getSpec().getTemplate().getSpec();
-
-            // check that pod spec contains the init Kafka container
-            List<Container> initContainers = podSpec.getInitContainers();
-            assertThat(initContainers, is(notNullValue()));
-            assertThat(initContainers.size() > 0, is(true));
-
-            boolean isInitKafkaConnect =
-                    initContainers.stream().anyMatch(container -> container.getName().equals(KafkaConnectCluster.INIT_NAME));
-            assertThat(isInitKafkaConnect, is(true));
-        }
-
-    }
 }