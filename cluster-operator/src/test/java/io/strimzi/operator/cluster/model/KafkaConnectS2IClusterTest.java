/*
 * Copyright Strimzi authors.
 * License: Apache License 2.0 (see the file LICENSE or http://apache.org/licenses/LICENSE-2.0.html).
 */
package io.strimzi.operator.cluster.model;

import io.fabric8.kubernetes.api.model.ConfigMap;
import io.fabric8.kubernetes.api.model.ConfigMapKeySelectorBuilder;
import io.fabric8.kubernetes.api.model.ConfigMapVolumeSourceBuilder;
import io.fabric8.kubernetes.api.model.Container;
import io.fabric8.kubernetes.api.model.EnvVar;
import io.fabric8.kubernetes.api.model.EnvVarBuilder;
import io.fabric8.kubernetes.api.model.HasMetadata;
import io.fabric8.kubernetes.api.model.IntOrString;
import io.fabric8.kubernetes.api.model.LocalObjectReference;
import io.fabric8.kubernetes.api.model.OwnerReference;
import io.fabric8.kubernetes.api.model.Quantity;
import io.fabric8.kubernetes.api.model.ResourceRequirements;
import io.fabric8.kubernetes.api.model.ResourceRequirementsBuilder;
import io.fabric8.kubernetes.api.model.SecretKeySelectorBuilder;
import io.fabric8.kubernetes.api.model.SecretVolumeSourceBuilder;
import io.fabric8.kubernetes.api.model.PodSecurityContextBuilder;
import io.fabric8.kubernetes.api.model.Service;
import io.fabric8.kubernetes.api.model.Volume;
import io.fabric8.kubernetes.api.model.VolumeMount;
import io.fabric8.kubernetes.api.model.apps.Deployment;
import io.fabric8.kubernetes.api.model.networking.NetworkPolicy;
import io.fabric8.kubernetes.api.model.policy.PodDisruptionBudget;
import io.fabric8.openshift.api.model.BinaryBuildSource;
import io.fabric8.openshift.api.model.BuildConfig;
import io.fabric8.openshift.api.model.DeploymentConfig;
import io.fabric8.openshift.api.model.ImageChangeTrigger;
import io.fabric8.openshift.api.model.ImageStream;
import io.strimzi.api.kafka.model.CertSecretSource;
import io.strimzi.api.kafka.model.CertSecretSourceBuilder;
import io.strimzi.api.kafka.model.ContainerEnvVar;
import io.strimzi.api.kafka.model.KafkaConnectS2IBuilder;
import io.strimzi.api.kafka.model.KafkaConnectS2IResources;
import io.strimzi.api.kafka.model.KafkaConnectS2I;
import io.strimzi.api.kafka.model.authentication.KafkaClientAuthenticationOAuthBuilder;
import io.strimzi.api.kafka.model.authentication.KafkaClientAuthenticationScramSha512Builder;
import io.strimzi.api.kafka.model.authentication.KafkaClientAuthenticationTlsBuilder;
import io.strimzi.api.kafka.model.connect.ExternalConfigurationEnv;
import io.strimzi.api.kafka.model.connect.ExternalConfigurationEnvBuilder;
import io.strimzi.api.kafka.model.connect.ExternalConfigurationVolumeSource;
import io.strimzi.api.kafka.model.connect.ExternalConfigurationVolumeSourceBuilder;
import io.strimzi.api.kafka.model.template.ContainerTemplate;
import io.strimzi.kafka.oauth.client.ClientConfig;
import io.strimzi.kafka.oauth.server.ServerConfig;
import io.strimzi.operator.cluster.KafkaVersionTestUtils;
import io.strimzi.operator.cluster.ResourceUtils;
import io.strimzi.operator.common.model.Labels;
import io.strimzi.operator.common.model.OrderedProperties;
import io.strimzi.test.TestUtils;
import org.junit.jupiter.api.Test;

import java.io.IOException;
import java.util.ArrayList;
import java.util.Collections;
import java.util.HashMap;
import java.util.List;
import java.util.Map;
import java.util.stream.Collectors;

import static java.util.Collections.emptyMap;
import static java.util.Collections.singletonList;
import static java.util.Collections.singletonMap;
import static org.hamcrest.CoreMatchers.is;
import static org.hamcrest.CoreMatchers.notNullValue;
import static org.hamcrest.CoreMatchers.nullValue;
import static org.hamcrest.MatcherAssert.assertThat;
import static org.junit.jupiter.api.Assertions.assertThrows;

@SuppressWarnings("checkstyle:ClassDataAbstractionCoupling")
public class KafkaConnectS2IClusterTest {
    private static final KafkaVersion.Lookup VERSIONS = KafkaVersionTestUtils.getKafkaVersionLookup();
    private final String namespace = "test";
    private final String cluster = "foo";
    private final int replicas = 2;
    private final String image = "my-image:latest";
    private final int healthDelay = 100;
    private final int healthTimeout = 10;
    private final String metricsCmJson = "{\"animal\":\"wombat\"}";
    private final String configurationJson = "{\"foo\":\"bar\"}";
    private final String bootstrapServers = "foo-kafka:9092";
    private final String kafkaHeapOpts = "-Xms" + AbstractModel.DEFAULT_JVM_XMS;
    private final OrderedProperties defaultConfiguration = new OrderedProperties()
            .addPair("offset.storage.topic", "connect-cluster-offsets")
            .addPair("value.converter", "org.apache.kafka.connect.json.JsonConverter")
            .addPair("config.storage.topic", "connect-cluster-configs")
            .addPair("key.converter", "org.apache.kafka.connect.json.JsonConverter")
            .addPair("group.id", "connect-cluster")
            .addPair("status.storage.topic", "connect-cluster-status");
    private final OrderedProperties expectedConfiguration = new OrderedProperties()
            .addMapPairs(defaultConfiguration.asMap())
            .addPair("foo", "bar");
    private final boolean insecureSourceRepo = false;
    private final ResourceRequirements buildResourceRequirements = new ResourceRequirementsBuilder()
            .withLimits(Collections.singletonMap("cpu", new Quantity("42")))
            .withRequests(Collections.singletonMap("mem", new Quantity("4Gi")))
            .build();


    private final KafkaConnectS2I resource = ResourceUtils.createKafkaConnectS2I(namespace, cluster, replicas, image,
            healthDelay, healthTimeout, metricsCmJson, configurationJson, insecureSourceRepo, bootstrapServers, buildResourceRequirements);

    private final KafkaConnectS2ICluster kc = KafkaConnectS2ICluster.fromCrd(resource, VERSIONS);

    @Test
    public void testMetricsConfigMap() {
        ConfigMap metricsCm = kc.generateMetricsAndLogConfigMap(null);
        checkMetricsConfigMap(metricsCm);
    }

    private void checkMetricsConfigMap(ConfigMap metricsCm) {
        assertThat(metricsCm.getData().get(AbstractModel.ANCILLARY_CM_KEY_METRICS), is(metricsCmJson));
    }

    private Map<String, String> expectedLabels(String name)    {
        return TestUtils.map("my-user-label", "cromulent", 
            Labels.STRIMZI_CLUSTER_LABEL, cluster,
            Labels.STRIMZI_NAME_LABEL, name,
            Labels.STRIMZI_KIND_LABEL, KafkaConnectS2I.RESOURCE_KIND,
            Labels.KUBERNETES_NAME_LABEL, KafkaConnectS2ICluster.APPLICATION_NAME,
            Labels.KUBERNETES_INSTANCE_LABEL, this.cluster,
            Labels.KUBERNETES_PART_OF_LABEL, Labels.APPLICATION_NAME + "-" + this.cluster,
            Labels.KUBERNETES_MANAGED_BY_LABEL, AbstractModel.STRIMZI_CLUSTER_OPERATOR_NAME);
    }

    private Map<String, String> expectedSelectorLabels()    {
        return Labels.fromMap(expectedLabels()).strimziSelectorLabels().toMap();
    }

    private Map<String, String> expectedLabels()    {
        return expectedLabels(KafkaConnectS2IResources.deploymentName(cluster));
    }

    protected List<EnvVar> getExpectedEnvVars() {
        List<EnvVar> expected = new ArrayList<EnvVar>();
        expected.add(new EnvVarBuilder().withName(KafkaConnectCluster.ENV_VAR_KAFKA_CONNECT_CONFIGURATION).withValue(expectedConfiguration.asPairs()).build());
        expected.add(new EnvVarBuilder().withName(KafkaConnectCluster.ENV_VAR_KAFKA_CONNECT_METRICS_ENABLED).withValue(String.valueOf(true)).build());
        expected.add(new EnvVarBuilder().withName(KafkaConnectCluster.ENV_VAR_KAFKA_CONNECT_BOOTSTRAP_SERVERS).withValue(bootstrapServers).build());
        expected.add(new EnvVarBuilder().withName(KafkaConnectCluster.ENV_VAR_STRIMZI_KAFKA_GC_LOG_ENABLED).withValue(Boolean.toString(AbstractModel.DEFAULT_JVM_GC_LOGGING_ENABLED)).build());
        expected.add(new EnvVarBuilder().withName(AbstractModel.ENV_VAR_KAFKA_HEAP_OPTS).withValue(kafkaHeapOpts).build());
        return expected;
    }

    @Test
    public void testDefaultValues() {
        KafkaConnectS2ICluster kc = KafkaConnectS2ICluster.fromCrd(ResourceUtils.createEmptyKafkaConnectS2I(namespace, cluster), VERSIONS);

        assertThat(kc.image, is(KafkaConnectS2IResources.deploymentName(cluster) + ":latest"));
        assertThat(kc.replicas, is(KafkaConnectS2ICluster.DEFAULT_REPLICAS));
        assertThat(kc.sourceImageBaseName + ":" + kc.sourceImageTag, is(KafkaVersionTestUtils.DEFAULT_KAFKA_CONNECT_S2I_IMAGE));
        assertThat(kc.readinessProbeOptions.getInitialDelaySeconds(), is(KafkaConnectS2ICluster.DEFAULT_HEALTHCHECK_DELAY));
        assertThat(kc.readinessProbeOptions.getTimeoutSeconds(), is(KafkaConnectS2ICluster.DEFAULT_HEALTHCHECK_TIMEOUT));
        assertThat(kc.livenessProbeOptions.getInitialDelaySeconds(), is(KafkaConnectS2ICluster.DEFAULT_HEALTHCHECK_DELAY));
        assertThat(kc.livenessProbeOptions.getTimeoutSeconds(), is(KafkaConnectS2ICluster.DEFAULT_HEALTHCHECK_TIMEOUT));
        assertThat(kc.getConfiguration().asOrderedProperties(), is(defaultConfiguration));
        assertThat(kc.isInsecureSourceRepository(), is(false));
    }

    @Test
    public void testFromCrd() {
        assertThat(kc.image, is(KafkaConnectS2IResources.deploymentName(cluster) + ":latest"));
        assertThat(kc.replicas, is(replicas));
        assertThat(kc.sourceImageBaseName + ":" + kc.sourceImageTag, is(image));
        assertThat(kc.readinessProbeOptions.getInitialDelaySeconds(), is(healthDelay));
        assertThat(kc.readinessProbeOptions.getTimeoutSeconds(), is(healthTimeout));
        assertThat(kc.livenessProbeOptions.getInitialDelaySeconds(), is(healthDelay));
        assertThat(kc.livenessProbeOptions.getTimeoutSeconds(), is(healthTimeout));
        assertThat(kc.getConfiguration().asOrderedProperties(), is(expectedConfiguration));
        assertThat(kc.bootstrapServers, is(bootstrapServers));
        assertThat(kc.isInsecureSourceRepository(), is(false));
    }

    @Test
    public void testEnvVars()   {
        assertThat(kc.getEnvVars(), is(getExpectedEnvVars()));
    }

    @Test
    public void testGenerateService()   {
        Service svc = kc.generateService();

        assertThat(svc.getSpec().getType(), is("ClusterIP"));
        assertThat(svc.getMetadata().getLabels(), is(expectedLabels(KafkaConnectS2IResources.serviceName(cluster))));
        assertThat(svc.getSpec().getSelector(), is(expectedSelectorLabels()));
        assertThat(svc.getSpec().getPorts().size(), is(1));
        assertThat(svc.getSpec().getPorts().get(0).getPort(), is(new Integer(KafkaConnectCluster.REST_API_PORT)));
        assertThat(svc.getSpec().getPorts().get(0).getName(), is(KafkaConnectCluster.REST_API_PORT_NAME));
        assertThat(svc.getSpec().getPorts().get(0).getProtocol(), is("TCP"));
<<<<<<< HEAD
        assertThat(svc.getSpec().getPorts().get(1).getName(), is(AbstractModel.METRICS_PORT_NAME));
        assertThat(svc.getSpec().getPorts().get(1).getPort(), is(new Integer(KafkaCluster.METRICS_PORT)));
        assertThat(svc.getSpec().getPorts().get(1).getProtocol(), is("TCP"));
        assertThat(svc.getMetadata().getAnnotations(), is(kc.prometheusAnnotations()));
=======
        assertThat(svc.getMetadata().getAnnotations().size(), is(0));
>>>>>>> 902ec063

        checkOwnerReference(kc.createOwnerReference(), svc);
    }

    @Test
    public void testGenerateServiceWithoutMetrics()   {
        KafkaConnectS2I resource = new KafkaConnectS2IBuilder(this.resource)
                .editSpec()
                    .withMetrics(null)
                .endSpec()
                .build();
        KafkaConnectS2ICluster kc = KafkaConnectS2ICluster.fromCrd(resource, VERSIONS);
        Service svc = kc.generateService();

        assertThat(svc.getSpec().getType(), is("ClusterIP"));
        assertThat(svc.getMetadata().getLabels(), is(expectedLabels(kc.getServiceName())));
        assertThat(svc.getSpec().getSelector(), is(expectedSelectorLabels()));
        assertThat(svc.getSpec().getPorts().size(), is(1));
        assertThat(svc.getSpec().getPorts().get(0).getPort(), is(new Integer(KafkaConnectCluster.REST_API_PORT)));
        assertThat(svc.getSpec().getPorts().get(0).getName(), is(KafkaConnectCluster.REST_API_PORT_NAME));
        assertThat(svc.getSpec().getPorts().get(0).getProtocol(), is("TCP"));

        assertThat(svc.getMetadata().getAnnotations().containsKey("prometheus.io/port"), is(false));
        assertThat(svc.getMetadata().getAnnotations().containsKey("prometheus.io/scrape"), is(false));
        assertThat(svc.getMetadata().getAnnotations().containsKey("prometheus.io/path"), is(false));

        checkOwnerReference(kc.createOwnerReference(), svc);
    }

    @Test
    public void testGenerateDeploymentConfig()   {
        DeploymentConfig dep = kc.generateDeploymentConfig(Collections.EMPTY_MAP, true, null, null);

        assertThat(dep.getMetadata().getName(), is(KafkaConnectS2IResources.deploymentName(cluster)));
        assertThat(dep.getMetadata().getNamespace(), is(namespace));
        Map<String, String> expectedLabels = expectedLabels(KafkaConnectS2IResources.deploymentName(cluster));
        assertThat(dep.getMetadata().getLabels(), is(expectedLabels));
        assertThat(dep.getSpec().getSelector(), is(expectedSelectorLabels()));
        assertThat(dep.getSpec().getReplicas(), is(new Integer(replicas)));
        assertThat(dep.getSpec().getTemplate().getMetadata().getLabels(), is(expectedLabels));
        assertThat(dep.getSpec().getTemplate().getSpec().getContainers().size(), is(1));
        assertThat(dep.getSpec().getTemplate().getSpec().getContainers().get(0).getName(), is(KafkaConnectS2IResources.deploymentName(this.cluster)));
        assertThat(dep.getSpec().getTemplate().getSpec().getContainers().get(0).getImage(), is(KafkaConnectS2IResources.deploymentName(this.cluster) + ":latest"));
        assertThat(dep.getSpec().getTemplate().getSpec().getContainers().get(0).getEnv(), is(getExpectedEnvVars()));
        assertThat(dep.getSpec().getTemplate().getSpec().getContainers().get(0).getLivenessProbe().getInitialDelaySeconds(), is(new Integer(healthDelay)));
        assertThat(dep.getSpec().getTemplate().getSpec().getContainers().get(0).getLivenessProbe().getTimeoutSeconds(), is(new Integer(healthTimeout)));
        assertThat(dep.getSpec().getTemplate().getSpec().getContainers().get(0).getReadinessProbe().getInitialDelaySeconds(), is(new Integer(healthDelay)));
        assertThat(dep.getSpec().getTemplate().getSpec().getContainers().get(0).getReadinessProbe().getTimeoutSeconds(), is(new Integer(healthTimeout)));
        assertThat(dep.getSpec().getTemplate().getSpec().getContainers().get(0).getPorts().size(), is(2));
        assertThat(dep.getSpec().getTemplate().getSpec().getContainers().get(0).getPorts().get(0).getContainerPort(), is(new Integer(KafkaConnectCluster.REST_API_PORT)));
        assertThat(dep.getSpec().getTemplate().getSpec().getContainers().get(0).getPorts().get(0).getName(), is(KafkaConnectCluster.REST_API_PORT_NAME));
        assertThat(dep.getSpec().getTemplate().getSpec().getContainers().get(0).getPorts().get(0).getProtocol(), is("TCP"));
        assertThat(dep.getSpec().getTriggers().size(), is(2));
        assertThat(dep.getSpec().getTriggers().get(0).getType(), is("ConfigChange"));
        assertThat(dep.getSpec().getTriggers().get(1).getType(), is("ImageChange"));
        assertThat(dep.getSpec().getTriggers().get(1).getImageChangeParams().getAutomatic(), is(true));
        assertThat(dep.getSpec().getTriggers().get(1).getImageChangeParams().getContainerNames().size(), is(1));
        assertThat(dep.getSpec().getTriggers().get(1).getImageChangeParams().getContainerNames().get(0), is(KafkaConnectS2IResources.deploymentName(this.cluster)));
        assertThat(dep.getSpec().getTriggers().get(1).getImageChangeParams().getFrom().getName(), is(KafkaConnectS2IResources.deploymentName(this.cluster) + ":latest"));
        assertThat(dep.getSpec().getTriggers().get(1).getImageChangeParams().getFrom().getKind(), is("ImageStreamTag"));
        assertThat(dep.getSpec().getStrategy().getType(), is("Rolling"));
        assertThat(dep.getSpec().getStrategy().getRollingParams().getMaxSurge().getIntVal(), is(new Integer(1)));
        assertThat(dep.getSpec().getStrategy().getRollingParams().getMaxUnavailable().getIntVal(), is(new Integer(0)));
        assertThat(AbstractModel.containerEnvVars(dep.getSpec().getTemplate().getSpec().getContainers().get(0)).get(KafkaConnectCluster.ENV_VAR_KAFKA_CONNECT_TLS),
                is(nullValue()));
        checkOwnerReference(kc.createOwnerReference(), dep);
    }

    @Test
    public void testGenerateBuildConfig() {
        BuildConfig bc = kc.generateBuildConfig();

        assertThat(bc.getMetadata().getName(), is(KafkaConnectS2IResources.buildConfigName(cluster)));
        assertThat(bc.getMetadata().getNamespace(), is(namespace));
        assertThat(bc.getMetadata().getLabels(), is(expectedLabels(KafkaConnectS2IResources.buildConfigName(cluster))));
        assertThat(bc.getSpec().getOutput().getTo().getKind(), is("ImageStreamTag"));
        assertThat(bc.getSpec().getOutput().getTo().getName(), is(kc.image));
        assertThat(bc.getSpec().getRunPolicy(), is("Serial"));
        assertThat(bc.getSpec().getSource().getType(), is("Binary"));
        assertThat(bc.getSpec().getSource().getBinary(), is(new BinaryBuildSource()));
        assertThat(bc.getSpec().getStrategy().getType(), is("Source"));
        assertThat(bc.getSpec().getStrategy().getSourceStrategy().getFrom().getKind(), is("ImageStreamTag"));
        assertThat(bc.getSpec().getStrategy().getSourceStrategy().getFrom().getName(),
                is(KafkaConnectS2IResources.sourceImageStreamName(cluster) + ":" + kc.sourceImageTag));
        assertThat(bc.getSpec().getTriggers().size(), is(2));
        assertThat(bc.getSpec().getTriggers().get(0).getType(), is("ConfigChange"));
        assertThat(bc.getSpec().getTriggers().get(1).getType(), is("ImageChange"));
        assertThat(bc.getSpec().getTriggers().get(1).getImageChange(), is(new ImageChangeTrigger()));
        assertThat(bc.getSpec().getSuccessfulBuildsHistoryLimit(), is(new Integer(5)));
        assertThat(bc.getSpec().getFailedBuildsHistoryLimit(), is(new Integer(5)));
        assertThat(bc.getSpec().getResources().getLimits().get("cpu").getAmount(), is("42"));
        assertThat(bc.getSpec().getResources().getRequests().get("mem"), is(new Quantity("4", "Gi")));
        checkOwnerReference(kc.createOwnerReference(), bc);
    }

    @Test
    public void testGenerateSourceImageStream() {
        ImageStream is = kc.generateSourceImageStream();

        assertThat(is.getMetadata().getName(), is(KafkaConnectS2IResources.sourceImageStreamName(cluster)));
        assertThat(is.getMetadata().getNamespace(), is(namespace));
        assertThat(is.getMetadata().getLabels(), is(expectedLabels(KafkaConnectS2IResources.sourceImageStreamName(cluster))));
        assertThat(is.getSpec().getLookupPolicy().getLocal(), is(false));
        assertThat(is.getSpec().getTags().size(), is(1));
        assertThat(is.getSpec().getTags().get(0).getName(), is(image.substring(image.lastIndexOf(":") + 1)));
        assertThat(is.getSpec().getTags().get(0).getFrom().getKind(), is("DockerImage"));
        assertThat(is.getSpec().getTags().get(0).getFrom().getName(), is(image));
        assertThat(is.getSpec().getTags().get(0).getImportPolicy(), is(nullValue()));
        assertThat(is.getSpec().getTags().get(0).getReferencePolicy().getType(), is("Local"));
        checkOwnerReference(kc.createOwnerReference(), is);
    }

    @Test
    public void testInsecureSourceRepo() {
        KafkaConnectS2ICluster kc = KafkaConnectS2ICluster.fromCrd(ResourceUtils.createKafkaConnectS2I(namespace, cluster, replicas, image,
                healthDelay, healthTimeout,  metricsCmJson, configurationJson, true, bootstrapServers, buildResourceRequirements), VERSIONS);

        assertThat(kc.isInsecureSourceRepository(), is(true));

        ImageStream is = kc.generateSourceImageStream();

        assertThat(is.getMetadata().getName(), is(KafkaConnectS2IResources.sourceImageStreamName(cluster)));
        assertThat(is.getMetadata().getNamespace(), is(namespace));
        assertThat(is.getMetadata().getLabels(), is(expectedLabels(KafkaConnectS2IResources.sourceImageStreamName(cluster))));
        assertThat(is.getSpec().getLookupPolicy().getLocal(), is(false));
        assertThat(is.getSpec().getTags().size(), is(1));
        assertThat(is.getSpec().getTags().get(0).getName(), is(image.substring(image.lastIndexOf(":") + 1)));
        assertThat(is.getSpec().getTags().get(0).getFrom().getKind(), is("DockerImage"));
        assertThat(is.getSpec().getTags().get(0).getFrom().getName(), is(image));
        assertThat(is.getSpec().getTags().get(0).getImportPolicy().getInsecure(), is(true));
        assertThat(is.getSpec().getTags().get(0).getReferencePolicy().getType(), is("Local"));
    }

    @Test
    public void testGenerateTargetImageStream() {
        ImageStream is = kc.generateTargetImageStream();

        assertThat(is.getMetadata().getName(), is(KafkaConnectS2IResources.targetImageStreamName(cluster)));
        assertThat(is.getMetadata().getNamespace(), is(namespace));
        assertThat(is.getMetadata().getLabels(), is(expectedLabels(KafkaConnectS2IResources.targetImageStreamName(cluster))));
        assertThat(is.getSpec().getLookupPolicy().getLocal(), is(true));
        checkOwnerReference(kc.createOwnerReference(), is);
    }

    @Test
    public void withOldAffinity() throws IOException {
        ResourceTester<KafkaConnectS2I, KafkaConnectS2ICluster> resourceTester = new ResourceTester<>(KafkaConnectS2I.class,
            x -> KafkaConnectS2ICluster.fromCrd(x, VERSIONS), this.getClass().getSimpleName() + ".withOldAffinity");
        resourceTester
            .assertDesiredResource("-DeploymentConfig.yaml", kcc -> kcc.generateDeploymentConfig(Collections.EMPTY_MAP, true, null, null).getSpec().getTemplate().getSpec().getAffinity());
    }

    @Test
    public void withAffinity() throws IOException {
        ResourceTester<KafkaConnectS2I, KafkaConnectS2ICluster> resourceTester = new ResourceTester<>(KafkaConnectS2I.class,
            x -> KafkaConnectS2ICluster.fromCrd(x, VERSIONS), this.getClass().getSimpleName() + ".withAffinity");
        resourceTester
                .assertDesiredResource("-DeploymentConfig.yaml", kcc -> kcc.generateDeploymentConfig(Collections.EMPTY_MAP, true, null, null).getSpec().getTemplate().getSpec().getAffinity());
    }

    @Test
    public void withOldTolerations() throws IOException {
        ResourceTester<KafkaConnectS2I, KafkaConnectS2ICluster> resourceTester = new ResourceTester<>(KafkaConnectS2I.class,
            x -> KafkaConnectS2ICluster.fromCrd(x, VERSIONS), this.getClass().getSimpleName() + ".withOldTolerations");
        resourceTester
                .assertDesiredResource("-DeploymentConfig.yaml", kcc -> kcc.generateDeploymentConfig(Collections.EMPTY_MAP, true, null, null).getSpec().getTemplate().getSpec().getTolerations());
    }

    @Test
    public void withTolerations() throws IOException {
        ResourceTester<KafkaConnectS2I, KafkaConnectS2ICluster> resourceTester = new ResourceTester<>(KafkaConnectS2I.class,
            x -> KafkaConnectS2ICluster.fromCrd(x, VERSIONS), this.getClass().getSimpleName() + ".withTolerations");
        resourceTester
            .assertDesiredResource("-DeploymentConfig.yaml", kcc -> kcc.generateDeploymentConfig(Collections.EMPTY_MAP, true, null, null).getSpec().getTemplate().getSpec().getTolerations());
    }

    @Test
    public void testGenerateDeploymentConfigWithTls() {
        KafkaConnectS2I resource = new KafkaConnectS2IBuilder(this.resource)
                .editSpec()
                .editOrNewTls()
                .addToTrustedCertificates(new CertSecretSourceBuilder().withSecretName("my-secret").withCertificate("cert.crt").build())
                .addToTrustedCertificates(new CertSecretSourceBuilder().withSecretName("my-secret").withCertificate("new-cert.crt").build())
                .addToTrustedCertificates(new CertSecretSourceBuilder().withSecretName("my-another-secret").withCertificate("another-cert.crt").build())
                .endTls()
                .endSpec()
                .build();
        KafkaConnectS2ICluster kc = KafkaConnectS2ICluster.fromCrd(resource, VERSIONS);
        DeploymentConfig dep = kc.generateDeploymentConfig(Collections.EMPTY_MAP, true, null, null);

        assertThat(dep.getSpec().getTemplate().getSpec().getVolumes().get(1).getName(), is("my-secret"));
        assertThat(dep.getSpec().getTemplate().getSpec().getVolumes().get(2).getName(), is("my-another-secret"));

        List<Container> containers = dep.getSpec().getTemplate().getSpec().getContainers();

        assertThat(containers.get(0).getVolumeMounts().get(1).getMountPath(), is(KafkaConnectCluster.TLS_CERTS_BASE_VOLUME_MOUNT + "my-secret"));
        assertThat(containers.get(0).getVolumeMounts().get(2).getMountPath(), is(KafkaConnectCluster.TLS_CERTS_BASE_VOLUME_MOUNT + "my-another-secret"));

        assertThat(AbstractModel.containerEnvVars(containers.get(0)).get(KafkaConnectCluster.ENV_VAR_KAFKA_CONNECT_TRUSTED_CERTS),
                is("my-secret/cert.crt;my-secret/new-cert.crt;my-another-secret/another-cert.crt"));
        assertThat(AbstractModel.containerEnvVars(containers.get(0)).get(KafkaConnectCluster.ENV_VAR_KAFKA_CONNECT_TLS), is("true"));
    }

    @Test
    public void testGenerateDeploymentConfigWithTlsAuth() {
        KafkaConnectS2I resource = new KafkaConnectS2IBuilder(this.resource)
                .editSpec()
                .editOrNewTls()
                .addToTrustedCertificates(new CertSecretSourceBuilder().withSecretName("my-secret").withCertificate("cert.crt").build())
                .endTls()
                .withAuthentication(
                        new KafkaClientAuthenticationTlsBuilder()
                                .withNewCertificateAndKey()
                                .withSecretName("user-secret")
                                .withCertificate("user.crt")
                                .withKey("user.key")
                                .endCertificateAndKey()
                                .build())
                .endSpec()
                .build();
        KafkaConnectS2ICluster kc = KafkaConnectS2ICluster.fromCrd(resource, VERSIONS);
        DeploymentConfig dep = kc.generateDeploymentConfig(Collections.EMPTY_MAP, true, null, null);

        assertThat(dep.getSpec().getTemplate().getSpec().getVolumes().get(2).getName(), is("user-secret"));

        List<Container> containers = dep.getSpec().getTemplate().getSpec().getContainers();

        assertThat(containers.get(0).getVolumeMounts().get(2).getMountPath(), is(KafkaConnectCluster.TLS_CERTS_BASE_VOLUME_MOUNT + "user-secret"));

        assertThat(AbstractModel.containerEnvVars(containers.get(0)).get(KafkaConnectCluster.ENV_VAR_KAFKA_CONNECT_TLS_AUTH_CERT), is("user-secret/user.crt"));
        assertThat(AbstractModel.containerEnvVars(containers.get(0)).get(KafkaConnectCluster.ENV_VAR_KAFKA_CONNECT_TLS_AUTH_KEY), is("user-secret/user.key"));
        assertThat(AbstractModel.containerEnvVars(containers.get(0)).get(KafkaConnectCluster.ENV_VAR_KAFKA_CONNECT_TLS), is("true"));
    }

    @Test
    public void testGenerateDeploymentWithTlsSameSecret() {
        KafkaConnectS2I resource = new KafkaConnectS2IBuilder(this.resource)
                .editSpec()
                .editOrNewTls()
                .addToTrustedCertificates(new CertSecretSourceBuilder().withSecretName("my-secret").withCertificate("cert.crt").build())
                .endTls()
                .withAuthentication(
                        new KafkaClientAuthenticationTlsBuilder()
                                .withNewCertificateAndKey()
                                .withSecretName("my-secret")
                                .withCertificate("user.crt")
                                .withKey("user.key")
                                .endCertificateAndKey()
                                .build())
                .endSpec()
                .build();
        KafkaConnectS2ICluster kc = KafkaConnectS2ICluster.fromCrd(resource, VERSIONS);
        DeploymentConfig dep = kc.generateDeploymentConfig(Collections.EMPTY_MAP, true, null, null);

        // 2 = 1 volume from logging/metrics + just 1 from above certs Secret
        assertThat(dep.getSpec().getTemplate().getSpec().getVolumes().size(), is(2));
        assertThat(dep.getSpec().getTemplate().getSpec().getVolumes().get(1).getName(), is("my-secret"));
    }

    @Test
    public void testGenerateDeploymentWithScramSha512Auth() {
        KafkaConnectS2I resource = new KafkaConnectS2IBuilder(this.resource)
                .editSpec()
                .withAuthentication(
                        new KafkaClientAuthenticationScramSha512Builder()
                                .withUsername("user1")
                                .withNewPasswordSecret()
                                .withSecretName("user1-secret")
                                .withPassword("password")
                                .endPasswordSecret()
                                .build()
                )
                .endSpec()
                .build();
        KafkaConnectS2ICluster kc = KafkaConnectS2ICluster.fromCrd(resource, VERSIONS);
        DeploymentConfig dep = kc.generateDeploymentConfig(Collections.EMPTY_MAP, true, null, null);

        assertThat(dep.getSpec().getTemplate().getSpec().getVolumes().get(1).getName(), is("user1-secret"));

        List<Container> containers = dep.getSpec().getTemplate().getSpec().getContainers();

        assertThat(containers.get(0).getVolumeMounts().get(1).getMountPath(), is(KafkaConnectS2ICluster.PASSWORD_VOLUME_MOUNT + "user1-secret"));

        assertThat(AbstractModel.containerEnvVars(containers.get(0)).get(KafkaConnectS2ICluster.ENV_VAR_KAFKA_CONNECT_SASL_PASSWORD_FILE), is("user1-secret/password"));
        assertThat(AbstractModel.containerEnvVars(containers.get(0)).get(KafkaConnectS2ICluster.ENV_VAR_KAFKA_CONNECT_SASL_USERNAME), is("user1"));
    }

    public void checkOwnerReference(OwnerReference ownerRef, HasMetadata resource)  {
        assertThat(resource.getMetadata().getOwnerReferences().size(), is(1));
        assertThat(resource.getMetadata().getOwnerReferences().get(0), is(ownerRef));
    }

    @Test
    public void testTemplate() {
        Map<String, String> depLabels = TestUtils.map("l1", "v1", "l2", "v2",
                Labels.KUBERNETES_PART_OF_LABEL, "custom-part",
                Labels.KUBERNETES_MANAGED_BY_LABEL, "custom-managed-by");
        Map<String, String> expectedDepLabels = new HashMap<>(depLabels);
        expectedDepLabels.remove(Labels.KUBERNETES_MANAGED_BY_LABEL);
        Map<String, String> depAnots = TestUtils.map("a1", "v1", "a2", "v2");

        Map<String, String> podLabels = TestUtils.map("l3", "v3", "l4", "v4");
        Map<String, String> podAnots = TestUtils.map("a3", "v3", "a4", "v4");

        Map<String, String> svcLabels = TestUtils.map("l5", "v5", "l6", "v6");
        Map<String, String> svcAnots = TestUtils.map("a5", "v5", "a6", "v6");

        Map<String, String> pdbLabels = TestUtils.map("l7", "v7", "l8", "v8");
        Map<String, String> pdbAnots = TestUtils.map("a7", "v7", "a8", "v8");

        KafkaConnectS2I resource = new KafkaConnectS2IBuilder(this.resource)
                .editSpec()
                    .withNewTemplate()
                        .withNewDeployment()
                            .withNewMetadata()
                                .withLabels(depLabels)
                                .withAnnotations(depAnots)
                            .endMetadata()
                        .endDeployment()
                        .withNewPod()
                            .withNewMetadata()
                                .withLabels(podLabels)
                                .withAnnotations(podAnots)
                            .endMetadata()
                            .withNewPriorityClassName("top-priority")
                            .withNewSchedulerName("my-scheduler")
                        .endPod()
                        .withNewApiService()
                            .withNewMetadata()
                                .withLabels(svcLabels)
                                .withAnnotations(svcAnots)
                            .endMetadata()
                        .endApiService()
                        .withNewPodDisruptionBudget()
                            .withNewMetadata()
                                .withLabels(pdbLabels)
                                .withAnnotations(pdbAnots)
                            .endMetadata()
                        .endPodDisruptionBudget()
                    .endTemplate()
                .endSpec()
                .build();
        KafkaConnectS2ICluster kc = KafkaConnectS2ICluster.fromCrd(resource, VERSIONS);

        // Check Deployment
        DeploymentConfig dep = kc.generateDeploymentConfig(Collections.EMPTY_MAP, true, null, null);
        assertThat(dep.getMetadata().getLabels().entrySet().containsAll(expectedDepLabels.entrySet()), is(true));
        assertThat(dep.getMetadata().getAnnotations().entrySet().containsAll(depAnots.entrySet()), is(true));
        assertThat(dep.getSpec().getTemplate().getSpec().getPriorityClassName(), is("top-priority"));

        // Check Pods
        assertThat(dep.getSpec().getTemplate().getMetadata().getLabels().entrySet().containsAll(podLabels.entrySet()), is(true));
        assertThat(dep.getSpec().getTemplate().getMetadata().getAnnotations().entrySet().containsAll(podAnots.entrySet()), is(true));
        assertThat(dep.getSpec().getTemplate().getSpec().getSchedulerName(), is("my-scheduler"));

        // Check Service
        Service svc = kc.generateService();
        assertThat(svc.getMetadata().getLabels().entrySet().containsAll(svcLabels.entrySet()), is(true));
        assertThat(svc.getMetadata().getAnnotations().entrySet().containsAll(svcAnots.entrySet()), is(true));

        // Check PodDisruptionBudget
        PodDisruptionBudget pdb = kc.generatePodDisruptionBudget();
        assertThat(pdb.getMetadata().getLabels().entrySet().containsAll(pdbLabels.entrySet()), is(true));
        assertThat(pdb.getMetadata().getAnnotations().entrySet().containsAll(pdbAnots.entrySet()), is(true));
    }

    @Test
    public void testExternalConfigurationSecretEnvs() {
        ExternalConfigurationEnv env = new ExternalConfigurationEnvBuilder()
                .withName("MY_ENV_VAR")
                .withNewValueFrom()
                    .withSecretKeyRef(new SecretKeySelectorBuilder().withName("my-secret").withKey("my-key").withOptional(false).build())
                .endValueFrom()
                .build();

        KafkaConnectS2I resource = new KafkaConnectS2IBuilder(this.resource)
                .editSpec()
                    .withNewExternalConfiguration()
                        .withEnv(env)
                    .endExternalConfiguration()
                .endSpec()
                .build();
        KafkaConnectS2ICluster kc = KafkaConnectS2ICluster.fromCrd(resource, VERSIONS);

        // Check DeploymentConfig
        DeploymentConfig dep = kc.generateDeploymentConfig(Collections.EMPTY_MAP, true, null, null);
        List<EnvVar> envs = dep.getSpec().getTemplate().getSpec().getContainers().get(0).getEnv();
        List<EnvVar> selected = envs.stream().filter(var -> var.getName().equals("MY_ENV_VAR")).collect(Collectors.toList());
        assertThat(selected.size(), is(1));
        assertThat(selected.get(0).getName(), is("MY_ENV_VAR"));
        assertThat(selected.get(0).getValueFrom().getSecretKeyRef(), is(env.getValueFrom().getSecretKeyRef()));
    }

    @Test
    public void testExternalConfigurationConfigEnvs() {
        ExternalConfigurationEnv env = new ExternalConfigurationEnvBuilder()
                .withName("MY_ENV_VAR")
                .withNewValueFrom()
                    .withConfigMapKeyRef(new ConfigMapKeySelectorBuilder().withName("my-map").withKey("my-key").withOptional(false).build())
                .endValueFrom()
                .build();

        KafkaConnectS2I resource = new KafkaConnectS2IBuilder(this.resource)
                .editSpec()
                    .withNewExternalConfiguration()
                        .withEnv(env)
                    .endExternalConfiguration()
                .endSpec()
                .build();
        KafkaConnectS2ICluster kc = KafkaConnectS2ICluster.fromCrd(resource, VERSIONS);

        // Check DeploymentConfig
        DeploymentConfig dep = kc.generateDeploymentConfig(Collections.EMPTY_MAP, true, null, null);
        List<EnvVar> envs = dep.getSpec().getTemplate().getSpec().getContainers().get(0).getEnv();
        List<EnvVar> selected = envs.stream().filter(var -> var.getName().equals("MY_ENV_VAR")).collect(Collectors.toList());
        assertThat(selected.size(), is(1));
        assertThat(selected.get(0).getName(), is("MY_ENV_VAR"));
        assertThat(selected.get(0).getValueFrom().getConfigMapKeyRef(), is(env.getValueFrom().getConfigMapKeyRef()));
    }

    @Test
    public void testExternalConfigurationSecretVolumes() {
        ExternalConfigurationVolumeSource volume = new ExternalConfigurationVolumeSourceBuilder()
                .withName("my-volume")
                .withSecret(new SecretVolumeSourceBuilder().withSecretName("my-secret").build())
                .build();

        KafkaConnectS2I resource = new KafkaConnectS2IBuilder(this.resource)
                .editSpec()
                    .withNewExternalConfiguration()
                        .withVolumes(volume)
                    .endExternalConfiguration()
                .endSpec()
                .build();
        KafkaConnectS2ICluster kc = KafkaConnectS2ICluster.fromCrd(resource, VERSIONS);

        // Check DeploymentConfig
        DeploymentConfig dep = kc.generateDeploymentConfig(Collections.EMPTY_MAP, true, null, null);
        List<Volume> volumes = dep.getSpec().getTemplate().getSpec().getVolumes();
        List<Volume> selected = volumes.stream().filter(vol -> vol.getName().equals(KafkaConnectCluster.EXTERNAL_CONFIGURATION_VOLUME_NAME_PREFIX + "my-volume")).collect(Collectors.toList());
        assertThat(selected.size(), is(1));
        assertThat(selected.get(0).getName(), is(KafkaConnectCluster.EXTERNAL_CONFIGURATION_VOLUME_NAME_PREFIX + "my-volume"));
        assertThat(selected.get(0).getSecret(), is(volume.getSecret()));

        List<VolumeMount> volumeMounths = dep.getSpec().getTemplate().getSpec().getContainers().get(0).getVolumeMounts();
        List<VolumeMount> selectedVolumeMounths = volumeMounths.stream().filter(vol -> vol.getName().equals(KafkaConnectCluster.EXTERNAL_CONFIGURATION_VOLUME_NAME_PREFIX + "my-volume")).collect(Collectors.toList());
        assertThat(selected.size(), is(1));
        assertThat(selectedVolumeMounths.get(0).getName(), is(KafkaConnectCluster.EXTERNAL_CONFIGURATION_VOLUME_NAME_PREFIX + "my-volume"));
        assertThat(selectedVolumeMounths.get(0).getMountPath(), is(KafkaConnectCluster.EXTERNAL_CONFIGURATION_VOLUME_MOUNT_BASE_PATH + "my-volume"));
    }

    @Test
    public void testExternalConfigurationConfigVolumes() {
        ExternalConfigurationVolumeSource volume = new ExternalConfigurationVolumeSourceBuilder()
                .withName("my-volume")
                .withConfigMap(new ConfigMapVolumeSourceBuilder().withName("my-map").build())
                .build();

        KafkaConnectS2I resource = new KafkaConnectS2IBuilder(this.resource)
                .editSpec()
                .withNewExternalConfiguration()
                .withVolumes(volume)
                .endExternalConfiguration()
                .endSpec()
                .build();
        KafkaConnectS2ICluster kc = KafkaConnectS2ICluster.fromCrd(resource, VERSIONS);

        // Check DeploymentConfig
        DeploymentConfig dep = kc.generateDeploymentConfig(Collections.EMPTY_MAP, true, null, null);
        List<Volume> volumes = dep.getSpec().getTemplate().getSpec().getVolumes();
        List<Volume> selected = volumes.stream().filter(vol -> vol.getName().equals(KafkaConnectCluster.EXTERNAL_CONFIGURATION_VOLUME_NAME_PREFIX + "my-volume")).collect(Collectors.toList());
        assertThat(selected.size(), is(1));
        assertThat(selected.get(0).getName(), is(KafkaConnectCluster.EXTERNAL_CONFIGURATION_VOLUME_NAME_PREFIX + "my-volume"));
        assertThat(selected.get(0).getConfigMap(), is(volume.getConfigMap()));

        List<VolumeMount> volumeMounths = dep.getSpec().getTemplate().getSpec().getContainers().get(0).getVolumeMounts();
        List<VolumeMount> selectedVolumeMounths = volumeMounths.stream().filter(vol -> vol.getName().equals(KafkaConnectCluster.EXTERNAL_CONFIGURATION_VOLUME_NAME_PREFIX + "my-volume")).collect(Collectors.toList());
        assertThat(selected.size(), is(1));
        assertThat(selectedVolumeMounths.get(0).getName(), is(KafkaConnectCluster.EXTERNAL_CONFIGURATION_VOLUME_NAME_PREFIX + "my-volume"));
        assertThat(selectedVolumeMounths.get(0).getMountPath(), is(KafkaConnectCluster.EXTERNAL_CONFIGURATION_VOLUME_MOUNT_BASE_PATH + "my-volume"));
    }

    @Test
    public void testExternalConfigurationInvalidVolumes() {
        ExternalConfigurationVolumeSource volume = new ExternalConfigurationVolumeSourceBuilder()
                .withName("my-volume")
                .withConfigMap(new ConfigMapVolumeSourceBuilder().withName("my-map").build())
                .withSecret(new SecretVolumeSourceBuilder().withSecretName("my-secret").build())
                .build();

        KafkaConnectS2I resource = new KafkaConnectS2IBuilder(this.resource)
                .editSpec()
                    .withNewExternalConfiguration()
                        .withVolumes(volume)
                    .endExternalConfiguration()
                .endSpec()
                .build();
        KafkaConnectS2ICluster kc = KafkaConnectS2ICluster.fromCrd(resource, VERSIONS);

        // Check Deployment
        DeploymentConfig dep = kc.generateDeploymentConfig(Collections.EMPTY_MAP, true, null, null);
        List<Volume> volumes = dep.getSpec().getTemplate().getSpec().getVolumes();
        List<Volume> selected = volumes.stream().filter(vol -> vol.getName().equals(KafkaConnectCluster.EXTERNAL_CONFIGURATION_VOLUME_NAME_PREFIX + "my-volume")).collect(Collectors.toList());
        assertThat(selected.size(), is(0));

        List<VolumeMount> volumeMounths = dep.getSpec().getTemplate().getSpec().getContainers().get(0).getVolumeMounts();
        List<VolumeMount> selectedVolumeMounths = volumeMounths.stream().filter(vol -> vol.getName().equals(KafkaConnectCluster.EXTERNAL_CONFIGURATION_VOLUME_NAME_PREFIX + "my-volume")).collect(Collectors.toList());
        assertThat(selected.size(), is(0));
    }

    @Test
    public void testNoExternalConfigurationVolumes() {
        ExternalConfigurationVolumeSource volume = new ExternalConfigurationVolumeSourceBuilder()
                .withName("my-volume")
                .build();

        KafkaConnectS2I resource = new KafkaConnectS2IBuilder(this.resource)
                .editSpec()
                    .withNewExternalConfiguration()
                        .withVolumes(volume)
                    .endExternalConfiguration()
                .endSpec()
                .build();
        KafkaConnectS2ICluster kc = KafkaConnectS2ICluster.fromCrd(resource, VERSIONS);

        // Check Deployment
        DeploymentConfig dep = kc.generateDeploymentConfig(Collections.EMPTY_MAP, true, null, null);
        List<Volume> volumes = dep.getSpec().getTemplate().getSpec().getVolumes();
        List<Volume> selected = volumes.stream().filter(vol -> vol.getName().equals(KafkaConnectCluster.EXTERNAL_CONFIGURATION_VOLUME_NAME_PREFIX + "my-volume")).collect(Collectors.toList());
        assertThat(selected.size(), is(0));

        List<VolumeMount> volumeMounths = dep.getSpec().getTemplate().getSpec().getContainers().get(0).getVolumeMounts();
        List<VolumeMount> selectedVolumeMounths = volumeMounths.stream().filter(vol -> vol.getName().equals(KafkaConnectCluster.EXTERNAL_CONFIGURATION_VOLUME_NAME_PREFIX + "my-volume")).collect(Collectors.toList());
        assertThat(selected.size(), is(0));
    }

    @Test
    public void testInvalidExternalConfigurationEnvs() {
        ExternalConfigurationEnv env = new ExternalConfigurationEnvBuilder()
                .withName("MY_ENV_VAR")
                .withNewValueFrom()
                    .withConfigMapKeyRef(new ConfigMapKeySelectorBuilder().withName("my-map").withKey("my-key").withOptional(false).build())
                    .withSecretKeyRef(new SecretKeySelectorBuilder().withName("my-secret").withKey("my-key").withOptional(false).build())
                .endValueFrom()
                .build();

        KafkaConnectS2I resource = new KafkaConnectS2IBuilder(this.resource)
                .editSpec()
                    .withNewExternalConfiguration()
                        .withEnv(env)
                    .endExternalConfiguration()
                .endSpec()
                .build();
        KafkaConnectS2ICluster kc = KafkaConnectS2ICluster.fromCrd(resource, VERSIONS);

        // Check Deployment
        DeploymentConfig dep = kc.generateDeploymentConfig(Collections.EMPTY_MAP, true, null, null);
        List<EnvVar> envs = dep.getSpec().getTemplate().getSpec().getContainers().get(0).getEnv();
        List<EnvVar> selected = envs.stream().filter(var -> var.getName().equals("MY_ENV_VAR")).collect(Collectors.toList());
        assertThat(selected.size(), is(0));
    }

    @Test
    public void testNoExternalConfigurationEnvs() {
        ExternalConfigurationEnv env = new ExternalConfigurationEnvBuilder()
                .withName("MY_ENV_VAR")
                .withNewValueFrom()
                .endValueFrom()
                .build();

        KafkaConnectS2I resource = new KafkaConnectS2IBuilder(this.resource)
                .editSpec()
                    .withNewExternalConfiguration()
                        .withEnv(env)
                    .endExternalConfiguration()
                .endSpec()
                .build();
        KafkaConnectS2ICluster kc = KafkaConnectS2ICluster.fromCrd(resource, VERSIONS);

        // Check Deployment
        DeploymentConfig dep = kc.generateDeploymentConfig(Collections.EMPTY_MAP, true, null, null);
        List<EnvVar> envs = dep.getSpec().getTemplate().getSpec().getContainers().get(0).getEnv();
        List<EnvVar> selected = envs.stream().filter(var -> var.getName().equals("MY_ENV_VAR")).collect(Collectors.toList());
        assertThat(selected.size(), is(0));
    }

    @Test
    public void testGracePeriod() {
        KafkaConnectS2I resource = new KafkaConnectS2IBuilder(this.resource)
                .editSpec()
                    .withNewTemplate()
                        .withNewPod()
                            .withTerminationGracePeriodSeconds(123)
                        .endPod()
                    .endTemplate()
                .endSpec()
                .build();
        KafkaConnectS2ICluster kc = KafkaConnectS2ICluster.fromCrd(resource, VERSIONS);

        DeploymentConfig dep = kc.generateDeploymentConfig(Collections.EMPTY_MAP, true, null, null);
        assertThat(dep.getSpec().getTemplate().getSpec().getTerminationGracePeriodSeconds(), is(Long.valueOf(123)));
    }

    @Test
    public void testDefaultGracePeriod() {
        KafkaConnectS2I resource = new KafkaConnectS2IBuilder(this.resource).build();
        KafkaConnectS2ICluster kc = KafkaConnectS2ICluster.fromCrd(resource, VERSIONS);

        DeploymentConfig dep = kc.generateDeploymentConfig(Collections.EMPTY_MAP, true, null, null);
        assertThat(dep.getSpec().getTemplate().getSpec().getTerminationGracePeriodSeconds(), is(Long.valueOf(30)));
    }

    @Test
    public void testImagePullSecrets() {
        LocalObjectReference secret1 = new LocalObjectReference("some-pull-secret");
        LocalObjectReference secret2 = new LocalObjectReference("some-other-pull-secret");

        KafkaConnectS2I resource = new KafkaConnectS2IBuilder(this.resource)
                .editSpec()
                    .withNewTemplate()
                        .withNewPod()
                            .withImagePullSecrets(secret1, secret2)
                        .endPod()
                    .endTemplate()
                .endSpec()
                .build();
        KafkaConnectS2ICluster kc = KafkaConnectS2ICluster.fromCrd(resource, VERSIONS);

        DeploymentConfig dep = kc.generateDeploymentConfig(Collections.EMPTY_MAP, true, null, null);
        assertThat(dep.getSpec().getTemplate().getSpec().getImagePullSecrets().size(), is(2));
        assertThat(dep.getSpec().getTemplate().getSpec().getImagePullSecrets().contains(secret1), is(true));
        assertThat(dep.getSpec().getTemplate().getSpec().getImagePullSecrets().contains(secret2), is(true));
    }

    @Test
    public void testImagePullSecretsCO() {
        LocalObjectReference secret1 = new LocalObjectReference("some-pull-secret");
        LocalObjectReference secret2 = new LocalObjectReference("some-other-pull-secret");

        List<LocalObjectReference> secrets = new ArrayList<>(2);
        secrets.add(secret1);
        secrets.add(secret2);

        KafkaConnectS2ICluster kc = KafkaConnectS2ICluster.fromCrd(this.resource, VERSIONS);

        Deployment dep = kc.generateDeployment(emptyMap(), true, null, secrets);
        assertThat(dep.getSpec().getTemplate().getSpec().getImagePullSecrets().size(), is(2));
        assertThat(dep.getSpec().getTemplate().getSpec().getImagePullSecrets().contains(secret1), is(true));
        assertThat(dep.getSpec().getTemplate().getSpec().getImagePullSecrets().contains(secret2), is(true));
    }

    @Test
    public void testImagePullSecretsBoth() {
        LocalObjectReference secret1 = new LocalObjectReference("some-pull-secret");
        LocalObjectReference secret2 = new LocalObjectReference("some-other-pull-secret");

        KafkaConnectS2I resource = new KafkaConnectS2IBuilder(this.resource)
                .editSpec()
                    .withNewTemplate()
                        .withNewPod()
                            .withImagePullSecrets(secret2)
                        .endPod()
                    .endTemplate()
                .endSpec()
                .build();
        KafkaConnectS2ICluster kc = KafkaConnectS2ICluster.fromCrd(resource, VERSIONS);

        Deployment dep = kc.generateDeployment(emptyMap(), true, null, singletonList(secret1));
        assertThat(dep.getSpec().getTemplate().getSpec().getImagePullSecrets().size(), is(1));
        assertThat(dep.getSpec().getTemplate().getSpec().getImagePullSecrets().contains(secret1), is(false));
        assertThat(dep.getSpec().getTemplate().getSpec().getImagePullSecrets().contains(secret2), is(true));
    }

    @Test
    public void testDefaultImagePullSecrets() {
        KafkaConnectS2I resource = new KafkaConnectS2IBuilder(this.resource).build();
        KafkaConnectS2ICluster kc = KafkaConnectS2ICluster.fromCrd(resource, VERSIONS);

        DeploymentConfig dep = kc.generateDeploymentConfig(Collections.EMPTY_MAP, true, null, null);
        assertThat(dep.getSpec().getTemplate().getSpec().getImagePullSecrets(), is(nullValue()));
    }

    @Test
    public void testSecurityContext() {
        KafkaConnectS2I resource = new KafkaConnectS2IBuilder(this.resource)
                .editSpec()
                    .withNewTemplate()
                        .withNewPod()
                            .withSecurityContext(new PodSecurityContextBuilder().withFsGroup(123L).withRunAsGroup(456L).withRunAsUser(789L).build())
                        .endPod()
                    .endTemplate()
                .endSpec()
                .build();
        KafkaConnectS2ICluster kc = KafkaConnectS2ICluster.fromCrd(resource, VERSIONS);

        DeploymentConfig dep = kc.generateDeploymentConfig(Collections.EMPTY_MAP, true, null, null);
        assertThat(dep.getSpec().getTemplate().getSpec().getSecurityContext(), is(notNullValue()));
        assertThat(dep.getSpec().getTemplate().getSpec().getSecurityContext().getFsGroup(), is(Long.valueOf(123)));
        assertThat(dep.getSpec().getTemplate().getSpec().getSecurityContext().getRunAsGroup(), is(Long.valueOf(456)));
        assertThat(dep.getSpec().getTemplate().getSpec().getSecurityContext().getRunAsUser(), is(Long.valueOf(789)));
    }

    @Test
    public void testDefaultSecurityContext() {
        KafkaConnectS2I resource = new KafkaConnectS2IBuilder(this.resource).build();
        KafkaConnectS2ICluster kc = KafkaConnectS2ICluster.fromCrd(resource, VERSIONS);

        DeploymentConfig dep = kc.generateDeploymentConfig(Collections.EMPTY_MAP, true, null, null);
        assertThat(dep.getSpec().getTemplate().getSpec().getSecurityContext(), is(nullValue()));
    }

    @Test
    public void testPodDisruptionBudget() {
        KafkaConnectS2I resource = new KafkaConnectS2IBuilder(this.resource)
                .editSpec()
                    .withNewTemplate()
                        .withNewPodDisruptionBudget()
                            .withMaxUnavailable(2)
                        .endPodDisruptionBudget()
                    .endTemplate()
                .endSpec()
                .build();
        KafkaConnectS2ICluster kc = KafkaConnectS2ICluster.fromCrd(resource, VERSIONS);

        PodDisruptionBudget pdb = kc.generatePodDisruptionBudget();
        assertThat(pdb.getSpec().getMaxUnavailable(), is(new IntOrString(2)));
    }

    @Test
    public void testDefaultPodDisruptionBudget() {
        KafkaConnectS2I resource = new KafkaConnectS2IBuilder(this.resource).build();
        KafkaConnectS2ICluster kc = KafkaConnectS2ICluster.fromCrd(resource, VERSIONS);

        PodDisruptionBudget pdb = kc.generatePodDisruptionBudget();
        assertThat(pdb.getSpec().getMaxUnavailable(), is(new IntOrString(1)));
    }

    @Test
    public void testImagePullPolicy() {
        KafkaConnectS2ICluster kc = KafkaConnectS2ICluster.fromCrd(resource, VERSIONS);

        DeploymentConfig dep = kc.generateDeploymentConfig(Collections.EMPTY_MAP, true, ImagePullPolicy.ALWAYS, null);
        assertThat(dep.getSpec().getTemplate().getSpec().getContainers().get(0).getImagePullPolicy(), is(ImagePullPolicy.ALWAYS.toString()));

        dep = kc.generateDeploymentConfig(Collections.EMPTY_MAP, true, ImagePullPolicy.IFNOTPRESENT, null);
        assertThat(dep.getSpec().getTemplate().getSpec().getContainers().get(0).getImagePullPolicy(), is(ImagePullPolicy.IFNOTPRESENT.toString()));
    }

    @Test
    public void testResources() {
        Map<String, Quantity> requests = new HashMap<>(2);
        requests.put("cpu", new Quantity("250m"));
        requests.put("memory", new Quantity("512Mi"));

        Map<String, Quantity> limits = new HashMap<>(2);
        limits.put("cpu", new Quantity("500m"));
        limits.put("memory", new Quantity("1024Mi"));

        KafkaConnectS2I resource = new KafkaConnectS2IBuilder(this.resource)
                .editSpec()
                    .withResources(new ResourceRequirementsBuilder().withLimits(limits).withRequests(requests).build())
                .endSpec()
                .build();
        KafkaConnectS2ICluster kc = KafkaConnectS2ICluster.fromCrd(resource, VERSIONS);

        DeploymentConfig dep = kc.generateDeploymentConfig(Collections.EMPTY_MAP, true, null, null);
        Container cont = dep.getSpec().getTemplate().getSpec().getContainers().get(0);
        assertThat(cont.getResources().getLimits(), is(limits));
        assertThat(cont.getResources().getRequests(), is(requests));
    }

    @Test
    public void testJvmOptions() {
        Map<String, String> xx = new HashMap<>(2);
        xx.put("UseG1GC", "true");
        xx.put("MaxGCPauseMillis", "20");

        KafkaConnectS2I resource = new KafkaConnectS2IBuilder(this.resource)
                .editSpec()
                    .withNewJvmOptions()
                        .withNewXms("512m")
                        .withNewXmx("1024m")
                        .withNewServer(true)
                        .withXx(xx)
                    .endJvmOptions()
                .endSpec()
                .build();
        KafkaConnectS2ICluster kc = KafkaConnectS2ICluster.fromCrd(resource, VERSIONS);

        DeploymentConfig dep = kc.generateDeploymentConfig(Collections.EMPTY_MAP, true, null, null);
        Container cont = dep.getSpec().getTemplate().getSpec().getContainers().get(0);
        assertThat(cont.getEnv().stream().filter(env -> "KAFKA_JVM_PERFORMANCE_OPTS".equals(env.getName())).map(EnvVar::getValue).findFirst().orElse("").contains("-server"), is(true));
        assertThat(cont.getEnv().stream().filter(env -> "KAFKA_JVM_PERFORMANCE_OPTS".equals(env.getName())).map(EnvVar::getValue).findFirst().orElse("").contains("-XX:+UseG1GC"), is(true));
        assertThat(cont.getEnv().stream().filter(env -> "KAFKA_JVM_PERFORMANCE_OPTS".equals(env.getName())).map(EnvVar::getValue).findFirst().orElse("").contains("-XX:MaxGCPauseMillis=20"), is(true));
        assertThat(cont.getEnv().stream().filter(env -> "KAFKA_HEAP_OPTS".equals(env.getName())).map(EnvVar::getValue).findFirst().orElse("").contains("-Xmx1024m"), is(true));
        assertThat(cont.getEnv().stream().filter(env -> "KAFKA_HEAP_OPTS".equals(env.getName())).map(EnvVar::getValue).findFirst().orElse("").contains("-Xms512m"), is(true));
    }

    @Test
    public void testKafkaConnectContainerEnvVars() {

        ContainerEnvVar envVar1 = new ContainerEnvVar();
        String testEnvOneKey = "TEST_ENV_1";
        String testEnvOneValue = "test.env.one";
        envVar1.setName(testEnvOneKey);
        envVar1.setValue(testEnvOneValue);

        ContainerEnvVar envVar2 = new ContainerEnvVar();
        String testEnvTwoKey = "TEST_ENV_2";
        String testEnvTwoValue = "test.env.two";
        envVar2.setName(testEnvTwoKey);
        envVar2.setValue(testEnvTwoValue);

        List<ContainerEnvVar> testEnvs = new ArrayList<>();
        testEnvs.add(envVar1);
        testEnvs.add(envVar2);
        ContainerTemplate kafkaConnectContainer = new ContainerTemplate();
        kafkaConnectContainer.setEnv(testEnvs);

        KafkaConnectS2I resource = new KafkaConnectS2IBuilder(this.resource)
                .editSpec()
                    .withNewTemplate()
                        .withConnectContainer(kafkaConnectContainer)
                    .endTemplate()
                .endSpec()
                .build();

        List<EnvVar> kafkaEnvVars = KafkaConnectS2ICluster.fromCrd(resource, VERSIONS).getEnvVars();

        assertThat("Failed to correctly set container environment variable: " + testEnvOneKey,
                kafkaEnvVars.stream().filter(env -> testEnvOneKey.equals(env.getName()))
                        .map(EnvVar::getValue).findFirst().orElse("").equals(testEnvOneValue), is(true));
        assertThat("Failed to correctly set container environment variable: " + testEnvTwoKey,
                kafkaEnvVars.stream().filter(env -> testEnvTwoKey.equals(env.getName()))
                        .map(EnvVar::getValue).findFirst().orElse("").equals(testEnvTwoValue), is(true));
    }

    @Test
    public void testKafkaContainerEnvVarsConflict() {
        ContainerEnvVar envVar1 = new ContainerEnvVar();
        String testEnvOneKey = KafkaConnectCluster.ENV_VAR_KAFKA_CONNECT_CONFIGURATION;
        String testEnvOneValue = "test.env.one";
        envVar1.setName(testEnvOneKey);
        envVar1.setValue(testEnvOneValue);

        ContainerEnvVar envVar2 = new ContainerEnvVar();
        String testEnvTwoKey = KafkaConnectCluster.ENV_VAR_KAFKA_CONNECT_BOOTSTRAP_SERVERS;
        String testEnvTwoValue = "test.env.two";
        envVar2.setName(testEnvTwoKey);
        envVar2.setValue(testEnvTwoValue);

        List<ContainerEnvVar> testEnvs = new ArrayList<>();
        testEnvs.add(envVar1);
        testEnvs.add(envVar2);
        ContainerTemplate kafkaConnectContainer = new ContainerTemplate();
        kafkaConnectContainer.setEnv(testEnvs);

        KafkaConnectS2I resource = new KafkaConnectS2IBuilder(this.resource)
                .editSpec()
                    .withNewTemplate()
                        .withConnectContainer(kafkaConnectContainer)
                    .endTemplate()
                .endSpec()
                .build();

        List<EnvVar> kafkaEnvVars = KafkaConnectS2ICluster.fromCrd(resource, VERSIONS).getEnvVars();

        assertThat("Failed to prevent over writing existing container environment variable: " + testEnvOneKey,
                kafkaEnvVars.stream().filter(env -> testEnvOneKey.equals(env.getName()))
                        .map(EnvVar::getValue).findFirst().orElse("").equals(testEnvOneValue), is(false));
        assertThat("Failed to prevent over writing existing container environment variable: " + testEnvTwoKey,
                kafkaEnvVars.stream().filter(env -> testEnvTwoKey.equals(env.getName()))
                        .map(EnvVar::getValue).findFirst().orElse("").equals(testEnvTwoValue), is(false));
    }

    @Test
    public void testTracing() {
        KafkaConnectS2I resource = new KafkaConnectS2IBuilder(this.resource)
                .editSpec()
                    .withNewJaegerTracing()
                    .endJaegerTracing()
                .endSpec()
                .build();
        KafkaConnectS2ICluster kc = KafkaConnectS2ICluster.fromCrd(resource, VERSIONS);

        DeploymentConfig dep = kc.generateDeploymentConfig(Collections.EMPTY_MAP, true, null, null);
        Container cont = dep.getSpec().getTemplate().getSpec().getContainers().get(0);
        assertThat(cont.getEnv().stream().filter(env -> KafkaConnectCluster.ENV_VAR_STRIMZI_TRACING.equals(env.getName())).map(EnvVar::getValue).findFirst().orElse("").equals("jaeger"), is(true));
        assertThat(cont.getEnv().stream().filter(env -> KafkaConnectCluster.ENV_VAR_KAFKA_CONNECT_CONFIGURATION.equals(env.getName())).map(EnvVar::getValue).findFirst().orElse("").contains("consumer.interceptor.classes=io.opentracing.contrib.kafka.TracingConsumerInterceptor"), is(true));
        assertThat(cont.getEnv().stream().filter(env -> KafkaConnectCluster.ENV_VAR_KAFKA_CONNECT_CONFIGURATION.equals(env.getName())).map(EnvVar::getValue).findFirst().orElse("").contains("producer.interceptor.classes=io.opentracing.contrib.kafka.TracingProducerInterceptor"), is(true));
    }

    @Test
    public void testGenerateDeploymentWithOAuthWithAccessToken() {
        KafkaConnectS2I resource = new KafkaConnectS2IBuilder(this.resource)
                .editSpec()
                .withAuthentication(
                        new KafkaClientAuthenticationOAuthBuilder()
                                .withNewAccessToken()
                                    .withSecretName("my-token-secret")
                                    .withKey("my-token-key")
                                .endAccessToken()
                                .build())
                .endSpec()
                .build();

        KafkaConnectS2ICluster kc = KafkaConnectS2ICluster.fromCrd(resource, VERSIONS);
        DeploymentConfig dep = kc.generateDeploymentConfig(emptyMap(), true, null, null);
        Container cont = dep.getSpec().getTemplate().getSpec().getContainers().get(0);

        assertThat(cont.getEnv().stream().filter(var -> KafkaConnectCluster.ENV_VAR_KAFKA_CONNECT_SASL_MECHANISM.equals(var.getName())).findFirst().orElse(null).getValue(), is("oauth"));
        assertThat(cont.getEnv().stream().filter(var -> KafkaConnectCluster.ENV_VAR_KAFKA_CONNECT_OAUTH_ACCESS_TOKEN.equals(var.getName())).findFirst().orElse(null).getValueFrom().getSecretKeyRef().getName(), is("my-token-secret"));
        assertThat(cont.getEnv().stream().filter(var -> KafkaConnectCluster.ENV_VAR_KAFKA_CONNECT_OAUTH_ACCESS_TOKEN.equals(var.getName())).findFirst().orElse(null).getValueFrom().getSecretKeyRef().getKey(), is("my-token-key"));
        assertThat(cont.getEnv().stream().filter(var -> KafkaConnectCluster.ENV_VAR_KAFKA_CONNECT_OAUTH_CONFIG.equals(var.getName())).findFirst().orElse(null).getValue().isEmpty(), is(true));
    }

    @Test
    public void testGenerateDeploymentWithOAuthWithRefreshToken() {
        KafkaConnectS2I resource = new KafkaConnectS2IBuilder(this.resource)
                .editSpec()
                .withAuthentication(
                        new KafkaClientAuthenticationOAuthBuilder()
                                .withClientId("my-client-id")
                                .withTokenEndpointUri("http://my-oauth-server")
                                .withNewRefreshToken()
                                    .withSecretName("my-token-secret")
                                    .withKey("my-token-key")
                                .endRefreshToken()
                                .build())
                .endSpec()
                .build();

        KafkaConnectS2ICluster kc = KafkaConnectS2ICluster.fromCrd(resource, VERSIONS);
        DeploymentConfig dep = kc.generateDeploymentConfig(emptyMap(), true, null, null);
        Container cont = dep.getSpec().getTemplate().getSpec().getContainers().get(0);

        assertThat(cont.getEnv().stream().filter(var -> KafkaConnectCluster.ENV_VAR_KAFKA_CONNECT_SASL_MECHANISM.equals(var.getName())).findFirst().orElse(null).getValue(), is("oauth"));
        assertThat(cont.getEnv().stream().filter(var -> KafkaConnectCluster.ENV_VAR_KAFKA_CONNECT_OAUTH_REFRESH_TOKEN.equals(var.getName())).findFirst().orElse(null).getValueFrom().getSecretKeyRef().getName(), is("my-token-secret"));
        assertThat(cont.getEnv().stream().filter(var -> KafkaConnectCluster.ENV_VAR_KAFKA_CONNECT_OAUTH_REFRESH_TOKEN.equals(var.getName())).findFirst().orElse(null).getValueFrom().getSecretKeyRef().getKey(), is("my-token-key"));
        assertThat(cont.getEnv().stream().filter(var -> KafkaConnectCluster.ENV_VAR_KAFKA_CONNECT_OAUTH_CONFIG.equals(var.getName())).findFirst().orElse(null).getValue().trim(), is(String.format("%s=\"%s\" %s=\"%s\"", ClientConfig.OAUTH_CLIENT_ID, "my-client-id", ClientConfig.OAUTH_TOKEN_ENDPOINT_URI, "http://my-oauth-server")));
    }

    @Test
    public void testGenerateDeploymentWithOAuthWithClientSecret() {
        KafkaConnectS2I resource = new KafkaConnectS2IBuilder(this.resource)
                .editSpec()
                .withAuthentication(
                        new KafkaClientAuthenticationOAuthBuilder()
                                .withClientId("my-client-id")
                                .withTokenEndpointUri("http://my-oauth-server")
                                .withNewClientSecret()
                                    .withSecretName("my-secret-secret")
                                    .withKey("my-secret-key")
                                .endClientSecret()
                                .build())
                .endSpec()
                .build();

        KafkaConnectS2ICluster kc = KafkaConnectS2ICluster.fromCrd(resource, VERSIONS);
        DeploymentConfig dep = kc.generateDeploymentConfig(emptyMap(), true, null, null);
        Container cont = dep.getSpec().getTemplate().getSpec().getContainers().get(0);

        assertThat(cont.getEnv().stream().filter(var -> KafkaConnectCluster.ENV_VAR_KAFKA_CONNECT_SASL_MECHANISM.equals(var.getName())).findFirst().orElse(null).getValue(), is("oauth"));
        assertThat(cont.getEnv().stream().filter(var -> KafkaConnectCluster.ENV_VAR_KAFKA_CONNECT_OAUTH_CLIENT_SECRET.equals(var.getName())).findFirst().orElse(null).getValueFrom().getSecretKeyRef().getName(), is("my-secret-secret"));
        assertThat(cont.getEnv().stream().filter(var -> KafkaConnectCluster.ENV_VAR_KAFKA_CONNECT_OAUTH_CLIENT_SECRET.equals(var.getName())).findFirst().orElse(null).getValueFrom().getSecretKeyRef().getKey(), is("my-secret-key"));
        assertThat(cont.getEnv().stream().filter(var -> KafkaConnectCluster.ENV_VAR_KAFKA_CONNECT_OAUTH_CONFIG.equals(var.getName())).findFirst().orElse(null).getValue().trim(), is(String.format("%s=\"%s\" %s=\"%s\"", ClientConfig.OAUTH_CLIENT_ID, "my-client-id", ClientConfig.OAUTH_TOKEN_ENDPOINT_URI, "http://my-oauth-server")));
    }

    @Test
    public void testGenerateDeploymentWithOAuthWithMissingClientSecret() {
        assertThrows(InvalidResourceException.class, () -> {
            KafkaConnectS2I resource = new KafkaConnectS2IBuilder(this.resource)
                .editSpec()
                .withAuthentication(
                        new KafkaClientAuthenticationOAuthBuilder()
                                .withClientId("my-client-id")
                                .withTokenEndpointUri("http://my-oauth-server")
                                .build())
                .endSpec()
                .build();

            KafkaConnectS2ICluster kc = KafkaConnectS2ICluster.fromCrd(resource, VERSIONS);
        });
    }

    @Test
    public void testGenerateDeploymentWithOAuthWithMissingUri() {
        assertThrows(InvalidResourceException.class, () -> {
            KafkaConnectS2I resource = new KafkaConnectS2IBuilder(this.resource)
                .editSpec()
                .withAuthentication(
                        new KafkaClientAuthenticationOAuthBuilder()
                                .withClientId("my-client-id")
                                .withNewClientSecret()
                                    .withSecretName("my-secret-secret")
                                    .withKey("my-secret-key")
                                .endClientSecret()
                                .build())
                .endSpec()
                .build();

            KafkaConnectS2ICluster kc = KafkaConnectS2ICluster.fromCrd(resource, VERSIONS);
        });
    }

    @Test
    public void testGenerateDeploymentWithOAuthWithTls() {
        CertSecretSource cert1 = new CertSecretSourceBuilder()
                .withSecretName("first-certificate")
                .withCertificate("ca.crt")
                .build();

        CertSecretSource cert2 = new CertSecretSourceBuilder()
                .withSecretName("second-certificate")
                .withCertificate("tls.crt")
                .build();

        CertSecretSource cert3 = new CertSecretSourceBuilder()
                .withSecretName("first-certificate")
                .withCertificate("ca2.crt")
                .build();

        KafkaConnectS2I resource = new KafkaConnectS2IBuilder(this.resource)
                .editSpec()
                .withAuthentication(
                        new KafkaClientAuthenticationOAuthBuilder()
                                .withClientId("my-client-id")
                                .withTokenEndpointUri("http://my-oauth-server")
                                .withNewClientSecret()
                                    .withSecretName("my-secret-secret")
                                    .withKey("my-secret-key")
                                .endClientSecret()
                                .withDisableTlsHostnameVerification(true)
                                .withTlsTrustedCertificates(cert1, cert2, cert3)
                                .build())
                .endSpec()
                .build();

        KafkaConnectS2ICluster kc = KafkaConnectS2ICluster.fromCrd(resource, VERSIONS);
        DeploymentConfig dep = kc.generateDeploymentConfig(emptyMap(), true, null, null);
        Container cont = dep.getSpec().getTemplate().getSpec().getContainers().get(0);

        assertThat(cont.getEnv().stream().filter(var -> KafkaConnectCluster.ENV_VAR_KAFKA_CONNECT_SASL_MECHANISM.equals(var.getName())).findFirst().orElse(null).getValue(), is("oauth"));
        assertThat(cont.getEnv().stream().filter(var -> KafkaConnectCluster.ENV_VAR_KAFKA_CONNECT_OAUTH_CLIENT_SECRET.equals(var.getName())).findFirst().orElse(null).getValueFrom().getSecretKeyRef().getName(), is("my-secret-secret"));
        assertThat(cont.getEnv().stream().filter(var -> KafkaConnectCluster.ENV_VAR_KAFKA_CONNECT_OAUTH_CLIENT_SECRET.equals(var.getName())).findFirst().orElse(null).getValueFrom().getSecretKeyRef().getKey(), is("my-secret-key"));
        assertThat(cont.getEnv().stream().filter(var -> KafkaConnectCluster.ENV_VAR_KAFKA_CONNECT_OAUTH_CONFIG.equals(var.getName())).findFirst().orElse(null).getValue().trim(),
                is(String.format("%s=\"%s\" %s=\"%s\" %s=\"%s\"", ClientConfig.OAUTH_CLIENT_ID, "my-client-id", ClientConfig.OAUTH_TOKEN_ENDPOINT_URI, "http://my-oauth-server", ServerConfig.OAUTH_SSL_ENDPOINT_IDENTIFICATION_ALGORITHM, "")));

        // Volume mounts
        assertThat(cont.getVolumeMounts().stream().filter(mount -> "oauth-certs-0".equals(mount.getName())).findFirst().orElse(null).getMountPath(), is(KafkaConnectS2ICluster.OAUTH_TLS_CERTS_BASE_VOLUME_MOUNT + "/first-certificate-0"));
        assertThat(cont.getVolumeMounts().stream().filter(mount -> "oauth-certs-1".equals(mount.getName())).findFirst().orElse(null).getMountPath(), is(KafkaConnectS2ICluster.OAUTH_TLS_CERTS_BASE_VOLUME_MOUNT + "/second-certificate-1"));
        assertThat(cont.getVolumeMounts().stream().filter(mount -> "oauth-certs-2".equals(mount.getName())).findFirst().orElse(null).getMountPath(), is(KafkaConnectS2ICluster.OAUTH_TLS_CERTS_BASE_VOLUME_MOUNT + "/first-certificate-2"));

        // Volumes
        assertThat(dep.getSpec().getTemplate().getSpec().getVolumes().stream().filter(vol -> "oauth-certs-0".equals(vol.getName())).findFirst().orElse(null).getSecret().getItems().size(), is(1));
        assertThat(dep.getSpec().getTemplate().getSpec().getVolumes().stream().filter(vol -> "oauth-certs-0".equals(vol.getName())).findFirst().orElse(null).getSecret().getItems().get(0).getKey(), is("ca.crt"));
        assertThat(dep.getSpec().getTemplate().getSpec().getVolumes().stream().filter(vol -> "oauth-certs-0".equals(vol.getName())).findFirst().orElse(null).getSecret().getItems().get(0).getPath(), is("tls.crt"));

        assertThat(dep.getSpec().getTemplate().getSpec().getVolumes().stream().filter(vol -> "oauth-certs-1".equals(vol.getName())).findFirst().orElse(null).getSecret().getItems().size(), is(1));
        assertThat(dep.getSpec().getTemplate().getSpec().getVolumes().stream().filter(vol -> "oauth-certs-1".equals(vol.getName())).findFirst().orElse(null).getSecret().getItems().get(0).getKey(), is("tls.crt"));
        assertThat(dep.getSpec().getTemplate().getSpec().getVolumes().stream().filter(vol -> "oauth-certs-1".equals(vol.getName())).findFirst().orElse(null).getSecret().getItems().get(0).getPath(), is("tls.crt"));

        assertThat(dep.getSpec().getTemplate().getSpec().getVolumes().stream().filter(vol -> "oauth-certs-2".equals(vol.getName())).findFirst().orElse(null).getSecret().getItems().size(), is(1));
        assertThat(dep.getSpec().getTemplate().getSpec().getVolumes().stream().filter(vol -> "oauth-certs-2".equals(vol.getName())).findFirst().orElse(null).getSecret().getItems().get(0).getKey(), is("ca2.crt"));
        assertThat(dep.getSpec().getTemplate().getSpec().getVolumes().stream().filter(vol -> "oauth-certs-2".equals(vol.getName())).findFirst().orElse(null).getSecret().getItems().get(0).getPath(), is("tls.crt"));
    }

    @Test
    public void testNetworkPolicyWithConnectorOperator() {
        KafkaConnectS2I resource = new KafkaConnectS2IBuilder(this.resource)
                .build();
        KafkaConnectS2ICluster kc = KafkaConnectS2ICluster.fromCrd(resource, VERSIONS);

        NetworkPolicy np = kc.generateNetworkPolicy(true, true);

        assertThat(np.getMetadata().getName(), is(kc.getName()));
        assertThat(np.getSpec().getPodSelector().getMatchLabels(), is(kc.getSelectorLabels().toMap()));
        assertThat(np.getSpec().getIngress().size(), is(2));
        assertThat(np.getSpec().getIngress().get(0).getPorts().size(), is(1));
        assertThat(np.getSpec().getIngress().get(0).getPorts().get(0).getPort().getIntVal(), is(KafkaConnectCluster.REST_API_PORT));
        assertThat(np.getSpec().getIngress().get(0).getFrom().size(), is(2));
        assertThat(np.getSpec().getIngress().get(0).getFrom().get(0).getPodSelector().getMatchLabels(), is(kc.getSelectorLabels().toMap()));
        assertThat(np.getSpec().getIngress().get(0).getFrom().get(0).getNamespaceSelector(), is(nullValue()));
        assertThat(np.getSpec().getIngress().get(0).getFrom().get(1).getPodSelector().getMatchLabels(), is(singletonMap(Labels.STRIMZI_KIND_LABEL, "cluster-operator")));
<<<<<<< HEAD
        assertThat(np.getSpec().getIngress().get(0).getFrom().get(1).getNamespaceSelector().getMatchLabels(), is(emptyMap()));
=======
        assertThat(np.getSpec().getIngress().get(0).getFrom().get(1).getNamespaceSelector().getMatchLabels(), is(nullValue()));
>>>>>>> 902ec063
        assertThat(np.getSpec().getIngress().get(1).getPorts().size(), is(1));
        assertThat(np.getSpec().getIngress().get(1).getPorts().get(0).getPort().getIntVal(), is(KafkaConnectCluster.METRICS_PORT));
    }

    @Test
    public void testNetworkPolicyWithoutConnectorOperator() {
        KafkaConnectS2I resource = new KafkaConnectS2IBuilder(this.resource)
                .build();
        KafkaConnectS2ICluster kc = KafkaConnectS2ICluster.fromCrd(resource, VERSIONS);

        assertThat(kc.generateNetworkPolicy(true, false), is(nullValue()));
    }
}<|MERGE_RESOLUTION|>--- conflicted
+++ resolved
@@ -190,14 +190,7 @@
         assertThat(svc.getSpec().getPorts().get(0).getPort(), is(new Integer(KafkaConnectCluster.REST_API_PORT)));
         assertThat(svc.getSpec().getPorts().get(0).getName(), is(KafkaConnectCluster.REST_API_PORT_NAME));
         assertThat(svc.getSpec().getPorts().get(0).getProtocol(), is("TCP"));
-<<<<<<< HEAD
-        assertThat(svc.getSpec().getPorts().get(1).getName(), is(AbstractModel.METRICS_PORT_NAME));
-        assertThat(svc.getSpec().getPorts().get(1).getPort(), is(new Integer(KafkaCluster.METRICS_PORT)));
-        assertThat(svc.getSpec().getPorts().get(1).getProtocol(), is("TCP"));
-        assertThat(svc.getMetadata().getAnnotations(), is(kc.prometheusAnnotations()));
-=======
         assertThat(svc.getMetadata().getAnnotations().size(), is(0));
->>>>>>> 902ec063
 
         checkOwnerReference(kc.createOwnerReference(), svc);
     }
@@ -1282,11 +1275,7 @@
         assertThat(np.getSpec().getIngress().get(0).getFrom().get(0).getPodSelector().getMatchLabels(), is(kc.getSelectorLabels().toMap()));
         assertThat(np.getSpec().getIngress().get(0).getFrom().get(0).getNamespaceSelector(), is(nullValue()));
         assertThat(np.getSpec().getIngress().get(0).getFrom().get(1).getPodSelector().getMatchLabels(), is(singletonMap(Labels.STRIMZI_KIND_LABEL, "cluster-operator")));
-<<<<<<< HEAD
-        assertThat(np.getSpec().getIngress().get(0).getFrom().get(1).getNamespaceSelector().getMatchLabels(), is(emptyMap()));
-=======
         assertThat(np.getSpec().getIngress().get(0).getFrom().get(1).getNamespaceSelector().getMatchLabels(), is(nullValue()));
->>>>>>> 902ec063
         assertThat(np.getSpec().getIngress().get(1).getPorts().size(), is(1));
         assertThat(np.getSpec().getIngress().get(1).getPorts().get(0).getPort().getIntVal(), is(KafkaConnectCluster.METRICS_PORT));
     }
