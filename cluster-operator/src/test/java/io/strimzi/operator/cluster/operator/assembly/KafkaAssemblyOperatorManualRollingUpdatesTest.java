/*
 * Copyright Strimzi authors.
 * License: Apache License 2.0 (see the file LICENSE or http://apache.org/licenses/LICENSE-2.0.html).
 */
package io.strimzi.operator.cluster.operator.assembly;

import io.fabric8.kubernetes.api.model.Pod;
import io.fabric8.kubernetes.api.model.PodBuilder;
import io.fabric8.kubernetes.api.model.apps.StatefulSet;
import io.fabric8.kubernetes.client.KubernetesClient;
import io.strimzi.api.kafka.KafkaList;
import io.strimzi.api.kafka.model.Kafka;
import io.strimzi.api.kafka.model.KafkaBuilder;
import io.strimzi.api.kafka.model.StrimziPodSet;
import io.strimzi.api.kafka.model.listener.arraylistener.GenericKafkaListenerBuilder;
import io.strimzi.api.kafka.model.listener.arraylistener.KafkaListenerType;
import io.strimzi.api.kafka.model.status.KafkaStatus;
import io.strimzi.api.kafka.model.storage.Storage;
import io.strimzi.certs.CertManager;
import io.strimzi.operator.KubernetesVersion;
import io.strimzi.operator.PlatformFeaturesAvailability;
import io.strimzi.operator.cluster.ClusterOperatorConfig;
import io.strimzi.operator.cluster.KafkaVersionTestUtils;
import io.strimzi.operator.cluster.ResourceUtils;
import io.strimzi.operator.cluster.model.ClientsCa;
import io.strimzi.operator.cluster.model.ClusterCa;
import io.strimzi.operator.cluster.model.KafkaCluster;
import io.strimzi.operator.cluster.model.KafkaVersion;
import io.strimzi.operator.cluster.model.KafkaVersionChange;
import io.strimzi.operator.cluster.model.RestartReason;
import io.strimzi.operator.cluster.model.RestartReasons;
import io.strimzi.operator.cluster.model.ZookeeperCluster;
import io.strimzi.operator.cluster.operator.resource.ResourceOperatorSupplier;
import io.strimzi.operator.cluster.operator.resource.StatefulSetOperator;
<<<<<<< HEAD
import io.strimzi.operator.cluster.operator.resource.events.KubernetesEventsPublisher;
=======
import io.strimzi.operator.common.operator.resource.StrimziPodSetOperator;
>>>>>>> 9850f22e
import io.strimzi.operator.common.Annotations;
import io.strimzi.operator.common.PasswordGenerator;
import io.strimzi.operator.common.Reconciliation;
import io.strimzi.operator.common.model.Labels;
import io.strimzi.operator.common.operator.MockCertManager;
import io.strimzi.operator.common.operator.resource.CrdOperator;
import io.strimzi.operator.common.operator.resource.PodOperator;
import io.vertx.core.Future;
import io.vertx.core.Vertx;
import io.vertx.junit5.Checkpoint;
import io.vertx.junit5.VertxExtension;
import io.vertx.junit5.VertxTestContext;
import org.junit.jupiter.api.AfterAll;
import org.junit.jupiter.api.BeforeAll;
import org.junit.jupiter.api.Test;
import org.junit.jupiter.api.extension.ExtendWith;
import org.mockito.Mockito;

import java.util.ArrayList;
import java.util.Collections;
import java.util.Date;
import java.util.List;
import java.util.Map;
import java.util.function.Function;
import java.util.function.Supplier;

import static org.hamcrest.CoreMatchers.is;
import static org.hamcrest.CoreMatchers.nullValue;
import static org.hamcrest.MatcherAssert.assertThat;
import static org.mockito.ArgumentMatchers.any;
import static org.mockito.ArgumentMatchers.eq;
import static org.mockito.Mockito.when;

@ExtendWith(VertxExtension.class)
public class KafkaAssemblyOperatorManualRollingUpdatesTest {
    private static final KubernetesVersion KUBERNETES_VERSION = KubernetesVersion.V1_18;
    private static final MockCertManager CERT_MANAGER = new MockCertManager();
    private static final PasswordGenerator PASSWORD_GENERATOR = new PasswordGenerator(10, "a", "a");
    private static final KafkaVersion.Lookup VERSIONS = KafkaVersionTestUtils.getKafkaVersionLookup();
    private final static KafkaVersionChange VERSION_CHANGE = new KafkaVersionChange(
            VERSIONS.defaultVersion(),
            VERSIONS.defaultVersion(),
            VERSIONS.defaultVersion().protocolVersion(),
            VERSIONS.defaultVersion().messageVersion()
    );
    private final static String NAMESPACE = "testns";
    private final static String CLUSTER_NAME = "my-cluster";

    private static Vertx vertx;

    @BeforeAll
    public static void before() {
        vertx = Vertx.vertx();
    }

    @AfterAll
    public static void after() {
        vertx.close();
    }

    @Test
    public void testNoManualRollingUpdateWithSts(VertxTestContext context)  {
        noManualRollingUpdate(context, false);
    }

    @Test
    public void testNoManualRollingUpdateWithPodSets(VertxTestContext context)  {
        noManualRollingUpdate(context, true);
    }

    public void noManualRollingUpdate(VertxTestContext context, boolean useStrimziPodSets) {
        Kafka kafka = new KafkaBuilder()
                .withNewMetadata()
                    .withName(CLUSTER_NAME)
                    .withNamespace(NAMESPACE)
                    .withGeneration(2L)
                .endMetadata()
                .withNewSpec()
                    .withNewKafka()
                        .withReplicas(3)
                        .withListeners(new GenericKafkaListenerBuilder()
                                .withName("plain")
                                .withPort(9092)
                                .withType(KafkaListenerType.INTERNAL)
                                .withTls(false)
                                .build())
                        .withNewEphemeralStorage()
                        .endEphemeralStorage()
                    .endKafka()
                    .withNewZookeeper()
                        .withReplicas(3)
                        .withNewEphemeralStorage()
                        .endEphemeralStorage()
                    .endZookeeper()
                .endSpec()
                .build();
        KafkaCluster kafkaCluster = KafkaCluster.fromCrd(Reconciliation.DUMMY_RECONCILIATION, kafka, VERSIONS);
        ZookeeperCluster zkCluster = ZookeeperCluster.fromCrd(Reconciliation.DUMMY_RECONCILIATION, kafka, VERSIONS);

        ResourceOperatorSupplier supplier = ResourceUtils.supplierWithMocks(false);

        if (useStrimziPodSets) {
            StrimziPodSetOperator mockPodSetOps = supplier.strimziPodSetOperator;
            when(mockPodSetOps.getAsync(any(), eq(zkCluster.getName()))).thenReturn(Future.succeededFuture(zkCluster.generatePodSet(kafka.getSpec().getZookeeper().getReplicas(), false, null, null, null)));
            when(mockPodSetOps.getAsync(any(), eq(kafkaCluster.getName()))).thenReturn(Future.succeededFuture(kafkaCluster.generatePodSet(kafka.getSpec().getKafka().getReplicas(), false, null, null, brokerId -> null)));

            StatefulSetOperator mockStsOps = supplier.stsOperations;
            when(mockStsOps.getAsync(any(), any())).thenReturn(Future.succeededFuture(null));
        } else {
            StatefulSetOperator mockStsOps = supplier.stsOperations;
            when(mockStsOps.getAsync(any(), eq(zkCluster.getName()))).thenReturn(Future.succeededFuture(zkCluster.generateStatefulSet(false, null, null)));
            when(mockStsOps.getAsync(any(), eq(kafkaCluster.getName()))).thenReturn(Future.succeededFuture(kafkaCluster.generateStatefulSet(false, null, null, null)));

            StrimziPodSetOperator mockPodSetOps = supplier.strimziPodSetOperator;
            when(mockPodSetOps.getAsync(any(), any())).thenReturn(Future.succeededFuture(null));
        }

        PodOperator mockPodOps = supplier.podOperations;
        when(mockPodOps.listAsync(any(), eq(zkCluster.getSelectorLabels()))).thenReturn(Future.succeededFuture(Collections.emptyList()));
        when(mockPodOps.listAsync(any(), eq(kafkaCluster.getSelectorLabels()))).thenReturn(Future.succeededFuture(Collections.emptyList()));
        when(mockPodOps.listAsync(any(), any(Labels.class))).thenReturn(Future.succeededFuture(Collections.emptyList()));

        CrdOperator<KubernetesClient, Kafka, KafkaList> mockKafkaOps = supplier.kafkaOperator;
        when(mockKafkaOps.getAsync(eq(NAMESPACE), eq(CLUSTER_NAME))).thenReturn(Future.succeededFuture(kafka));
        when(mockKafkaOps.get(eq(NAMESPACE), eq(CLUSTER_NAME))).thenReturn(kafka);
        when(mockKafkaOps.updateStatusAsync(any(), any())).thenReturn(Future.succeededFuture());
        when(mockKafkaOps.updateStatusAsync(any(), any())).thenReturn(Future.succeededFuture());

        ClusterOperatorConfig config;
        if (useStrimziPodSets) {
            config = ResourceUtils.dummyClusterOperatorConfig(VERSIONS, ClusterOperatorConfig.DEFAULT_OPERATION_TIMEOUT_MS, "+UseStrimziPodSets");
        } else {
            config = ResourceUtils.dummyClusterOperatorConfig(VERSIONS, ClusterOperatorConfig.DEFAULT_OPERATION_TIMEOUT_MS);
        }

        MockZooKeeperReconciler zr = new MockZooKeeperReconciler(
                new Reconciliation("test-trigger", Kafka.RESOURCE_KIND, NAMESPACE, CLUSTER_NAME),
                vertx,
                config,
                supplier,
                new PlatformFeaturesAvailability(false, KUBERNETES_VERSION),
                kafka,
                VERSION_CHANGE,
                null,
                0,
                null);

        MockKafkaReconciler kr = new MockKafkaReconciler(
                new Reconciliation("test-trigger", Kafka.RESOURCE_KIND, NAMESPACE, CLUSTER_NAME),
                vertx,
                config,
                supplier,
                new PlatformFeaturesAvailability(false, KUBERNETES_VERSION),
                kafka,
                VERSION_CHANGE,
                null,
                0,
                null,
                null);

        MockKafkaAssemblyOperator kao = new MockKafkaAssemblyOperator(
                vertx, new PlatformFeaturesAvailability(false, KUBERNETES_VERSION),
                CERT_MANAGER,
                PASSWORD_GENERATOR,
                supplier,
                config,
                zr,
                kr);

        Checkpoint async = context.checkpoint();
        kao.reconcile(new Reconciliation("test-trigger", Kafka.RESOURCE_KIND, NAMESPACE, CLUSTER_NAME))
                .onComplete(context.succeeding(v -> context.verify(() -> {
                    assertThat(zr.maybeRollZooKeeperInvocations, is(0));
                    assertThat(kr.maybeRollKafkaInvocations, is(0));

                    async.flag();
                })));
    }

    @Test
    public void testManualRollingUpdateWithSts(VertxTestContext context) {
        manualRollingUpdate(context, false);
    }

    @Test
    public void testManualRollingUpdateWithPodSets(VertxTestContext context) {
        manualRollingUpdate(context, true);
    }

    public void manualRollingUpdate(VertxTestContext context, boolean useStrimziPodSets) {
        Kafka kafka = new KafkaBuilder()
                .withNewMetadata()
                    .withName(CLUSTER_NAME)
                    .withNamespace(NAMESPACE)
                    .withGeneration(2L)
                .endMetadata()
                .withNewSpec()
                    .withNewKafka()
                        .withReplicas(3)
                        .withListeners(new GenericKafkaListenerBuilder()
                                .withName("plain")
                                .withPort(9092)
                                .withType(KafkaListenerType.INTERNAL)
                                .withTls(false)
                                .build())
                        .withNewEphemeralStorage()
                        .endEphemeralStorage()
                    .endKafka()
                    .withNewZookeeper()
                        .withReplicas(3)
                        .withNewEphemeralStorage()
                        .endEphemeralStorage()
                    .endZookeeper()
                .endSpec()
                .build();
        KafkaCluster kafkaCluster = KafkaCluster.fromCrd(Reconciliation.DUMMY_RECONCILIATION, kafka, VERSIONS);
        ZookeeperCluster zkCluster = ZookeeperCluster.fromCrd(Reconciliation.DUMMY_RECONCILIATION, kafka, VERSIONS);

        ResourceOperatorSupplier supplier = ResourceUtils.supplierWithMocks(false);

        if (useStrimziPodSets) {
            StrimziPodSetOperator mockPodSetOps = supplier.strimziPodSetOperator;
            when(mockPodSetOps.getAsync(any(), eq(zkCluster.getName()))).thenAnswer(i -> {
                StrimziPodSet zkPodSet = zkCluster.generatePodSet(kafka.getSpec().getZookeeper().getReplicas(), false, null, null, null);
                zkPodSet.getMetadata().getAnnotations().put(Annotations.ANNO_STRIMZI_IO_MANUAL_ROLLING_UPDATE, "true");
                return Future.succeededFuture(zkPodSet);
            });
            when(mockPodSetOps.getAsync(any(), eq(kafkaCluster.getName()))).thenAnswer(i -> {
                StrimziPodSet kafkaPodSet = kafkaCluster.generatePodSet(kafka.getSpec().getKafka().getReplicas(), false, null, null, brokerId -> null);
                kafkaPodSet.getMetadata().getAnnotations().put(Annotations.ANNO_STRIMZI_IO_MANUAL_ROLLING_UPDATE, "true");
                return Future.succeededFuture(kafkaPodSet);
            });

            StatefulSetOperator mockStsOps = supplier.stsOperations;
            when(mockStsOps.getAsync(any(), any())).thenReturn(Future.succeededFuture(null));
        } else {
            StatefulSetOperator mockStsOps = supplier.stsOperations;
            when(mockStsOps.getAsync(any(), eq(zkCluster.getName()))).thenAnswer(i -> {
                StatefulSet sts = zkCluster.generateStatefulSet(false, null, null);
                sts.getMetadata().getAnnotations().put(Annotations.ANNO_STRIMZI_IO_MANUAL_ROLLING_UPDATE, "true");
                return Future.succeededFuture(sts);
            });
            when(mockStsOps.getAsync(any(), eq(kafkaCluster.getName()))).thenAnswer(i -> {
                StatefulSet sts = kafkaCluster.generateStatefulSet(false, null, null, null);
                sts.getMetadata().getAnnotations().put(Annotations.ANNO_STRIMZI_IO_MANUAL_ROLLING_UPDATE, "true");
                return Future.succeededFuture(sts);
            });

            StrimziPodSetOperator mockPodSetOps = supplier.strimziPodSetOperator;
            when(mockPodSetOps.getAsync(any(), any())).thenReturn(Future.succeededFuture(null));
        }

        PodOperator mockPodOps = supplier.podOperations;
        when(mockPodOps.listAsync(any(), eq(zkCluster.getSelectorLabels()))).thenReturn(Future.succeededFuture(Collections.emptyList()));
        when(mockPodOps.listAsync(any(), eq(kafkaCluster.getSelectorLabels()))).thenReturn(Future.succeededFuture(Collections.emptyList()));

        CrdOperator<KubernetesClient, Kafka, KafkaList> mockKafkaOps = supplier.kafkaOperator;
        when(mockKafkaOps.getAsync(eq(NAMESPACE), eq(CLUSTER_NAME))).thenReturn(Future.succeededFuture(kafka));
        when(mockKafkaOps.get(eq(NAMESPACE), eq(CLUSTER_NAME))).thenReturn(kafka);
        when(mockKafkaOps.updateStatusAsync(any(), any())).thenReturn(Future.succeededFuture());

        ClusterOperatorConfig config;
        if (useStrimziPodSets) {
            config = ResourceUtils.dummyClusterOperatorConfig(VERSIONS, ClusterOperatorConfig.DEFAULT_OPERATION_TIMEOUT_MS, "+UseStrimziPodSets");
        } else {
            config = ResourceUtils.dummyClusterOperatorConfig(VERSIONS, ClusterOperatorConfig.DEFAULT_OPERATION_TIMEOUT_MS);
        }

        MockZooKeeperReconciler zr = new MockZooKeeperReconciler(
                new Reconciliation("test-trigger", Kafka.RESOURCE_KIND, NAMESPACE, CLUSTER_NAME),
                vertx,
                config,
                supplier,
                new PlatformFeaturesAvailability(false, KUBERNETES_VERSION),
                kafka,
                VERSION_CHANGE,
                null,
                0,
                null);

        MockKafkaReconciler kr = new MockKafkaReconciler(
                new Reconciliation("test-trigger", Kafka.RESOURCE_KIND, NAMESPACE, CLUSTER_NAME),
                vertx,
                config,
                supplier,
                new PlatformFeaturesAvailability(false, KUBERNETES_VERSION),
                kafka,
                VERSION_CHANGE,
                null,
                0,
                null,
                null);

        MockKafkaAssemblyOperator kao = new MockKafkaAssemblyOperator(
                vertx, new PlatformFeaturesAvailability(false, KUBERNETES_VERSION),
                CERT_MANAGER,
                PASSWORD_GENERATOR,
                supplier,
                config,
                zr,
                kr);

        Checkpoint async = context.checkpoint();
        kao.reconcile(new Reconciliation("test-trigger", Kafka.RESOURCE_KIND, NAMESPACE, CLUSTER_NAME))
                .onComplete(context.succeeding(v -> context.verify(() -> {
                    // Verify Zookeeper rolling updates
                    assertThat(zr.maybeRollZooKeeperInvocations, is(1));
                    assertThat(zr.zooPodNeedsRestart.apply(podWithName("my-cluster-zookeeper-0")), is(Collections.singletonList("manual rolling update")));
                    assertThat(zr.zooPodNeedsRestart.apply(podWithName("my-cluster-zookeeper-1")), is(Collections.singletonList("manual rolling update")));
                    assertThat(zr.zooPodNeedsRestart.apply(podWithName("my-cluster-zookeeper-2")), is(Collections.singletonList("manual rolling update")));

                    // Verify Kafka rolling updates
<<<<<<< HEAD
                    assertThat(kao.maybeRollKafkaInvocations, is(1));
                    assertThat(kao.kafkaPodNeedsRestart.apply(podWithName("my-cluster-kafka-0")), is(RestartReasons.of(RestartReason.MANUAL_ROLLING_UPDATE)));
                    assertThat(kao.kafkaPodNeedsRestart.apply(podWithName("my-cluster-kafka-1")), is(RestartReasons.of(RestartReason.MANUAL_ROLLING_UPDATE)));
                    assertThat(kao.kafkaPodNeedsRestart.apply(podWithName("my-cluster-kafka-2")), is(RestartReasons.of(RestartReason.MANUAL_ROLLING_UPDATE)));
=======
                    assertThat(kr.maybeRollKafkaInvocations, is(1));
                    assertThat(kr.kafkaPodNeedsRestart.apply(podWithName("my-cluster-kafka-0")), is(Collections.singletonList("manual rolling update")));
                    assertThat(kr.kafkaPodNeedsRestart.apply(podWithName("my-cluster-kafka-1")), is(Collections.singletonList("manual rolling update")));
                    assertThat(kr.kafkaPodNeedsRestart.apply(podWithName("my-cluster-kafka-2")), is(Collections.singletonList("manual rolling update")));
>>>>>>> 9850f22e

                    async.flag();
                })));
    }

    @Test
    public void testManualPodRollingUpdateWithSts(VertxTestContext context) {
        manualPodRollingUpdate(context, false);
    }

    @Test
    public void testManualPodRollingUpdateWithPodSets(VertxTestContext context) {
        manualPodRollingUpdate(context, true);
    }

    public void manualPodRollingUpdate(VertxTestContext context, boolean useStrimziPodSets) {
        Kafka kafka = new KafkaBuilder()
                .withNewMetadata()
                    .withName(CLUSTER_NAME)
                    .withNamespace(NAMESPACE)
                    .withGeneration(2L)
                .endMetadata()
                .withNewSpec()
                    .withNewKafka()
                        .withReplicas(3)
                        .withListeners(new GenericKafkaListenerBuilder()
                                .withName("plain")
                                .withPort(9092)
                                .withType(KafkaListenerType.INTERNAL)
                                .withTls(false)
                                .build())
                        .withNewEphemeralStorage()
                        .endEphemeralStorage()
                    .endKafka()
                    .withNewZookeeper()
                        .withReplicas(3)
                        .withNewEphemeralStorage()
                        .endEphemeralStorage()
                    .endZookeeper()
                .endSpec()
                .build();
        KafkaCluster kafkaCluster = KafkaCluster.fromCrd(Reconciliation.DUMMY_RECONCILIATION, kafka, VERSIONS);
        ZookeeperCluster zkCluster = ZookeeperCluster.fromCrd(Reconciliation.DUMMY_RECONCILIATION, kafka, VERSIONS);

        ResourceOperatorSupplier supplier = ResourceUtils.supplierWithMocks(false);

        if (useStrimziPodSets) {
            StrimziPodSetOperator mockPodSetOps = supplier.strimziPodSetOperator;
            when(mockPodSetOps.getAsync(any(), eq(zkCluster.getName()))).thenReturn(Future.succeededFuture(zkCluster.generatePodSet(kafka.getSpec().getZookeeper().getReplicas(), false, null, null, null)));
            when(mockPodSetOps.getAsync(any(), eq(kafkaCluster.getName()))).thenReturn(Future.succeededFuture(kafkaCluster.generatePodSet(kafka.getSpec().getKafka().getReplicas(), false, null, null, brokerId -> null)));

            StatefulSetOperator mockStsOps = supplier.stsOperations;
            when(mockStsOps.getAsync(any(), any())).thenReturn(Future.succeededFuture(null));
        } else {
            StatefulSetOperator mockStsOps = supplier.stsOperations;
            when(mockStsOps.getAsync(any(), eq(zkCluster.getName()))).thenReturn(Future.succeededFuture(zkCluster.generateStatefulSet(false, null, null)));
            when(mockStsOps.getAsync(any(), eq(kafkaCluster.getName()))).thenReturn(Future.succeededFuture(kafkaCluster.generateStatefulSet(false, null, null, null)));

            StrimziPodSetOperator mockPodSetOps = supplier.strimziPodSetOperator;
            when(mockPodSetOps.getAsync(any(), any())).thenReturn(Future.succeededFuture(null));
        }

        PodOperator mockPodOps = supplier.podOperations;
        when(mockPodOps.listAsync(any(), eq(zkCluster.getSelectorLabels()))).thenAnswer(i -> {
            List<Pod> pods = new ArrayList<>();
            pods.add(podWithName("my-cluster-zookeeper-0"));
            pods.add(podWithNameAndAnnotations("my-cluster-zookeeper-1", Collections.singletonMap(Annotations.ANNO_STRIMZI_IO_MANUAL_ROLLING_UPDATE, "true")));
            pods.add(podWithNameAndAnnotations("my-cluster-zookeeper-2", Collections.singletonMap(Annotations.ANNO_STRIMZI_IO_MANUAL_ROLLING_UPDATE, "true")));

            return Future.succeededFuture(pods);
        });
        when(mockPodOps.listAsync(any(), eq(kafkaCluster.getSelectorLabels()))).thenAnswer(i -> {
            List<Pod> pods = new ArrayList<>();
            pods.add(podWithNameAndAnnotations("my-cluster-kafka-0", Collections.singletonMap(Annotations.ANNO_STRIMZI_IO_MANUAL_ROLLING_UPDATE, "true")));
            pods.add(podWithNameAndAnnotations("my-cluster-kafka-1", Collections.singletonMap(Annotations.ANNO_STRIMZI_IO_MANUAL_ROLLING_UPDATE, "true")));
            pods.add(podWithName("my-cluster-kafka-2"));

            return Future.succeededFuture(pods);
        });

        CrdOperator<KubernetesClient, Kafka, KafkaList> mockKafkaOps = supplier.kafkaOperator;
        when(mockKafkaOps.getAsync(eq(NAMESPACE), eq(CLUSTER_NAME))).thenReturn(Future.succeededFuture(kafka));
        when(mockKafkaOps.get(eq(NAMESPACE), eq(CLUSTER_NAME))).thenReturn(kafka);
        when(mockKafkaOps.updateStatusAsync(any(), any())).thenReturn(Future.succeededFuture());

        ClusterOperatorConfig config;
        if (useStrimziPodSets) {
            config = ResourceUtils.dummyClusterOperatorConfig(VERSIONS, ClusterOperatorConfig.DEFAULT_OPERATION_TIMEOUT_MS, "+UseStrimziPodSets");
        } else {
            config = ResourceUtils.dummyClusterOperatorConfig(VERSIONS, ClusterOperatorConfig.DEFAULT_OPERATION_TIMEOUT_MS);
        }

        MockZooKeeperReconciler zr = new MockZooKeeperReconciler(
                new Reconciliation("test-trigger", Kafka.RESOURCE_KIND, NAMESPACE, CLUSTER_NAME),
                vertx,
                config,
                supplier,
                new PlatformFeaturesAvailability(false, KUBERNETES_VERSION),
                kafka,
                VERSION_CHANGE,
                null,
                0,
                null);

        MockKafkaReconciler kr = new MockKafkaReconciler(
                new Reconciliation("test-trigger", Kafka.RESOURCE_KIND, NAMESPACE, CLUSTER_NAME),
                vertx,
                config,
                supplier,
                new PlatformFeaturesAvailability(false, KUBERNETES_VERSION),
                kafka,
                VERSION_CHANGE,
                null,
                0,
                null,
                null);

        MockKafkaAssemblyOperator kao = new MockKafkaAssemblyOperator(
                vertx, new PlatformFeaturesAvailability(false, KUBERNETES_VERSION),
                CERT_MANAGER,
                PASSWORD_GENERATOR,
                supplier,
                config,
                zr,
                kr);

        Checkpoint async = context.checkpoint();
        kao.reconcile(new Reconciliation("test-trigger", Kafka.RESOURCE_KIND, NAMESPACE, CLUSTER_NAME))
                .onComplete(context.succeeding(v -> context.verify(() -> {
                    // Verify Zookeeper rolling updates
                    assertThat(zr.maybeRollZooKeeperInvocations, is(1));
                    assertThat(zr.zooPodNeedsRestart.apply(podWithName("my-cluster-zookeeper-0")), is(nullValue()));
                    assertThat(zr.zooPodNeedsRestart.apply(podWithName("my-cluster-zookeeper-1")), is(List.of("manual rolling update annotation on a pod")));
                    assertThat(zr.zooPodNeedsRestart.apply(podWithName("my-cluster-zookeeper-2")), is(List.of("manual rolling update annotation on a pod")));

                    // Verify Kafka rolling updates
<<<<<<< HEAD
                    assertThat(kao.maybeRollKafkaInvocations, is(1));
                    assertThat(kao.kafkaPodNeedsRestart.apply(podWithName("my-cluster-kafka-0")), is(RestartReasons.of(RestartReason.MANUAL_ROLLING_UPDATE)));
                    assertThat(kao.kafkaPodNeedsRestart.apply(podWithName("my-cluster-kafka-1")), is(RestartReasons.of(RestartReason.MANUAL_ROLLING_UPDATE)));
                    assertThat(kao.kafkaPodNeedsRestart.apply(podWithName("my-cluster-kafka-2")), is(RestartReasons.empty()));
=======
                    assertThat(kr.maybeRollKafkaInvocations, is(1));
                    assertThat(kr.kafkaPodNeedsRestart.apply(podWithName("my-cluster-kafka-0")), is(Collections.singletonList("manual rolling update annotation on a pod")));
                    assertThat(kr.kafkaPodNeedsRestart.apply(podWithName("my-cluster-kafka-1")), is(Collections.singletonList("manual rolling update annotation on a pod")));
                    assertThat(kr.kafkaPodNeedsRestart.apply(podWithName("my-cluster-kafka-2")), is(Collections.emptyList()));
>>>>>>> 9850f22e

                    async.flag();
                })));
    }

    // Internal utility methods
    private Pod podWithName(String name) {
        return podWithNameAndAnnotations(name, Collections.emptyMap());
    }

    private Pod podWithNameAndAnnotations(String name, Map<String, String> annotations) {
        return new PodBuilder()
                .withNewMetadata()
                    .withName(name)
                    .withAnnotations(annotations)
                .endMetadata()
                .build();
    }

    static class MockKafkaAssemblyOperator extends KafkaAssemblyOperator  {
        ZooKeeperReconciler mockZooKeeperReconciler;
        KafkaReconciler mockKafkaReconciler;

<<<<<<< HEAD
        int maybeRollKafkaInvocations = 0;
        Function<Pod, RestartReasons> kafkaPodNeedsRestart = null;

        public MockKafkaAssemblyOperator(Vertx vertx, PlatformFeaturesAvailability pfa, CertManager certManager, PasswordGenerator passwordGenerator, ResourceOperatorSupplier supplier, ClusterOperatorConfig config, ZooKeeperReconciler mockZooKeeperReconciler) {
            super(vertx, pfa, certManager, passwordGenerator, supplier, config, Mockito.mock(KubernetesEventsPublisher.class));
=======
        public MockKafkaAssemblyOperator(Vertx vertx, PlatformFeaturesAvailability pfa, CertManager certManager, PasswordGenerator passwordGenerator, ResourceOperatorSupplier supplier, ClusterOperatorConfig config, ZooKeeperReconciler mockZooKeeperReconciler, KafkaReconciler mockKafkaReconciler) {
            super(vertx, pfa, certManager, passwordGenerator, supplier, config);
>>>>>>> 9850f22e
            this.mockZooKeeperReconciler = mockZooKeeperReconciler;
            this.mockKafkaReconciler = mockKafkaReconciler;
        }

        ReconciliationState createReconciliationState(Reconciliation reconciliation, Kafka kafkaAssembly) {
            return new MockReconciliationState(reconciliation, kafkaAssembly);
        }

        @Override
        Future<Void> reconcile(ReconciliationState reconcileState)  {
            return Future.succeededFuture(reconcileState)
                    .compose(state -> state.reconcileZooKeeper(this::dateSupplier))
                    .compose(state -> state.reconcileKafka(this::dateSupplier))
                    .mapEmpty();
        }

        class MockReconciliationState extends KafkaAssemblyOperator.ReconciliationState {
            MockReconciliationState(Reconciliation reconciliation, Kafka kafkaAssembly) {
                super(reconciliation, kafkaAssembly);
            }

            @Override
<<<<<<< HEAD
            Future<Void> maybeRollKafka(int replicas, Function<Pod, RestartReasons> podNeedsRestart) {
                maybeRollKafkaInvocations++;
                kafkaPodNeedsRestart = podNeedsRestart;
                return Future.succeededFuture();
=======
            Future<ZooKeeperReconciler> zooKeeperReconciler()    {
                return Future.succeededFuture(mockZooKeeperReconciler);
>>>>>>> 9850f22e
            }

            @Override
            Future<KafkaReconciler> kafkaReconciler()    {
                return Future.succeededFuture(mockKafkaReconciler);
            }
        }
    }

    static class MockZooKeeperReconciler extends ZooKeeperReconciler   {
        int maybeRollZooKeeperInvocations = 0;
        Function<Pod, List<String>> zooPodNeedsRestart = null;

        public MockZooKeeperReconciler(Reconciliation reconciliation, Vertx vertx, ClusterOperatorConfig config, ResourceOperatorSupplier supplier, PlatformFeaturesAvailability pfa, Kafka kafkaAssembly, KafkaVersionChange versionChange, Storage oldStorage, int currentReplicas, ClusterCa clusterCa) {
            super(reconciliation, vertx, config, supplier, pfa, kafkaAssembly, versionChange, oldStorage, currentReplicas, clusterCa);
        }

        @Override
        public Future<Void> reconcile(KafkaStatus kafkaStatus, Supplier<Date> dateSupplier)    {
            return manualRollingUpdate();
        }

        @Override
        Future<Void> maybeRollZooKeeper(Function<Pod, List<String>> podNeedsRestart) {
            maybeRollZooKeeperInvocations++;
            zooPodNeedsRestart = podNeedsRestart;
            return Future.succeededFuture();
        }
    }

    static class MockKafkaReconciler extends KafkaReconciler   {
        int maybeRollKafkaInvocations = 0;
        Function<Pod, List<String>> kafkaPodNeedsRestart = null;

        public MockKafkaReconciler(Reconciliation reconciliation, Vertx vertx, ClusterOperatorConfig config, ResourceOperatorSupplier supplier, PlatformFeaturesAvailability pfa, Kafka kafkaAssembly, KafkaVersionChange versionChange, Storage oldStorage, int currentReplicas, ClusterCa clusterCa, ClientsCa clientsCa) {
            super(reconciliation, kafkaAssembly, oldStorage, currentReplicas, clusterCa, clientsCa, versionChange, config, supplier, pfa, vertx);
        }

        @Override
        public Future<Void> reconcile(KafkaStatus kafkaStatus, Supplier<Date> dateSupplier)    {
            return manualRollingUpdate();
        }

        @Override
        protected Future<Void> maybeRollKafka(
                int replicas,
                Function<Pod, List<String>> podNeedsRestart,
                Map<Integer, Map<String, String>> kafkaAdvertisedHostnames,
                Map<Integer, Map<String, String>> kafkaAdvertisedPorts,
                boolean allowReconfiguration
        ) {
            maybeRollKafkaInvocations++;
            kafkaPodNeedsRestart = podNeedsRestart;
            return Future.succeededFuture();
        }
    }
}<|MERGE_RESOLUTION|>--- conflicted
+++ resolved
@@ -32,11 +32,8 @@
 import io.strimzi.operator.cluster.model.ZookeeperCluster;
 import io.strimzi.operator.cluster.operator.resource.ResourceOperatorSupplier;
 import io.strimzi.operator.cluster.operator.resource.StatefulSetOperator;
-<<<<<<< HEAD
 import io.strimzi.operator.cluster.operator.resource.events.KubernetesEventsPublisher;
-=======
 import io.strimzi.operator.common.operator.resource.StrimziPodSetOperator;
->>>>>>> 9850f22e
 import io.strimzi.operator.common.Annotations;
 import io.strimzi.operator.common.PasswordGenerator;
 import io.strimzi.operator.common.Reconciliation;
@@ -349,17 +346,10 @@
                     assertThat(zr.zooPodNeedsRestart.apply(podWithName("my-cluster-zookeeper-2")), is(Collections.singletonList("manual rolling update")));
 
                     // Verify Kafka rolling updates
-<<<<<<< HEAD
-                    assertThat(kao.maybeRollKafkaInvocations, is(1));
-                    assertThat(kao.kafkaPodNeedsRestart.apply(podWithName("my-cluster-kafka-0")), is(RestartReasons.of(RestartReason.MANUAL_ROLLING_UPDATE)));
-                    assertThat(kao.kafkaPodNeedsRestart.apply(podWithName("my-cluster-kafka-1")), is(RestartReasons.of(RestartReason.MANUAL_ROLLING_UPDATE)));
-                    assertThat(kao.kafkaPodNeedsRestart.apply(podWithName("my-cluster-kafka-2")), is(RestartReasons.of(RestartReason.MANUAL_ROLLING_UPDATE)));
-=======
                     assertThat(kr.maybeRollKafkaInvocations, is(1));
-                    assertThat(kr.kafkaPodNeedsRestart.apply(podWithName("my-cluster-kafka-0")), is(Collections.singletonList("manual rolling update")));
-                    assertThat(kr.kafkaPodNeedsRestart.apply(podWithName("my-cluster-kafka-1")), is(Collections.singletonList("manual rolling update")));
-                    assertThat(kr.kafkaPodNeedsRestart.apply(podWithName("my-cluster-kafka-2")), is(Collections.singletonList("manual rolling update")));
->>>>>>> 9850f22e
+                    assertThat(kr.kafkaPodNeedsRestart.apply(podWithName("my-cluster-kafka-0")), is(RestartReasons.of(RestartReason.MANUAL_ROLLING_UPDATE)));
+                    assertThat(kr.kafkaPodNeedsRestart.apply(podWithName("my-cluster-kafka-1")), is(RestartReasons.of(RestartReason.MANUAL_ROLLING_UPDATE)));
+                    assertThat(kr.kafkaPodNeedsRestart.apply(podWithName("my-cluster-kafka-2")), is(RestartReasons.of(RestartReason.MANUAL_ROLLING_UPDATE)));
 
                     async.flag();
                 })));
@@ -496,17 +486,10 @@
                     assertThat(zr.zooPodNeedsRestart.apply(podWithName("my-cluster-zookeeper-2")), is(List.of("manual rolling update annotation on a pod")));
 
                     // Verify Kafka rolling updates
-<<<<<<< HEAD
-                    assertThat(kao.maybeRollKafkaInvocations, is(1));
-                    assertThat(kao.kafkaPodNeedsRestart.apply(podWithName("my-cluster-kafka-0")), is(RestartReasons.of(RestartReason.MANUAL_ROLLING_UPDATE)));
-                    assertThat(kao.kafkaPodNeedsRestart.apply(podWithName("my-cluster-kafka-1")), is(RestartReasons.of(RestartReason.MANUAL_ROLLING_UPDATE)));
-                    assertThat(kao.kafkaPodNeedsRestart.apply(podWithName("my-cluster-kafka-2")), is(RestartReasons.empty()));
-=======
                     assertThat(kr.maybeRollKafkaInvocations, is(1));
-                    assertThat(kr.kafkaPodNeedsRestart.apply(podWithName("my-cluster-kafka-0")), is(Collections.singletonList("manual rolling update annotation on a pod")));
-                    assertThat(kr.kafkaPodNeedsRestart.apply(podWithName("my-cluster-kafka-1")), is(Collections.singletonList("manual rolling update annotation on a pod")));
-                    assertThat(kr.kafkaPodNeedsRestart.apply(podWithName("my-cluster-kafka-2")), is(Collections.emptyList()));
->>>>>>> 9850f22e
+                    assertThat(kr.kafkaPodNeedsRestart.apply(podWithName("my-cluster-kafka-0")), is(RestartReasons.of(RestartReason.MANUAL_ROLLING_UPDATE)));
+                    assertThat(kr.kafkaPodNeedsRestart.apply(podWithName("my-cluster-kafka-1")), is(RestartReasons.of(RestartReason.MANUAL_ROLLING_UPDATE)));
+                    assertThat(kr.kafkaPodNeedsRestart.apply(podWithName("my-cluster-kafka-2")), is(RestartReasons.empty()));
 
                     async.flag();
                 })));
@@ -530,16 +513,8 @@
         ZooKeeperReconciler mockZooKeeperReconciler;
         KafkaReconciler mockKafkaReconciler;
 
-<<<<<<< HEAD
-        int maybeRollKafkaInvocations = 0;
-        Function<Pod, RestartReasons> kafkaPodNeedsRestart = null;
-
-        public MockKafkaAssemblyOperator(Vertx vertx, PlatformFeaturesAvailability pfa, CertManager certManager, PasswordGenerator passwordGenerator, ResourceOperatorSupplier supplier, ClusterOperatorConfig config, ZooKeeperReconciler mockZooKeeperReconciler) {
-            super(vertx, pfa, certManager, passwordGenerator, supplier, config, Mockito.mock(KubernetesEventsPublisher.class));
-=======
         public MockKafkaAssemblyOperator(Vertx vertx, PlatformFeaturesAvailability pfa, CertManager certManager, PasswordGenerator passwordGenerator, ResourceOperatorSupplier supplier, ClusterOperatorConfig config, ZooKeeperReconciler mockZooKeeperReconciler, KafkaReconciler mockKafkaReconciler) {
             super(vertx, pfa, certManager, passwordGenerator, supplier, config);
->>>>>>> 9850f22e
             this.mockZooKeeperReconciler = mockZooKeeperReconciler;
             this.mockKafkaReconciler = mockKafkaReconciler;
         }
@@ -562,15 +537,8 @@
             }
 
             @Override
-<<<<<<< HEAD
-            Future<Void> maybeRollKafka(int replicas, Function<Pod, RestartReasons> podNeedsRestart) {
-                maybeRollKafkaInvocations++;
-                kafkaPodNeedsRestart = podNeedsRestart;
-                return Future.succeededFuture();
-=======
             Future<ZooKeeperReconciler> zooKeeperReconciler()    {
                 return Future.succeededFuture(mockZooKeeperReconciler);
->>>>>>> 9850f22e
             }
 
             @Override
