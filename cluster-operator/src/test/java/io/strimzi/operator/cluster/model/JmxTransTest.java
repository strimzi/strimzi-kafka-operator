--- conflicted
+++ resolved
@@ -5,20 +5,10 @@
 package io.strimzi.operator.cluster.model;
 
 import com.fasterxml.jackson.core.JsonProcessingException;
-import io.fabric8.kubernetes.api.model.Affinity;
-import io.fabric8.kubernetes.api.model.AffinityBuilder;
 import io.fabric8.kubernetes.api.model.ConfigMap;
 import io.fabric8.kubernetes.api.model.EnvVar;
-<<<<<<< HEAD
-import io.fabric8.kubernetes.api.model.NodeSelectorTermBuilder;
 import io.fabric8.kubernetes.api.model.SecurityContext;
 import io.fabric8.kubernetes.api.model.SecurityContextBuilder;
-import io.fabric8.kubernetes.api.model.Toleration;
-import io.fabric8.kubernetes.api.model.TolerationBuilder;
-=======
-import io.fabric8.kubernetes.api.model.SecurityContext;
-import io.fabric8.kubernetes.api.model.SecurityContextBuilder;
->>>>>>> 2e537b00
 import io.fabric8.kubernetes.api.model.apps.Deployment;
 import io.strimzi.api.kafka.model.ContainerEnvVar;
 import io.strimzi.api.kafka.model.InlineLogging;
@@ -48,10 +38,6 @@
 import java.util.Map;
 
 import static io.strimzi.operator.cluster.CustomMatchers.hasEntries;
-<<<<<<< HEAD
-import static java.util.Collections.singletonList;
-=======
->>>>>>> 2e537b00
 import static java.util.Collections.singletonMap;
 import static org.hamcrest.CoreMatchers.equalTo;
 import static org.hamcrest.CoreMatchers.hasItem;
@@ -85,7 +71,7 @@
                     .build())
             .build();
 
-    private final Kafka kafkaAssembly = new KafkaBuilder(ResourceUtils.createKafka(namespace, cluster, replicas, image, healthDelay, healthTimeout, metricsCm, configuration, kafkaLog, zooLog))
+    private final Kafka kafkaAssembly = new KafkaBuilder(ResourceUtils.createKafkaCluster(namespace, cluster, replicas, image, healthDelay, healthTimeout, metricsCm, configuration, kafkaLog, zooLog))
             .editSpec()
                 .withJmxTrans(jmxTransSpec)
                 .editKafka().withJmxOptions(new KafkaJmxOptionsBuilder()
@@ -202,30 +188,6 @@
         Map<String, String> podLabels = TestUtils.map("l3", "v3", "l4", "v4");
         Map<String, String> podAnots = TestUtils.map("a3", "v3", "a4", "v4");
 
-<<<<<<< HEAD
-        Affinity affinity = new AffinityBuilder()
-                .withNewNodeAffinity()
-                    .withNewRequiredDuringSchedulingIgnoredDuringExecution()
-                        .withNodeSelectorTerms(new NodeSelectorTermBuilder()
-                                .addNewMatchExpression()
-                                    .withNewKey("key1")
-                                    .withNewOperator("In")
-                                    .withValues("value1", "value2")
-                                .endMatchExpression()
-                                .build())
-                        .endRequiredDuringSchedulingIgnoredDuringExecution()
-                .endNodeAffinity()
-                .build();
-
-        List<Toleration> tolerations = singletonList(new TolerationBuilder()
-                .withEffect("NoExecute")
-                .withKey("key1")
-                .withOperator("Equal")
-                .withValue("value1")
-                .build());
-
-=======
->>>>>>> 2e537b00
         Kafka resource = new KafkaBuilder(kafkaAssembly)
                 .editSpec()
                     .editOrNewJmxTrans()
@@ -243,11 +205,6 @@
                                 .endMetadata()
                                 .withNewPriorityClassName("top-priority")
                                 .withNewSchedulerName("my-scheduler")
-<<<<<<< HEAD
-                                .withAffinity(affinity)
-                                .withTolerations(tolerations)
-=======
->>>>>>> 2e537b00
                             .endPod()
                         .endTemplate()
                     .endJmxTrans()
@@ -260,11 +217,6 @@
         assertThat(dep.getMetadata().getLabels(), hasEntries(expectedDepLabels));
         assertThat(dep.getMetadata().getAnnotations(), hasEntries(depAnots));
         assertThat(dep.getSpec().getTemplate().getSpec().getPriorityClassName(), is("top-priority"));
-<<<<<<< HEAD
-        assertThat(dep.getSpec().getTemplate().getSpec().getAffinity(), is(affinity));
-        assertThat(dep.getSpec().getTemplate().getSpec().getTolerations(), is(tolerations));
-=======
->>>>>>> 2e537b00
 
         // Check Pods
         assertThat(dep.getSpec().getTemplate().getMetadata().getLabels(), hasEntries(podLabels));
