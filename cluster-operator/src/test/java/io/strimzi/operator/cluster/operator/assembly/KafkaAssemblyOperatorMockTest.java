--- conflicted
+++ resolved
@@ -5,10 +5,6 @@
 package io.strimzi.operator.cluster.operator.assembly;
 
 import io.fabric8.kubernetes.api.model.Container;
-<<<<<<< HEAD
-import io.fabric8.kubernetes.api.model.DeletionPropagation;
-=======
->>>>>>> 2e537b00
 import io.fabric8.kubernetes.api.model.PersistentVolumeClaim;
 import io.fabric8.kubernetes.api.model.PodSpec;
 import io.fabric8.kubernetes.api.model.PodTemplateSpec;
@@ -22,13 +18,11 @@
 import io.fabric8.kubernetes.api.model.apps.StatefulSetStatus;
 import io.fabric8.kubernetes.client.KubernetesClient;
 import io.fabric8.kubernetes.client.dsl.Resource;
-import io.fabric8.kubernetes.client.dsl.base.CustomResourceDefinitionContext;
 import io.strimzi.api.kafka.Crds;
 import io.strimzi.api.kafka.KafkaList;
 import io.strimzi.api.kafka.model.DoneableKafka;
 import io.strimzi.api.kafka.model.Kafka;
 import io.strimzi.api.kafka.model.KafkaBuilder;
-import io.strimzi.api.kafka.model.listener.arraylistener.KafkaListenerType;
 import io.strimzi.api.kafka.model.storage.EphemeralStorage;
 import io.strimzi.api.kafka.model.storage.PersistentClaimStorage;
 import io.strimzi.api.kafka.model.storage.PersistentClaimStorageBuilder;
@@ -44,6 +38,7 @@
 import io.strimzi.operator.cluster.model.Ca;
 import io.strimzi.operator.cluster.model.KafkaCluster;
 import io.strimzi.operator.cluster.model.KafkaVersion;
+import io.strimzi.operator.cluster.model.TopicOperator;
 import io.strimzi.operator.cluster.model.ZookeeperCluster;
 import io.strimzi.operator.cluster.operator.resource.ResourceOperatorSupplier;
 import io.strimzi.operator.cluster.operator.resource.StatefulSetOperator;
@@ -242,20 +237,6 @@
                     .withNewKafka()
                         .withReplicas(kafkaReplicas)
                         .withStorage(kafkaStorage)
-                        .withNewListeners()
-                            .addNewGenericKafkaListener()
-                                .withName("plain")
-                                .withPort(9092)
-                                .withType(KafkaListenerType.INTERNAL)
-                                .withTls(false)
-                            .endGenericKafkaListener()
-                            .addNewGenericKafkaListener()
-                                .withName("tls")
-                                .withPort(9093)
-                                .withType(KafkaListenerType.INTERNAL)
-                                .withTls(true)
-                            .endGenericKafkaListener()
-                        .endListeners()
                         .withMetrics(singletonMap("foo", "bar"))
                         .withResources(resources)
                     .endKafka()
@@ -264,12 +245,9 @@
                         .withStorage(zkStorage)
                         .withMetrics(singletonMap("foo", "bar"))
                     .endZookeeper()
-                    .withNewEntityOperator()
-                        .withNewTopicOperator()
-                        .endTopicOperator()
-                        .withNewUserOperator()
-                        .endUserOperator()
-                    .endEntityOperator()
+                    .withNewTopicOperator()
+                        .withImage("")
+                    .endTopicOperator()
                 .endSpec()
                 .build();
 
@@ -315,11 +293,7 @@
     private Future<Void> initialReconcile(VertxTestContext context) {
         LOGGER.info("Reconciling initially -> create");
         return operator.reconcile(new Reconciliation("test-trigger", Kafka.RESOURCE_KIND, NAMESPACE, CLUSTER_NAME))
-<<<<<<< HEAD
-            .onComplete(context.succeeding(v -> context.verify(() -> {
-=======
-            .setHandler(context.succeeding(v -> context.verify(() -> {
->>>>>>> 2e537b00
+            .setHandler(context.succeeding(v -> context.verify(() -> {
                 StatefulSet kafkaSts = client.apps().statefulSets().inNamespace(NAMESPACE).withName(KafkaCluster.kafkaClusterName(CLUSTER_NAME)).get();
                 kafkaSts.setStatus(new StatefulSetStatus());
 
@@ -333,10 +307,7 @@
                 assertThat(zkSts.getSpec().getTemplate().getMetadata().getAnnotations(), hasEntry(StatefulSetOperator.ANNO_STRIMZI_IO_GENERATION, "0"));
                 assertThat(zkSts.getSpec().getTemplate().getMetadata().getAnnotations(), hasEntry(Ca.ANNO_STRIMZI_IO_CLUSTER_CA_CERT_GENERATION, "0"));
 
-<<<<<<< HEAD
-=======
                 assertThat(client.apps().deployments().inNamespace(NAMESPACE).withName(TopicOperator.topicOperatorName(CLUSTER_NAME)).get(), is(notNullValue()));
->>>>>>> 2e537b00
                 assertThat(client.configMaps().inNamespace(NAMESPACE).withName(KafkaCluster.metricAndLogConfigsName(CLUSTER_NAME)).get(), is(notNullValue()));
                 assertThat(client.configMaps().inNamespace(NAMESPACE).withName(ZookeeperCluster.zookeeperMetricAndLogConfigsName(CLUSTER_NAME)).get(), is(notNullValue()));
                 assertResourceRequirements(context, KafkaCluster.kafkaClusterName(CLUSTER_NAME));
@@ -345,10 +316,7 @@
                 assertThat(client.secrets().inNamespace(NAMESPACE).withName(KafkaCluster.clusterCaCertSecretName(CLUSTER_NAME)).get(), is(notNullValue()));
                 assertThat(client.secrets().inNamespace(NAMESPACE).withName(KafkaCluster.brokersSecretName(CLUSTER_NAME)).get(), is(notNullValue()));
                 assertThat(client.secrets().inNamespace(NAMESPACE).withName(ZookeeperCluster.nodesSecretName(CLUSTER_NAME)).get(), is(notNullValue()));
-<<<<<<< HEAD
-=======
                 assertThat(client.secrets().inNamespace(NAMESPACE).withName(TopicOperator.secretName(CLUSTER_NAME)).get(), is(notNullValue()));
->>>>>>> 2e537b00
             })));
     }
 
@@ -360,15 +328,9 @@
 
         Checkpoint async = context.checkpoint();
         initialReconcile(context)
-<<<<<<< HEAD
-            .onComplete(context.succeeding())
-            .compose(v -> operator.reconcile(new Reconciliation("test-trigger", Kafka.RESOURCE_KIND, NAMESPACE, CLUSTER_NAME)))
-            .onComplete(context.succeeding(v -> async.flag()));
-=======
             .setHandler(context.succeeding())
             .compose(v -> operator.reconcile(new Reconciliation("test-trigger", Kafka.RESOURCE_KIND, NAMESPACE, CLUSTER_NAME)))
             .setHandler(context.succeeding(v -> async.flag()));
->>>>>>> 2e537b00
     }
     
     @ParameterizedTest
@@ -382,6 +344,7 @@
                 KafkaCluster.clusterCaCertSecretName(CLUSTER_NAME),
                 KafkaCluster.brokersSecretName(CLUSTER_NAME),
                 ZookeeperCluster.nodesSecretName(CLUSTER_NAME),
+                TopicOperator.secretName(CLUSTER_NAME),
                 ClusterOperator.secretName(CLUSTER_NAME));
     }
 
@@ -392,26 +355,16 @@
         Checkpoint async = context.checkpoint();
 
         initialReconcile(context)
-<<<<<<< HEAD
-            .onComplete(context.succeeding(v -> context.verify(() -> {
-                for (String secret: secrets) {
-                    client.secrets().inNamespace(NAMESPACE).withName(secret).withPropagationPolicy(DeletionPropagation.FOREGROUND).delete();
-=======
             .setHandler(context.succeeding(v -> context.verify(() -> {
                 for (String secret: secrets) {
                     client.secrets().inNamespace(NAMESPACE).withName(secret).cascading(true).delete();
->>>>>>> 2e537b00
                     assertThat("Expected secret " + secret + " to not exist",
                             client.secrets().inNamespace(NAMESPACE).withName(secret).get(), is(nullValue()));
                 }
                 LOGGER.info("Reconciling again -> update");
             })))
             .compose(v -> operator.reconcile(new Reconciliation("test-trigger", Kafka.RESOURCE_KIND, NAMESPACE, CLUSTER_NAME)))
-<<<<<<< HEAD
-            .onComplete(context.succeeding(v -> context.verify(() -> {
-=======
-            .setHandler(context.succeeding(v -> context.verify(() -> {
->>>>>>> 2e537b00
+            .setHandler(context.succeeding(v -> context.verify(() -> {
                 for (String secret: secrets) {
                     assertThat("Expected secret " + secret + " to have been recreated",
                             client.secrets().inNamespace(NAMESPACE).withName(secret).get(), is(notNullValue()));
@@ -427,26 +380,16 @@
         Checkpoint async = context.checkpoint();
 
         initialReconcile(context)
-<<<<<<< HEAD
-            .onComplete(context.succeeding(v -> context.verify(() -> {
-                for (String service : services) {
-                    client.services().inNamespace(NAMESPACE).withName(service).withPropagationPolicy(DeletionPropagation.FOREGROUND).delete();
-=======
             .setHandler(context.succeeding(v -> context.verify(() -> {
                 for (String service : services) {
                     client.services().inNamespace(NAMESPACE).withName(service).cascading(true).delete();
->>>>>>> 2e537b00
                     assertThat("Expected service " + service + " to be not exist",
                             client.services().inNamespace(NAMESPACE).withName(service).get(), is(nullValue()));
                 }
                 LOGGER.info("Reconciling again -> update");
             })))
             .compose(v -> operator.reconcile(new Reconciliation("test-trigger", Kafka.RESOURCE_KIND, NAMESPACE, CLUSTER_NAME)))
-<<<<<<< HEAD
-            .onComplete(context.succeeding(v -> context.verify(() -> {
-=======
-            .setHandler(context.succeeding(v -> context.verify(() -> {
->>>>>>> 2e537b00
+            .setHandler(context.succeeding(v -> context.verify(() -> {
                 for (String service: services) {
                     assertThat("Expected service " + service + " to have been recreated",
                             client.services().inNamespace(NAMESPACE).withName(service).get(), is(notNullValue()));
@@ -497,24 +440,15 @@
         Checkpoint async = context.checkpoint();
 
         initialReconcile(context)
-<<<<<<< HEAD
-            .onComplete(context.succeeding(v -> context.verify(() -> {
-                client.apps().statefulSets().inNamespace(NAMESPACE).withName(statefulSet).withPropagationPolicy(DeletionPropagation.FOREGROUND).delete();
-=======
             .setHandler(context.succeeding(v -> context.verify(() -> {
                 client.apps().statefulSets().inNamespace(NAMESPACE).withName(statefulSet).cascading(true).delete();
->>>>>>> 2e537b00
                 assertThat("Expected sts " + statefulSet + " should not exist",
                         client.apps().statefulSets().inNamespace(NAMESPACE).withName(statefulSet).get(), is(nullValue()));
 
                 LOGGER.info("Reconciling again -> update");
             })))
             .compose(v -> operator.reconcile(new Reconciliation("test-trigger", Kafka.RESOURCE_KIND, NAMESPACE, CLUSTER_NAME)))
-<<<<<<< HEAD
-            .onComplete(context.succeeding(v -> context.verify(() -> {
-=======
-            .setHandler(context.succeeding(v -> context.verify(() -> {
->>>>>>> 2e537b00
+            .setHandler(context.succeeding(v -> context.verify(() -> {
                 assertThat("Expected sts " + statefulSet + " should have been re-created",
                         client.apps().statefulSets().inNamespace(NAMESPACE).withName(statefulSet).get(), is(notNullValue()));
                 async.flag();
@@ -531,21 +465,13 @@
 
         Checkpoint async = context.checkpoint();
         initialReconcile(context)
-<<<<<<< HEAD
-            .onComplete(context.succeeding(v -> context.verify(() -> {
-=======
-            .setHandler(context.succeeding(v -> context.verify(() -> {
->>>>>>> 2e537b00
+            .setHandler(context.succeeding(v -> context.verify(() -> {
                 assertStorageClass(context, KafkaCluster.kafkaClusterName(CLUSTER_NAME), originalStorageClass);
 
                 // Try to update the storage class
                 String changedClass = originalStorageClass + "2";
 
-<<<<<<< HEAD
-                Kafka patchedPersistenceKafka = new KafkaBuilder(cluster)
-=======
                 Kafka changedClusterCm = new KafkaBuilder(cluster)
->>>>>>> 2e537b00
                         .editSpec()
                             .editKafka()
                                 .withNewPersistentClaimStorage()
@@ -555,20 +481,12 @@
                             .endKafka()
                         .endSpec()
                         .build();
-<<<<<<< HEAD
-                kafkaAssembly(NAMESPACE, CLUSTER_NAME).patch(patchedPersistenceKafka);
-=======
                 kafkaAssembly(NAMESPACE, CLUSTER_NAME).patch(changedClusterCm);
->>>>>>> 2e537b00
 
                 LOGGER.info("Updating with changed storage class");
             })))
             .compose(v -> operator.reconcile(new Reconciliation("test-trigger", Kafka.RESOURCE_KIND, NAMESPACE, CLUSTER_NAME)))
-<<<<<<< HEAD
-            .onComplete(context.succeeding(v -> context.verify(() -> {
-=======
-            .setHandler(context.succeeding(v -> context.verify(() -> {
->>>>>>> 2e537b00
+            .setHandler(context.succeeding(v -> context.verify(() -> {
                 // Check the storage class was not changed
                 assertStorageClass(context, KafkaCluster.kafkaClusterName(CLUSTER_NAME), originalStorageClass);
                 async.flag();
@@ -577,11 +495,7 @@
 
     private Resource<Kafka, DoneableKafka> kafkaAssembly(String namespace, String name) {
         CustomResourceDefinition crd = client.customResourceDefinitions().withName(Kafka.CRD_NAME).get();
-<<<<<<< HEAD
-        return client.customResources(CustomResourceDefinitionContext.fromCrd(crd), Kafka.class, KafkaList.class, DoneableKafka.class)
-=======
         return client.customResources(crd, Kafka.class, KafkaList.class, DoneableKafka.class)
->>>>>>> 2e537b00
                 .inNamespace(namespace).withName(name);
     }
 
@@ -607,11 +521,7 @@
 
         Checkpoint async = context.checkpoint();
         initialReconcile(context)
-<<<<<<< HEAD
-            .onComplete(context.succeeding(v -> context.verify(() -> {
-=======
-            .setHandler(context.succeeding(v -> context.verify(() -> {
->>>>>>> 2e537b00
+            .setHandler(context.succeeding(v -> context.verify(() -> {
                 originalPVCs.set(Optional.ofNullable(client.apps().statefulSets().inNamespace(NAMESPACE).withName(KafkaCluster.kafkaClusterName(CLUSTER_NAME)).get())
                         .map(StatefulSet::getSpec)
                         .map(StatefulSetSpec::getVolumeClaimTemplates)
@@ -633,15 +543,9 @@
                 // ephemeral -> persistent
                 // or
                 // persistent -> ephemeral
-<<<<<<< HEAD
-                Kafka updatedStorageKafka = null;
-                if (kafkaStorage instanceof EphemeralStorage) {
-                    updatedStorageKafka = new KafkaBuilder(cluster)
-=======
                 Kafka changedClusterCm = null;
                 if (kafkaStorage instanceof EphemeralStorage) {
                     changedClusterCm = new KafkaBuilder(cluster)
->>>>>>> 2e537b00
                             .editSpec()
                                 .editKafka()
                                     .withNewPersistentClaimStorage()
@@ -651,11 +555,7 @@
                             .endSpec()
                             .build();
                 } else if (kafkaStorage instanceof PersistentClaimStorage) {
-<<<<<<< HEAD
-                    updatedStorageKafka = new KafkaBuilder(cluster)
-=======
                     changedClusterCm = new KafkaBuilder(cluster)
->>>>>>> 2e537b00
                             .editSpec()
                                 .editKafka()
                                     .withNewEphemeralStorage()
@@ -666,20 +566,12 @@
                 } else {
                     context.failNow(new Exception("If storage is not ephemeral or persistent something has gone wrong"));
                 }
-<<<<<<< HEAD
-                kafkaAssembly(NAMESPACE, CLUSTER_NAME).patch(updatedStorageKafka);
-=======
                 kafkaAssembly(NAMESPACE, CLUSTER_NAME).patch(changedClusterCm);
->>>>>>> 2e537b00
 
                 LOGGER.info("Updating with changed storage type");
             })))
             .compose(v -> operator.reconcile(new Reconciliation("test-trigger", Kafka.RESOURCE_KIND, NAMESPACE, CLUSTER_NAME)))
-<<<<<<< HEAD
-            .onComplete(context.succeeding(v -> context.verify(() -> {
-=======
-            .setHandler(context.succeeding(v -> context.verify(() -> {
->>>>>>> 2e537b00
+            .setHandler(context.succeeding(v -> context.verify(() -> {
                 // Check the Volumes and PVCs were not changed
                 assertPVCs(context, KafkaCluster.kafkaClusterName(CLUSTER_NAME), originalPVCs.get());
                 assertVolumes(context, KafkaCluster.kafkaClusterName(CLUSTER_NAME), originalVolumes.get());
@@ -745,16 +637,11 @@
         Checkpoint async = context.checkpoint();
 
         initialReconcile(context)
-<<<<<<< HEAD
-            .onComplete(context.succeeding(v -> context.verify(() -> {
-=======
-            .setHandler(context.succeeding(v -> context.verify(() -> {
->>>>>>> 2e537b00
+            .setHandler(context.succeeding(v -> context.verify(() -> {
                 kafkaPvcs.set(client.persistentVolumeClaims().inNamespace(NAMESPACE).withLabels(kafkaLabels).list().getItems()
                         .stream()
                         .map(pvc -> pvc.getMetadata().getName())
                         .collect(Collectors.toSet()));
-<<<<<<< HEAD
 
                 zkPvcs.set(client.persistentVolumeClaims().inNamespace(NAMESPACE).withLabels(zkLabels).list().getItems()
                         .stream()
@@ -764,56 +651,28 @@
                 originalKafkaDeleteClaim.set(deleteClaim(kafkaStorage));
 
                 // Try to update the storage class
-                Kafka updatedStorageKafka = new KafkaBuilder(cluster).editSpec().editKafka()
-=======
-
-                zkPvcs.set(client.persistentVolumeClaims().inNamespace(NAMESPACE).withLabels(zkLabels).list().getItems()
-                        .stream()
-                        .map(pvc -> pvc.getMetadata().getName())
-                        .collect(Collectors.toSet()));
-
-                originalKafkaDeleteClaim.set(deleteClaim(kafkaStorage));
-
-                // Try to update the storage class
                 Kafka changedClusterCm = new KafkaBuilder(cluster).editSpec().editKafka()
->>>>>>> 2e537b00
                         .withNewPersistentClaimStorage()
                         .withSize("123")
                         .withStorageClass("foo")
                         .withDeleteClaim(!originalKafkaDeleteClaim.get())
                         .endPersistentClaimStorage().endKafka().endSpec().build();
-<<<<<<< HEAD
-                kafkaAssembly(NAMESPACE, CLUSTER_NAME).patch(updatedStorageKafka);
-                LOGGER.info("Updating with changed delete claim");
-            })))
-            .compose(v -> operator.reconcile(new Reconciliation("test-trigger", Kafka.RESOURCE_KIND, NAMESPACE, CLUSTER_NAME)))
-            .onComplete(context.succeeding(v -> context.verify(() -> {
-=======
                 kafkaAssembly(NAMESPACE, CLUSTER_NAME).patch(changedClusterCm);
                 LOGGER.info("Updating with changed delete claim");
             })))
             .compose(v -> operator.reconcile(new Reconciliation("test-trigger", Kafka.RESOURCE_KIND, NAMESPACE, CLUSTER_NAME)))
             .setHandler(context.succeeding(v -> context.verify(() -> {
->>>>>>> 2e537b00
                 // check that the new delete-claim annotation is on the PVCs
                 for (String pvcName: kafkaPvcs.get()) {
                     assertThat(client.persistentVolumeClaims().inNamespace(NAMESPACE).withName(pvcName).get()
                                     .getMetadata().getAnnotations(),
                             hasEntry(AbstractModel.ANNO_STRIMZI_IO_DELETE_CLAIM, String.valueOf(!originalKafkaDeleteClaim.get())));
                 }
-<<<<<<< HEAD
-                kafkaAssembly(NAMESPACE, CLUSTER_NAME).withPropagationPolicy(DeletionPropagation.FOREGROUND).delete();
-                LOGGER.info("Reconciling again -> delete");
-            })))
-            .compose(v -> operator.reconcile(new Reconciliation("test-trigger", Kafka.RESOURCE_KIND, NAMESPACE, CLUSTER_NAME)))
-            .onComplete(context.succeeding(v -> async.flag()));
-=======
                 kafkaAssembly(NAMESPACE, CLUSTER_NAME).cascading(true).delete();
                 LOGGER.info("Reconciling again -> delete");
             })))
             .compose(v -> operator.reconcile(new Reconciliation("test-trigger", Kafka.RESOURCE_KIND, NAMESPACE, CLUSTER_NAME)))
             .setHandler(context.succeeding(v -> async.flag()));
->>>>>>> 2e537b00
     }
 
     /** Create a cluster from a Kafka Cluster CM */
@@ -832,11 +691,7 @@
 
         Checkpoint async = context.checkpoint();
         initialReconcile(context)
-<<<<<<< HEAD
-            .onComplete(context.succeeding(v -> context.verify(() -> {
-=======
-            .setHandler(context.succeeding(v -> context.verify(() -> {
->>>>>>> 2e537b00
+            .setHandler(context.succeeding(v -> context.verify(() -> {
                 brokersInternalCertsCount.set(client.secrets().inNamespace(NAMESPACE).withName(KafkaCluster.brokersSecretName(CLUSTER_NAME)).get()
                         .getData()
                         .size());
@@ -855,11 +710,7 @@
                 LOGGER.info("Scaling down to {} Kafka pods", scaleDownTo);
             })))
             .compose(v -> operator.reconcile(new Reconciliation("test-trigger", Kafka.RESOURCE_KIND, NAMESPACE, CLUSTER_NAME)))
-<<<<<<< HEAD
-            .onComplete(context.succeeding(v -> context.verify(() -> {
-=======
-            .setHandler(context.succeeding(v -> context.verify(() -> {
->>>>>>> 2e537b00
+            .setHandler(context.succeeding(v -> context.verify(() -> {
                 assertThat(client.apps().statefulSets().inNamespace(NAMESPACE).withName(KafkaCluster.kafkaClusterName(CLUSTER_NAME)).get().getSpec().getReplicas(),
                         is(scaleDownTo));
                 assertThat("Expected pod " + deletedPod + " to have been deleted",
@@ -889,40 +740,21 @@
         String newPod = KafkaCluster.kafkaPodName(CLUSTER_NAME, kafkaReplicas);
 
         initialReconcile(context)
-<<<<<<< HEAD
-            .onComplete(context.succeeding(v -> context.verify(() -> {
-=======
-            .setHandler(context.succeeding(v -> context.verify(() -> {
->>>>>>> 2e537b00
+            .setHandler(context.succeeding(v -> context.verify(() -> {
                 brokersInternalCertsCount.set(client.secrets().inNamespace(NAMESPACE).withName(KafkaCluster.brokersSecretName(CLUSTER_NAME)).get()
                         .getData()
                         .size());
 
                 assertThat(client.pods().inNamespace(NAMESPACE).withName(newPod).get(), is(nullValue()));
 
-<<<<<<< HEAD
-                Kafka scaledUpKafka = new KafkaBuilder(cluster)
-                        .editSpec()
-                            .editKafka()
-                                .withReplicas(scaleUpTo)
-                            .endKafka()
-                        .endSpec()
-                        .build();
-                kafkaAssembly(NAMESPACE, CLUSTER_NAME).patch(scaledUpKafka);
-=======
                 Kafka changedClusterCm = new KafkaBuilder(cluster).editSpec().editKafka()
                         .withReplicas(scaleUpTo).endKafka().endSpec().build();
                 kafkaAssembly(NAMESPACE, CLUSTER_NAME).patch(changedClusterCm);
->>>>>>> 2e537b00
 
                 LOGGER.info("Scaling up to {} Kafka pods", scaleUpTo);
             })))
             .compose(v -> operator.reconcile(new Reconciliation("test-trigger", Kafka.RESOURCE_KIND, NAMESPACE, CLUSTER_NAME)))
-<<<<<<< HEAD
-            .onComplete(context.succeeding(v -> context.verify(() -> {
-=======
-            .setHandler(context.succeeding(v -> context.verify(() -> {
->>>>>>> 2e537b00
+            .setHandler(context.succeeding(v -> context.verify(() -> {
                 assertThat(client.apps().statefulSets().inNamespace(NAMESPACE).withName(KafkaCluster.kafkaClusterName(CLUSTER_NAME)).get().getSpec().getReplicas(),
                         is(scaleUpTo));
                 assertThat("Expected pod " + newPod + " to have been created",
@@ -945,11 +777,7 @@
 
         Checkpoint async = context.checkpoint();
         initialReconcile(context)
-<<<<<<< HEAD
-            .onComplete(v -> async.flag());
-=======
             .setHandler(v -> async.flag());
->>>>>>> 2e537b00
     }
 
 
@@ -973,17 +801,8 @@
                         .withNewEphemeralStorage()
                         .endEphemeralStorage()
                     .endZookeeper()
-<<<<<<< HEAD
-                    .withNewEntityOperator()
-                        .withNewTopicOperator()
-                        .endTopicOperator()
-                        .withNewUserOperator()
-                        .endUserOperator()
-                    .endEntityOperator()
-=======
                     .withNewTopicOperator()
                     .endTopicOperator()
->>>>>>> 2e537b00
                 .endSpec()
                 .build();
 
@@ -1000,17 +819,10 @@
 
         Checkpoint async = context.checkpoint();
         initialReconcile(context)
-<<<<<<< HEAD
-            .onComplete(context.succeeding())
-            .compose(v -> initialState.getZookeeperDescription())
-            .compose(state -> state.zkVersionChange())
-            .onComplete(context.succeeding(state -> context.verify(() -> {
-=======
             .setHandler(context.succeeding())
             .compose(v -> initialState.getZookeeperDescription())
             .compose(state -> state.zkVersionChange())
             .setHandler(context.succeeding(state -> context.verify(() -> {
->>>>>>> 2e537b00
                 assertThat(state.zkCluster.getImage(), is(changedImage));
                 async.flag();
             })));
