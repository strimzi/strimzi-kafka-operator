/*
 * Copyright 2017-2018, Strimzi authors.
 * License: Apache License 2.0 (see the file LICENSE or http://apache.org/licenses/LICENSE-2.0.html).
 */
package io.strimzi.operator.cluster;

import io.fabric8.kubernetes.api.model.ConfigMap;
import io.fabric8.kubernetes.api.model.ConfigMapBuilder;
import io.strimzi.operator.cluster.model.AssemblyType;
import io.strimzi.operator.cluster.model.KafkaCluster;
import io.strimzi.operator.cluster.model.KafkaConnectCluster;
import io.strimzi.operator.cluster.model.KafkaConnectS2ICluster;
import io.strimzi.operator.cluster.model.Labels;
import io.strimzi.operator.cluster.model.TopicOperator;
import io.strimzi.operator.cluster.model.ZookeeperCluster;

import java.util.HashMap;
import java.util.Map;

import static java.util.Collections.singletonMap;

public class ResourceUtils {

    private ResourceUtils() {

    }

    /**
     * Creates a map of labels
     * @param pairs (key, value) pairs. There must be an even number, obviously.
     * @return a map of labels
     */
    public static Map<String, String> labels(String... pairs) {
        if (pairs.length % 2 != 0) {
            throw new IllegalArgumentException();
        }
        HashMap<String, String> map = new HashMap<>();
        for (int i = 0; i < pairs.length; i += 2) {
            map.put(pairs[i], pairs[i + 1]);
        }
        return map;
    }

    /**
     * Creates a cluster ConfigMap
     * @param clusterCmNamespace
     * @param clusterCmName
     * @param replicas
     * @param image
     * @param healthDelay
     * @param healthTimeout
     * @return
     */
    public static ConfigMap createKafkaClusterConfigMap(String clusterCmNamespace, String clusterCmName, int replicas,
                                                        String image, int healthDelay, int healthTimeout,
                                                        String metricsCmJson) {
        return createKafkaClusterConfigMap(clusterCmNamespace, clusterCmName, replicas, image, healthDelay,
                healthTimeout, metricsCmJson, "{}", "{}",
                "{\"type\": \"ephemeral\"}", null);
    }
    public static ConfigMap createKafkaClusterConfigMap(String clusterCmNamespace, String clusterCmName, int replicas,
                                                        String image, int healthDelay, int healthTimeout,
                                                        String metricsCmJson, String kafkaConfigurationJson) {
        return createKafkaClusterConfigMap(clusterCmNamespace, clusterCmName, replicas, image, healthDelay,
                healthTimeout, metricsCmJson, kafkaConfigurationJson, "{}",
                "{\"type\": \"ephemeral\"}", null);
    }
    public static ConfigMap createKafkaClusterConfigMap(String clusterCmNamespace, String clusterCmName, int replicas,
                                                        String image, int healthDelay, int healthTimeout,
                                                        String metricsCmJson, String kafkaConfigurationJson,
                                                        String zooConfigurationJson) {
        return createKafkaClusterConfigMap(clusterCmNamespace, clusterCmName, replicas, image, healthDelay,
                healthTimeout, metricsCmJson, kafkaConfigurationJson, zooConfigurationJson,
                "{\"type\": \"ephemeral\"}", null);
    }
    public static ConfigMap createKafkaClusterConfigMap(String clusterCmNamespace, String clusterCmName, int replicas,
                                                        String image, int healthDelay, int healthTimeout,
                                                        String metricsCmJson, String kafkaConfigurationJson,
                                                        String zooConfigurationJson, String storage) {
        return createKafkaClusterConfigMap(clusterCmNamespace, clusterCmName, replicas, image, healthDelay,
                healthTimeout, metricsCmJson, kafkaConfigurationJson, zooConfigurationJson,
                storage, null);
    }

    public static ConfigMap createKafkaClusterConfigMap(String clusterCmNamespace, String clusterCmName, int replicas,
                                                        String image, int healthDelay, int healthTimeout, String metricsCmJson,
                                                        String kafkaConfigurationJson, String zooConfigurationJson,
                                                        String storage, String topicOperator) {
        Map<String, String> cmData = new HashMap<>();
        cmData.put(KafkaCluster.KEY_REPLICAS, Integer.toString(replicas));
        cmData.put(KafkaCluster.KEY_IMAGE, image);
        cmData.put(KafkaCluster.KEY_HEALTHCHECK_DELAY, Integer.toString(healthDelay));
        cmData.put(KafkaCluster.KEY_HEALTHCHECK_TIMEOUT, Integer.toString(healthTimeout));
        cmData.put(KafkaCluster.KEY_STORAGE, storage);
        cmData.put(KafkaCluster.KEY_METRICS_CONFIG, metricsCmJson);
        if (kafkaConfigurationJson != null) {
            cmData.put(KafkaCluster.KEY_KAFKA_CONFIG, kafkaConfigurationJson);
        }
        cmData.put(ZookeeperCluster.KEY_REPLICAS, Integer.toString(replicas));
        cmData.put(ZookeeperCluster.KEY_IMAGE, image + "-zk");
        cmData.put(ZookeeperCluster.KEY_HEALTHCHECK_DELAY, Integer.toString(healthDelay));
        cmData.put(ZookeeperCluster.KEY_HEALTHCHECK_TIMEOUT, Integer.toString(healthTimeout));
        if (zooConfigurationJson != null) {
            cmData.put(ZookeeperCluster.KEY_ZOOKEEPER_CONFIG, zooConfigurationJson);
        }
        cmData.put(ZookeeperCluster.KEY_STORAGE, storage);
        cmData.put(ZookeeperCluster.KEY_METRICS_CONFIG, metricsCmJson);
        if (topicOperator != null) {
            cmData.put(TopicOperator.KEY_CONFIG, topicOperator);
        }
        return new ConfigMapBuilder()
                .withNewMetadata()
                    .withName(clusterCmName)
                    .withNamespace(clusterCmNamespace)
                    .withLabels(Labels.userLabels(singletonMap("my-user-label", "cromulent")).withKind("cluster").withType(AssemblyType.KAFKA).toMap())
                .endMetadata()
                .withData(cmData)
                .build();
    }


    /**
     * Generate ConfigMap for Kafka Connect S2I cluster
     */
    public static ConfigMap createKafkaConnectS2IClusterConfigMap(String clusterCmNamespace, String clusterCmName, int replicas,
                                                                  String image, int healthDelay, int healthTimeout, String connectConfig,
                                                                  boolean insecureSourceRepo) {
        Map<String, String> cmData = new HashMap<>();
        cmData.put(KafkaConnectS2ICluster.KEY_IMAGE, image);
        cmData.put(KafkaConnectS2ICluster.KEY_REPLICAS, Integer.toString(replicas));
        cmData.put(KafkaConnectS2ICluster.KEY_HEALTHCHECK_DELAY, Integer.toString(healthDelay));
        cmData.put(KafkaConnectS2ICluster.KEY_HEALTHCHECK_TIMEOUT, Integer.toString(healthTimeout));
<<<<<<< HEAD
        if (connectConfig != null) {
            cmData.put(KafkaConnectS2ICluster.KEY_CONNECT_CONFIG, connectConfig);
        }
=======
        cmData.put(KafkaConnectS2ICluster.KEY_CONNECT_CONFIG, connectConfig);
        cmData.put(KafkaConnectS2ICluster.KEY_INSECURE_SOURCE_REPO, String.valueOf(insecureSourceRepo));
>>>>>>> 23a12d84

        ConfigMap cm = createEmptyKafkaConnectS2IClusterConfigMap(clusterCmNamespace, clusterCmName);
        cm.setData(cmData);

        return cm;
    }

    /**
     * Generate empty Kafka Connect S2I config map
     */
    public static ConfigMap createEmptyKafkaConnectS2IClusterConfigMap(String clusterCmNamespace, String clusterCmName) {
        Map<String, String> cmData = new HashMap<>();

        return new ConfigMapBuilder()
                .withNewMetadata()
                .withName(clusterCmName)
                .withNamespace(clusterCmNamespace)
                .withLabels(labels(Labels.STRIMZI_KIND_LABEL, "cluster",
                        Labels.STRIMZI_TYPE_LABEL, "kafka-connect-s2i",
                        "my-user-label", "cromulent"))
                .endMetadata()
                .withData(cmData)
                .build();
    }

    /**
     * Generate ConfigMap for Kafka Connect cluster
     */
    public static ConfigMap createKafkaConnectClusterConfigMap(String clusterCmNamespace, String clusterCmName, int replicas,
                                                                  String image, int healthDelay, int healthTimeout, String connectConfig) {
        Map<String, String> cmData = new HashMap<>();
        cmData.put(KafkaConnectCluster.KEY_IMAGE, image);
        cmData.put(KafkaConnectCluster.KEY_REPLICAS, Integer.toString(replicas));
        cmData.put(KafkaConnectCluster.KEY_HEALTHCHECK_DELAY, Integer.toString(healthDelay));
        cmData.put(KafkaConnectCluster.KEY_HEALTHCHECK_TIMEOUT, Integer.toString(healthTimeout));
        if (connectConfig != null) {
            cmData.put(KafkaConnectS2ICluster.KEY_CONNECT_CONFIG, connectConfig);
        }

        ConfigMap cm = createEmptyKafkaConnectClusterConfigMap(clusterCmNamespace, clusterCmName);
        cm.setData(cmData);

        return cm;
    }

    /**
     * Generate empty Kafka Connect config map
     */
    public static ConfigMap createEmptyKafkaConnectClusterConfigMap(String clusterCmNamespace, String clusterCmName) {
        Map<String, String> cmData = new HashMap<>();

        return new ConfigMapBuilder()
                .withNewMetadata()
                .withName(clusterCmName)
                .withNamespace(clusterCmNamespace)
                .withLabels(labels(Labels.STRIMZI_KIND_LABEL, "cluster",
                        Labels.STRIMZI_TYPE_LABEL, "kafka-connect",
                        "my-user-label", "cromulent"))
                .endMetadata()
                .withData(cmData)
                .build();
    }
}<|MERGE_RESOLUTION|>--- conflicted
+++ resolved
@@ -130,14 +130,10 @@
         cmData.put(KafkaConnectS2ICluster.KEY_REPLICAS, Integer.toString(replicas));
         cmData.put(KafkaConnectS2ICluster.KEY_HEALTHCHECK_DELAY, Integer.toString(healthDelay));
         cmData.put(KafkaConnectS2ICluster.KEY_HEALTHCHECK_TIMEOUT, Integer.toString(healthTimeout));
-<<<<<<< HEAD
         if (connectConfig != null) {
             cmData.put(KafkaConnectS2ICluster.KEY_CONNECT_CONFIG, connectConfig);
         }
-=======
-        cmData.put(KafkaConnectS2ICluster.KEY_CONNECT_CONFIG, connectConfig);
         cmData.put(KafkaConnectS2ICluster.KEY_INSECURE_SOURCE_REPO, String.valueOf(insecureSourceRepo));
->>>>>>> 23a12d84
 
         ConfigMap cm = createEmptyKafkaConnectS2IClusterConfigMap(clusterCmNamespace, clusterCmName);
         cm.setData(cmData);
