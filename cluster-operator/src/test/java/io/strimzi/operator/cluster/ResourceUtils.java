/*
 * Copyright Strimzi authors.
 * License: Apache License 2.0 (see the file LICENSE or http://apache.org/licenses/LICENSE-2.0.html).
 */
package io.strimzi.operator.cluster;

import io.fabric8.kubernetes.api.model.HasMetadata;
import io.fabric8.kubernetes.api.model.LoadBalancerIngressBuilder;
import io.fabric8.kubernetes.api.model.ObjectMeta;
import io.fabric8.kubernetes.api.model.ObjectMetaBuilder;
import io.fabric8.kubernetes.api.model.Pod;
import io.fabric8.kubernetes.api.model.ResourceRequirements;
import io.fabric8.kubernetes.api.model.Secret;
import io.fabric8.kubernetes.api.model.SecretBuilder;
import io.fabric8.kubernetes.api.model.ServiceBuilder;
import io.fabric8.kubernetes.api.model.ServicePortBuilder;
import io.fabric8.kubernetes.client.KubernetesClient;
import io.fabric8.openshift.api.model.RouteBuilder;
import io.micrometer.core.instrument.Clock;
import io.micrometer.core.instrument.Counter;
import io.micrometer.core.instrument.MeterRegistry;
import io.micrometer.core.instrument.Tags;
import io.micrometer.core.instrument.Timer;
<<<<<<< HEAD
import io.strimzi.api.kafka.model.CruiseControlSpec;
=======
>>>>>>> 2e537b00
import io.strimzi.api.kafka.model.Kafka;
import io.strimzi.api.kafka.model.KafkaBridge;
import io.strimzi.api.kafka.model.KafkaBridgeBuilder;
import io.strimzi.api.kafka.model.KafkaBridgeConsumerSpec;
import io.strimzi.api.kafka.model.KafkaBridgeHttpConfig;
import io.strimzi.api.kafka.model.KafkaBridgeProducerSpec;
import io.strimzi.api.kafka.model.KafkaBuilder;
import io.strimzi.api.kafka.model.KafkaClusterSpec;
import io.strimzi.api.kafka.model.KafkaConnect;
import io.strimzi.api.kafka.model.KafkaConnectBuilder;
import io.strimzi.api.kafka.model.KafkaConnectS2I;
import io.strimzi.api.kafka.model.KafkaConnectS2IBuilder;
import io.strimzi.api.kafka.model.KafkaExporterSpec;
import io.strimzi.api.kafka.model.KafkaMirrorMaker;
import io.strimzi.api.kafka.model.KafkaMirrorMaker2;
import io.strimzi.api.kafka.model.KafkaMirrorMaker2Builder;
import io.strimzi.api.kafka.model.KafkaMirrorMakerBuilder;
import io.strimzi.api.kafka.model.KafkaMirrorMakerConsumerSpec;
import io.strimzi.api.kafka.model.KafkaMirrorMakerProducerSpec;
import io.strimzi.api.kafka.model.KafkaSpec;
import io.strimzi.api.kafka.model.Logging;
import io.strimzi.api.kafka.model.Probe;
import io.strimzi.api.kafka.model.ProbeBuilder;
import io.strimzi.api.kafka.model.ZookeeperClusterSpec;
import io.strimzi.api.kafka.model.listener.arraylistener.ArrayOrObjectKafkaListeners;
import io.strimzi.api.kafka.model.listener.arraylistener.KafkaListenerType;
import io.strimzi.api.kafka.model.storage.EphemeralStorage;
import io.strimzi.api.kafka.model.storage.SingleVolumeStorage;
import io.strimzi.api.kafka.model.storage.Storage;
import io.strimzi.operator.cluster.model.AbstractModel;
import io.strimzi.operator.cluster.model.Ca;
import io.strimzi.operator.cluster.model.ClientsCa;
import io.strimzi.operator.cluster.model.ClusterCa;
import io.strimzi.operator.cluster.model.KafkaCluster;
import io.strimzi.operator.cluster.model.KafkaVersion;
import io.strimzi.operator.cluster.model.ZookeeperCluster;
import io.strimzi.operator.cluster.operator.resource.ZookeeperScaler;
import io.strimzi.operator.cluster.operator.resource.ZookeeperScalerProvider;
import io.strimzi.operator.common.AdminClientProvider;
import io.strimzi.operator.cluster.operator.resource.KafkaSetOperator;
import io.strimzi.operator.cluster.operator.resource.ResourceOperatorSupplier;
import io.strimzi.operator.cluster.operator.resource.ZookeeperLeaderFinder;
import io.strimzi.operator.cluster.operator.resource.ZookeeperSetOperator;
import io.strimzi.operator.common.BackOff;
import io.strimzi.operator.common.MetricsProvider;
import io.strimzi.operator.common.PasswordGenerator;
import io.strimzi.operator.common.model.Labels;
import io.strimzi.operator.common.operator.MockCertManager;
import io.strimzi.operator.common.operator.resource.BuildConfigOperator;
import io.strimzi.operator.common.operator.resource.ClusterRoleBindingOperator;
import io.strimzi.operator.common.operator.resource.ConfigMapOperator;
import io.strimzi.operator.common.operator.resource.CrdOperator;
import io.strimzi.operator.common.operator.resource.DeploymentConfigOperator;
import io.strimzi.operator.common.operator.resource.DeploymentOperator;
import io.strimzi.operator.common.operator.resource.ImageStreamOperator;
import io.strimzi.operator.common.operator.resource.IngressOperator;
import io.strimzi.operator.common.operator.resource.NetworkPolicyOperator;
import io.strimzi.operator.common.operator.resource.NodeOperator;
import io.strimzi.operator.common.operator.resource.PodDisruptionBudgetOperator;
import io.strimzi.operator.common.operator.resource.PodOperator;
import io.strimzi.operator.common.operator.resource.PvcOperator;
import io.strimzi.operator.common.operator.resource.RoleBindingOperator;
import io.strimzi.operator.common.operator.resource.RouteOperator;
import io.strimzi.operator.common.operator.resource.SecretOperator;
import io.strimzi.operator.common.operator.resource.ServiceAccountOperator;
import io.strimzi.operator.common.operator.resource.ServiceOperator;
import io.strimzi.operator.common.operator.resource.StorageClassOperator;
import io.strimzi.test.TestUtils;
import io.vertx.core.Future;
import io.vertx.core.Vertx;
import io.vertx.core.net.NetClientOptions;
import io.vertx.core.net.PemKeyCertOptions;
import io.vertx.core.net.PemTrustOptions;
import org.apache.kafka.clients.admin.Admin;
import org.apache.kafka.clients.admin.AdminClient;
import org.apache.kafka.clients.admin.DescribeClusterResult;
import org.apache.kafka.clients.admin.DescribeConfigsResult;
import org.apache.kafka.clients.admin.DescribeTopicsResult;
import org.apache.kafka.clients.admin.ListTopicsResult;
import org.apache.kafka.clients.admin.TopicListing;
import org.apache.kafka.common.KafkaFuture;
import org.apache.kafka.common.Node;
import org.apache.kafka.common.internals.KafkaFutureImpl;

import java.io.IOException;
import java.lang.reflect.Constructor;
import java.nio.file.Files;
import java.nio.file.Paths;
import java.util.ArrayList;
import java.util.Base64;
import java.util.List;
import java.util.Map;
import java.util.concurrent.atomic.AtomicInteger;
<<<<<<< HEAD
import java.util.function.Function;
=======
>>>>>>> 2e537b00

import static java.util.Collections.emptyList;
import static java.util.Collections.emptyMap;
import static java.util.Collections.singleton;
import static java.util.Collections.singletonMap;
import static org.mockito.ArgumentMatchers.any;
import static org.mockito.ArgumentMatchers.anyInt;
import static org.mockito.ArgumentMatchers.anyLong;
import static org.mockito.ArgumentMatchers.anyString;
import static org.mockito.Mockito.mock;
import static org.mockito.Mockito.when;

@SuppressWarnings({
        "checkstyle:ClassDataAbstractionCoupling",
        "checkstyle:ClassFanOutComplexity"
})
public class ResourceUtils {

    private ResourceUtils() {

    }

    public static Kafka createKafka(String namespace, String name, int replicas,
                                    String image, int healthDelay, int healthTimeout) {
        Probe probe = new ProbeBuilder()
                .withInitialDelaySeconds(healthDelay)
                .withTimeoutSeconds(healthTimeout)
                .withFailureThreshold(10)
                .withSuccessThreshold(4)
                .withPeriodSeconds(33)
                .build();

<<<<<<< HEAD
        ObjectMeta meta = new ObjectMetaBuilder()
            .withNamespace(namespace)
            .withName(name)
            .withLabels(Labels.fromMap(singletonMap("my-user-label", "cromulent")).toMap())
            .build();

=======
        ObjectMetaBuilder meta = new ObjectMetaBuilder();
        meta.withNamespace(clusterCmNamespace);
        meta.withName(clusterCmName);
        meta.withLabels(Labels.fromMap(singletonMap("my-user-label", "cromulent")).toMap());
>>>>>>> 2e537b00
        KafkaBuilder builder = new KafkaBuilder();
        return builder.withMetadata(meta)
                .withNewSpec()
                    .withNewKafka()
                        .withReplicas(replicas)
                        .withImage(image)
                        .withNewListeners()
                        .endListeners()
                        .withLivenessProbe(probe)
                        .withReadinessProbe(probe)
                        .withStorage(new EphemeralStorage())
                    .endKafka()
                    .withNewZookeeper()
                        .withReplicas(replicas)
                        .withImage(image + "-zk")
                        .withLivenessProbe(probe)
                        .withReadinessProbe(probe)
                    .endZookeeper()
                .endSpec()
                .build();
    }

    public static Kafka createKafka(String namespace, String name, int replicas,
                                    String image, int healthDelay, int healthTimeout,
                                    Map<String, Object> metricsCm,
                                    Map<String, Object> kafkaConfigurationJson,
                                    Map<String, Object> zooConfigurationJson) {
        return new KafkaBuilder(createKafka(namespace, name, replicas, image, healthDelay, healthTimeout))
                .editSpec()
                    .editKafka()
                        .withMetrics(metricsCm)
                        .withConfig(kafkaConfigurationJson)
                    .endKafka()
                    .editZookeeper()
                        .withConfig(zooConfigurationJson)
                        .withMetrics(metricsCm)
                    .endZookeeper()
                .endSpec()
                .build();
    }

    public static List<Secret> createKafkaInitialSecrets(String namespace, String name) {
        List<Secret> secrets = new ArrayList<>();
        secrets.add(createInitialCaCertSecret(namespace, name,
                AbstractModel.clusterCaCertSecretName(name), MockCertManager.clusterCaCert(), MockCertManager.clusterCaCertStore(), "123456"));
        secrets.add(createInitialCaKeySecret(namespace, name,
                AbstractModel.clusterCaKeySecretName(name), MockCertManager.clusterCaKey()));
        return secrets;
    }

    public static ClusterCa createInitialClusterCa(String clusterName, Secret initialClusterCaCert, Secret initialClusterCaKey) {
        return new ClusterCa(new MockCertManager(), new PasswordGenerator(10, "a", "a"), clusterName, initialClusterCaCert, initialClusterCaKey);
    }

    public static ClientsCa createInitialClientsCa(String clusterName, Secret initialClientsCaCert, Secret initialClientsCaKey) {
        return new ClientsCa(new MockCertManager(), new PasswordGenerator(10, "a", "a"),
                KafkaCluster.clientsCaCertSecretName(clusterName),
                initialClientsCaCert,
                KafkaCluster.clientsCaKeySecretName(clusterName),
                initialClientsCaKey,
                365, 30, true, null);
    }

    public static Secret createInitialCaCertSecret(String clusterNamespace, String clusterName, String secretName,
                                                   String caCert, String caStore, String caStorePassword) {
        return new SecretBuilder()
                .withNewMetadata()
                    .withName(secretName)
                    .withNamespace(clusterNamespace)
                    .addToAnnotations(Ca.ANNO_STRIMZI_IO_CA_CERT_GENERATION, "0")
                    .withLabels(Labels.forStrimziCluster(clusterName).withStrimziKind(Kafka.RESOURCE_KIND).toMap())
                .endMetadata()
                .addToData("ca.crt", caCert)
                .addToData("ca.p12", caStore)
                .addToData("ca.password", caStorePassword)
                .build();
    }

    public static Secret createInitialCaKeySecret(String clusterNamespace, String clusterName, String secretName, String caKey) {
        return new SecretBuilder()
                .withNewMetadata()
                    .withName(secretName)
                    .withNamespace(clusterNamespace)
                    .addToAnnotations(Ca.ANNO_STRIMZI_IO_CA_KEY_GENERATION, "0")
                    .withLabels(Labels.forStrimziCluster(clusterName).withStrimziKind(Kafka.RESOURCE_KIND).toMap())
                .endMetadata()
                .addToData("ca.key", caKey)
                .build();
    }

    public static List<Secret> createKafkaSecretsWithReplicas(String namespace, String name, int kafkaReplicas, int zkReplicas) {
        List<Secret> secrets = new ArrayList<>();

        secrets.add(createInitialCaKeySecret(namespace, name,
                AbstractModel.clusterCaKeySecretName(name), MockCertManager.clusterCaKey()));
        secrets.add(createInitialCaCertSecret(namespace, name,
                AbstractModel.clusterCaCertSecretName(name), MockCertManager.clusterCaCert(), MockCertManager.clusterCaCertStore(), "123456"));

        secrets.add(
                new SecretBuilder()
                        .withNewMetadata()
<<<<<<< HEAD
                        .withName(KafkaCluster.clientsCaKeySecretName(name))
                        .withNamespace(namespace)
                        .withLabels(Labels.forStrimziCluster(name).toMap())
=======
                        .withName(KafkaCluster.clientsCaKeySecretName(clusterName))
                        .withNamespace(clusterCmNamespace)
                        .withLabels(Labels.forStrimziCluster(clusterName).toMap())
>>>>>>> 2e537b00
                        .endMetadata()
                        .addToData("clients-ca.key", MockCertManager.clientsCaKey())
                        .addToData("clients-ca.crt", MockCertManager.clientsCaCert())
                        .build()
        );

        secrets.add(
                new SecretBuilder()
                        .withNewMetadata()
<<<<<<< HEAD
                        .withName(KafkaCluster.clientsCaCertSecretName(name))
                        .withNamespace(namespace)
                        .withLabels(Labels.forStrimziCluster(name).toMap())
=======
                        .withName(KafkaCluster.clientsCaCertSecretName(clusterName))
                        .withNamespace(clusterCmNamespace)
                        .withLabels(Labels.forStrimziCluster(clusterName).toMap())
>>>>>>> 2e537b00
                        .endMetadata()
                        .addToData("clients-ca.crt", MockCertManager.clientsCaCert())
                        .build()
        );

        SecretBuilder builder =
                new SecretBuilder()
                        .withNewMetadata()
<<<<<<< HEAD
                        .withName(KafkaCluster.brokersSecretName(name))
                        .withNamespace(namespace)
                        .withLabels(Labels.forStrimziCluster(name).toMap())
=======
                        .withName(KafkaCluster.brokersSecretName(clusterName))
                        .withNamespace(clusterCmNamespace)
                        .withLabels(Labels.forStrimziCluster(clusterName).toMap())
>>>>>>> 2e537b00
                        .endMetadata()
                        .addToData("cluster-ca.crt", MockCertManager.clusterCaCert());

        for (int i = 0; i < kafkaReplicas; i++) {
            builder.addToData(KafkaCluster.kafkaPodName(name, i) + ".key", Base64.getEncoder().encodeToString("brokers-internal-base64key".getBytes()))
                    .addToData(KafkaCluster.kafkaPodName(name, i) + ".crt", Base64.getEncoder().encodeToString("brokers-internal-base64crt".getBytes()));
        }
        secrets.add(builder.build());

        builder = new SecretBuilder()
                        .withNewMetadata()
<<<<<<< HEAD
                            .withName(KafkaCluster.clusterCaCertSecretName(name))
                            .withNamespace(namespace)
                            .withLabels(Labels.forStrimziCluster(name).toMap())
=======
                            .withName(KafkaCluster.clusterCaCertSecretName(clusterName))
                            .withNamespace(clusterCmNamespace)
                            .withLabels(Labels.forStrimziCluster(clusterName).toMap())
>>>>>>> 2e537b00
                        .endMetadata()
                        .addToData("ca.crt", Base64.getEncoder().encodeToString("cluster-ca-base64crt".getBytes()));

        for (int i = 0; i < kafkaReplicas; i++) {
            builder.addToData(KafkaCluster.kafkaPodName(name, i) + ".key", Base64.getEncoder().encodeToString("brokers-clients-base64key".getBytes()))
                    .addToData(KafkaCluster.kafkaPodName(name, i) + ".crt", Base64.getEncoder().encodeToString("brokers-clients-base64crt".getBytes()));
        }
        secrets.add(builder.build());

        builder = new SecretBuilder()
                        .withNewMetadata()
<<<<<<< HEAD
                            .withName(ZookeeperCluster.nodesSecretName(name))
                            .withNamespace(namespace)
                            .withLabels(Labels.forStrimziCluster(name).toMap())
=======
                            .withName(ZookeeperCluster.nodesSecretName(clusterName))
                            .withNamespace(clusterCmNamespace)
                            .withLabels(Labels.forStrimziCluster(clusterName).toMap())
>>>>>>> 2e537b00
                        .endMetadata()
                        .addToData("cluster-ca.crt", Base64.getEncoder().encodeToString("cluster-ca-base64crt".getBytes()));

        for (int i = 0; i < zkReplicas; i++) {
            builder.addToData(ZookeeperCluster.zookeeperPodName(name, i) + ".key", Base64.getEncoder().encodeToString("nodes-base64key".getBytes()))
                    .addToData(ZookeeperCluster.zookeeperPodName(name, i) + ".crt", Base64.getEncoder().encodeToString("nodes-base64crt".getBytes()));
        }
        secrets.add(builder.build());

        return secrets;
    }

    public static Kafka createKafka(String namespace, String name, int replicas,
                                    String image, int healthDelay, int healthTimeout,
                                    Map<String, Object> metricsCm,
                                    Map<String, Object> kafkaConfigurationJson,
                                    Logging kafkaLogging, Logging zkLogging) {
        return new KafkaBuilder(createKafka(namespace, name, replicas, image, healthDelay,
                    healthTimeout, metricsCm, kafkaConfigurationJson, emptyMap()))
                .editSpec()
                    .editKafka()
                        .withLogging(kafkaLogging)
                        .withNewListeners()
                            .addNewGenericKafkaListener()
                                .withName("plain")
                                .withPort(9092)
                                .withType(KafkaListenerType.INTERNAL)
                                .withTls(false)
                            .endGenericKafkaListener()
                            .addNewGenericKafkaListener()
                                .withName("tls")
                                .withPort(9093)
                                .withType(KafkaListenerType.INTERNAL)
                                .withTls(true)
                            .endGenericKafkaListener()
                        .endListeners()
                    .endKafka()
                    .editZookeeper()
                        .withLogging(zkLogging)
                    .endZookeeper()
                .endSpec()
                .build();
    }

    public static Kafka createKafka(String namespace, String name, int replicas,
                                    String image, int healthDelay, int healthTimeout,
                                    Map<String, Object> metricsCm,
                                    Map<String, Object> kafkaConfiguration,
                                    Map<String, Object> zooConfiguration,
                                    Storage kafkaStorage,
                                    SingleVolumeStorage zkStorage,
                                    Logging kafkaLogging, Logging zkLogging,
                                    KafkaExporterSpec keSpec,
                                    CruiseControlSpec ccSpec) {
        Kafka result = new Kafka();
<<<<<<< HEAD
        ObjectMeta meta = new ObjectMetaBuilder()
            .withNamespace(namespace)
            .withName(name)
            .withLabels(Labels.fromMap(TestUtils.map(Labels.KUBERNETES_DOMAIN + "part-of", "tests", "my-user-label", "cromulent")).toMap())
            .build();
=======
        ObjectMeta meta = new ObjectMeta();
        meta.setNamespace(clusterCmNamespace);
        meta.setName(clusterCmName);
        meta.setLabels(Labels.fromMap(TestUtils.map(Labels.KUBERNETES_DOMAIN + "part-of", "tests", "my-user-label", "cromulent")).toMap());
>>>>>>> 2e537b00
        result.setMetadata(meta);

        KafkaSpec spec = new KafkaSpec();

        KafkaClusterSpec kafkaClusterSpec = new KafkaClusterSpec();
        kafkaClusterSpec.setReplicas(replicas);
        kafkaClusterSpec.setListeners(new ArrayOrObjectKafkaListeners(emptyList(), null));
        kafkaClusterSpec.setImage(image);
        if (kafkaLogging != null) {
            kafkaClusterSpec.setLogging(kafkaLogging);
        }
        Probe livenessProbe = new Probe();
        livenessProbe.setInitialDelaySeconds(healthDelay);
        livenessProbe.setTimeoutSeconds(healthTimeout);
        livenessProbe.setSuccessThreshold(4);
        livenessProbe.setFailureThreshold(10);
        livenessProbe.setPeriodSeconds(33);
        kafkaClusterSpec.setLivenessProbe(livenessProbe);
        kafkaClusterSpec.setReadinessProbe(livenessProbe);
        if (metricsCm != null) {
            kafkaClusterSpec.setMetrics(metricsCm);
        }

        if (kafkaConfiguration != null) {
            kafkaClusterSpec.setConfig(kafkaConfiguration);
        }
        kafkaClusterSpec.setStorage(kafkaStorage);
        spec.setKafka(kafkaClusterSpec);

        ZookeeperClusterSpec zk = new ZookeeperClusterSpec();
        zk.setReplicas(replicas);
        zk.setImage(image + "-zk");
        if (zkLogging != null) {
            zk.setLogging(zkLogging);
        }
        zk.setLivenessProbe(livenessProbe);
        zk.setReadinessProbe(livenessProbe);
        if (zooConfiguration != null) {
            zk.setConfig(zooConfiguration);
        }
        zk.setStorage(zkStorage);
        if (metricsCm != null) {
            zk.setMetrics(metricsCm);
        }

        spec.setKafkaExporter(keSpec);
        spec.setCruiseControl(ccSpec);
        spec.setZookeeper(zk);

        result.setSpec(spec);
        return result;
    }


    /**
     * Create a Kafka Connect S2I custom resource
     */
    public static KafkaConnectS2I createKafkaConnectS2I(String namespace, String name, int replicas,
                                                        String image, int healthDelay, int healthTimeout, String metricsCmJson,
                                                        String connectConfig, boolean insecureSourceRepo, String bootstrapServers,
                                                        ResourceRequirements builResourceRequirements) {

        return new KafkaConnectS2IBuilder(createEmptyKafkaConnectS2I(namespace, name))
                .editOrNewSpec()
                    .withImage(image)
                    .withReplicas(replicas)
                    .withBootstrapServers(bootstrapServers)
                    .withLivenessProbe(new Probe(healthDelay, healthTimeout))
                    .withReadinessProbe(new Probe(healthDelay, healthTimeout))
                    .withMetrics((Map<String, Object>) TestUtils.fromJson(metricsCmJson, Map.class))
                    .withConfig((Map<String, Object>) TestUtils.fromJson(connectConfig, Map.class))
                    .withInsecureSourceRepository(insecureSourceRepo)
                    .withBuildResources(builResourceRequirements)
                .endSpec()
                .build();
    }

    /**
     * Create an empty Kafka Connect S2I custom resource
     */
    public static KafkaConnectS2I createEmptyKafkaConnectS2I(String namespace, String name) {
        return new KafkaConnectS2IBuilder()
                .withMetadata(new ObjectMetaBuilder()
                    .withName(name)
                    .withNamespace(namespace)
                    .withLabels(TestUtils.map(Labels.KUBERNETES_DOMAIN + "part-of", "tests",
                            "my-user-label", "cromulent"))
                    .withAnnotations(emptyMap())
                .build())
                .withNewSpec()
                .endSpec()
                .build();
    }

    /**
     * Create an empty Kafka Connect custom resource
     */
    public static KafkaConnect createEmptyKafkaConnect(String namespace, String name) {
        return new KafkaConnectBuilder()
                .withMetadata(new ObjectMetaBuilder()
                        .withName(name)
                        .withNamespace(namespace)
                        .withLabels(TestUtils.map(Labels.KUBERNETES_DOMAIN + "part-of", "tests",
                                "my-user-label", "cromulent"))
                        .withAnnotations(emptyMap())
                        .build())
                .withNewSpec()
                .endSpec()
                .build();
    }

    /**
     * Create an empty Kafka Bridge custom resource
     */
    public static KafkaBridge createEmptyKafkaBridge(String namespace, String name) {
        return new KafkaBridgeBuilder()
                .withMetadata(new ObjectMetaBuilder()
                        .withName(name)
                        .withNamespace(namespace)
                        .withLabels(TestUtils.map(Labels.KUBERNETES_DOMAIN + "part-of", "tests",
                                "my-user-label", "cromulent"))
                        .build())
                .withNewSpec()
                    .withNewHttp(8080)
                .endSpec()
                .build();
    }

    /**
     * Create an empty Kafka MirrorMaker custom resource
     */
    public static KafkaMirrorMaker createEmptyKafkaMirrorMaker(String namespace, String name) {
        return new KafkaMirrorMakerBuilder()
                .withMetadata(new ObjectMetaBuilder()
                        .withName(name)
                        .withNamespace(namespace)
                        .withLabels(TestUtils.map(Labels.KUBERNETES_DOMAIN + "part-of", "tests",
                                "my-user-label", "cromulent"))
                        .build())
                .withNewSpec()
                .endSpec()
                .build();
    }

    public static KafkaMirrorMaker createKafkaMirrorMaker(String namespace, String name, String image, KafkaMirrorMakerProducerSpec producer, KafkaMirrorMakerConsumerSpec consumer, String whitelist, Map<String, Object> metricsCm) {
        return createKafkaMirrorMaker(namespace, name, image, null, producer, consumer, whitelist, metricsCm);
    }

    public static KafkaMirrorMaker createKafkaMirrorMaker(String namespace, String name, String image, Integer replicas, KafkaMirrorMakerProducerSpec producer, KafkaMirrorMakerConsumerSpec consumer, String whitelist, Map<String, Object> metricsCm) {

        KafkaMirrorMakerBuilder builder = new KafkaMirrorMakerBuilder()
                .withMetadata(new ObjectMetaBuilder()
                        .withName(name)
                        .withNamespace(namespace)
                        .withLabels(TestUtils.map(Labels.KUBERNETES_DOMAIN + "part-of", "tests",
                                "my-user-label", "cromulent"))
                        .build())
                .withNewSpec()
                    .withImage(image)
                    .withProducer(producer)
                    .withConsumer(consumer)
                    .withWhitelist(whitelist)
                    .withMetrics(metricsCm)
                .endSpec();

        if (replicas != null) {
            builder.editOrNewSpec()
                        .withReplicas(replicas)
                    .endSpec();
        }

        return builder.build();
    }

    public static KafkaBridge createKafkaBridge(String namespace, String name, String image, int replicas, String bootstrapservers, KafkaBridgeProducerSpec producer, KafkaBridgeConsumerSpec consumer, KafkaBridgeHttpConfig http, boolean enableMetrics) {
        return new KafkaBridgeBuilder()
                .withMetadata(new ObjectMetaBuilder()
                        .withName(name)
                        .withNamespace(namespace)
                        .withLabels(TestUtils.map(Labels.KUBERNETES_DOMAIN + "part-of", "tests",
                                "my-user-label", "cromulent"))
                        .build())
                .withNewSpec()
                    .withImage(image)
                    .withReplicas(replicas)
                    .withBootstrapServers(bootstrapservers)
                    .withProducer(producer)
                    .withConsumer(consumer)
                    .withEnableMetrics(enableMetrics)
                    .withHttp(http)
                .endSpec()
                .build();
    }

    /**
     * Create an empty Kafka MirrorMaker 2.0 custom resource
     */
    public static KafkaMirrorMaker2 createEmptyKafkaMirrorMaker2(String namespace, String name, Integer replicas) {
        KafkaMirrorMaker2Builder kafkaMirrorMaker2Builder = new KafkaMirrorMaker2Builder()
                .withMetadata(new ObjectMetaBuilder()
                        .withName(name)
                        .withNamespace(namespace)
                        .withLabels(TestUtils.map(Labels.KUBERNETES_DOMAIN + "part-of", "tests",
                                "my-user-label", "cromulent"))
                        .build())
                .withNewSpec().endSpec();

        if (replicas != null) {
            kafkaMirrorMaker2Builder
                    .editOrNewSpec()
                        .withReplicas(replicas)
                    .endSpec();
        }

        return kafkaMirrorMaker2Builder.build();
    }

    public static KafkaMirrorMaker2 createEmptyKafkaMirrorMaker2(String namespace, String name) {
        return createEmptyKafkaMirrorMaker2(namespace, name, null);
    }

    public static void cleanUpTemporaryTLSFiles() {
        String tmpString = "/tmp";
        try {
            Files.list(Paths.get(tmpString)).filter(path -> path.toString().startsWith(tmpString + "/tls")).forEach(delPath -> {
                try {
                    Files.deleteIfExists(delPath);
                } catch (IOException e) {
                }
            });
        } catch (IOException e) {
        }
    }

    public static ZookeeperLeaderFinder zookeeperLeaderFinder(Vertx vertx, KubernetesClient client) {
        return new ZookeeperLeaderFinder(vertx, new SecretOperator(vertx, client),
            () -> new BackOff(5_000, 2, 4)) {
                @Override
                protected Future<Boolean> isLeader(Pod pod, NetClientOptions options) {
                    return Future.succeededFuture(true);
                }

                @Override
                protected PemTrustOptions trustOptions(Secret s) {
                    return new PemTrustOptions();
                }

                @Override
                protected PemKeyCertOptions keyCertOptions(Secret s) {
                    return new PemKeyCertOptions();
                }
            };
    }

    public static AdminClientProvider adminClientProvider() {
        return new AdminClientProvider() {
            @Override
            public Admin createAdminClient(String bootstrapHostnames, Secret clusterCaCertSecret, Secret keyCertSecret, String keyCertName) {
                Admin mock = mock(AdminClient.class);
                DescribeClusterResult dcr;
                try {
                    Constructor<DescribeClusterResult> declaredConstructor = DescribeClusterResult.class.getDeclaredConstructor(KafkaFuture.class, KafkaFuture.class, KafkaFuture.class, KafkaFuture.class);
                    declaredConstructor.setAccessible(true);
                    KafkaFuture<Node> objectKafkaFuture = KafkaFutureImpl.completedFuture(new Node(0, "localhost", 9091));
                    dcr = declaredConstructor.newInstance(null, objectKafkaFuture, null, null);
                } catch (ReflectiveOperationException e) {
                    throw new RuntimeException(e);
                }
                when(mock.describeCluster()).thenReturn(dcr);

                ListTopicsResult ltr;
                try {
                    Constructor<ListTopicsResult> declaredConstructor = ListTopicsResult.class.getDeclaredConstructor(KafkaFuture.class);
                    declaredConstructor.setAccessible(true);
                    KafkaFuture<Map<String, TopicListing>> future = KafkaFutureImpl.completedFuture(emptyMap());
                    ltr = declaredConstructor.newInstance(future);
                } catch (ReflectiveOperationException e) {
                    throw new RuntimeException(e);
                }
                when(mock.listTopics(any())).thenReturn(ltr);

                DescribeTopicsResult dtr;
                try {
                    Constructor<DescribeTopicsResult> declaredConstructor = DescribeTopicsResult.class.getDeclaredConstructor(Map.class);
                    declaredConstructor.setAccessible(true);
                    dtr = declaredConstructor.newInstance(emptyMap());
                } catch (ReflectiveOperationException e) {
                    throw new RuntimeException(e);
                }
                when(mock.describeTopics(any())).thenReturn(dtr);

                DescribeConfigsResult dcfr;
                try {
                    Constructor<DescribeConfigsResult> declaredConstructor = DescribeConfigsResult.class.getDeclaredConstructor(Map.class);
                    declaredConstructor.setAccessible(true);
                    dcfr = declaredConstructor.newInstance(emptyMap());
                } catch (ReflectiveOperationException e) {
                    throw new RuntimeException(e);
                }
                when(mock.describeConfigs(any())).thenReturn(dcfr);
                return mock;
            }
        };
    }

    public static ZookeeperScalerProvider zookeeperScalerProvider() {
        return new ZookeeperScalerProvider() {
            @Override
            public ZookeeperScaler createZookeeperScaler(Vertx vertx, String zookeeperConnectionString, Function<Integer, String> zkNodeAddress, Secret clusterCaCertSecret, Secret coKeySecret, long operationTimeoutMs) {
                ZookeeperScaler mockZooScaler = mock(ZookeeperScaler.class);
                when(mockZooScaler.scale(anyInt())).thenReturn(Future.succeededFuture());
                return mockZooScaler;
            }
        };
    }

    public static MetricsProvider metricsProvider() {
        return new MetricsProvider() {
            @Override
            public MeterRegistry meterRegistry() {
                MeterRegistry mockRegistry = mock(MeterRegistry.class);
                MeterRegistry.Config mockConfig = mock(MeterRegistry.Config.class);
                Clock mockClock = mock(Clock.class);
                when(mockConfig.clock()).thenReturn(mockClock);
                when(mockRegistry.config()).thenReturn(mockConfig);

                return mockRegistry;
            }

            @Override
            public Counter counter(String name, String description, Tags tags) {
                return mock(Counter.class);
            }

            @Override
            public Timer timer(String name, String description, Tags tags) {
                return mock(Timer.class);
            }

            @Override
            public AtomicInteger gauge(String name, String description, Tags tags) {
                return new AtomicInteger(0);
            }
        };
    }

    public static ResourceOperatorSupplier supplierWithMocks(boolean openShift) {
        RouteOperator routeOps = openShift ? mock(RouteOperator.class) : null;

        ResourceOperatorSupplier supplier = new ResourceOperatorSupplier(
                mock(ServiceOperator.class), routeOps, mock(ZookeeperSetOperator.class),
                mock(KafkaSetOperator.class), mock(ConfigMapOperator.class), mock(SecretOperator.class),
                mock(PvcOperator.class), mock(DeploymentOperator.class),
                mock(ServiceAccountOperator.class), mock(RoleBindingOperator.class), mock(ClusterRoleBindingOperator.class),
                mock(NetworkPolicyOperator.class), mock(PodDisruptionBudgetOperator.class), mock(PodOperator.class),
                mock(IngressOperator.class), mock(ImageStreamOperator.class), mock(BuildConfigOperator.class),
                mock(DeploymentConfigOperator.class), mock(CrdOperator.class), mock(CrdOperator.class), mock(CrdOperator.class),
<<<<<<< HEAD
                mock(CrdOperator.class), mock(CrdOperator.class), mock(CrdOperator.class), mock(CrdOperator.class), mock(CrdOperator.class),
                mock(StorageClassOperator.class), mock(NodeOperator.class), zookeeperScalerProvider(), metricsProvider(), adminClientProvider());
=======
                mock(CrdOperator.class), mock(CrdOperator.class), mock(CrdOperator.class), mock(CrdOperator.class),
                mock(StorageClassOperator.class), mock(NodeOperator.class), zookeeperScalerProvider(), metricsProvider());
>>>>>>> 2e537b00
        when(supplier.serviceAccountOperations.reconcile(anyString(), anyString(), any())).thenReturn(Future.succeededFuture());
        when(supplier.roleBindingOperations.reconcile(anyString(), anyString(), any())).thenReturn(Future.succeededFuture());
        when(supplier.clusterRoleBindingOperator.reconcile(anyString(), any())).thenReturn(Future.succeededFuture());

        if (openShift) {
            when(supplier.routeOperations.reconcile(anyString(), anyString(), any())).thenReturn(Future.succeededFuture());
            when(supplier.routeOperations.hasAddress(anyString(), anyString(), anyLong(), anyLong())).thenReturn(Future.succeededFuture());
            when(supplier.routeOperations.get(anyString(), anyString())).thenAnswer(i -> {
                return new RouteBuilder()
                        .withNewStatus()
                        .addNewIngress()
                        .withHost(i.getArgument(0) + "." + i.getArgument(1) + ".mydomain.com")
                        .endIngress()
                        .endStatus()
                        .build();
            });
        }

        when(supplier.serviceOperations.hasIngressAddress(anyString(), anyString(), anyLong(), anyLong())).thenReturn(Future.succeededFuture());
        when(supplier.serviceOperations.hasNodePort(anyString(), anyString(), anyLong(), anyLong())).thenReturn(Future.succeededFuture());
        when(supplier.serviceOperations.get(anyString(), anyString())).thenAnswer(i ->
             new ServiceBuilder()
                    .withNewStatus()
                        .withNewLoadBalancer()
                            .withIngress(new LoadBalancerIngressBuilder().withHostname(i.getArgument(0) + "." + i.getArgument(1) + ".mydomain.com").build())
                        .endLoadBalancer()
                    .endStatus()
                    .withNewSpec()
                        .withPorts(new ServicePortBuilder().withNodePort(31245).build())
                    .endSpec()
                    .build());

        return supplier;
    }

    public static ClusterOperatorConfig dummyClusterOperatorConfig(KafkaVersion.Lookup versions, long operationTimeoutMs) {
        return new ClusterOperatorConfig(
                singleton("dummy"),
                60_000,
                operationTimeoutMs,
                false,
                versions,
                null,
                null);
    }

    public static ClusterOperatorConfig dummyClusterOperatorConfig(KafkaVersion.Lookup versions) {
        return dummyClusterOperatorConfig(versions, ClusterOperatorConfig.DEFAULT_OPERATION_TIMEOUT_MS);
    }

    public static ClusterOperatorConfig dummyClusterOperatorConfig(long operationTimeoutMs) {
        return dummyClusterOperatorConfig(new KafkaVersion.Lookup(emptyMap(), emptyMap(), emptyMap(), emptyMap(), emptyMap()), operationTimeoutMs);
    }

    public static ClusterOperatorConfig dummyClusterOperatorConfig() {
        return dummyClusterOperatorConfig(new KafkaVersion.Lookup(emptyMap(), emptyMap(), emptyMap(), emptyMap(), emptyMap()));
    }

    /**
     * Find the first resource in the given resources with the given name.
     * @param resources The resources to search.
     * @param name The name of the resource.
     * @return The first resource with that name. Names should be unique per namespace.
     */
    public static <T extends HasMetadata> T findResourceWithName(List<T> resources, String name) {
        return resources.stream()
                .filter(s -> s.getMetadata().getName().equals(name)).findFirst()
                .orElse(null);
    }
}<|MERGE_RESOLUTION|>--- conflicted
+++ resolved
@@ -4,7 +4,6 @@
  */
 package io.strimzi.operator.cluster;
 
-import io.fabric8.kubernetes.api.model.HasMetadata;
 import io.fabric8.kubernetes.api.model.LoadBalancerIngressBuilder;
 import io.fabric8.kubernetes.api.model.ObjectMeta;
 import io.fabric8.kubernetes.api.model.ObjectMetaBuilder;
@@ -21,10 +20,6 @@
 import io.micrometer.core.instrument.MeterRegistry;
 import io.micrometer.core.instrument.Tags;
 import io.micrometer.core.instrument.Timer;
-<<<<<<< HEAD
-import io.strimzi.api.kafka.model.CruiseControlSpec;
-=======
->>>>>>> 2e537b00
 import io.strimzi.api.kafka.model.Kafka;
 import io.strimzi.api.kafka.model.KafkaBridge;
 import io.strimzi.api.kafka.model.KafkaBridgeBuilder;
@@ -48,9 +43,10 @@
 import io.strimzi.api.kafka.model.Logging;
 import io.strimzi.api.kafka.model.Probe;
 import io.strimzi.api.kafka.model.ProbeBuilder;
+import io.strimzi.api.kafka.model.TopicOperatorSpec;
 import io.strimzi.api.kafka.model.ZookeeperClusterSpec;
-import io.strimzi.api.kafka.model.listener.arraylistener.ArrayOrObjectKafkaListeners;
-import io.strimzi.api.kafka.model.listener.arraylistener.KafkaListenerType;
+import io.strimzi.api.kafka.model.listener.KafkaListenerPlain;
+import io.strimzi.api.kafka.model.listener.KafkaListenerTls;
 import io.strimzi.api.kafka.model.storage.EphemeralStorage;
 import io.strimzi.api.kafka.model.storage.SingleVolumeStorage;
 import io.strimzi.api.kafka.model.storage.Storage;
@@ -118,12 +114,7 @@
 import java.util.List;
 import java.util.Map;
 import java.util.concurrent.atomic.AtomicInteger;
-<<<<<<< HEAD
-import java.util.function.Function;
-=======
->>>>>>> 2e537b00
-
-import static java.util.Collections.emptyList;
+
 import static java.util.Collections.emptyMap;
 import static java.util.Collections.singleton;
 import static java.util.Collections.singletonMap;
@@ -144,8 +135,8 @@
 
     }
 
-    public static Kafka createKafka(String namespace, String name, int replicas,
-                                    String image, int healthDelay, int healthTimeout) {
+    public static Kafka createKafkaCluster(String clusterCmNamespace, String clusterCmName, int replicas,
+                                           String image, int healthDelay, int healthTimeout) {
         Probe probe = new ProbeBuilder()
                 .withInitialDelaySeconds(healthDelay)
                 .withTimeoutSeconds(healthTimeout)
@@ -154,27 +145,16 @@
                 .withPeriodSeconds(33)
                 .build();
 
-<<<<<<< HEAD
-        ObjectMeta meta = new ObjectMetaBuilder()
-            .withNamespace(namespace)
-            .withName(name)
-            .withLabels(Labels.fromMap(singletonMap("my-user-label", "cromulent")).toMap())
-            .build();
-
-=======
         ObjectMetaBuilder meta = new ObjectMetaBuilder();
         meta.withNamespace(clusterCmNamespace);
         meta.withName(clusterCmName);
         meta.withLabels(Labels.fromMap(singletonMap("my-user-label", "cromulent")).toMap());
->>>>>>> 2e537b00
         KafkaBuilder builder = new KafkaBuilder();
-        return builder.withMetadata(meta)
+        return builder.withMetadata(meta.build())
                 .withNewSpec()
                     .withNewKafka()
                         .withReplicas(replicas)
                         .withImage(image)
-                        .withNewListeners()
-                        .endListeners()
                         .withLivenessProbe(probe)
                         .withReadinessProbe(probe)
                         .withStorage(new EphemeralStorage())
@@ -186,16 +166,16 @@
                         .withReadinessProbe(probe)
                     .endZookeeper()
                 .endSpec()
-                .build();
-    }
-
-    public static Kafka createKafka(String namespace, String name, int replicas,
-                                    String image, int healthDelay, int healthTimeout,
-                                    Map<String, Object> metricsCm,
-                                    Map<String, Object> kafkaConfigurationJson,
-                                    Map<String, Object> zooConfigurationJson) {
-        return new KafkaBuilder(createKafka(namespace, name, replicas, image, healthDelay, healthTimeout))
-                .editSpec()
+            .build();
+    }
+
+    public static Kafka createKafkaCluster(String clusterCmNamespace, String clusterCmName, int replicas,
+                                           String image, int healthDelay, int healthTimeout,
+                                           Map<String, Object> metricsCm,
+                                           Map<String, Object> kafkaConfigurationJson,
+                                           Map<String, Object> zooConfigurationJson) {
+        return new KafkaBuilder(createKafkaCluster(clusterCmNamespace, clusterCmName, replicas, image, healthDelay,
+                healthTimeout)).editSpec()
                     .editKafka()
                         .withMetrics(metricsCm)
                         .withConfig(kafkaConfigurationJson)
@@ -204,21 +184,36 @@
                         .withConfig(zooConfigurationJson)
                         .withMetrics(metricsCm)
                     .endZookeeper()
-                .endSpec()
-                .build();
-    }
-
-    public static List<Secret> createKafkaInitialSecrets(String namespace, String name) {
+                .endSpec().build();
+    }
+
+    public static List<Secret> createKafkaClusterInitialSecrets(String clusterNamespace, String clusterName) {
         List<Secret> secrets = new ArrayList<>();
-        secrets.add(createInitialCaCertSecret(namespace, name,
-                AbstractModel.clusterCaCertSecretName(name), MockCertManager.clusterCaCert(), MockCertManager.clusterCaCertStore(), "123456"));
-        secrets.add(createInitialCaKeySecret(namespace, name,
-                AbstractModel.clusterCaKeySecretName(name), MockCertManager.clusterCaKey()));
+        secrets.add(createInitialCaCertSecret(clusterNamespace, clusterName,
+                AbstractModel.clusterCaCertSecretName(clusterName), MockCertManager.clusterCaCert(), MockCertManager.clusterCaCertStore(), "123456"));
+        secrets.add(createInitialCaKeySecret(clusterNamespace, clusterName,
+                AbstractModel.clusterCaKeySecretName(clusterName), MockCertManager.clusterCaKey()));
         return secrets;
+    }
+
+    public static ClusterCa createInitialClusterCa(String clusterNamespace, String clusterName) {
+        Secret initialClusterCaCertSecret = createInitialCaCertSecret(clusterNamespace, clusterName,
+                AbstractModel.clusterCaCertSecretName(clusterName), MockCertManager.clusterCaCert(), MockCertManager.clusterCaCertStore(), "123456");
+        Secret initialClusterCaKeySecret = createInitialCaKeySecret(clusterNamespace, clusterName,
+                AbstractModel.clusterCaKeySecretName(clusterName), MockCertManager.clusterCaKey());
+        return createInitialClusterCa(clusterName, initialClusterCaCertSecret, initialClusterCaKeySecret);
     }
 
     public static ClusterCa createInitialClusterCa(String clusterName, Secret initialClusterCaCert, Secret initialClusterCaKey) {
         return new ClusterCa(new MockCertManager(), new PasswordGenerator(10, "a", "a"), clusterName, initialClusterCaCert, initialClusterCaKey);
+    }
+
+    public static ClientsCa createInitialClientsCa(String clusterNamespace, String clusterName) {
+        Secret initialClientsCaCert = createInitialCaCertSecret(clusterNamespace, clusterName,
+                KafkaCluster.clientsCaCertSecretName(clusterName), MockCertManager.clientsCaCert(), MockCertManager.clientsCaCertStore(), "123456");
+        Secret initialClientsCaKey = createInitialCaKeySecret(clusterNamespace, clusterName,
+                KafkaCluster.clientsCaKeySecretName(clusterName), MockCertManager.clientsCaKey());
+        return createInitialClientsCa(clusterName, initialClientsCaCert, initialClientsCaKey);
     }
 
     public static ClientsCa createInitialClientsCa(String clusterName, Secret initialClientsCaCert, Secret initialClientsCaKey) {
@@ -257,26 +252,20 @@
                 .build();
     }
 
-    public static List<Secret> createKafkaSecretsWithReplicas(String namespace, String name, int kafkaReplicas, int zkReplicas) {
+    public static List<Secret> createKafkaClusterSecretsWithReplicas(String clusterCmNamespace, String clusterName, int kafkaReplicas, int zkReplicas) {
         List<Secret> secrets = new ArrayList<>();
 
-        secrets.add(createInitialCaKeySecret(namespace, name,
-                AbstractModel.clusterCaKeySecretName(name), MockCertManager.clusterCaKey()));
-        secrets.add(createInitialCaCertSecret(namespace, name,
-                AbstractModel.clusterCaCertSecretName(name), MockCertManager.clusterCaCert(), MockCertManager.clusterCaCertStore(), "123456"));
+        secrets.add(createInitialCaKeySecret(clusterCmNamespace, clusterName,
+                AbstractModel.clusterCaKeySecretName(clusterName), MockCertManager.clusterCaKey()));
+        secrets.add(createInitialCaCertSecret(clusterCmNamespace, clusterName,
+                AbstractModel.clusterCaCertSecretName(clusterName), MockCertManager.clusterCaCert(), MockCertManager.clusterCaCertStore(), "123456"));
 
         secrets.add(
                 new SecretBuilder()
                         .withNewMetadata()
-<<<<<<< HEAD
-                        .withName(KafkaCluster.clientsCaKeySecretName(name))
-                        .withNamespace(namespace)
-                        .withLabels(Labels.forStrimziCluster(name).toMap())
-=======
                         .withName(KafkaCluster.clientsCaKeySecretName(clusterName))
                         .withNamespace(clusterCmNamespace)
                         .withLabels(Labels.forStrimziCluster(clusterName).toMap())
->>>>>>> 2e537b00
                         .endMetadata()
                         .addToData("clients-ca.key", MockCertManager.clientsCaKey())
                         .addToData("clients-ca.crt", MockCertManager.clientsCaCert())
@@ -286,15 +275,9 @@
         secrets.add(
                 new SecretBuilder()
                         .withNewMetadata()
-<<<<<<< HEAD
-                        .withName(KafkaCluster.clientsCaCertSecretName(name))
-                        .withNamespace(namespace)
-                        .withLabels(Labels.forStrimziCluster(name).toMap())
-=======
                         .withName(KafkaCluster.clientsCaCertSecretName(clusterName))
                         .withNamespace(clusterCmNamespace)
                         .withLabels(Labels.forStrimziCluster(clusterName).toMap())
->>>>>>> 2e537b00
                         .endMetadata()
                         .addToData("clients-ca.crt", MockCertManager.clientsCaCert())
                         .build()
@@ -303,129 +286,92 @@
         SecretBuilder builder =
                 new SecretBuilder()
                         .withNewMetadata()
-<<<<<<< HEAD
-                        .withName(KafkaCluster.brokersSecretName(name))
-                        .withNamespace(namespace)
-                        .withLabels(Labels.forStrimziCluster(name).toMap())
-=======
                         .withName(KafkaCluster.brokersSecretName(clusterName))
                         .withNamespace(clusterCmNamespace)
                         .withLabels(Labels.forStrimziCluster(clusterName).toMap())
->>>>>>> 2e537b00
                         .endMetadata()
                         .addToData("cluster-ca.crt", MockCertManager.clusterCaCert());
 
         for (int i = 0; i < kafkaReplicas; i++) {
-            builder.addToData(KafkaCluster.kafkaPodName(name, i) + ".key", Base64.getEncoder().encodeToString("brokers-internal-base64key".getBytes()))
-                    .addToData(KafkaCluster.kafkaPodName(name, i) + ".crt", Base64.getEncoder().encodeToString("brokers-internal-base64crt".getBytes()));
+            builder.addToData(KafkaCluster.kafkaPodName(clusterName, i) + ".key", Base64.getEncoder().encodeToString("brokers-internal-base64key".getBytes()))
+                    .addToData(KafkaCluster.kafkaPodName(clusterName, i) + ".crt", Base64.getEncoder().encodeToString("brokers-internal-base64crt".getBytes()));
         }
         secrets.add(builder.build());
 
         builder = new SecretBuilder()
                         .withNewMetadata()
-<<<<<<< HEAD
-                            .withName(KafkaCluster.clusterCaCertSecretName(name))
-                            .withNamespace(namespace)
-                            .withLabels(Labels.forStrimziCluster(name).toMap())
-=======
                             .withName(KafkaCluster.clusterCaCertSecretName(clusterName))
                             .withNamespace(clusterCmNamespace)
                             .withLabels(Labels.forStrimziCluster(clusterName).toMap())
->>>>>>> 2e537b00
                         .endMetadata()
                         .addToData("ca.crt", Base64.getEncoder().encodeToString("cluster-ca-base64crt".getBytes()));
 
         for (int i = 0; i < kafkaReplicas; i++) {
-            builder.addToData(KafkaCluster.kafkaPodName(name, i) + ".key", Base64.getEncoder().encodeToString("brokers-clients-base64key".getBytes()))
-                    .addToData(KafkaCluster.kafkaPodName(name, i) + ".crt", Base64.getEncoder().encodeToString("brokers-clients-base64crt".getBytes()));
+            builder.addToData(KafkaCluster.kafkaPodName(clusterName, i) + ".key", Base64.getEncoder().encodeToString("brokers-clients-base64key".getBytes()))
+                    .addToData(KafkaCluster.kafkaPodName(clusterName, i) + ".crt", Base64.getEncoder().encodeToString("brokers-clients-base64crt".getBytes()));
         }
         secrets.add(builder.build());
 
         builder = new SecretBuilder()
                         .withNewMetadata()
-<<<<<<< HEAD
-                            .withName(ZookeeperCluster.nodesSecretName(name))
-                            .withNamespace(namespace)
-                            .withLabels(Labels.forStrimziCluster(name).toMap())
-=======
                             .withName(ZookeeperCluster.nodesSecretName(clusterName))
                             .withNamespace(clusterCmNamespace)
                             .withLabels(Labels.forStrimziCluster(clusterName).toMap())
->>>>>>> 2e537b00
                         .endMetadata()
                         .addToData("cluster-ca.crt", Base64.getEncoder().encodeToString("cluster-ca-base64crt".getBytes()));
 
         for (int i = 0; i < zkReplicas; i++) {
-            builder.addToData(ZookeeperCluster.zookeeperPodName(name, i) + ".key", Base64.getEncoder().encodeToString("nodes-base64key".getBytes()))
-                    .addToData(ZookeeperCluster.zookeeperPodName(name, i) + ".crt", Base64.getEncoder().encodeToString("nodes-base64crt".getBytes()));
+            builder.addToData(ZookeeperCluster.zookeeperPodName(clusterName, i) + ".key", Base64.getEncoder().encodeToString("nodes-base64key".getBytes()))
+                    .addToData(ZookeeperCluster.zookeeperPodName(clusterName, i) + ".crt", Base64.getEncoder().encodeToString("nodes-base64crt".getBytes()));
         }
         secrets.add(builder.build());
 
         return secrets;
     }
 
-    public static Kafka createKafka(String namespace, String name, int replicas,
-                                    String image, int healthDelay, int healthTimeout,
-                                    Map<String, Object> metricsCm,
-                                    Map<String, Object> kafkaConfigurationJson,
-                                    Logging kafkaLogging, Logging zkLogging) {
-        return new KafkaBuilder(createKafka(namespace, name, replicas, image, healthDelay,
-                    healthTimeout, metricsCm, kafkaConfigurationJson, emptyMap()))
+    public static Kafka createKafkaCluster(String clusterCmNamespace, String clusterCmName, int replicas,
+                                           String image, int healthDelay, int healthTimeout,
+                                           Map<String, Object> metricsCm,
+                                           Map<String, Object> kafkaConfigurationJson,
+                                           Logging kafkaLogging, Logging zkLogging) {
+        return new KafkaBuilder(createKafkaCluster(clusterCmNamespace, clusterCmName, replicas, image, healthDelay,
+                healthTimeout, metricsCm, kafkaConfigurationJson, emptyMap()))
                 .editSpec()
-                    .editKafka()
-                        .withLogging(kafkaLogging)
-                        .withNewListeners()
-                            .addNewGenericKafkaListener()
-                                .withName("plain")
-                                .withPort(9092)
-                                .withType(KafkaListenerType.INTERNAL)
-                                .withTls(false)
-                            .endGenericKafkaListener()
-                            .addNewGenericKafkaListener()
-                                .withName("tls")
-                                .withPort(9093)
-                                .withType(KafkaListenerType.INTERNAL)
-                                .withTls(true)
-                            .endGenericKafkaListener()
-                        .endListeners()
-                    .endKafka()
-                    .editZookeeper()
-                        .withLogging(zkLogging)
-                    .endZookeeper()
-                .endSpec()
-                .build();
-    }
-
-    public static Kafka createKafka(String namespace, String name, int replicas,
-                                    String image, int healthDelay, int healthTimeout,
-                                    Map<String, Object> metricsCm,
-                                    Map<String, Object> kafkaConfiguration,
-                                    Map<String, Object> zooConfiguration,
-                                    Storage kafkaStorage,
-                                    SingleVolumeStorage zkStorage,
-                                    Logging kafkaLogging, Logging zkLogging,
-                                    KafkaExporterSpec keSpec,
-                                    CruiseControlSpec ccSpec) {
+                .editKafka()
+                    .withLogging(kafkaLogging)
+                    .withNewListeners()
+                        .withPlain(new KafkaListenerPlain())
+                        .withTls(new KafkaListenerTls())
+                    .endListeners()
+                .endKafka()
+                .editZookeeper()
+                    .withLogging(zkLogging)
+                .endZookeeper()
+            .endSpec()
+        .build();
+    }
+
+    public static Kafka createKafkaCluster(String clusterCmNamespace, String clusterCmName, int replicas,
+                                           String image, int healthDelay, int healthTimeout,
+                                           Map<String, Object> metricsCm,
+                                           Map<String, Object> kafkaConfiguration,
+                                           Map<String, Object> zooConfiguration,
+                                           Storage kafkaStorage,
+                                           SingleVolumeStorage zkStorage,
+                                           TopicOperatorSpec topicOperatorSpec,
+                                           Logging kafkaLogging, Logging zkLogging,
+                                           KafkaExporterSpec keSpec) {
         Kafka result = new Kafka();
-<<<<<<< HEAD
-        ObjectMeta meta = new ObjectMetaBuilder()
-            .withNamespace(namespace)
-            .withName(name)
-            .withLabels(Labels.fromMap(TestUtils.map(Labels.KUBERNETES_DOMAIN + "part-of", "tests", "my-user-label", "cromulent")).toMap())
-            .build();
-=======
         ObjectMeta meta = new ObjectMeta();
         meta.setNamespace(clusterCmNamespace);
         meta.setName(clusterCmName);
         meta.setLabels(Labels.fromMap(TestUtils.map(Labels.KUBERNETES_DOMAIN + "part-of", "tests", "my-user-label", "cromulent")).toMap());
->>>>>>> 2e537b00
         result.setMetadata(meta);
 
         KafkaSpec spec = new KafkaSpec();
 
         KafkaClusterSpec kafkaClusterSpec = new KafkaClusterSpec();
         kafkaClusterSpec.setReplicas(replicas);
-        kafkaClusterSpec.setListeners(new ArrayOrObjectKafkaListeners(emptyList(), null));
         kafkaClusterSpec.setImage(image);
         if (kafkaLogging != null) {
             kafkaClusterSpec.setLogging(kafkaLogging);
@@ -464,25 +410,25 @@
             zk.setMetrics(metricsCm);
         }
 
+        spec.setTopicOperator(topicOperatorSpec);
         spec.setKafkaExporter(keSpec);
-        spec.setCruiseControl(ccSpec);
+
         spec.setZookeeper(zk);
-
         result.setSpec(spec);
         return result;
     }
 
 
     /**
-     * Create a Kafka Connect S2I custom resource
+     * Generate ConfigMap for Kafka Connect S2I cluster
      */
-    public static KafkaConnectS2I createKafkaConnectS2I(String namespace, String name, int replicas,
-                                                        String image, int healthDelay, int healthTimeout, String metricsCmJson,
-                                                        String connectConfig, boolean insecureSourceRepo, String bootstrapServers,
-                                                        ResourceRequirements builResourceRequirements) {
-
-        return new KafkaConnectS2IBuilder(createEmptyKafkaConnectS2I(namespace, name))
-                .editOrNewSpec()
+    public static KafkaConnectS2I createKafkaConnectS2ICluster(String clusterCmNamespace, String clusterCmName, int replicas,
+                                                               String image, int healthDelay, int healthTimeout, String metricsCmJson,
+                                                               String connectConfig, boolean insecureSourceRepo, String bootstrapServers,
+                                                               ResourceRequirements builResourceRequirements) {
+
+        return new KafkaConnectS2IBuilder(createEmptyKafkaConnectS2ICluster(clusterCmNamespace, clusterCmName))
+                .withNewSpec()
                     .withImage(image)
                     .withReplicas(replicas)
                     .withBootstrapServers(bootstrapServers)
@@ -492,112 +438,93 @@
                     .withConfig((Map<String, Object>) TestUtils.fromJson(connectConfig, Map.class))
                     .withInsecureSourceRepository(insecureSourceRepo)
                     .withBuildResources(builResourceRequirements)
-                .endSpec()
-                .build();
+                .endSpec().build();
     }
 
     /**
-     * Create an empty Kafka Connect S2I custom resource
+     * Generate empty Kafka Connect S2I ConfigMap
      */
-    public static KafkaConnectS2I createEmptyKafkaConnectS2I(String namespace, String name) {
+    public static KafkaConnectS2I createEmptyKafkaConnectS2ICluster(String clusterCmNamespace, String clusterCmName) {
         return new KafkaConnectS2IBuilder()
                 .withMetadata(new ObjectMetaBuilder()
-                    .withName(name)
-                    .withNamespace(namespace)
-                    .withLabels(TestUtils.map(Labels.KUBERNETES_DOMAIN + "part-of", "tests",
-                            "my-user-label", "cromulent"))
-                    .withAnnotations(emptyMap())
+                .withName(clusterCmName)
+                .withNamespace(clusterCmNamespace)
+                .withLabels(TestUtils.map(Labels.KUBERNETES_DOMAIN + "part-of", "tests",
+                        "my-user-label", "cromulent"))
                 .build())
-                .withNewSpec()
-                .endSpec()
+                .withNewSpec().endSpec()
                 .build();
     }
 
     /**
-     * Create an empty Kafka Connect custom resource
+     * Generate empty Kafka Connect ConfigMap
      */
-    public static KafkaConnect createEmptyKafkaConnect(String namespace, String name) {
+    public static KafkaConnect createEmptyKafkaConnectCluster(String clusterCmNamespace, String clusterCmName) {
         return new KafkaConnectBuilder()
                 .withMetadata(new ObjectMetaBuilder()
-                        .withName(name)
-                        .withNamespace(namespace)
+                        .withName(clusterCmName)
+                        .withNamespace(clusterCmNamespace)
                         .withLabels(TestUtils.map(Labels.KUBERNETES_DOMAIN + "part-of", "tests",
                                 "my-user-label", "cromulent"))
-                        .withAnnotations(emptyMap())
                         .build())
-                .withNewSpec()
-                .endSpec()
+                .withNewSpec().endSpec()
                 .build();
     }
 
     /**
-     * Create an empty Kafka Bridge custom resource
+     * Generate empty Kafka Bridge ConfigMap
      */
-    public static KafkaBridge createEmptyKafkaBridge(String namespace, String name) {
+    public static KafkaBridge createEmptyKafkaBridgeCluster(String clusterCmNamespace, String clusterCmName) {
         return new KafkaBridgeBuilder()
                 .withMetadata(new ObjectMetaBuilder()
-                        .withName(name)
-                        .withNamespace(namespace)
+                        .withName(clusterCmName)
+                        .withNamespace(clusterCmNamespace)
                         .withLabels(TestUtils.map(Labels.KUBERNETES_DOMAIN + "part-of", "tests",
                                 "my-user-label", "cromulent"))
                         .build())
                 .withNewSpec()
-                    .withNewHttp(8080)
-                .endSpec()
+                .withNewHttp(8080).endSpec()
                 .build();
     }
 
     /**
-     * Create an empty Kafka MirrorMaker custom resource
+     * Generate empty Kafka MirrorMaker ConfigMap
      */
-    public static KafkaMirrorMaker createEmptyKafkaMirrorMaker(String namespace, String name) {
+    public static KafkaMirrorMaker createEmptyKafkaMirrorMakerCluster(String clusterCmNamespace, String clusterCmName) {
         return new KafkaMirrorMakerBuilder()
                 .withMetadata(new ObjectMetaBuilder()
-                        .withName(name)
-                        .withNamespace(namespace)
+                        .withName(clusterCmName)
+                        .withNamespace(clusterCmNamespace)
+                        .withLabels(TestUtils.map(Labels.KUBERNETES_DOMAIN + "part-of", "tests",
+                                "my-user-label", "cromulent"))
+                        .build())
+                .withNewSpec().endSpec()
+                .build();
+    }
+
+    public static KafkaMirrorMaker createKafkaMirrorMakerCluster(String clusterCmNamespace, String clusterCmName, String image, KafkaMirrorMakerProducerSpec producer, KafkaMirrorMakerConsumerSpec consumer, String whitelist, Map<String, Object> metricsCm) {
+        return new KafkaMirrorMakerBuilder()
+                .withMetadata(new ObjectMetaBuilder()
+                        .withName(clusterCmName)
+                        .withNamespace(clusterCmNamespace)
                         .withLabels(TestUtils.map(Labels.KUBERNETES_DOMAIN + "part-of", "tests",
                                 "my-user-label", "cromulent"))
                         .build())
                 .withNewSpec()
+                .withImage(image)
+                .withProducer(producer)
+                .withConsumer(consumer)
+                .withWhitelist(whitelist)
+                .withMetrics(metricsCm)
                 .endSpec()
                 .build();
     }
 
-    public static KafkaMirrorMaker createKafkaMirrorMaker(String namespace, String name, String image, KafkaMirrorMakerProducerSpec producer, KafkaMirrorMakerConsumerSpec consumer, String whitelist, Map<String, Object> metricsCm) {
-        return createKafkaMirrorMaker(namespace, name, image, null, producer, consumer, whitelist, metricsCm);
-    }
-
-    public static KafkaMirrorMaker createKafkaMirrorMaker(String namespace, String name, String image, Integer replicas, KafkaMirrorMakerProducerSpec producer, KafkaMirrorMakerConsumerSpec consumer, String whitelist, Map<String, Object> metricsCm) {
-
-        KafkaMirrorMakerBuilder builder = new KafkaMirrorMakerBuilder()
-                .withMetadata(new ObjectMetaBuilder()
-                        .withName(name)
-                        .withNamespace(namespace)
-                        .withLabels(TestUtils.map(Labels.KUBERNETES_DOMAIN + "part-of", "tests",
-                                "my-user-label", "cromulent"))
-                        .build())
-                .withNewSpec()
-                    .withImage(image)
-                    .withProducer(producer)
-                    .withConsumer(consumer)
-                    .withWhitelist(whitelist)
-                    .withMetrics(metricsCm)
-                .endSpec();
-
-        if (replicas != null) {
-            builder.editOrNewSpec()
-                        .withReplicas(replicas)
-                    .endSpec();
-        }
-
-        return builder.build();
-    }
-
-    public static KafkaBridge createKafkaBridge(String namespace, String name, String image, int replicas, String bootstrapservers, KafkaBridgeProducerSpec producer, KafkaBridgeConsumerSpec consumer, KafkaBridgeHttpConfig http, boolean enableMetrics) {
+    public static KafkaBridge createKafkaBridgeCluster(String clusterCmNamespace, String clusterCmName, String image, int replicas, String bootstrapservers, KafkaBridgeProducerSpec producer, KafkaBridgeConsumerSpec consumer, KafkaBridgeHttpConfig http, Map<String, Object> metricsCm) {
         return new KafkaBridgeBuilder()
                 .withMetadata(new ObjectMetaBuilder()
-                        .withName(name)
-                        .withNamespace(namespace)
+                        .withName(clusterCmName)
+                        .withNamespace(clusterCmNamespace)
                         .withLabels(TestUtils.map(Labels.KUBERNETES_DOMAIN + "part-of", "tests",
                                 "my-user-label", "cromulent"))
                         .build())
@@ -607,37 +534,25 @@
                     .withBootstrapServers(bootstrapservers)
                     .withProducer(producer)
                     .withConsumer(consumer)
-                    .withEnableMetrics(enableMetrics)
+                    .withMetrics(metricsCm)
                     .withHttp(http)
                 .endSpec()
                 .build();
     }
 
     /**
-     * Create an empty Kafka MirrorMaker 2.0 custom resource
+     * Generate empty Kafka MirrorMaker 2.0 ConfigMap
      */
-    public static KafkaMirrorMaker2 createEmptyKafkaMirrorMaker2(String namespace, String name, Integer replicas) {
-        KafkaMirrorMaker2Builder kafkaMirrorMaker2Builder = new KafkaMirrorMaker2Builder()
+    public static KafkaMirrorMaker2 createEmptyKafkaMirrorMaker2Cluster(String clusterCmNamespace, String clusterCmName) {
+        return new KafkaMirrorMaker2Builder()
                 .withMetadata(new ObjectMetaBuilder()
-                        .withName(name)
-                        .withNamespace(namespace)
+                        .withName(clusterCmName)
+                        .withNamespace(clusterCmNamespace)
                         .withLabels(TestUtils.map(Labels.KUBERNETES_DOMAIN + "part-of", "tests",
                                 "my-user-label", "cromulent"))
                         .build())
-                .withNewSpec().endSpec();
-
-        if (replicas != null) {
-            kafkaMirrorMaker2Builder
-                    .editOrNewSpec()
-                        .withReplicas(replicas)
-                    .endSpec();
-        }
-
-        return kafkaMirrorMaker2Builder.build();
-    }
-
-    public static KafkaMirrorMaker2 createEmptyKafkaMirrorMaker2(String namespace, String name) {
-        return createEmptyKafkaMirrorMaker2(namespace, name, null);
+                .withNewSpec().endSpec()
+                .build();
     }
 
     public static void cleanUpTemporaryTLSFiles() {
@@ -676,7 +591,7 @@
     public static AdminClientProvider adminClientProvider() {
         return new AdminClientProvider() {
             @Override
-            public Admin createAdminClient(String bootstrapHostnames, Secret clusterCaCertSecret, Secret keyCertSecret, String keyCertName) {
+            public Admin createAdminClient(String hostname, Secret clusterCaCertSecret, Secret keyCertSecret, String keyCertName) {
                 Admin mock = mock(AdminClient.class);
                 DescribeClusterResult dcr;
                 try {
@@ -727,7 +642,7 @@
     public static ZookeeperScalerProvider zookeeperScalerProvider() {
         return new ZookeeperScalerProvider() {
             @Override
-            public ZookeeperScaler createZookeeperScaler(Vertx vertx, String zookeeperConnectionString, Function<Integer, String> zkNodeAddress, Secret clusterCaCertSecret, Secret coKeySecret, long operationTimeoutMs) {
+            public ZookeeperScaler createZookeeperScaler(Vertx vertx, String zookeeperConnectionString, Secret clusterCaCertSecret, Secret coKeySecret, long operationTimeoutMs) {
                 ZookeeperScaler mockZooScaler = mock(ZookeeperScaler.class);
                 when(mockZooScaler.scale(anyInt())).thenReturn(Future.succeededFuture());
                 return mockZooScaler;
@@ -776,13 +691,8 @@
                 mock(NetworkPolicyOperator.class), mock(PodDisruptionBudgetOperator.class), mock(PodOperator.class),
                 mock(IngressOperator.class), mock(ImageStreamOperator.class), mock(BuildConfigOperator.class),
                 mock(DeploymentConfigOperator.class), mock(CrdOperator.class), mock(CrdOperator.class), mock(CrdOperator.class),
-<<<<<<< HEAD
-                mock(CrdOperator.class), mock(CrdOperator.class), mock(CrdOperator.class), mock(CrdOperator.class), mock(CrdOperator.class),
-                mock(StorageClassOperator.class), mock(NodeOperator.class), zookeeperScalerProvider(), metricsProvider(), adminClientProvider());
-=======
                 mock(CrdOperator.class), mock(CrdOperator.class), mock(CrdOperator.class), mock(CrdOperator.class),
                 mock(StorageClassOperator.class), mock(NodeOperator.class), zookeeperScalerProvider(), metricsProvider());
->>>>>>> 2e537b00
         when(supplier.serviceAccountOperations.reconcile(anyString(), anyString(), any())).thenReturn(Future.succeededFuture());
         when(supplier.roleBindingOperations.reconcile(anyString(), anyString(), any())).thenReturn(Future.succeededFuture());
         when(supplier.clusterRoleBindingOperator.reconcile(anyString(), any())).thenReturn(Future.succeededFuture());
@@ -803,23 +713,24 @@
 
         when(supplier.serviceOperations.hasIngressAddress(anyString(), anyString(), anyLong(), anyLong())).thenReturn(Future.succeededFuture());
         when(supplier.serviceOperations.hasNodePort(anyString(), anyString(), anyLong(), anyLong())).thenReturn(Future.succeededFuture());
-        when(supplier.serviceOperations.get(anyString(), anyString())).thenAnswer(i ->
-             new ServiceBuilder()
+        when(supplier.serviceOperations.get(anyString(), anyString())).thenAnswer(i -> {
+            return new ServiceBuilder()
                     .withNewStatus()
-                        .withNewLoadBalancer()
-                            .withIngress(new LoadBalancerIngressBuilder().withHostname(i.getArgument(0) + "." + i.getArgument(1) + ".mydomain.com").build())
-                        .endLoadBalancer()
+                    .withNewLoadBalancer()
+                    .withIngress(new LoadBalancerIngressBuilder().withHostname(i.getArgument(0) + "." + i.getArgument(1) + ".mydomain.com").build())
+                    .endLoadBalancer()
                     .endStatus()
                     .withNewSpec()
-                        .withPorts(new ServicePortBuilder().withNodePort(31245).build())
+                    .withPorts(new ServicePortBuilder().withNodePort(31245).build())
                     .endSpec()
-                    .build());
+                    .build();
+        });
 
         return supplier;
     }
 
     public static ClusterOperatorConfig dummyClusterOperatorConfig(KafkaVersion.Lookup versions, long operationTimeoutMs) {
-        return new ClusterOperatorConfig(
+        ClusterOperatorConfig config = new ClusterOperatorConfig(
                 singleton("dummy"),
                 60_000,
                 operationTimeoutMs,
@@ -827,6 +738,8 @@
                 versions,
                 null,
                 null);
+
+        return config;
     }
 
     public static ClusterOperatorConfig dummyClusterOperatorConfig(KafkaVersion.Lookup versions) {
@@ -840,16 +753,4 @@
     public static ClusterOperatorConfig dummyClusterOperatorConfig() {
         return dummyClusterOperatorConfig(new KafkaVersion.Lookup(emptyMap(), emptyMap(), emptyMap(), emptyMap(), emptyMap()));
     }
-
-    /**
-     * Find the first resource in the given resources with the given name.
-     * @param resources The resources to search.
-     * @param name The name of the resource.
-     * @return The first resource with that name. Names should be unique per namespace.
-     */
-    public static <T extends HasMetadata> T findResourceWithName(List<T> resources, String name) {
-        return resources.stream()
-                .filter(s -> s.getMetadata().getName().equals(name)).findFirst()
-                .orElse(null);
-    }
 }