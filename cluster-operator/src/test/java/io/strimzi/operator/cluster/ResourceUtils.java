--- conflicted
+++ resolved
@@ -771,32 +771,6 @@
                 1024);
     }
 
-<<<<<<< HEAD
-=======
-    public static ClusterOperatorConfig dummyClusterOperatorConfigRolesOnly(KafkaVersion.Lookup versions, long operationTimeoutMs) {
-        return new ClusterOperatorConfig(
-                singleton("dummy"),
-                60_000,
-                operationTimeoutMs,
-                300_000,
-                false,
-                true,
-                versions,
-                null,
-                null,
-                null,
-                null,
-                ClusterOperatorConfig.RbacScope.NAMESPACE,
-                null,
-                "",
-                10,
-                10_000,
-                30,
-                false,
-                1024);
-    }
-
->>>>>>> cd7150e1
     public static ClusterOperatorConfig dummyClusterOperatorConfig(KafkaVersion.Lookup versions, long operationTimeoutMs) {
         return dummyClusterOperatorConfig(versions, ClusterOperatorConfig.DEFAULT_OPERATION_TIMEOUT_MS, "");
     }
