--- conflicted
+++ resolved
@@ -21,84 +21,48 @@
     public static final String KAFKA_MIRROR_MAKER_IMAGE_STR = "strimzi/kafka-mirror-maker:latest-kafka-";
     public static final String KAFKA_MIRROR_MAKER_2_IMAGE_STR = "strimzi/kafka-connect:latest-kafka-";
 
-<<<<<<< HEAD
-    public static final String LATEST_KAFKA_VERSION = "2.5.0";
-    public static final String LATEST_FORMAT_VERSION = "2.5";
-    public static final String LATEST_PROTOCOL_VERSION = "2.5";
-    public static final String LATEST_ZOOKEEPER_VERSION = "3.5.7";
-    public static final String LATEST_CHECKSUM = "ABCD1234";
-    public static final String LATEST_THIRD_PARTY_VERSION = "2.5.x";
-=======
     public static final String LATEST_KAFKA_VERSION = "2.6.0";
     public static final String LATEST_FORMAT_VERSION = "2.6";
     public static final String LATEST_PROTOCOL_VERSION = "2.6";
     public static final String LATEST_ZOOKEEPER_VERSION = "3.5.8";
     public static final String LATEST_CHECKSUM = "ABCD1234";
     public static final String LATEST_THIRD_PARTY_VERSION = "2.6.x";
->>>>>>> 902ec063
     public static final String LATEST_KAFKA_IMAGE = KAFKA_IMAGE_STR + LATEST_KAFKA_VERSION;
     public static final String LATEST_KAFKA_CONNECT_IMAGE = KAFKA_CONNECT_IMAGE_STR + LATEST_KAFKA_VERSION;
     public static final String LATEST_KAFKA_CONNECT_S2I_IMAGE = KAFKA_CONNECT_S2I_IMAGE_STR + LATEST_KAFKA_VERSION;
     public static final String LATEST_KAFKA_MIRROR_MAKER_IMAGE = KAFKA_MIRROR_MAKER_IMAGE_STR + LATEST_KAFKA_VERSION;
     public static final String LATEST_KAFKA_MIRROR_MAKER_2_IMAGE = KAFKA_MIRROR_MAKER_2_IMAGE_STR + LATEST_KAFKA_VERSION;
 
-<<<<<<< HEAD
-    public static final String LATEST_MINOR_KAFKA_VERSION = "2.5.0";
-    public static final String LATEST_MINOR_FORMAT_VERSION = "2.5";
-    public static final String LATEST_MINOR_PROTOCOL_VERSION = "2.5";
-    public static final String LATEST_MINOR_ZOOKEEPER_VERSION = "3.5.7";
-    public static final String LATEST_MINOR_CHECKSUM = "ABCD1234";
-    public static final String LATEST_MINOR_THIRD_PARTY_VERSION = "2.4.x";
-=======
     public static final String LATEST_MINOR_KAFKA_VERSION = "2.6.0";
     public static final String LATEST_MINOR_FORMAT_VERSION = "2.6";
     public static final String LATEST_MINOR_PROTOCOL_VERSION = "2.6";
     public static final String LATEST_MINOR_ZOOKEEPER_VERSION = "3.5.8";
     public static final String LATEST_MINOR_CHECKSUM = "ABCD1234";
     public static final String LATEST_MINOR_THIRD_PARTY_VERSION = "2.6.x";
->>>>>>> 902ec063
     public static final String LATEST_MINOR_KAFKA_IMAGE = KAFKA_IMAGE_STR + LATEST_MINOR_KAFKA_VERSION;
     public static final String LATEST_MINOR_KAFKA_CONNECT_IMAGE = KAFKA_CONNECT_IMAGE_STR + LATEST_MINOR_KAFKA_VERSION;
     public static final String LATEST_MINOR_KAFKA_CONNECT_S2I_IMAGE = KAFKA_CONNECT_S2I_IMAGE_STR + LATEST_MINOR_KAFKA_VERSION;
     public static final String LATEST_MINOR_KAFKA_MIRROR_MAKER_IMAGE = KAFKA_MIRROR_MAKER_IMAGE_STR + LATEST_MINOR_KAFKA_VERSION;
     public static final String LATEST_MINOR_KAFKA_MIRROR_MAKER_2_IMAGE = KAFKA_MIRROR_MAKER_2_IMAGE_STR + LATEST_MINOR_KAFKA_VERSION;
 
-<<<<<<< HEAD
-    public static final String PREVIOUS_KAFKA_VERSION = "2.4.1";
-    public static final String PREVIOUS_FORMAT_VERSION = "2.4";
-    public static final String PREVIOUS_PROTOCOL_VERSION = "2.4";
-    public static final String PREVIOUS_ZOOKEEPER_VERSION = "3.5.6";
-    public static final String PREVIOUS_CHECKSUM = "ABCD1234";
-    public static final String PREVIOUS_THIRD_PARTY_VERSION = "2.4.x";
-=======
     public static final String PREVIOUS_KAFKA_VERSION = "2.5.1";
     public static final String PREVIOUS_FORMAT_VERSION = "2.5";
     public static final String PREVIOUS_PROTOCOL_VERSION = "2.5";
     public static final String PREVIOUS_ZOOKEEPER_VERSION = "3.5.8";
     public static final String PREVIOUS_CHECKSUM = "ABCD1234";
     public static final String PREVIOUS_THIRD_PARTY_VERSION = "2.5.x";
->>>>>>> 902ec063
     public static final String PREVIOUS_KAFKA_IMAGE = KAFKA_IMAGE_STR + PREVIOUS_KAFKA_VERSION;
     public static final String PREVIOUS_KAFKA_CONNECT_IMAGE = KAFKA_CONNECT_IMAGE_STR + PREVIOUS_KAFKA_VERSION;
     public static final String PREVIOUS_KAFKA_CONNECT_S2I_IMAGE = KAFKA_CONNECT_S2I_IMAGE_STR + PREVIOUS_KAFKA_VERSION;
     public static final String PREVIOUS_KAFKA_MIRROR_MAKER_IMAGE = KAFKA_MIRROR_MAKER_IMAGE_STR + PREVIOUS_KAFKA_VERSION;
     public static final String PREVIOUS_KAFKA_MIRROR_MAKER_2_IMAGE = KAFKA_MIRROR_MAKER_2_IMAGE_STR + PREVIOUS_KAFKA_VERSION;
 
-<<<<<<< HEAD
-    public static final String PREVIOUS_MINOR_KAFKA_VERSION = "2.4.0";
-    public static final String PREVIOUS_MINOR_FORMAT_VERSION = "2.4";
-    public static final String PREVIOUS_MINOR_PROTOCOL_VERSION = "2.4";
-    public static final String PREVIOUS_MINOR_ZOOKEEPER_VERSION = "3.5.6";
-    public static final String PREVIOUS_MINOR_CHECKSUM = "ABCD1234";
-    public static final String PREVIOUS_MINOR_THIRD_PARTY_VERSION = "2.4.x";
-=======
     public static final String PREVIOUS_MINOR_KAFKA_VERSION = "2.5.0";
     public static final String PREVIOUS_MINOR_FORMAT_VERSION = "2.5";
     public static final String PREVIOUS_MINOR_PROTOCOL_VERSION = "2.5";
     public static final String PREVIOUS_MINOR_ZOOKEEPER_VERSION = "3.5.7";
     public static final String PREVIOUS_MINOR_CHECKSUM = "ABCD1234";
     public static final String PREVIOUS_MINOR_THIRD_PARTY_VERSION = "2.5.x";
->>>>>>> 902ec063
     public static final String PREVIOUS_MINOR_KAFKA_IMAGE = KAFKA_IMAGE_STR + PREVIOUS_MINOR_KAFKA_VERSION;
     public static final String PREVIOUS_MINOR_KAFKA_CONNECT_IMAGE = KAFKA_CONNECT_IMAGE_STR + PREVIOUS_MINOR_KAFKA_VERSION;
     public static final String PREVIOUS_MINOR_KAFKA_CONNECT_S2I_IMAGE = KAFKA_CONNECT_S2I_IMAGE_STR + PREVIOUS_MINOR_KAFKA_VERSION;
