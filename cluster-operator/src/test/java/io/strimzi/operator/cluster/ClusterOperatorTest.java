/*
 * Copyright Strimzi authors.
 * License: Apache License 2.0 (see the file LICENSE or http://apache.org/licenses/LICENSE-2.0.html).
 */
package io.strimzi.operator.cluster;

import io.fabric8.kubernetes.api.model.apiextensions.CustomResourceDefinition;
import io.fabric8.kubernetes.api.model.apiextensions.CustomResourceDefinitionList;
import io.fabric8.kubernetes.api.model.apiextensions.DoneableCustomResourceDefinition;
import io.fabric8.kubernetes.client.KubernetesClient;
import io.fabric8.kubernetes.client.Watch;
import io.fabric8.kubernetes.client.Watcher;
import io.fabric8.kubernetes.client.dsl.FilterWatchListMultiDeletable;
import io.fabric8.kubernetes.client.dsl.MixedOperation;
import io.fabric8.kubernetes.client.dsl.NonNamespaceOperation;
import io.fabric8.kubernetes.client.dsl.Resource;
import io.fabric8.kubernetes.client.dsl.base.CustomResourceDefinitionContext;
import io.fabric8.openshift.client.OpenShiftClient;
import io.strimzi.api.kafka.Crds;
import io.strimzi.api.kafka.model.KafkaConnectS2I;
import io.strimzi.operator.KubernetesVersion;
import io.strimzi.operator.PlatformFeaturesAvailability;
import io.vertx.core.Vertx;
import io.vertx.core.VertxOptions;
<<<<<<< HEAD
=======
import io.vertx.junit5.Checkpoint;
>>>>>>> 2e537b00
import io.vertx.junit5.VertxExtension;
import io.vertx.junit5.VertxTestContext;
import io.vertx.micrometer.MicrometerMetricsOptions;
import io.vertx.micrometer.VertxPrometheusOptions;
import okhttp3.OkHttpClient;
import org.apache.logging.log4j.LogManager;
import org.apache.logging.log4j.Logger;
import org.junit.jupiter.api.AfterAll;
import org.junit.jupiter.api.BeforeAll;
import org.junit.jupiter.api.Test;
import org.junit.jupiter.api.extension.ExtendWith;

import java.net.MalformedURLException;
import java.net.URL;
import java.util.HashMap;
import java.util.List;
import java.util.Map;
<<<<<<< HEAD
import java.util.concurrent.CountDownLatch;
import java.util.concurrent.TimeUnit;
=======
>>>>>>> 2e537b00
import java.util.concurrent.atomic.AtomicInteger;

import static java.util.Arrays.asList;
import static org.hamcrest.MatcherAssert.assertThat;
import static org.hamcrest.Matchers.hasSize;
import static org.hamcrest.Matchers.lessThanOrEqualTo;
import static org.mockito.ArgumentMatchers.any;
import static org.mockito.ArgumentMatchers.eq;
import static org.mockito.Mockito.doAnswer;
import static org.mockito.Mockito.mock;
import static org.mockito.Mockito.when;

@ExtendWith(VertxExtension.class)
public class ClusterOperatorTest {
    private static Vertx vertx;
    private static final Logger log = LogManager.getLogger(ClusterOperatorTest.class);

    private static Map<String, String> buildEnv(String namespaces) {
        Map<String, String> env = new HashMap<>();
        env.put(ClusterOperatorConfig.STRIMZI_NAMESPACE, namespaces);
        env.put(ClusterOperatorConfig.STRIMZI_FULL_RECONCILIATION_INTERVAL_MS, "120000");
        env.put(ClusterOperatorConfig.STRIMZI_KAFKA_IMAGES, KafkaVersionTestUtils.getKafkaImagesEnvVarString());
        env.put(ClusterOperatorConfig.STRIMZI_KAFKA_CONNECT_IMAGES, KafkaVersionTestUtils.getKafkaConnectImagesEnvVarString());
        env.put(ClusterOperatorConfig.STRIMZI_KAFKA_CONNECT_S2I_IMAGES, KafkaVersionTestUtils.getKafkaConnectS2iImagesEnvVarString());
        env.put(ClusterOperatorConfig.STRIMZI_KAFKA_MIRROR_MAKER_IMAGES, KafkaVersionTestUtils.getKafkaMirrorMakerImagesEnvVarString());
        env.put(ClusterOperatorConfig.STRIMZI_KAFKA_MIRROR_MAKER_2_IMAGES, KafkaVersionTestUtils.getKafkaMirrorMaker2ImagesEnvVarString());
        return env;
    }

    @BeforeAll
    public static void before() {
        VertxOptions options = new VertxOptions().setMetricsOptions(
                new MicrometerMetricsOptions()
                        .setPrometheusOptions(new VertxPrometheusOptions().setEnabled(true))
                        .setEnabled(true));
        vertx = Vertx.vertx(options);
    }

    @AfterAll
    public static void after() {
        vertx.close();
    }

    @Test
<<<<<<< HEAD
    public void testStartStopSingleNamespaceOnOpenShift(VertxTestContext context) throws InterruptedException {
=======
    public void testStartStopSingleNamespaceOnOpenShift(VertxTestContext context) {
>>>>>>> 2e537b00
        startStop(context, "namespace", true);
    }

    @Test
<<<<<<< HEAD
    public void testStartStopMultiNamespaceOnOpenShift(VertxTestContext context) throws InterruptedException {
=======
    public void testStartStopMultiNamespaceOnOpenShift(VertxTestContext context) {
>>>>>>> 2e537b00
        startStop(context, "namespace1,namespace2", true);
    }

    @Test
<<<<<<< HEAD
    public void testStartStopSingleNamespaceOnK8s(VertxTestContext context) throws InterruptedException {
=======
    public void testStartStopSingleNamespaceOnK8s(VertxTestContext context) {
>>>>>>> 2e537b00
        startStop(context, "namespace", false);
    }

    @Test
<<<<<<< HEAD
    public void testStartStopMultiNamespaceOnK8s(VertxTestContext context) throws InterruptedException {
=======
    public void testStartStopMultiNamespaceOnK8s(VertxTestContext context) {
>>>>>>> 2e537b00
        startStop(context, "namespace1,namespace2", false);
    }

    @Test
<<<<<<< HEAD
    public void testStartStopAllNamespacesOnOpenShift(VertxTestContext context) throws InterruptedException {
=======
    public void testStartStopAllNamespacesOnOpenShift(VertxTestContext context) {
>>>>>>> 2e537b00
        startStopAllNamespaces(context, "*", true);
    }

    @Test
<<<<<<< HEAD
    public void testStartStopAllNamespacesOnK8s(VertxTestContext context) throws InterruptedException {
=======
    public void testStartStopAllNamespacesOnK8s(VertxTestContext context) {
>>>>>>> 2e537b00
        startStopAllNamespaces(context, "*", false);
    }

    /**
     * Asserts that Cluster Operator starts and then stops a verticle in each namespace
     * @param context test context passed in for assertions
     * @param namespaces namespaces the operator should be watching and operating on
     */
    private void startStop(VertxTestContext context, String namespaces, boolean openShift) {
        AtomicInteger numWatchers = new AtomicInteger(0);

        KubernetesClient client;
        if (openShift) {
            client = mock(OpenShiftClient.class);
            when(client.isAdaptable(eq(OpenShiftClient.class))).thenReturn(true);
            when(client.adapt(eq(OpenShiftClient.class))).thenReturn((OpenShiftClient) client);
        } else {
            client = mock(KubernetesClient.class);
            when(client.isAdaptable(eq(OpenShiftClient.class))).thenReturn(false);
        }
        when(client.isAdaptable(eq(OkHttpClient.class))).thenReturn(true);

        try {
            when(client.getMasterUrl()).thenReturn(new URL("http://localhost"));
        } catch (MalformedURLException e) {
            throw new RuntimeException(e);
        }
        MixedOperation mockCms = mock(MixedOperation.class);
        NonNamespaceOperation<CustomResourceDefinition, CustomResourceDefinitionList, DoneableCustomResourceDefinition, Resource<CustomResourceDefinition, DoneableCustomResourceDefinition>> mockCrds = mock(NonNamespaceOperation.class);
        Resource<CustomResourceDefinition, DoneableCustomResourceDefinition> mockResource = mock(Resource.class);
        if (openShift) {
            when(mockResource.get()).thenReturn(Crds.kafkaConnectS2I());
        } else {
            when(mockResource.get()).thenReturn(null);
        }
        when(mockCrds.withName(KafkaConnectS2I.CRD_NAME)).thenReturn(mockResource);
        when(client.customResourceDefinitions()).thenReturn(mockCrds);
        when(client.customResources(any(CustomResourceDefinitionContext.class), any(), any(), any())).thenReturn(mockCms);

        List<String> namespaceList = asList(namespaces.split(" *,+ *"));
        for (String namespace: namespaceList) {

            MixedOperation mockNamespacedCms = mock(MixedOperation.class);
            when(mockNamespacedCms.watch(any())).thenAnswer(invo -> {
                numWatchers.incrementAndGet();
                Watch mockWatch = mock(Watch.class);
                doAnswer(invo2 -> {
                    ((Watcher) invo.getArgument(0)).onClose(null);
                    return null;
                }).when(mockWatch).close();
                return mockWatch;
            });

            when(mockNamespacedCms.withLabels(any())).thenReturn(mockNamespacedCms);
            when(mockCms.inNamespace(namespace)).thenReturn(mockNamespacedCms);
        }

        Map<String, String> env = buildEnv(namespaces);

<<<<<<< HEAD
        CountDownLatch latch = new CountDownLatch(namespaceList.size() + 1);

        Main.run(vertx, client, new PlatformFeaturesAvailability(openShift, KubernetesVersion.V1_9),
                    ClusterOperatorConfig.fromMap(env, KafkaVersionTestUtils.getKafkaVersionLookup()))
            .onComplete(context.succeeding(v -> context.verify(() -> {
                assertThat("A verticle per namespace", vertx.deploymentIDs(), hasSize(namespaceList.size()));
                for (String deploymentId: vertx.deploymentIDs()) {
                    vertx.undeploy(deploymentId, asyncResult -> {
                        if (asyncResult.failed()) {
                            log.error("Failed to undeploy {}", deploymentId);
                            context.failNow(asyncResult.cause());
                        }
                        latch.countDown();
                    });
                }

                int maximumExpectedNumberOfWatchers = (openShift ? 9 : 7) * namespaceList.size(); // we do not have connectS2I on k8s
                assertThat("Looks like there were more watchers than namespaces",
                        numWatchers.get(), lessThanOrEqualTo(maximumExpectedNumberOfWatchers));
                latch.countDown();
            })));
        latch.await(10, TimeUnit.SECONDS);
        context.completeNow();
=======
        Checkpoint async = context.checkpoint();
        Main.run(vertx, client, new PlatformFeaturesAvailability(openShift, KubernetesVersion.V1_9),
                    ClusterOperatorConfig.fromMap(env, KafkaVersionTestUtils.getKafkaVersionLookup()))
            .setHandler(context.succeeding(v -> context.verify(() -> {
                assertThat("A verticle per namespace", vertx.deploymentIDs(), hasSize(namespaceList.size()));

                for (String deploymentId: vertx.deploymentIDs()) {
                    vertx.undeploy(deploymentId, context.succeeding());
                }

                int maximumExpectedNumberOfWatchers = (openShift ? 8 : 6) * namespaceList.size(); // we do not have connectS2I on k8s
                assertThat("Looks like there were more watchers than namespaces",
                        numWatchers.get(), lessThanOrEqualTo(maximumExpectedNumberOfWatchers));
                async.flag();
            })));
>>>>>>> 2e537b00
    }

    /**
     * Asserts that Cluster Operator starts and then stops a verticle in every namespace using the namespace wildcard (*)
     * @param context test context passed in for assertions
     * @param namespaces namespaces the operator should be watching and operating on
     */
    private void startStopAllNamespaces(VertxTestContext context, String namespaces, boolean openShift) {
        AtomicInteger numWatchers = new AtomicInteger(0);
        KubernetesClient client;
        if (openShift) {
            client = mock(OpenShiftClient.class);
            when(client.isAdaptable(eq(OpenShiftClient.class))).thenReturn(true);
            when(client.adapt(eq(OpenShiftClient.class))).thenReturn((OpenShiftClient) client);
        } else {
            client = mock(KubernetesClient.class);
            when(client.isAdaptable(eq(OpenShiftClient.class))).thenReturn(false);
        }
        when(client.isAdaptable(eq(OkHttpClient.class))).thenReturn(true);

        try {
            when(client.getMasterUrl()).thenReturn(new URL("http://localhost"));
        } catch (MalformedURLException e) {
            throw new RuntimeException(e);
        }

        MixedOperation mockCms = mock(MixedOperation.class);
        NonNamespaceOperation<CustomResourceDefinition, CustomResourceDefinitionList, DoneableCustomResourceDefinition,
                Resource<CustomResourceDefinition, DoneableCustomResourceDefinition>> mockCrds = mock(NonNamespaceOperation.class);
        Resource<CustomResourceDefinition, DoneableCustomResourceDefinition> mockResource = mock(Resource.class);
        if (openShift) {
            when(mockResource.get()).thenReturn(Crds.kafkaConnectS2I());
        } else {
            when(mockResource.get()).thenReturn(null);
        }
        when(mockCrds.withName(KafkaConnectS2I.CRD_NAME)).thenReturn(mockResource);
        when(client.customResourceDefinitions()).thenReturn(mockCrds);
        when(client.customResources(any(CustomResourceDefinitionContext.class), any(), any(), any())).thenReturn(mockCms);

        FilterWatchListMultiDeletable mockFilteredCms = mock(FilterWatchListMultiDeletable.class);
        when(mockFilteredCms.withLabels(any())).thenReturn(mockFilteredCms);
        when(mockFilteredCms.watch(any())).thenAnswer(invo -> {
            numWatchers.incrementAndGet();
            Watch mockWatch = mock(Watch.class);
            doAnswer(invo2 -> {
                ((Watcher) invo.getArgument(0)).onClose(null);
                return null;
            }).when(mockWatch).close();
            return mockWatch;
        });
        when(mockCms.inAnyNamespace()).thenReturn(mockFilteredCms);

        Map<String, String> env = buildEnv(namespaces);

<<<<<<< HEAD
        CountDownLatch latch = new CountDownLatch(2);
        Main.run(vertx, client, new PlatformFeaturesAvailability(openShift, KubernetesVersion.V1_9),
                ClusterOperatorConfig.fromMap(env, KafkaVersionTestUtils.getKafkaVersionLookup()))
            .onComplete(context.succeeding(v -> context.verify(() -> {
                assertThat("A verticle per namespace", vertx.deploymentIDs(), hasSize(1));
                for (String deploymentId: vertx.deploymentIDs()) {
                    vertx.undeploy(deploymentId, asyncResult -> {
                        if (asyncResult.failed()) {
                            log.error("Failed to undeploy {}", deploymentId);
                            context.failNow(asyncResult.cause());
                        }
                        latch.countDown();
                    });
                }

                int maximumExpectedNumberOfWatchers = openShift ? 9 : 7; // we do not have connectS2I on k8s
                assertThat("Looks like there were more watchers than namespaces", numWatchers.get(), lessThanOrEqualTo(maximumExpectedNumberOfWatchers));
                latch.countDown();
            })));
        latch.await(10, TimeUnit.SECONDS);
        context.completeNow();
=======
        Checkpoint async = context.checkpoint();
        Main.run(vertx, client, new PlatformFeaturesAvailability(openShift, KubernetesVersion.V1_9),
                ClusterOperatorConfig.fromMap(env, KafkaVersionTestUtils.getKafkaVersionLookup()))
            .setHandler(context.succeeding(v -> context.verify(() -> {
                assertThat("A verticle per namespace", vertx.deploymentIDs(), hasSize(1));
                for (String deploymentId: vertx.deploymentIDs()) {
                    vertx.undeploy(deploymentId, context.succeeding());
                }

                int maximumExpectedNumberOfWatchers = openShift ? 8 : 6; // we do not have connectS2I on k8s
                assertThat("Looks like there were more watchers than namespaces", numWatchers.get(), lessThanOrEqualTo(maximumExpectedNumberOfWatchers));
                async.flag();
            })));
>>>>>>> 2e537b00
    }
}<|MERGE_RESOLUTION|>--- conflicted
+++ resolved
@@ -14,7 +14,6 @@
 import io.fabric8.kubernetes.client.dsl.MixedOperation;
 import io.fabric8.kubernetes.client.dsl.NonNamespaceOperation;
 import io.fabric8.kubernetes.client.dsl.Resource;
-import io.fabric8.kubernetes.client.dsl.base.CustomResourceDefinitionContext;
 import io.fabric8.openshift.client.OpenShiftClient;
 import io.strimzi.api.kafka.Crds;
 import io.strimzi.api.kafka.model.KafkaConnectS2I;
@@ -22,17 +21,12 @@
 import io.strimzi.operator.PlatformFeaturesAvailability;
 import io.vertx.core.Vertx;
 import io.vertx.core.VertxOptions;
-<<<<<<< HEAD
-=======
 import io.vertx.junit5.Checkpoint;
->>>>>>> 2e537b00
 import io.vertx.junit5.VertxExtension;
 import io.vertx.junit5.VertxTestContext;
 import io.vertx.micrometer.MicrometerMetricsOptions;
 import io.vertx.micrometer.VertxPrometheusOptions;
 import okhttp3.OkHttpClient;
-import org.apache.logging.log4j.LogManager;
-import org.apache.logging.log4j.Logger;
 import org.junit.jupiter.api.AfterAll;
 import org.junit.jupiter.api.BeforeAll;
 import org.junit.jupiter.api.Test;
@@ -43,11 +37,6 @@
 import java.util.HashMap;
 import java.util.List;
 import java.util.Map;
-<<<<<<< HEAD
-import java.util.concurrent.CountDownLatch;
-import java.util.concurrent.TimeUnit;
-=======
->>>>>>> 2e537b00
 import java.util.concurrent.atomic.AtomicInteger;
 
 import static java.util.Arrays.asList;
@@ -63,7 +52,6 @@
 @ExtendWith(VertxExtension.class)
 public class ClusterOperatorTest {
     private static Vertx vertx;
-    private static final Logger log = LogManager.getLogger(ClusterOperatorTest.class);
 
     private static Map<String, String> buildEnv(String namespaces) {
         Map<String, String> env = new HashMap<>();
@@ -92,56 +80,32 @@
     }
 
     @Test
-<<<<<<< HEAD
-    public void testStartStopSingleNamespaceOnOpenShift(VertxTestContext context) throws InterruptedException {
-=======
     public void testStartStopSingleNamespaceOnOpenShift(VertxTestContext context) {
->>>>>>> 2e537b00
         startStop(context, "namespace", true);
     }
 
     @Test
-<<<<<<< HEAD
-    public void testStartStopMultiNamespaceOnOpenShift(VertxTestContext context) throws InterruptedException {
-=======
     public void testStartStopMultiNamespaceOnOpenShift(VertxTestContext context) {
->>>>>>> 2e537b00
         startStop(context, "namespace1,namespace2", true);
     }
 
     @Test
-<<<<<<< HEAD
-    public void testStartStopSingleNamespaceOnK8s(VertxTestContext context) throws InterruptedException {
-=======
     public void testStartStopSingleNamespaceOnK8s(VertxTestContext context) {
->>>>>>> 2e537b00
         startStop(context, "namespace", false);
     }
 
     @Test
-<<<<<<< HEAD
-    public void testStartStopMultiNamespaceOnK8s(VertxTestContext context) throws InterruptedException {
-=======
     public void testStartStopMultiNamespaceOnK8s(VertxTestContext context) {
->>>>>>> 2e537b00
         startStop(context, "namespace1,namespace2", false);
     }
 
     @Test
-<<<<<<< HEAD
-    public void testStartStopAllNamespacesOnOpenShift(VertxTestContext context) throws InterruptedException {
-=======
     public void testStartStopAllNamespacesOnOpenShift(VertxTestContext context) {
->>>>>>> 2e537b00
         startStopAllNamespaces(context, "*", true);
     }
 
     @Test
-<<<<<<< HEAD
-    public void testStartStopAllNamespacesOnK8s(VertxTestContext context) throws InterruptedException {
-=======
     public void testStartStopAllNamespacesOnK8s(VertxTestContext context) {
->>>>>>> 2e537b00
         startStopAllNamespaces(context, "*", false);
     }
 
@@ -179,7 +143,7 @@
         }
         when(mockCrds.withName(KafkaConnectS2I.CRD_NAME)).thenReturn(mockResource);
         when(client.customResourceDefinitions()).thenReturn(mockCrds);
-        when(client.customResources(any(CustomResourceDefinitionContext.class), any(), any(), any())).thenReturn(mockCms);
+        when(client.customResources(any(), any(), any(), any())).thenReturn(mockCms);
 
         List<String> namespaceList = asList(namespaces.split(" *,+ *"));
         for (String namespace: namespaceList) {
@@ -201,31 +165,6 @@
 
         Map<String, String> env = buildEnv(namespaces);
 
-<<<<<<< HEAD
-        CountDownLatch latch = new CountDownLatch(namespaceList.size() + 1);
-
-        Main.run(vertx, client, new PlatformFeaturesAvailability(openShift, KubernetesVersion.V1_9),
-                    ClusterOperatorConfig.fromMap(env, KafkaVersionTestUtils.getKafkaVersionLookup()))
-            .onComplete(context.succeeding(v -> context.verify(() -> {
-                assertThat("A verticle per namespace", vertx.deploymentIDs(), hasSize(namespaceList.size()));
-                for (String deploymentId: vertx.deploymentIDs()) {
-                    vertx.undeploy(deploymentId, asyncResult -> {
-                        if (asyncResult.failed()) {
-                            log.error("Failed to undeploy {}", deploymentId);
-                            context.failNow(asyncResult.cause());
-                        }
-                        latch.countDown();
-                    });
-                }
-
-                int maximumExpectedNumberOfWatchers = (openShift ? 9 : 7) * namespaceList.size(); // we do not have connectS2I on k8s
-                assertThat("Looks like there were more watchers than namespaces",
-                        numWatchers.get(), lessThanOrEqualTo(maximumExpectedNumberOfWatchers));
-                latch.countDown();
-            })));
-        latch.await(10, TimeUnit.SECONDS);
-        context.completeNow();
-=======
         Checkpoint async = context.checkpoint();
         Main.run(vertx, client, new PlatformFeaturesAvailability(openShift, KubernetesVersion.V1_9),
                     ClusterOperatorConfig.fromMap(env, KafkaVersionTestUtils.getKafkaVersionLookup()))
@@ -241,7 +180,6 @@
                         numWatchers.get(), lessThanOrEqualTo(maximumExpectedNumberOfWatchers));
                 async.flag();
             })));
->>>>>>> 2e537b00
     }
 
     /**
@@ -279,7 +217,7 @@
         }
         when(mockCrds.withName(KafkaConnectS2I.CRD_NAME)).thenReturn(mockResource);
         when(client.customResourceDefinitions()).thenReturn(mockCrds);
-        when(client.customResources(any(CustomResourceDefinitionContext.class), any(), any(), any())).thenReturn(mockCms);
+        when(client.customResources(any(), any(), any(), any())).thenReturn(mockCms);
 
         FilterWatchListMultiDeletable mockFilteredCms = mock(FilterWatchListMultiDeletable.class);
         when(mockFilteredCms.withLabels(any())).thenReturn(mockFilteredCms);
@@ -296,29 +234,6 @@
 
         Map<String, String> env = buildEnv(namespaces);
 
-<<<<<<< HEAD
-        CountDownLatch latch = new CountDownLatch(2);
-        Main.run(vertx, client, new PlatformFeaturesAvailability(openShift, KubernetesVersion.V1_9),
-                ClusterOperatorConfig.fromMap(env, KafkaVersionTestUtils.getKafkaVersionLookup()))
-            .onComplete(context.succeeding(v -> context.verify(() -> {
-                assertThat("A verticle per namespace", vertx.deploymentIDs(), hasSize(1));
-                for (String deploymentId: vertx.deploymentIDs()) {
-                    vertx.undeploy(deploymentId, asyncResult -> {
-                        if (asyncResult.failed()) {
-                            log.error("Failed to undeploy {}", deploymentId);
-                            context.failNow(asyncResult.cause());
-                        }
-                        latch.countDown();
-                    });
-                }
-
-                int maximumExpectedNumberOfWatchers = openShift ? 9 : 7; // we do not have connectS2I on k8s
-                assertThat("Looks like there were more watchers than namespaces", numWatchers.get(), lessThanOrEqualTo(maximumExpectedNumberOfWatchers));
-                latch.countDown();
-            })));
-        latch.await(10, TimeUnit.SECONDS);
-        context.completeNow();
-=======
         Checkpoint async = context.checkpoint();
         Main.run(vertx, client, new PlatformFeaturesAvailability(openShift, KubernetesVersion.V1_9),
                 ClusterOperatorConfig.fromMap(env, KafkaVersionTestUtils.getKafkaVersionLookup()))
@@ -332,6 +247,5 @@
                 assertThat("Looks like there were more watchers than namespaces", numWatchers.get(), lessThanOrEqualTo(maximumExpectedNumberOfWatchers));
                 async.flag();
             })));
->>>>>>> 2e537b00
     }
 }