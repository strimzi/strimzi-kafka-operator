--- conflicted
+++ resolved
@@ -9,11 +9,8 @@
 import io.fabric8.kubernetes.api.model.Service;
 import io.fabric8.kubernetes.api.model.apps.Deployment;
 import io.fabric8.kubernetes.api.model.policy.v1beta1.PodDisruptionBudget;
-<<<<<<< HEAD
 import io.fabric8.kubernetes.client.KubernetesClient;
 import io.strimzi.api.kafka.KafkaBridgeList;
-=======
->>>>>>> 72ad6b15
 import io.strimzi.api.kafka.model.KafkaBridge;
 import io.strimzi.api.kafka.model.KafkaBridgeBuilder;
 import io.strimzi.api.kafka.model.KafkaBridgeConsumerSpec;
@@ -82,11 +79,8 @@
 
     protected static Vertx vertx;
     private static final String METRICS_CONFIG = "{\"foo\":\"bar\"}";
-<<<<<<< HEAD
-=======
     private static final String LOGGING_CONFIG = AbstractModel.getOrderedProperties(Reconciliation.DUMMY_RECONCILIATION, "kafkaBridgeDefaultLoggingProperties")
             .asPairsWithComment("Do not change this generated file. Logging can be configured in the corresponding Kubernetes resource.");
->>>>>>> 72ad6b15
 
     private static final String BOOTSTRAP_SERVERS = "foo-kafka:9092";
     private static final KafkaBridgeConsumerSpec KAFKA_BRIDGE_CONSUMER_SPEC = new KafkaBridgeConsumerSpec();
@@ -208,11 +202,7 @@
         when(mockBridgeOps.getAsync(anyString(), anyString())).thenReturn(Future.succeededFuture(kb));
         when(mockBridgeOps.updateStatusAsync(any(), any(KafkaBridge.class))).thenReturn(Future.succeededFuture());
         when(mockServiceOps.get(kbNamespace, bridge.getName())).thenReturn(bridge.generateService());
-<<<<<<< HEAD
         when(mockDcOps.get(kbNamespace, bridge.getName())).thenReturn(bridge.generateDeployment(new HashMap<>(), true, null, null));
-=======
-        when(mockDcOps.get(kbNamespace, bridge.getName())).thenReturn(bridge.generateDeployment(new HashMap<String, String>(), true, null, null));
->>>>>>> 72ad6b15
         when(mockDcOps.readiness(any(), anyString(), anyString(), anyLong(), anyLong())).thenReturn(Future.succeededFuture());
         when(mockDcOps.waitForObserved(any(), anyString(), anyString(), anyLong(), anyLong())).thenReturn(Future.succeededFuture());
 
@@ -290,11 +280,7 @@
         when(mockBridgeOps.getAsync(anyString(), anyString())).thenReturn(Future.succeededFuture(kb));
         when(mockBridgeOps.updateStatusAsync(any(), any(KafkaBridge.class))).thenReturn(Future.succeededFuture());
         when(mockServiceOps.get(kbNamespace, bridge.getName())).thenReturn(bridge.generateService());
-<<<<<<< HEAD
         when(mockDcOps.get(kbNamespace, bridge.getName())).thenReturn(bridge.generateDeployment(new HashMap<>(), true, null, null));
-=======
-        when(mockDcOps.get(kbNamespace, bridge.getName())).thenReturn(bridge.generateDeployment(new HashMap<String, String>(), true, null, null));
->>>>>>> 72ad6b15
         when(mockDcOps.readiness(any(), anyString(), anyString(), anyLong(), anyLong())).thenReturn(Future.succeededFuture());
         when(mockDcOps.waitForObserved(any(), anyString(), anyString(), anyLong(), anyLong())).thenReturn(Future.succeededFuture());
 
@@ -375,11 +361,7 @@
 
                 // No metrics config  => no CMs created
                 verify(mockCmOps, never()).createOrUpdate(any(), any());
-<<<<<<< HEAD
                 context.completeNow();
-=======
-                async.flag();
->>>>>>> 72ad6b15
             })));
     }
 
@@ -405,11 +387,7 @@
         when(mockBridgeOps.getAsync(anyString(), anyString())).thenReturn(Future.succeededFuture(kb));
         when(mockBridgeOps.updateStatusAsync(any(), any(KafkaBridge.class))).thenReturn(Future.succeededFuture());
         when(mockServiceOps.get(kbNamespace, bridge.getName())).thenReturn(bridge.generateService());
-<<<<<<< HEAD
         when(mockDcOps.get(kbNamespace, bridge.getName())).thenReturn(bridge.generateDeployment(new HashMap<>(), true, null, null));
-=======
-        when(mockDcOps.get(kbNamespace, bridge.getName())).thenReturn(bridge.generateDeployment(new HashMap<String, String>(), true, null, null));
->>>>>>> 72ad6b15
         when(mockDcOps.readiness(any(), anyString(), anyString(), anyLong(), anyLong())).thenReturn(Future.succeededFuture());
         when(mockDcOps.waitForObserved(any(), anyString(), anyString(), anyLong(), anyLong())).thenReturn(Future.succeededFuture());
 
@@ -556,11 +534,7 @@
             .onComplete(context.succeeding(v -> context.verify(() -> {
                 verify(mockDcOps).scaleUp(any(), eq(kbNamespace), eq(bridge.getName()), eq(scaleTo));
                 verify(mockDcOps).scaleDown(any(), eq(kbNamespace), eq(bridge.getName()), eq(scaleTo));
-<<<<<<< HEAD
                 context.completeNow();
-=======
-                async.flag();
->>>>>>> 72ad6b15
             })));
     }
 
@@ -589,26 +563,16 @@
         // providing the list of ALL Deployments for all the Kafka Bridge clusters
         Labels newLabels = Labels.forStrimziKind(KafkaBridge.RESOURCE_KIND);
         when(mockDcOps.list(eq(kbNamespace), eq(newLabels))).thenReturn(
-<<<<<<< HEAD
                 Collections.singletonList(KafkaBridgeCluster.fromCrd(Reconciliation.DUMMY_RECONCILIATION, bar,
                         VERSIONS).generateDeployment(new HashMap<>(), true, null, null)));
-=======
-                asList(KafkaBridgeCluster.fromCrd(Reconciliation.DUMMY_RECONCILIATION, bar,
-                        VERSIONS).generateDeployment(new HashMap<String, String>(), true, null, null)));
->>>>>>> 72ad6b15
         when(mockDcOps.readiness(any(), anyString(), anyString(), anyLong(), anyLong())).thenReturn(Future.succeededFuture());
         when(mockDcOps.waitForObserved(any(), anyString(), anyString(), anyLong(), anyLong())).thenReturn(Future.succeededFuture());
 
         // providing the list Deployments for already "existing" Kafka Bridge clusters
         Labels barLabels = Labels.forStrimziCluster("bar");
         when(mockDcOps.list(eq(kbNamespace), eq(barLabels))).thenReturn(
-<<<<<<< HEAD
                 Collections.singletonList(KafkaBridgeCluster.fromCrd(Reconciliation.DUMMY_RECONCILIATION, bar,
                         VERSIONS).generateDeployment(new HashMap<>(), true, null, null))
-=======
-                asList(KafkaBridgeCluster.fromCrd(Reconciliation.DUMMY_RECONCILIATION, bar,
-                        VERSIONS).generateDeployment(new HashMap<String, String>(), true, null, null))
->>>>>>> 72ad6b15
         );
 
         when(mockSecretOps.reconcile(any(), eq(kbNamespace), any(), any())).thenReturn(Future.succeededFuture());
