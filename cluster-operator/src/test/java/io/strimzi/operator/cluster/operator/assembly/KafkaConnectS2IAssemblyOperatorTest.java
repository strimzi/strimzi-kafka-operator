--- conflicted
+++ resolved
@@ -21,7 +21,6 @@
 import io.strimzi.api.kafka.model.KafkaConnector;
 import io.strimzi.api.kafka.model.connect.ConnectorPlugin;
 import io.strimzi.api.kafka.model.connect.ConnectorPluginBuilder;
-import io.strimzi.api.kafka.model.status.KafkaConnectS2IStatus;
 import io.strimzi.operator.KubernetesVersion;
 import io.strimzi.operator.PlatformFeaturesAvailability;
 import io.strimzi.operator.cluster.KafkaVersionTestUtils;
@@ -32,7 +31,6 @@
 import io.strimzi.operator.cluster.operator.resource.ResourceOperatorSupplier;
 import io.strimzi.operator.common.Annotations;
 import io.strimzi.operator.common.Reconciliation;
-import io.strimzi.operator.common.Util;
 import io.strimzi.operator.common.model.Labels;
 import io.strimzi.operator.common.operator.resource.BuildConfigOperator;
 import io.strimzi.operator.common.operator.resource.ConfigMapOperator;
@@ -64,6 +62,10 @@
 import java.util.Optional;
 import java.util.Set;
 import java.util.concurrent.CopyOnWriteArraySet;
+import java.util.concurrent.CountDownLatch;
+import java.util.concurrent.ExecutionException;
+import java.util.concurrent.TimeUnit;
+import java.util.concurrent.TimeoutException;
 
 import static java.util.Arrays.asList;
 import static java.util.Collections.emptyList;
@@ -90,7 +92,7 @@
     protected static Vertx vertx;
     private static final String METRICS_CONFIG = "{\"foo\":\"bar\"}";
     private static final String LOGGING_CONFIG = AbstractModel.getOrderedProperties("kafkaConnectDefaultLoggingProperties")
-            .asPairsWithComment("Do not change this generated file. Logging can be configured in the corresponding Kubernetes resource.");
+            .asPairsWithComment("Do not change this generated file. Logging can be configured in the corresponding kubernetes/openshift resource.");
 
     private final KubernetesVersion kubernetesVersion = KubernetesVersion.V1_9;
 
@@ -104,7 +106,7 @@
         vertx.close();
     }
 
-    public void createCluster(VertxTestContext context, KafkaConnectS2I kcs2i, boolean connectorOperator) {
+    public void testCreateCluster(VertxTestContext context, KafkaConnectS2I clusterCm, boolean connectorOperator) {
         ResourceOperatorSupplier supplier = ResourceUtils.supplierWithMocks(true);
         CrdOperator mockConnectS2IOps = supplier.connectS2IOperator;
         CrdOperator mockConnectOps = supplier.connectOperator;
@@ -118,8 +120,8 @@
         CrdOperator<KubernetesClient, KafkaConnector, KafkaConnectorList, DoneableKafkaConnector> mockConnectorOps = supplier.kafkaConnectorOperator;
 
         when(mockConnectorOps.listAsync(anyString(), any(Optional.class))).thenReturn(Future.succeededFuture(emptyList()));
-        when(mockConnectS2IOps.get(kcs2i.getMetadata().getNamespace(), kcs2i.getMetadata().getName())).thenReturn(kcs2i);
-        when(mockConnectS2IOps.getAsync(anyString(), anyString())).thenReturn(Future.succeededFuture(kcs2i));
+        when(mockConnectS2IOps.get(clusterCm.getMetadata().getNamespace(), clusterCm.getMetadata().getName())).thenReturn(clusterCm);
+        when(mockConnectS2IOps.getAsync(anyString(), anyString())).thenReturn(Future.succeededFuture(clusterCm));
 
         when(mockConnectOps.getAsync(anyString(), anyString())).thenReturn(Future.succeededFuture(null));
 
@@ -148,7 +150,7 @@
         when(mockCmOps.reconcile(anyString(), any(), any())).thenReturn(Future.succeededFuture(ReconcileResult.created(new ConfigMap())));
 
         ArgumentCaptor<NetworkPolicy> npCaptor = ArgumentCaptor.forClass(NetworkPolicy.class);
-        when(mockNetPolOps.reconcile(eq(kcs2i.getMetadata().getNamespace()), eq(KafkaConnectS2IResources.deploymentName(kcs2i.getMetadata().getName())), npCaptor.capture())).thenReturn(Future.succeededFuture(ReconcileResult.created(new NetworkPolicy())));
+        when(mockNetPolOps.reconcile(eq(clusterCm.getMetadata().getNamespace()), eq(KafkaConnectS2IResources.deploymentName(clusterCm.getMetadata().getName())), npCaptor.capture())).thenReturn(Future.succeededFuture(ReconcileResult.created(new NetworkPolicy())));
 
         KafkaConnectApi mockConnectClient = mock(KafkaConnectApi.class);
         when(mockConnectClient.list(anyString(), anyInt())).thenReturn(Future.succeededFuture(emptyList()));
@@ -159,7 +161,6 @@
                 .withVersion("1.0.0")
                 .build();
         when(mockConnectClient.listConnectorPlugins(anyString(), anyInt())).thenReturn(Future.succeededFuture(singletonList(plugin1)));
-        when(mockConnectClient.updateConnectLoggers(anyString(), anyInt(), anyString())).thenReturn(Future.succeededFuture());
 
         PlatformFeaturesAvailability pfa = new PlatformFeaturesAvailability(true, kubernetesVersion);
 
@@ -168,99 +169,99 @@
         KafkaConnectS2IAssemblyOperator ops = new KafkaConnectS2IAssemblyOperator(vertx, pfa,
                 supplier, ResourceUtils.dummyClusterOperatorConfig(VERSIONS), x -> mockConnectClient);
 
-        KafkaConnectS2ICluster connect = KafkaConnectS2ICluster.fromCrd(kcs2i, VERSIONS);
+        KafkaConnectS2ICluster connect = KafkaConnectS2ICluster.fromCrd(clusterCm, VERSIONS);
 
         Checkpoint async = context.checkpoint();
-        ops.reconcile(new Reconciliation("test-trigger", KafkaConnectS2I.RESOURCE_KIND, kcs2i.getMetadata().getNamespace(), kcs2i.getMetadata().getName()))
-            .onComplete(context.succeeding(v -> context.verify(() -> {
+        ops.createOrUpdate(new Reconciliation("test-trigger", KafkaConnectS2I.RESOURCE_KIND, clusterCm.getMetadata().getNamespace(), clusterCm.getMetadata().getName()), clusterCm)
+            .setHandler(context.succeeding(v -> {
 
                 // Verify service
                 List<Service> capturedServices = serviceCaptor.getAllValues();
-                assertThat(capturedServices, hasSize(1));
+                context.verify(() -> assertThat(capturedServices, hasSize(1)));
                 Service service = capturedServices.get(0);
-                assertThat(service.getMetadata().getName(), is(connect.getServiceName()));
-                assertThat(service, is(connect.generateService()));
+                context.verify(() -> assertThat(service.getMetadata().getName(), is(connect.getServiceName())));
+                context.verify(() -> assertThat("Services are not equal", service, is(connect.generateService())));
 
                 // Verify Deployment Config
                 List<DeploymentConfig> capturedDc = dcCaptor.getAllValues();
-                assertThat(capturedDc, hasSize(1));
+                context.verify(() -> assertThat(capturedDc, hasSize(1)));
                 DeploymentConfig dc = capturedDc.get(0);
-                assertThat(dc.getMetadata().getName(), is(connect.getName()));
+                context.verify(() -> assertThat(dc.getMetadata().getName(), is(connect.getName())));
                 Map annotations = new HashMap();
-                annotations.put(Annotations.ANNO_STRIMZI_LOGGING_DYNAMICALLY_UNCHANGEABLE_HASH, Util.stringHash(Util.getLoggingDynamicallyUnmodifiableEntries(LOGGING_CONFIG)));
-                assertThat(dc, is(connect.generateDeploymentConfig(annotations, true, null, null)));
+                annotations.put(Annotations.STRIMZI_LOGGING_ANNOTATION, LOGGING_CONFIG);
+                context.verify(() -> assertThat("Deployment Configs are not equal", dc, is(connect.generateDeploymentConfig(annotations, true, null, null))));
 
                 // Verify Build Config
                 List<BuildConfig> capturedBc = bcCaptor.getAllValues();
-                assertThat(capturedBc, hasSize(1));
+                context.verify(() -> assertThat(capturedBc, hasSize(1)));
                 BuildConfig bc = capturedBc.get(0);
-                assertThat(dc.getMetadata().getName(), is(connect.getName()));
-                assertThat(bc, is(connect.generateBuildConfig()));
+                context.verify(() -> assertThat(dc.getMetadata().getName(), is(connect.getName())));
+                context.verify(() -> assertThat("Build Configs are not equal", bc, is(connect.generateBuildConfig())));
 
                 // Verify PodDisruptionBudget
                 List<PodDisruptionBudget> capturedPdb = pdbCaptor.getAllValues();
-                assertThat(capturedPdb, hasSize(1));
+                context.verify(() -> assertThat(capturedPdb, hasSize(1)));
                 PodDisruptionBudget pdb = capturedPdb.get(0);
-                assertThat(pdb.getMetadata().getName(), is(connect.getName()));
-                assertThat(pdb, is(connect.generatePodDisruptionBudget()));
+                context.verify(() -> assertThat(pdb.getMetadata().getName(), is(connect.getName())));
+                context.verify(() -> assertThat("PodDisruptionBudgets are not equal", pdb, is(connect.generatePodDisruptionBudget())));
 
                 // Verify Image Streams
                 List<ImageStream> capturedIs = isCaptor.getAllValues();
-                assertThat(capturedIs, hasSize(2));
-                int sourceImageStreamIndex = (KafkaConnectS2IResources.sourceImageStreamName(connect.getCluster())).equals(capturedIs.get(0).getMetadata().getName()) ? 0 : 1;
-                int targetImageStreamIndex = (connect.getName()).equals(capturedIs.get(0).getMetadata().getName()) ? 0 : 1;
-
-                ImageStream source = capturedIs.get(sourceImageStreamIndex);
-                assertThat(source.getMetadata().getName(), is(KafkaConnectS2IResources.sourceImageStreamName(connect.getCluster())));
-                assertThat(source, is(connect.generateSourceImageStream()));
-
-                ImageStream target = capturedIs.get(targetImageStreamIndex);
-                assertThat(target.getMetadata().getName(), is(connect.getName()));
-                assertThat(target, is(connect.generateTargetImageStream()));
+                context.verify(() -> assertThat(capturedIs, hasSize(2)));
+                int sisIndex = (KafkaConnectS2IResources.sourceImageStreamName(connect.getCluster())).equals(capturedIs.get(0).getMetadata().getName()) ? 0 : 1;
+                int tisIndex = (connect.getName()).equals(capturedIs.get(0).getMetadata().getName()) ? 0 : 1;
+
+                ImageStream sis = capturedIs.get(sisIndex);
+                context.verify(() -> assertThat(sis.getMetadata().getName(), is(KafkaConnectS2IResources.sourceImageStreamName(connect.getCluster()))));
+                context.verify(() -> assertThat("Source Image Streams are not equal", sis, is(connect.generateSourceImageStream())));
+
+                ImageStream tis = capturedIs.get(tisIndex);
+                context.verify(() -> assertThat(tis.getMetadata().getName(), is(connect.getName())));
+                context.verify(() -> assertThat("Target Image Streams are not equal", tis, is(connect.generateTargetImageStream())));
 
                 // Verify status
                 List<KafkaConnectS2I> capturedConnects = connectCaptor.getAllValues();
-                KafkaConnectS2IStatus connectStatus = capturedConnects.get(0).getStatus();
-                assertThat(connectStatus.getUrl(), is("http://foo-connect-api.test.svc:8083"));
-                assertThat(connectStatus.getConditions().get(0).getStatus(), is("True"));
-                assertThat(connectStatus.getConditions().get(0).getType(), is("Ready"));
+                context.verify(() -> assertThat(capturedConnects.get(0).getStatus().getUrl(), is("http://foo-connect-api.test.svc:8083")));
+                context.verify(() -> assertThat(capturedConnects.get(0).getStatus().getConditions().get(0).getStatus(), is("True")));
+                context.verify(() -> assertThat(capturedConnects.get(0).getStatus().getConditions().get(0).getType(), is("Ready")));
 
                 if (connectorOperator) {
-                    assertThat(npCaptor.getValue(), is(notNullValue()));
-                    assertThat(connectStatus.getConnectorPlugins(), hasSize(1));
-                    assertThat(connectStatus.getConnectorPlugins().get(0).getConnectorClass(), is("io.strimzi.MyClass"));
-                    assertThat(connectStatus.getConnectorPlugins().get(0).getType(), is("sink"));
-                    assertThat(connectStatus.getConnectorPlugins().get(0).getVersion(), is("1.0.0"));
+                    context.verify(() -> assertThat(npCaptor.getValue(), is(notNullValue())));
+
+                    context.verify(() -> assertThat(capturedConnects.get(0).getStatus().getConnectorPlugins(), hasSize(1)));
+                    context.verify(() -> assertThat(capturedConnects.get(0).getStatus().getConnectorPlugins().get(0).getConnectorClass(), is("io.strimzi.MyClass")));
+                    context.verify(() -> assertThat(capturedConnects.get(0).getStatus().getConnectorPlugins().get(0).getType(), is("sink")));
+                    context.verify(() -> assertThat(capturedConnects.get(0).getStatus().getConnectorPlugins().get(0).getVersion(), is("1.0.0")));
                 } else {
-                    assertThat(npCaptor.getValue(), is(nullValue()));
-                    assertThat(connectStatus.getConnectorPlugins(), nullValue());
+                    context.verify(() -> assertThat(npCaptor.getValue(), is(nullValue())));
+                    context.verify(() -> assertThat(capturedConnects.get(0).getStatus().getConnectorPlugins(), nullValue()));
                 }
 
                 async.flag();
-            })));
+            }));
     }
 
     @Test
     public void testCreateClusterWithoutConnectorOperator(VertxTestContext context) {
-        String kcs2iName = "foo";
-        String kcs2iNamespace = "test";
-        KafkaConnectS2I kcs2i = ResourceUtils.createEmptyKafkaConnectS2I(kcs2iNamespace, kcs2iName);
-
-        createCluster(context, kcs2i, false);
+        String clusterCmName = "foo";
+        String clusterCmNamespace = "test";
+        KafkaConnectS2I clusterCm = ResourceUtils.createEmptyKafkaConnectS2ICluster(clusterCmNamespace, clusterCmName);
+
+        testCreateCluster(context, clusterCm, false);
     }
 
     @Test
     public void testCreateClusterWithConnectorOperator(VertxTestContext context) {
-        String kcs2iName = "foo";
-        String kcs2iNamespace = "test";
-        KafkaConnectS2I kcs2i = ResourceUtils.createEmptyKafkaConnectS2I(kcs2iNamespace, kcs2iName);
-        kcs2i.getMetadata().getAnnotations().put(Annotations.STRIMZI_IO_USE_CONNECTOR_RESOURCES, "true");
-
-        createCluster(context, kcs2i, true);
-    }
-
-    @Test
-    public void testCreateOrUpdateDoesNotUpdateWithNoDiff(VertxTestContext context) {
+        String clusterCmName = "foo";
+        String clusterCmNamespace = "test";
+        KafkaConnectS2I clusterCm = ResourceUtils.createEmptyKafkaConnectS2ICluster(clusterCmNamespace, clusterCmName);
+        clusterCm.getMetadata().getAnnotations().put("strimzi.io/use-connector-resources", "true");
+
+        testCreateCluster(context, clusterCm, true);
+    }
+
+    @Test
+    public void testUpdateClusterNoDiff(VertxTestContext context) {
         ResourceOperatorSupplier supplier = ResourceUtils.supplierWithMocks(true);
         CrdOperator mockConnectS2IOps = supplier.connectS2IOperator;
         CrdOperator mockConnectOps = supplier.connectOperator;
@@ -273,24 +274,24 @@
         NetworkPolicyOperator mockNetPolOps = supplier.networkPolicyOperator;
         CrdOperator<KubernetesClient, KafkaConnector, KafkaConnectorList, DoneableKafkaConnector> mockConnectorOps = supplier.kafkaConnectorOperator;
 
-        String kcs2iName = "foo";
-        String kcs2iNamespace = "test";
-
-        KafkaConnectS2I kcs2i = ResourceUtils.createEmptyKafkaConnectS2I(kcs2iNamespace, kcs2iName);
-        KafkaConnectS2ICluster connect = KafkaConnectS2ICluster.fromCrd(kcs2i, VERSIONS);
+        String clusterCmName = "foo";
+        String clusterCmNamespace = "test";
+
+        KafkaConnectS2I clusterCm = ResourceUtils.createEmptyKafkaConnectS2ICluster(clusterCmNamespace, clusterCmName);
+        KafkaConnectS2ICluster connect = KafkaConnectS2ICluster.fromCrd(clusterCm, VERSIONS);
         when(mockConnectorOps.listAsync(anyString(), any(Optional.class))).thenReturn(Future.succeededFuture(emptyList()));
-        when(mockConnectS2IOps.get(kcs2iNamespace, kcs2iName)).thenReturn(kcs2i);
-        when(mockConnectS2IOps.getAsync(anyString(), anyString())).thenReturn(Future.succeededFuture(kcs2i));
+        when(mockConnectS2IOps.get(clusterCmNamespace, clusterCmName)).thenReturn(clusterCm);
+        when(mockConnectS2IOps.getAsync(anyString(), anyString())).thenReturn(Future.succeededFuture(clusterCm));
         when(mockConnectS2IOps.updateStatusAsync(any(KafkaConnectS2I.class))).thenReturn(Future.succeededFuture());
         when(mockConnectOps.getAsync(anyString(), anyString())).thenReturn(Future.succeededFuture(null));
-        when(mockServiceOps.get(kcs2iNamespace, connect.getName())).thenReturn(connect.generateService());
-        when(mockDcOps.get(kcs2iNamespace, connect.getName())).thenReturn(connect.generateDeploymentConfig(new HashMap<String, String>(), true, null, null));
+        when(mockServiceOps.get(clusterCmNamespace, connect.getName())).thenReturn(connect.generateService());
+        when(mockDcOps.get(clusterCmNamespace, connect.getName())).thenReturn(connect.generateDeploymentConfig(new HashMap<String, String>(), true, null, null));
         when(mockDcOps.readiness(anyString(), anyString(), anyLong(), anyLong())).thenReturn(Future.succeededFuture());
         when(mockDcOps.waitForObserved(anyString(), anyString(), anyLong(), anyLong())).thenReturn(Future.succeededFuture());
-        when(mockIsOps.get(kcs2iNamespace, KafkaConnectS2IResources.sourceImageStreamName(connect.getCluster()))).thenReturn(connect.generateSourceImageStream());
-        when(mockIsOps.get(kcs2iNamespace, connect.getName())).thenReturn(connect.generateTargetImageStream());
-        when(mockBcOps.get(kcs2iNamespace, connect.getName())).thenReturn(connect.generateBuildConfig());
-        when(mockPdbOps.get(kcs2iNamespace, connect.getName())).thenReturn(connect.generatePodDisruptionBudget());
+        when(mockIsOps.get(clusterCmNamespace, KafkaConnectS2IResources.sourceImageStreamName(connect.getCluster()))).thenReturn(connect.generateSourceImageStream());
+        when(mockIsOps.get(clusterCmNamespace, connect.getName())).thenReturn(connect.generateTargetImageStream());
+        when(mockBcOps.get(clusterCmNamespace, connect.getName())).thenReturn(connect.generateBuildConfig());
+        when(mockPdbOps.get(clusterCmNamespace, connect.getName())).thenReturn(connect.generatePodDisruptionBudget());
 
         ArgumentCaptor<String> serviceNamespaceCaptor = ArgumentCaptor.forClass(String.class);
         ArgumentCaptor<String> serviceNameCaptor = ArgumentCaptor.forClass(String.class);
@@ -329,7 +330,7 @@
 
         when(mockConnectS2IOps.reconcile(anyString(), any(), any())).thenReturn(Future.succeededFuture(ReconcileResult.created(new KafkaConnectS2I())));
         when(mockCmOps.reconcile(anyString(), any(), any())).thenReturn(Future.succeededFuture(ReconcileResult.created(new ConfigMap())));
-        when(mockNetPolOps.reconcile(eq(kcs2i.getMetadata().getNamespace()), eq(KafkaConnectS2IResources.deploymentName(kcs2i.getMetadata().getName())), any())).thenReturn(Future.succeededFuture(ReconcileResult.created(new NetworkPolicy())));
+        when(mockNetPolOps.reconcile(eq(clusterCm.getMetadata().getNamespace()), eq(KafkaConnectS2IResources.deploymentName(clusterCm.getMetadata().getName())), any())).thenReturn(Future.succeededFuture(ReconcileResult.created(new NetworkPolicy())));
 
         KafkaConnectApi mockConnectClient = mock(KafkaConnectApi.class);
         when(mockConnectClient.list(anyString(), anyInt())).thenReturn(Future.succeededFuture(emptyList()));
@@ -340,41 +341,41 @@
                 .withVersion("1.0.0")
                 .build();
         when(mockConnectClient.listConnectorPlugins(anyString(), anyInt())).thenReturn(Future.succeededFuture(singletonList(plugin1)));
-        when(mockConnectClient.updateConnectLoggers(anyString(), anyInt(), anyString())).thenReturn(Future.succeededFuture());
 
         PlatformFeaturesAvailability pfa = new PlatformFeaturesAvailability(true, kubernetesVersion);
         KafkaConnectS2IAssemblyOperator ops = new KafkaConnectS2IAssemblyOperator(vertx, pfa,
                 supplier, ResourceUtils.dummyClusterOperatorConfig(VERSIONS), x -> mockConnectClient);
 
         Checkpoint async = context.checkpoint();
-        ops.createOrUpdate(new Reconciliation("test-trigger", KafkaConnectS2I.RESOURCE_KIND, kcs2iNamespace, kcs2iName), kcs2i)
-            .onComplete(context.succeeding(v -> context.verify(() -> {
-                // Verify service
-                List<Service> capturedServices = serviceCaptor.getAllValues();
-                assertThat(capturedServices, hasSize(1));
-
-                // Verify Deployment Config
-                List<DeploymentConfig> capturedDc = dcCaptor.getAllValues();
-                assertThat(capturedDc, hasSize(1));
-
-                // Verify Build Config
-                List<BuildConfig> capturedBc = bcCaptor.getAllValues();
-                assertThat(capturedBc, hasSize(1));
-
-                // Verify PodDisruptionBudget
-                List<PodDisruptionBudget> capturedPdb = pdbCaptor.getAllValues();
-                assertThat(capturedPdb, hasSize(1));
-
-                // Verify Image Streams
-                List<ImageStream> capturedIs = isCaptor.getAllValues();
-                assertThat(capturedIs, hasSize(2));
-
-                // Verify scaleDown / scaleUp were not called
-                assertThat(dcScaleDownNameCaptor.getAllValues(), hasSize(1));
-                assertThat(dcScaleUpNameCaptor.getAllValues(), hasSize(1));
-
-                async.flag();
-            })));
+        ops.createOrUpdate(new Reconciliation("test-trigger", KafkaConnectS2I.RESOURCE_KIND, clusterCmNamespace, clusterCmName), clusterCm).setHandler(createResult -> {
+            context.verify(() -> assertThat(createResult.succeeded(), is(true)));
+
+            // Verify service
+            List<Service> capturedServices = serviceCaptor.getAllValues();
+            context.verify(() -> assertThat(capturedServices.size(), is(1)));
+
+            // Verify Deployment Config
+            List<DeploymentConfig> capturedDc = dcCaptor.getAllValues();
+            context.verify(() -> assertThat(capturedDc.size(), is(1)));
+
+            // Verify Build Config
+            List<BuildConfig> capturedBc = bcCaptor.getAllValues();
+            context.verify(() -> assertThat(capturedBc.size(), is(1)));
+
+            // Verify PodDisruptionBudget
+            List<PodDisruptionBudget> capturedPdb = pdbCaptor.getAllValues();
+            context.verify(() -> assertThat(capturedPdb.size(), is(1)));
+
+            // Verify Image Streams
+            List<ImageStream> capturedIs = isCaptor.getAllValues();
+            context.verify(() -> assertThat(capturedIs.size(), is(2)));
+
+            // Verify scaleDown / scaleUp were not called
+            context.verify(() -> assertThat(dcScaleDownNameCaptor.getAllValues().size(), is(1)));
+            context.verify(() -> assertThat(dcScaleUpNameCaptor.getAllValues().size(), is(1)));
+
+            async.flag();
+        });
     }
 
     @SuppressWarnings({"checkstyle:JavaNCSS", "checkstyle:MethodLength"})
@@ -392,26 +393,26 @@
         NetworkPolicyOperator mockNetPolOps = supplier.networkPolicyOperator;
         CrdOperator<KubernetesClient, KafkaConnector, KafkaConnectorList, DoneableKafkaConnector> mockConnectorOps = supplier.kafkaConnectorOperator;
 
-        String kcs2iName = "foo";
-        String kcs2iNamespace = "test";
-
-        KafkaConnectS2I kcs2i = ResourceUtils.createEmptyKafkaConnectS2I(kcs2iNamespace, kcs2iName);
-        KafkaConnectS2ICluster connect = KafkaConnectS2ICluster.fromCrd(kcs2i, VERSIONS);
-        kcs2i.getSpec().setImage("some/different:image"); // Change the image to generate some diff
+        String clusterCmName = "foo";
+        String clusterCmNamespace = "test";
+
+        KafkaConnectS2I clusterCm = ResourceUtils.createEmptyKafkaConnectS2ICluster(clusterCmNamespace, clusterCmName);
+        KafkaConnectS2ICluster connect = KafkaConnectS2ICluster.fromCrd(clusterCm, VERSIONS);
+        clusterCm.getSpec().setImage("some/different:image"); // Change the image to generate some diff
 
         when(mockConnectorOps.listAsync(anyString(), any(Optional.class))).thenReturn(Future.succeededFuture(emptyList()));
-        when(mockConnectS2IOps.get(kcs2iNamespace, kcs2iName)).thenReturn(kcs2i);
-        when(mockConnectS2IOps.getAsync(anyString(), anyString())).thenReturn(Future.succeededFuture(kcs2i));
+        when(mockConnectS2IOps.get(clusterCmNamespace, clusterCmName)).thenReturn(clusterCm);
+        when(mockConnectS2IOps.getAsync(anyString(), anyString())).thenReturn(Future.succeededFuture(clusterCm));
         when(mockConnectS2IOps.updateStatusAsync(any(KafkaConnectS2I.class))).thenReturn(Future.succeededFuture());
         when(mockConnectOps.getAsync(anyString(), anyString())).thenReturn(Future.succeededFuture(null));
-        when(mockServiceOps.get(kcs2iNamespace, connect.getName())).thenReturn(connect.generateService());
-        when(mockDcOps.get(kcs2iNamespace, connect.getName())).thenReturn(connect.generateDeploymentConfig(new HashMap<String, String>(), true, null, null));
+        when(mockServiceOps.get(clusterCmNamespace, connect.getName())).thenReturn(connect.generateService());
+        when(mockDcOps.get(clusterCmNamespace, connect.getName())).thenReturn(connect.generateDeploymentConfig(new HashMap<String, String>(), true, null, null));
         when(mockDcOps.readiness(anyString(), anyString(), anyLong(), anyLong())).thenReturn(Future.succeededFuture());
         when(mockDcOps.waitForObserved(anyString(), anyString(), anyLong(), anyLong())).thenReturn(Future.succeededFuture());
-        when(mockIsOps.get(kcs2iNamespace, KafkaConnectS2IResources.sourceImageStreamName(connect.getCluster()))).thenReturn(connect.generateSourceImageStream());
-        when(mockIsOps.get(kcs2iNamespace, connect.getName())).thenReturn(connect.generateTargetImageStream());
-        when(mockBcOps.get(kcs2iNamespace, connect.getName())).thenReturn(connect.generateBuildConfig());
-        when(mockPdbOps.get(kcs2iNamespace, connect.getName())).thenReturn(connect.generatePodDisruptionBudget());
+        when(mockIsOps.get(clusterCmNamespace, KafkaConnectS2IResources.sourceImageStreamName(connect.getCluster()))).thenReturn(connect.generateSourceImageStream());
+        when(mockIsOps.get(clusterCmNamespace, connect.getName())).thenReturn(connect.generateTargetImageStream());
+        when(mockBcOps.get(clusterCmNamespace, connect.getName())).thenReturn(connect.generateBuildConfig());
+        when(mockPdbOps.get(clusterCmNamespace, connect.getName())).thenReturn(connect.generatePodDisruptionBudget());
 
         ArgumentCaptor<String> serviceNamespaceCaptor = ArgumentCaptor.forClass(String.class);
         ArgumentCaptor<String> serviceNameCaptor = ArgumentCaptor.forClass(String.class);
@@ -443,7 +444,7 @@
         ArgumentCaptor<BuildConfig> bcCaptor = ArgumentCaptor.forClass(BuildConfig.class);
         when(mockBcOps.reconcile(bcNamespaceCaptor.capture(), bcNameCaptor.capture(), bcCaptor.capture())).thenReturn(Future.succeededFuture());
 
-        when(mockNetPolOps.reconcile(eq(kcs2i.getMetadata().getNamespace()), eq(KafkaConnectS2IResources.deploymentName(kcs2i.getMetadata().getName())), any())).thenReturn(Future.succeededFuture(ReconcileResult.created(new NetworkPolicy())));
+        when(mockNetPolOps.reconcile(eq(clusterCm.getMetadata().getNamespace()), eq(KafkaConnectS2IResources.deploymentName(clusterCm.getMetadata().getName())), any())).thenReturn(Future.succeededFuture(ReconcileResult.created(new NetworkPolicy())));
         when(mockConnectS2IOps.reconcile(anyString(), any(), any())).thenReturn(Future.succeededFuture(ReconcileResult.created(new KafkaConnectS2I())));
 
         ArgumentCaptor<String> pdbNamespaceCaptor = ArgumentCaptor.forClass(String.class);
@@ -452,21 +453,21 @@
         when(mockPdbOps.reconcile(pdbNamespaceCaptor.capture(), pdbNameCaptor.capture(), pdbCaptor.capture())).thenReturn(Future.succeededFuture());
 
         // Mock CM get
-        when(mockConnectS2IOps.get(kcs2iNamespace, kcs2iName)).thenReturn(kcs2i);
+        when(mockConnectS2IOps.get(clusterCmNamespace, clusterCmName)).thenReturn(clusterCm);
         ConfigMap metricsCm = new ConfigMapBuilder().withNewMetadata()
-                    .withName(KafkaConnectS2IResources.metricsAndLogConfigMapName(kcs2iName))
-                    .withNamespace(kcs2iNamespace)
+                    .withName(KafkaConnectS2IResources.metricsAndLogConfigMapName(clusterCmName))
+                    .withNamespace(clusterCmNamespace)
                 .endMetadata()
                 .withData(Collections.singletonMap(AbstractModel.ANCILLARY_CM_KEY_METRICS, METRICS_CONFIG))
                 .build();
-        when(mockCmOps.get(kcs2iNamespace, KafkaConnectS2IResources.metricsAndLogConfigMapName(kcs2iName))).thenReturn(metricsCm);
+        when(mockCmOps.get(clusterCmNamespace, KafkaConnectS2IResources.metricsAndLogConfigMapName(clusterCmName))).thenReturn(metricsCm);
 
         // Mock CM patch
         Set<String> metricsCms = TestUtils.set();
         doAnswer(invocation -> {
             metricsCms.add(invocation.getArgument(1));
             return Future.succeededFuture();
-        }).when(mockCmOps).reconcile(eq(kcs2iNamespace), anyString(), any());
+        }).when(mockCmOps).reconcile(eq(clusterCmNamespace), anyString(), any());
 
         KafkaConnectApi mockConnectClient = mock(KafkaConnectApi.class);
         when(mockConnectClient.list(anyString(), anyInt())).thenReturn(Future.succeededFuture(emptyList()));
@@ -477,67 +478,67 @@
                 .withVersion("1.0.0")
                 .build();
         when(mockConnectClient.listConnectorPlugins(anyString(), anyInt())).thenReturn(Future.succeededFuture(singletonList(plugin1)));
-        when(mockConnectClient.updateConnectLoggers(anyString(), anyInt(), anyString())).thenReturn(Future.succeededFuture());
 
         PlatformFeaturesAvailability pfa = new PlatformFeaturesAvailability(true, kubernetesVersion);
         KafkaConnectS2IAssemblyOperator ops = new KafkaConnectS2IAssemblyOperator(vertx, pfa,
                 supplier, ResourceUtils.dummyClusterOperatorConfig(VERSIONS), x -> mockConnectClient);
 
         Checkpoint async = context.checkpoint();
-        ops.createOrUpdate(new Reconciliation("test-trigger", KafkaConnectS2I.RESOURCE_KIND, kcs2iNamespace, kcs2iName), kcs2i)
-            .onComplete(context.succeeding(v -> context.verify(() -> {
-                KafkaConnectS2ICluster compareTo = KafkaConnectS2ICluster.fromCrd(kcs2i, VERSIONS);
-
-                // Verify service
-                List<Service> capturedServices = serviceCaptor.getAllValues();
-                assertThat(capturedServices, hasSize(1));
-                Service service = capturedServices.get(0);
-                assertThat(service.getMetadata().getName(), is(compareTo.getServiceName()));
-                assertThat(service, is(compareTo.generateService()));
-
-                // Verify Deployment Config
-                List<DeploymentConfig> capturedDc = dcCaptor.getAllValues();
-                assertThat(capturedDc, hasSize(1));
-                DeploymentConfig dc = capturedDc.get(0);
-                assertThat(dc.getMetadata().getName(), is(compareTo.getName()));
-                Map annotations = new HashMap();
-                annotations.put(Annotations.ANNO_STRIMZI_LOGGING_DYNAMICALLY_UNCHANGEABLE_HASH, Util.stringHash(Util.getLoggingDynamicallyUnmodifiableEntries(LOGGING_CONFIG)));
-                assertThat(dc, is(compareTo.generateDeploymentConfig(annotations, true, null, null)));
-
-                // Verify Build Config
-                List<BuildConfig> capturedBc = bcCaptor.getAllValues();
-                assertThat(capturedBc, hasSize(1));
-                BuildConfig bc = capturedBc.get(0);
-                assertThat(bc.getMetadata().getName(), is(compareTo.getName()));
-                assertThat(bc, is(compareTo.generateBuildConfig()));
-
-                // Verify PodDisruptionBudget
-                List<PodDisruptionBudget> capturedPdb = pdbCaptor.getAllValues();
-                assertThat(capturedPdb, hasSize(1));
-                PodDisruptionBudget pdb = capturedPdb.get(0);
-                assertThat(pdb.getMetadata().getName(), is(compareTo.getName()));
-                assertThat(pdb, is(compareTo.generatePodDisruptionBudget()));
-
-                // Verify Image Streams
-                List<ImageStream> capturedIs = isCaptor.getAllValues();
-                assertThat(capturedIs, hasSize(2));
-                int sourceImageStreamIndex = (KafkaConnectS2IResources.sourceImageStreamName(compareTo.getCluster())).equals(capturedIs.get(0).getMetadata().getName()) ? 0 : 1;
-                int targetImageStreamIndex = (compareTo.getName()).equals(capturedIs.get(0).getMetadata().getName()) ? 0 : 1;
-
-                ImageStream source = capturedIs.get(sourceImageStreamIndex);
-                assertThat(source.getMetadata().getName(), is(KafkaConnectS2IResources.sourceImageStreamName(compareTo.getCluster())));
-                assertThat(source, is(compareTo.generateSourceImageStream()));
-
-                ImageStream target = capturedIs.get(targetImageStreamIndex);
-                assertThat(target.getMetadata().getName(), is(compareTo.getName()));
-                assertThat(target, is(compareTo.generateTargetImageStream()));
-
-                async.flag();
-            })));
-    }
-
-    @Test
-    public void testCreateOrUpdateFailsWhenDeploymentUpdateFails(VertxTestContext context) {
+        ops.createOrUpdate(new Reconciliation("test-trigger", KafkaConnectS2I.RESOURCE_KIND, clusterCmNamespace, clusterCmName), clusterCm).setHandler(createResult -> {
+            context.verify(() -> assertThat(createResult.succeeded(), is(true)));
+
+            KafkaConnectS2ICluster compareTo = KafkaConnectS2ICluster.fromCrd(clusterCm, VERSIONS);
+
+            // Verify service
+            List<Service> capturedServices = serviceCaptor.getAllValues();
+            context.verify(() -> assertThat(capturedServices.size(), is(1)));
+            Service service = capturedServices.get(0);
+            context.verify(() -> assertThat(service.getMetadata().getName(), is(compareTo.getServiceName())));
+            context.verify(() -> assertThat("Services are not equal", service, is(compareTo.generateService())));
+
+            // Verify Deployment Config
+            List<DeploymentConfig> capturedDc = dcCaptor.getAllValues();
+            context.verify(() -> assertThat(capturedDc.size(), is(1)));
+            DeploymentConfig dc = capturedDc.get(0);
+            context.verify(() -> assertThat(dc.getMetadata().getName(), is(compareTo.getName())));
+            Map annotations = new HashMap();
+            annotations.put(Annotations.STRIMZI_LOGGING_ANNOTATION, LOGGING_CONFIG);
+            context.verify(() -> assertThat("Deployment Configs are not equal", dc, is(compareTo.generateDeploymentConfig(annotations, true, null, null))));
+
+            // Verify Build Config
+            List<BuildConfig> capturedBc = bcCaptor.getAllValues();
+            context.verify(() -> assertThat(capturedBc.size(), is(1)));
+            BuildConfig bc = capturedBc.get(0);
+            context.verify(() -> assertThat(bc.getMetadata().getName(), is(compareTo.getName())));
+            context.verify(() -> assertThat("Build Configs are not equal", bc, is(compareTo.generateBuildConfig())));
+
+            // Verify PodDisruptionBudget
+            List<PodDisruptionBudget> capturedPdb = pdbCaptor.getAllValues();
+            context.verify(() -> assertThat(capturedPdb.size(), is(1)));
+            PodDisruptionBudget pdb = capturedPdb.get(0);
+            context.verify(() -> assertThat(pdb.getMetadata().getName(), is(compareTo.getName())));
+            context.verify(() -> assertThat("PodDisruptionBudgets are not equal", pdb, is(compareTo.generatePodDisruptionBudget())));
+
+            // Verify Image Streams
+            List<ImageStream> capturedIs = isCaptor.getAllValues();
+            context.verify(() -> assertThat(capturedIs.size(), is(2)));
+            int sisIndex = (KafkaConnectS2IResources.sourceImageStreamName(compareTo.getCluster())).equals(capturedIs.get(0).getMetadata().getName()) ? 0 : 1;
+            int tisIndex = (compareTo.getName()).equals(capturedIs.get(0).getMetadata().getName()) ? 0 : 1;
+
+            ImageStream sis = capturedIs.get(sisIndex);
+            context.verify(() -> assertThat(sis.getMetadata().getName(), is(KafkaConnectS2IResources.sourceImageStreamName(compareTo.getCluster()))));
+            context.verify(() -> assertThat("Source Image Streams are not equal", sis, is(compareTo.generateSourceImageStream())));
+
+            ImageStream tis = capturedIs.get(tisIndex);
+            context.verify(() -> assertThat(tis.getMetadata().getName(), is(compareTo.getName())));
+            context.verify(() -> assertThat("Target Image Streams are not equal", tis, is(compareTo.generateTargetImageStream())));
+
+            async.flag();
+        });
+    }
+
+    @Test
+    public void testUpdateClusterFailure(VertxTestContext context) {
         ResourceOperatorSupplier supplier = ResourceUtils.supplierWithMocks(true);
         CrdOperator mockConnectS2IOps = supplier.connectS2IOperator;
         CrdOperator mockConnectOps = supplier.connectOperator;
@@ -549,23 +550,23 @@
         ImageStreamOperator mockIsOps = supplier.imagesStreamOperations;
         NetworkPolicyOperator mockNetPolOps = supplier.networkPolicyOperator;
 
-        String kcs2iName = "foo";
-        String kcs2iNamespace = "test";
-
-        KafkaConnectS2I kcs2i = ResourceUtils.createEmptyKafkaConnectS2I(kcs2iNamespace, kcs2iName);
-        KafkaConnectS2ICluster connect = KafkaConnectS2ICluster.fromCrd(kcs2i, VERSIONS);
-        kcs2i.getSpec().setImage("some/different:image"); // Change the image to generate some diff
-
-        when(mockConnectS2IOps.get(kcs2iNamespace, kcs2iName)).thenReturn(kcs2i);
-        when(mockServiceOps.get(kcs2iNamespace, connect.getName())).thenReturn(connect.generateService());
-        when(mockDcOps.get(kcs2iNamespace, connect.getName())).thenReturn(connect.generateDeploymentConfig(new HashMap<String, String>(), true, null, null));
+        String clusterCmName = "foo";
+        String clusterCmNamespace = "test";
+
+        KafkaConnectS2I clusterCm = ResourceUtils.createEmptyKafkaConnectS2ICluster(clusterCmNamespace, clusterCmName);
+        KafkaConnectS2ICluster connect = KafkaConnectS2ICluster.fromCrd(clusterCm, VERSIONS);
+        clusterCm.getSpec().setImage("some/different:image"); // Change the image to generate some diff
+
+        when(mockConnectS2IOps.get(clusterCmNamespace, clusterCmName)).thenReturn(clusterCm);
+        when(mockServiceOps.get(clusterCmNamespace, connect.getName())).thenReturn(connect.generateService());
+        when(mockDcOps.get(clusterCmNamespace, connect.getName())).thenReturn(connect.generateDeploymentConfig(new HashMap<String, String>(), true, null, null));
         when(mockDcOps.readiness(anyString(), anyString(), anyLong(), anyLong())).thenReturn(Future.succeededFuture());
         when(mockDcOps.waitForObserved(anyString(), anyString(), anyLong(), anyLong())).thenReturn(Future.succeededFuture());
-        when(mockIsOps.get(kcs2iNamespace, KafkaConnectS2IResources.sourceImageStreamName(connect.getCluster()))).thenReturn(connect.generateSourceImageStream());
-        when(mockIsOps.get(kcs2iNamespace, KafkaConnectS2IResources.targetImageStreamName(connect.getCluster()))).thenReturn(connect.generateTargetImageStream());
-        when(mockBcOps.get(kcs2iNamespace, KafkaConnectS2IResources.buildConfigName(connect.getCluster()))).thenReturn(connect.generateBuildConfig());
-        when(mockPdbOps.get(kcs2iNamespace, connect.getName())).thenReturn(connect.generatePodDisruptionBudget());
-        when(mockConnectOps.getAsync(kcs2iNamespace, kcs2iName)).thenReturn(Future.succeededFuture(null));
+        when(mockIsOps.get(clusterCmNamespace, KafkaConnectS2IResources.sourceImageStreamName(connect.getCluster()))).thenReturn(connect.generateSourceImageStream());
+        when(mockIsOps.get(clusterCmNamespace, KafkaConnectS2IResources.targetImageStreamName(connect.getCluster()))).thenReturn(connect.generateTargetImageStream());
+        when(mockBcOps.get(clusterCmNamespace, KafkaConnectS2IResources.buildConfigName(connect.getCluster()))).thenReturn(connect.generateBuildConfig());
+        when(mockPdbOps.get(clusterCmNamespace, connect.getName())).thenReturn(connect.generatePodDisruptionBudget());
+        when(mockConnectOps.getAsync(clusterCmNamespace, clusterCmName)).thenReturn(Future.succeededFuture(null));
 
         ArgumentCaptor<String> serviceNamespaceCaptor = ArgumentCaptor.forClass(String.class);
         ArgumentCaptor<String> serviceNameCaptor = ArgumentCaptor.forClass(String.class);
@@ -598,19 +599,22 @@
         when(mockBcOps.reconcile(bcNamespaceCaptor.capture(), bcNameCaptor.capture(), bcCaptor.capture())).thenReturn(Future.succeededFuture());
 
         when(mockConnectS2IOps.reconcile(anyString(), any(), any())).thenReturn(Future.succeededFuture(ReconcileResult.created(new KafkaConnectS2I())));
-        when(mockConnectS2IOps.getAsync(anyString(), anyString())).thenReturn(Future.succeededFuture(kcs2i));
+        when(mockConnectS2IOps.getAsync(anyString(), anyString())).thenReturn(Future.succeededFuture(clusterCm));
         when(mockConnectS2IOps.updateStatusAsync(any(KafkaConnectS2I.class))).thenReturn(Future.succeededFuture());
         when(mockCmOps.reconcile(anyString(), any(), any())).thenReturn(Future.succeededFuture(ReconcileResult.created(new ConfigMap())));
         when(mockPdbOps.reconcile(any(), any(), any())).thenReturn(Future.succeededFuture());
-        when(mockNetPolOps.reconcile(eq(kcs2i.getMetadata().getNamespace()), eq(KafkaConnectS2IResources.deploymentName(kcs2i.getMetadata().getName())), any())).thenReturn(Future.succeededFuture(ReconcileResult.created(new NetworkPolicy())));
+        when(mockNetPolOps.reconcile(eq(clusterCm.getMetadata().getNamespace()), eq(KafkaConnectS2IResources.deploymentName(clusterCm.getMetadata().getName())), any())).thenReturn(Future.succeededFuture(ReconcileResult.created(new NetworkPolicy())));
 
         PlatformFeaturesAvailability pfa = new PlatformFeaturesAvailability(true, kubernetesVersion);
         KafkaConnectS2IAssemblyOperator ops = new KafkaConnectS2IAssemblyOperator(vertx, pfa,
                 supplier, ResourceUtils.dummyClusterOperatorConfig(VERSIONS));
 
         Checkpoint async = context.checkpoint();
-        ops.createOrUpdate(new Reconciliation("test-trigger", KafkaConnectS2I.RESOURCE_KIND, kcs2iNamespace, kcs2iName), kcs2i)
-            .onComplete(context.failing(v -> context.verify(() -> async.flag())));
+        ops.createOrUpdate(new Reconciliation("test-trigger", KafkaConnectS2I.RESOURCE_KIND, clusterCmNamespace, clusterCmName), clusterCm).setHandler(createResult -> {
+            context.verify(() -> assertThat(createResult.succeeded(), is(false)));
+
+            async.flag();
+        });
     }
 
     @Test
@@ -629,42 +633,42 @@
         NetworkPolicyOperator mockNetPolOps = supplier.networkPolicyOperator;
         CrdOperator<KubernetesClient, KafkaConnector, KafkaConnectorList, DoneableKafkaConnector> mockConnectorOps = supplier.kafkaConnectorOperator;
 
-        String kcs2iName = "foo";
-        String kcs2iNamespace = "test";
-
-        KafkaConnectS2I kcs2i = ResourceUtils.createEmptyKafkaConnectS2I(kcs2iNamespace, kcs2iName);
-        KafkaConnectS2ICluster connect = KafkaConnectS2ICluster.fromCrd(kcs2i, VERSIONS);
-        kcs2i.getSpec().setReplicas(scaleTo); // Change replicas to create ScaleUp
+        String clusterCmName = "foo";
+        String clusterCmNamespace = "test";
+
+        KafkaConnectS2I clusterCm = ResourceUtils.createEmptyKafkaConnectS2ICluster(clusterCmNamespace, clusterCmName);
+        KafkaConnectS2ICluster connect = KafkaConnectS2ICluster.fromCrd(clusterCm, VERSIONS);
+        clusterCm.getSpec().setReplicas(scaleTo); // Change replicas to create ScaleUp
 
         when(mockConnectorOps.listAsync(anyString(), any(Optional.class))).thenReturn(Future.succeededFuture(emptyList()));
-        when(mockConnectS2IOps.get(kcs2iNamespace, kcs2iName)).thenReturn(kcs2i);
-        when(mockConnectS2IOps.getAsync(anyString(), anyString())).thenReturn(Future.succeededFuture(kcs2i));
+        when(mockConnectS2IOps.get(clusterCmNamespace, clusterCmName)).thenReturn(clusterCm);
+        when(mockConnectS2IOps.getAsync(anyString(), anyString())).thenReturn(Future.succeededFuture(clusterCm));
         when(mockConnectOps.getAsync(anyString(), anyString())).thenReturn(Future.succeededFuture(null));
         when(mockConnectS2IOps.updateStatusAsync(any(KafkaConnectS2I.class))).thenReturn(Future.succeededFuture());
-        when(mockServiceOps.get(kcs2iNamespace, connect.getName())).thenReturn(connect.generateService());
-        when(mockDcOps.get(kcs2iNamespace, connect.getName())).thenReturn(connect.generateDeploymentConfig(new HashMap<String, String>(), true, null, null));
+        when(mockServiceOps.get(clusterCmNamespace, connect.getName())).thenReturn(connect.generateService());
+        when(mockDcOps.get(clusterCmNamespace, connect.getName())).thenReturn(connect.generateDeploymentConfig(new HashMap<String, String>(), true, null, null));
         when(mockDcOps.readiness(anyString(), anyString(), anyLong(), anyLong())).thenReturn(Future.succeededFuture());
         when(mockDcOps.waitForObserved(anyString(), anyString(), anyLong(), anyLong())).thenReturn(Future.succeededFuture());
-        when(mockIsOps.get(kcs2iNamespace, KafkaConnectS2IResources.sourceImageStreamName(connect.getCluster()))).thenReturn(connect.generateSourceImageStream());
-        when(mockIsOps.get(kcs2iNamespace, connect.getName())).thenReturn(connect.generateTargetImageStream());
-        when(mockBcOps.get(kcs2iNamespace, connect.getName())).thenReturn(connect.generateBuildConfig());
-        when(mockPdbOps.get(kcs2iNamespace, connect.getName())).thenReturn(connect.generatePodDisruptionBudget());
+        when(mockIsOps.get(clusterCmNamespace, KafkaConnectS2IResources.sourceImageStreamName(connect.getCluster()))).thenReturn(connect.generateSourceImageStream());
+        when(mockIsOps.get(clusterCmNamespace, connect.getName())).thenReturn(connect.generateTargetImageStream());
+        when(mockBcOps.get(clusterCmNamespace, connect.getName())).thenReturn(connect.generateBuildConfig());
+        when(mockPdbOps.get(clusterCmNamespace, connect.getName())).thenReturn(connect.generatePodDisruptionBudget());
 
         when(mockServiceOps.reconcile(any(), any(), any())).thenReturn(Future.succeededFuture());
         when(mockDcOps.reconcile(any(), any(), any())).thenReturn(Future.succeededFuture());
 
         doAnswer(i -> Future.succeededFuture(scaleTo))
-                .when(mockDcOps).scaleUp(kcs2iNamespace, connect.getName(), scaleTo);
+                .when(mockDcOps).scaleUp(clusterCmNamespace, connect.getName(), scaleTo);
 
         doAnswer(i -> Future.succeededFuture(scaleTo))
-                .when(mockDcOps).scaleDown(kcs2iNamespace, connect.getName(), scaleTo);
+                .when(mockDcOps).scaleDown(clusterCmNamespace, connect.getName(), scaleTo);
 
         when(mockConnectS2IOps.reconcile(anyString(), any(), any())).thenReturn(Future.succeededFuture(ReconcileResult.created(new KafkaConnectS2I())));
         when(mockCmOps.reconcile(anyString(), any(), any())).thenReturn(Future.succeededFuture(ReconcileResult.created(new ConfigMap())));
         when(mockIsOps.reconcile(any(), any(), any())).thenReturn(Future.succeededFuture());
         when(mockBcOps.reconcile(any(), any(), any())).thenReturn(Future.succeededFuture());
         when(mockPdbOps.reconcile(any(), any(), any())).thenReturn(Future.succeededFuture());
-        when(mockNetPolOps.reconcile(eq(kcs2i.getMetadata().getNamespace()), eq(KafkaConnectS2IResources.deploymentName(kcs2i.getMetadata().getName())), any())).thenReturn(Future.succeededFuture(ReconcileResult.created(new NetworkPolicy())));
+        when(mockNetPolOps.reconcile(eq(clusterCm.getMetadata().getNamespace()), eq(KafkaConnectS2IResources.deploymentName(clusterCm.getMetadata().getName())), any())).thenReturn(Future.succeededFuture(ReconcileResult.created(new NetworkPolicy())));
 
         KafkaConnectApi mockConnectClient = mock(KafkaConnectApi.class);
         when(mockConnectClient.list(anyString(), anyInt())).thenReturn(Future.succeededFuture(emptyList()));
@@ -675,18 +679,19 @@
                 .withVersion("1.0.0")
                 .build();
         when(mockConnectClient.listConnectorPlugins(anyString(), anyInt())).thenReturn(Future.succeededFuture(singletonList(plugin1)));
-        when(mockConnectClient.updateConnectLoggers(anyString(), anyInt(), anyString())).thenReturn(Future.succeededFuture());
 
         PlatformFeaturesAvailability pfa = new PlatformFeaturesAvailability(true, kubernetesVersion);
         KafkaConnectS2IAssemblyOperator ops = new KafkaConnectS2IAssemblyOperator(vertx, pfa,
                 supplier, ResourceUtils.dummyClusterOperatorConfig(VERSIONS), x -> mockConnectClient);
 
         Checkpoint async = context.checkpoint();
-        ops.createOrUpdate(new Reconciliation("test-trigger", KafkaConnectS2I.RESOURCE_KIND, kcs2iNamespace, kcs2iName), kcs2i)
-            .onComplete(context.succeeding(v -> context.verify(() -> {
-                verify(mockDcOps).scaleUp(kcs2iNamespace, connect.getName(), scaleTo);
-                async.flag();
-            })));
+        ops.createOrUpdate(new Reconciliation("test-trigger", KafkaConnectS2I.RESOURCE_KIND, clusterCmNamespace, clusterCmName), clusterCm).setHandler(createResult -> {
+            context.verify(() -> assertThat(createResult.succeeded(), is(true)));
+
+            verify(mockDcOps).scaleUp(clusterCmNamespace, connect.getName(), scaleTo);
+
+            async.flag();
+        });
     }
 
     @Test
@@ -705,43 +710,43 @@
         NetworkPolicyOperator mockNetPolOps = supplier.networkPolicyOperator;
         CrdOperator<KubernetesClient, KafkaConnector, KafkaConnectorList, DoneableKafkaConnector> mockConnectorOps = supplier.kafkaConnectorOperator;
 
-        String kcs2iName = "foo";
-        String kcs2iNamespace = "test";
-
-        KafkaConnectS2I kcs2i = ResourceUtils.createEmptyKafkaConnectS2I(kcs2iNamespace, kcs2iName);
-        KafkaConnectS2ICluster connect = KafkaConnectS2ICluster.fromCrd(kcs2i, VERSIONS);
-        kcs2i.getSpec().setReplicas(scaleTo); // Change replicas to create ScaleDown
+        String clusterCmName = "foo";
+        String clusterCmNamespace = "test";
+
+        KafkaConnectS2I clusterCm = ResourceUtils.createEmptyKafkaConnectS2ICluster(clusterCmNamespace, clusterCmName);
+        KafkaConnectS2ICluster connect = KafkaConnectS2ICluster.fromCrd(clusterCm, VERSIONS);
+        clusterCm.getSpec().setReplicas(scaleTo); // Change replicas to create ScaleDown
 
         when(mockConnectorOps.listAsync(anyString(), any(Optional.class))).thenReturn(Future.succeededFuture(emptyList()));
-        when(mockConnectS2IOps.get(kcs2iNamespace, kcs2iName)).thenReturn(kcs2i);
-        when(mockConnectS2IOps.getAsync(anyString(), anyString())).thenReturn(Future.succeededFuture(kcs2i));
+        when(mockConnectS2IOps.get(clusterCmNamespace, clusterCmName)).thenReturn(clusterCm);
+        when(mockConnectS2IOps.getAsync(anyString(), anyString())).thenReturn(Future.succeededFuture(clusterCm));
         when(mockConnectOps.getAsync(anyString(), anyString())).thenReturn(Future.succeededFuture(null));
         when(mockConnectS2IOps.updateStatusAsync(any(KafkaConnectS2I.class))).thenReturn(Future.succeededFuture());
-        when(mockServiceOps.get(kcs2iNamespace, connect.getName())).thenReturn(connect.generateService());
-        when(mockDcOps.get(kcs2iNamespace, connect.getName())).thenReturn(connect.generateDeploymentConfig(new HashMap<String, String>(), true, null, null));
+        when(mockServiceOps.get(clusterCmNamespace, connect.getName())).thenReturn(connect.generateService());
+        when(mockDcOps.get(clusterCmNamespace, connect.getName())).thenReturn(connect.generateDeploymentConfig(new HashMap<String, String>(), true, null, null));
         when(mockDcOps.readiness(anyString(), anyString(), anyLong(), anyLong())).thenReturn(Future.succeededFuture());
         when(mockDcOps.waitForObserved(anyString(), anyString(), anyLong(), anyLong())).thenReturn(Future.succeededFuture());
-        when(mockIsOps.get(kcs2iNamespace, KafkaConnectS2IResources.sourceImageStreamName(connect.getCluster()))).thenReturn(connect.generateSourceImageStream());
-        when(mockIsOps.get(kcs2iNamespace, connect.getName())).thenReturn(connect.generateTargetImageStream());
-        when(mockBcOps.get(kcs2iNamespace, connect.getName())).thenReturn(connect.generateBuildConfig());
-        when(mockPdbOps.get(kcs2iNamespace, connect.getName())).thenReturn(connect.generatePodDisruptionBudget());
+        when(mockIsOps.get(clusterCmNamespace, KafkaConnectS2IResources.sourceImageStreamName(connect.getCluster()))).thenReturn(connect.generateSourceImageStream());
+        when(mockIsOps.get(clusterCmNamespace, connect.getName())).thenReturn(connect.generateTargetImageStream());
+        when(mockBcOps.get(clusterCmNamespace, connect.getName())).thenReturn(connect.generateBuildConfig());
+        when(mockPdbOps.get(clusterCmNamespace, connect.getName())).thenReturn(connect.generatePodDisruptionBudget());
 
         when(mockServiceOps.reconcile(any(), any(), any())).thenReturn(Future.succeededFuture());
 
         when(mockDcOps.reconcile(any(), any(), any())).thenReturn(Future.succeededFuture());
 
         doAnswer(i -> Future.succeededFuture(scaleTo))
-                .when(mockDcOps).scaleUp(kcs2iNamespace, connect.getName(), 2);
+                .when(mockDcOps).scaleUp(clusterCmNamespace, connect.getName(), 2);
 
         doAnswer(i -> Future.succeededFuture(scaleTo))
-                .when(mockDcOps).scaleDown(kcs2iNamespace, connect.getName(), scaleTo);
+                .when(mockDcOps).scaleDown(clusterCmNamespace, connect.getName(), scaleTo);
 
         when(mockConnectS2IOps.reconcile(anyString(), any(), any())).thenReturn(Future.succeededFuture(ReconcileResult.created(new KafkaConnectS2I())));
         when(mockCmOps.reconcile(anyString(), any(), any())).thenReturn(Future.succeededFuture(ReconcileResult.created(new ConfigMap())));
         when(mockIsOps.reconcile(any(), any(), any())).thenReturn(Future.succeededFuture());
         when(mockBcOps.reconcile(any(), any(), any())).thenReturn(Future.succeededFuture());
         when(mockPdbOps.reconcile(any(), any(), any())).thenReturn(Future.succeededFuture());
-        when(mockNetPolOps.reconcile(eq(kcs2i.getMetadata().getNamespace()), eq(KafkaConnectS2IResources.deploymentName(kcs2i.getMetadata().getName())), any())).thenReturn(Future.succeededFuture(ReconcileResult.created(new NetworkPolicy())));
+        when(mockNetPolOps.reconcile(eq(clusterCm.getMetadata().getNamespace()), eq(KafkaConnectS2IResources.deploymentName(clusterCm.getMetadata().getName())), any())).thenReturn(Future.succeededFuture(ReconcileResult.created(new NetworkPolicy())));
 
         KafkaConnectApi mockConnectClient = mock(KafkaConnectApi.class);
         when(mockConnectClient.list(anyString(), anyInt())).thenReturn(Future.succeededFuture(emptyList()));
@@ -752,85 +757,76 @@
                 .withVersion("1.0.0")
                 .build();
         when(mockConnectClient.listConnectorPlugins(anyString(), anyInt())).thenReturn(Future.succeededFuture(singletonList(plugin1)));
-        when(mockConnectClient.updateConnectLoggers(anyString(), anyInt(), anyString())).thenReturn(Future.succeededFuture());
 
         PlatformFeaturesAvailability pfa = new PlatformFeaturesAvailability(true, kubernetesVersion);
         KafkaConnectS2IAssemblyOperator ops = new KafkaConnectS2IAssemblyOperator(vertx, pfa,
                 supplier, ResourceUtils.dummyClusterOperatorConfig(VERSIONS), x -> mockConnectClient);
 
         Checkpoint async = context.checkpoint();
-        ops.createOrUpdate(new Reconciliation("test-trigger", KafkaConnectS2I.RESOURCE_KIND, kcs2iNamespace, kcs2iName), kcs2i)
-            .onComplete(context.succeeding(v -> context.verify(() -> {
-                // Verify ScaleDown
-                verify(mockDcOps).scaleDown(kcs2iNamespace, connect.getName(), scaleTo);
-                async.flag();
-            })));
-    }
-
-    @Test
-    public void testReconcile(VertxTestContext context) {
+        ops.createOrUpdate(new Reconciliation("test-trigger", KafkaConnectS2I.RESOURCE_KIND, clusterCmNamespace, clusterCmName), clusterCm).setHandler(createResult -> {
+            context.verify(() -> assertThat(createResult.succeeded(), is(true)));
+
+            // Verify ScaleDown
+            verify(mockDcOps).scaleDown(clusterCmNamespace, connect.getName(), scaleTo);
+
+            async.flag();
+        });
+    }
+
+    @Test
+    public void testReconcile(VertxTestContext context) throws InterruptedException, ExecutionException, TimeoutException {
         ResourceOperatorSupplier supplier = ResourceUtils.supplierWithMocks(true);
         CrdOperator mockConnectS2IOps = supplier.connectS2IOperator;
         DeploymentConfigOperator mockDcOps = supplier.deploymentConfigOperations;
         SecretOperator mockSecretOps = supplier.secretOperations;
 
-        String kcs2iNamespace = "test";
-
-        KafkaConnectS2I foo = ResourceUtils.createEmptyKafkaConnectS2I(kcs2iNamespace, "foo");
-        KafkaConnectS2I bar = ResourceUtils.createEmptyKafkaConnectS2I(kcs2iNamespace, "bar");
-        when(mockConnectS2IOps.listAsync(eq(kcs2iNamespace), any(Optional.class))).thenReturn(Future.succeededFuture(asList(foo, bar)));
+        String clusterCmNamespace = "test";
+
+        KafkaConnectS2I foo = ResourceUtils.createEmptyKafkaConnectS2ICluster(clusterCmNamespace, "foo");
+        KafkaConnectS2I bar = ResourceUtils.createEmptyKafkaConnectS2ICluster(clusterCmNamespace, "bar");
+        when(mockConnectS2IOps.listAsync(eq(clusterCmNamespace), any(Optional.class))).thenReturn(Future.succeededFuture(asList(foo, bar)));
         // when requested ConfigMap for a specific Kafka Connect S2I cluster
-        when(mockConnectS2IOps.get(eq(kcs2iNamespace), eq("foo"))).thenReturn(foo);
-        when(mockConnectS2IOps.get(eq(kcs2iNamespace), eq("bar"))).thenReturn(bar);
+        when(mockConnectS2IOps.get(eq(clusterCmNamespace), eq("foo"))).thenReturn(foo);
+        when(mockConnectS2IOps.get(eq(clusterCmNamespace), eq("bar"))).thenReturn(bar);
         when(mockConnectS2IOps.getAsync(anyString(), anyString())).thenReturn(Future.succeededFuture(bar));
         when(mockConnectS2IOps.updateStatusAsync(any(KafkaConnectS2I.class))).thenReturn(Future.succeededFuture());
 
         // providing the list of ALL DeploymentConfigs for all the Kafka Connect S2I clusters
         Labels newLabels = Labels.forStrimziKind(KafkaConnectS2I.RESOURCE_KIND);
-<<<<<<< HEAD
-        when(mockDcOps.list(eq(kcs2iNamespace), eq(newLabels))).thenReturn(
-=======
         when(mockDcOps.list(eq(clusterCmNamespace), eq(newLabels))).thenReturn(
->>>>>>> 2e537b00
                 asList(KafkaConnectS2ICluster.fromCrd(bar, VERSIONS).generateDeploymentConfig(new HashMap<String, String>(), true, null, null)));
 
         // providing the list DeploymentConfigs for already "existing" Kafka Connect S2I clusters
         Labels barLabels = Labels.forStrimziCluster("bar");
-<<<<<<< HEAD
-        when(mockDcOps.list(eq(kcs2iNamespace), eq(barLabels))).thenReturn(
-=======
         when(mockDcOps.list(eq(clusterCmNamespace), eq(barLabels))).thenReturn(
->>>>>>> 2e537b00
                 asList(KafkaConnectS2ICluster.fromCrd(bar, VERSIONS).generateDeploymentConfig(new HashMap<String, String>(), true, null, null))
         );
         when(mockDcOps.readiness(anyString(), anyString(), anyLong(), anyLong())).thenReturn(Future.succeededFuture());
         when(mockDcOps.waitForObserved(anyString(), anyString(), anyLong(), anyLong())).thenReturn(Future.succeededFuture());
 
-        when(mockSecretOps.reconcile(eq(kcs2iNamespace), any(), any())).thenReturn(Future.succeededFuture());
+        when(mockSecretOps.reconcile(eq(clusterCmNamespace), any(), any())).thenReturn(Future.succeededFuture());
 
         Set<String> createdOrUpdated = new CopyOnWriteArraySet<>();
 
-        Checkpoint createOrUpdateAsync = context.checkpoint(2);
+        CountDownLatch async = new CountDownLatch(2);
         PlatformFeaturesAvailability pfa = new PlatformFeaturesAvailability(true, kubernetesVersion);
         KafkaConnectS2IAssemblyOperator ops = new KafkaConnectS2IAssemblyOperator(vertx, pfa,
                 supplier, ResourceUtils.dummyClusterOperatorConfig(VERSIONS)) {
 
             @Override
-            public Future<KafkaConnectS2IStatus> createOrUpdate(Reconciliation reconciliation, KafkaConnectS2I kafkaConnectS2IAssembly) {
+            public Future<Void> createOrUpdate(Reconciliation reconciliation, KafkaConnectS2I kafkaConnectS2IAssembly) {
                 createdOrUpdated.add(kafkaConnectS2IAssembly.getMetadata().getName());
-                createOrUpdateAsync.flag();
+                async.countDown();
                 return Future.succeededFuture();
             }
         };
 
-        Checkpoint async = context.checkpoint();
         // Now try to reconcile all the Kafka Connect S2I clusters
-        ops.reconcileAll("test", kcs2iNamespace,
-            context.succeeding(v -> context.verify(() -> {
-                assertThat(createdOrUpdated, is(new HashSet(asList("foo", "bar"))));
-                async.flag();
-            })));
-
+        ops.reconcileAll("test", clusterCmNamespace, ignored -> { });
+
+        async.await(60, TimeUnit.SECONDS);
+        context.verify(() -> assertThat(createdOrUpdated, is(new HashSet(asList("foo", "bar")))));
+        context.completeNow();
     }
 
     @Test
@@ -846,13 +842,13 @@
         ImageStreamOperator mockIsOps = supplier.imagesStreamOperations;
         NetworkPolicyOperator mockNetPolOps = supplier.networkPolicyOperator;
 
-        String kcs2iName = "foo";
-        String kcs2iNamespace = "test";
+        String clusterCmName = "foo";
+        String clusterCmNamespace = "test";
         String failureMessage = "failure";
 
-        KafkaConnectS2I kcs2i = ResourceUtils.createEmptyKafkaConnectS2I(kcs2iNamespace, kcs2iName);
-        when(mockS2IConnectOps.get(kcs2iNamespace, kcs2iName)).thenReturn(kcs2i);
-        when(mockS2IConnectOps.getAsync(anyString(), anyString())).thenReturn(Future.succeededFuture(kcs2i));
+        KafkaConnectS2I clusterCm = ResourceUtils.createEmptyKafkaConnectS2ICluster(clusterCmNamespace, clusterCmName);
+        when(mockS2IConnectOps.get(clusterCmNamespace, clusterCmName)).thenReturn(clusterCm);
+        when(mockS2IConnectOps.getAsync(anyString(), anyString())).thenReturn(Future.succeededFuture(clusterCm));
         when(mockConnectOps.getAsync(anyString(), anyString())).thenReturn(Future.succeededFuture(null));
         when(mockServiceOps.reconcile(anyString(), anyString(), any())).thenReturn(Future.succeededFuture());
         when(mockDcOps.reconcile(anyString(), anyString(), any())).thenReturn(Future.succeededFuture());
@@ -865,7 +861,7 @@
         when(mockPdbOps.reconcile(any(), any(), any())).thenReturn(Future.succeededFuture());
         when(mockS2IConnectOps.reconcile(anyString(), any(), any())).thenReturn(Future.succeededFuture(ReconcileResult.created(new KafkaConnectS2I())));
         when(mockCmOps.reconcile(anyString(), any(), any())).thenReturn(Future.succeededFuture(ReconcileResult.created(new ConfigMap())));
-        when(mockNetPolOps.reconcile(eq(kcs2i.getMetadata().getNamespace()), eq(KafkaConnectS2IResources.deploymentName(kcs2i.getMetadata().getName())), any())).thenReturn(Future.succeededFuture(ReconcileResult.created(new NetworkPolicy())));
+        when(mockNetPolOps.reconcile(eq(clusterCm.getMetadata().getNamespace()), eq(KafkaConnectS2IResources.deploymentName(clusterCm.getMetadata().getName())), any())).thenReturn(Future.succeededFuture(ReconcileResult.created(new NetworkPolicy())));
 
         PlatformFeaturesAvailability pfa = new PlatformFeaturesAvailability(true, kubernetesVersion);
 
@@ -875,20 +871,21 @@
                 supplier, ResourceUtils.dummyClusterOperatorConfig(VERSIONS));
 
         Checkpoint async = context.checkpoint();
-        ops.reconcile(new Reconciliation("test-trigger", KafkaConnectS2I.RESOURCE_KIND, kcs2iNamespace, kcs2iName))
-            .onComplete(context.failing(e -> context.verify(() -> {
-                // Verify status
-                List<KafkaConnectS2I> capturedConnects = connectCaptor.getAllValues();
-                assertThat(capturedConnects.get(0).getStatus().getUrl(), is("http://foo-connect-api.test.svc:8083"));
-                assertThat(capturedConnects.get(0).getStatus().getConditions().get(0).getStatus(), is("True"));
-                assertThat(capturedConnects.get(0).getStatus().getConditions().get(0).getType(), is("NotReady"));
-                assertThat(capturedConnects.get(0).getStatus().getConditions().get(0).getMessage(), is(failureMessage));
-
-                async.flag();
-            })));
-    }
-
-    public void createClusterWithDuplicateOlderConnect(VertxTestContext context, KafkaConnectS2I kcs2i, boolean connectorOperator) {
+        ops.createOrUpdate(new Reconciliation("test-trigger", KafkaConnectS2I.RESOURCE_KIND, clusterCmNamespace, clusterCmName), clusterCm).setHandler(createResult -> {
+            context.verify(() -> assertThat(createResult.succeeded(), is(false)));
+
+            // Verify status
+            List<KafkaConnectS2I> capturedConnects = connectCaptor.getAllValues();
+            context.verify(() -> assertThat(capturedConnects.get(0).getStatus().getUrl(), is("http://foo-connect-api.test.svc:8083")));
+            context.verify(() -> assertThat(capturedConnects.get(0).getStatus().getConditions().get(0).getStatus(), is("True")));
+            context.verify(() -> assertThat(capturedConnects.get(0).getStatus().getConditions().get(0).getType(), is("NotReady")));
+            context.verify(() -> assertThat(capturedConnects.get(0).getStatus().getConditions().get(0).getMessage(), is(failureMessage)));
+
+            async.flag();
+        });
+    }
+
+    public void testCreateClusterWithDuplicateOlderConnect(VertxTestContext context, KafkaConnectS2I clusterCm, boolean connectorOperator) {
         ResourceOperatorSupplier supplier = ResourceUtils.supplierWithMocks(true);
         CrdOperator mockConnectS2IOps = supplier.connectS2IOperator;
         CrdOperator mockConnectOps = supplier.connectOperator;
@@ -902,16 +899,16 @@
 
         CrdOperator<KubernetesClient, KafkaConnector, KafkaConnectorList, DoneableKafkaConnector> mockConnectorOps = supplier.kafkaConnectorOperator;
 
-        kcs2i.getMetadata().setCreationTimestamp("2020-01-27T19:31:11Z");
-
-        KafkaConnect conflictingConnect = ResourceUtils.createEmptyKafkaConnect(kcs2i.getMetadata().getNamespace(), kcs2i.getMetadata().getName());
+        clusterCm.getMetadata().setCreationTimestamp("2020-01-27T19:31:11Z");
+
+        KafkaConnect conflictingConnect = ResourceUtils.createEmptyKafkaConnectCluster(clusterCm.getMetadata().getNamespace(), clusterCm.getMetadata().getName());
         conflictingConnect.getMetadata().setCreationTimestamp("2020-01-27T19:31:12Z");
 
         when(mockConnectorOps.listAsync(anyString(), any(Optional.class))).thenReturn(Future.succeededFuture(emptyList()));
-        when(mockConnectS2IOps.get(kcs2i.getMetadata().getNamespace(), kcs2i.getMetadata().getName())).thenReturn(kcs2i);
-        when(mockConnectS2IOps.getAsync(anyString(), anyString())).thenReturn(Future.succeededFuture(kcs2i));
-
-        when(mockConnectOps.getAsync(kcs2i.getMetadata().getNamespace(), kcs2i.getMetadata().getName())).thenReturn(Future.succeededFuture(conflictingConnect));
+        when(mockConnectS2IOps.get(clusterCm.getMetadata().getNamespace(), clusterCm.getMetadata().getName())).thenReturn(clusterCm);
+        when(mockConnectS2IOps.getAsync(anyString(), anyString())).thenReturn(Future.succeededFuture(clusterCm));
+
+        when(mockConnectOps.getAsync(clusterCm.getMetadata().getNamespace(), clusterCm.getMetadata().getName())).thenReturn(Future.succeededFuture(conflictingConnect));
 
         ArgumentCaptor<Service> serviceCaptor = ArgumentCaptor.forClass(Service.class);
         when(mockServiceOps.reconcile(anyString(), anyString(), serviceCaptor.capture())).thenReturn(Future.succeededFuture());
@@ -933,7 +930,7 @@
         ArgumentCaptor<String> pdbNameCaptor = ArgumentCaptor.forClass(String.class);
         ArgumentCaptor<PodDisruptionBudget> pdbCaptor = ArgumentCaptor.forClass(PodDisruptionBudget.class);
         when(mockPdbOps.reconcile(pdbNamespaceCaptor.capture(), pdbNameCaptor.capture(), pdbCaptor.capture())).thenReturn(Future.succeededFuture());
-        when(mockNetPolOps.reconcile(eq(kcs2i.getMetadata().getNamespace()), eq(KafkaConnectS2IResources.deploymentName(kcs2i.getMetadata().getName())), any())).thenReturn(Future.succeededFuture(ReconcileResult.created(new NetworkPolicy())));
+        when(mockNetPolOps.reconcile(eq(clusterCm.getMetadata().getNamespace()), eq(KafkaConnectS2IResources.deploymentName(clusterCm.getMetadata().getName())), any())).thenReturn(Future.succeededFuture(ReconcileResult.created(new NetworkPolicy())));
         when(mockConnectS2IOps.reconcile(anyString(), any(), any())).thenReturn(Future.succeededFuture(ReconcileResult.created(new KafkaConnectS2I())));
         when(mockCmOps.reconcile(anyString(), any(), any())).thenReturn(Future.succeededFuture(ReconcileResult.created(new ConfigMap())));
 
@@ -946,7 +943,6 @@
                 .withVersion("1.0.0")
                 .build();
         when(mockConnectClient.listConnectorPlugins(anyString(), anyInt())).thenReturn(Future.succeededFuture(singletonList(plugin1)));
-        when(mockConnectClient.updateConnectLoggers(anyString(), anyInt(), anyString())).thenReturn(Future.succeededFuture());
 
         PlatformFeaturesAvailability pfa = new PlatformFeaturesAvailability(true, kubernetesVersion);
 
@@ -955,109 +951,109 @@
         KafkaConnectS2IAssemblyOperator ops = new KafkaConnectS2IAssemblyOperator(vertx, pfa,
                 supplier, ResourceUtils.dummyClusterOperatorConfig(VERSIONS), x -> mockConnectClient);
 
-        KafkaConnectS2ICluster connect = KafkaConnectS2ICluster.fromCrd(kcs2i, VERSIONS);
+        KafkaConnectS2ICluster connect = KafkaConnectS2ICluster.fromCrd(clusterCm, VERSIONS);
 
         Checkpoint async = context.checkpoint();
-        ops.reconcile(new Reconciliation("test-trigger", KafkaConnectS2I.RESOURCE_KIND, kcs2i.getMetadata().getNamespace(), kcs2i.getMetadata().getName()))
-            .onComplete(context.succeeding(v -> context.verify(() -> {
-                // Verify service
-                List<Service> capturedServices = serviceCaptor.getAllValues();
-                assertThat(capturedServices, hasSize(1));
-                Service service = capturedServices.get(0);
-                assertThat(service.getMetadata().getName(), is(connect.getServiceName()));
-                assertThat(service, is(connect.generateService()));
-
-                // Verify Deployment Config
-                List<DeploymentConfig> capturedDc = dcCaptor.getAllValues();
-                assertThat(capturedDc, hasSize(1));
-                DeploymentConfig dc = capturedDc.get(0);
-                assertThat(dc.getMetadata().getName(), is(connect.getName()));
-                Map annotations = new HashMap();
-                annotations.put(Annotations.ANNO_STRIMZI_LOGGING_DYNAMICALLY_UNCHANGEABLE_HASH, Util.stringHash(Util.getLoggingDynamicallyUnmodifiableEntries(LOGGING_CONFIG)));
-                assertThat(dc, is(connect.generateDeploymentConfig(annotations, true, null, null)));
-
-                // Verify Build Config
-                List<BuildConfig> capturedBc = bcCaptor.getAllValues();
-                assertThat(capturedBc, hasSize(1));
-                BuildConfig bc = capturedBc.get(0);
-                assertThat(dc.getMetadata().getName(), is(connect.getName()));
-                assertThat(bc, is(connect.generateBuildConfig()));
-
-                // Verify PodDisruptionBudget
-                List<PodDisruptionBudget> capturedPdb = pdbCaptor.getAllValues();
-                assertThat(capturedPdb, hasSize(1));
-                PodDisruptionBudget pdb = capturedPdb.get(0);
-                assertThat(pdb.getMetadata().getName(), is(connect.getName()));
-                assertThat(pdb, is(connect.generatePodDisruptionBudget()));
-
-                // Verify Image Streams
-                List<ImageStream> capturedIs = isCaptor.getAllValues();
-                assertThat(capturedIs, hasSize(2));
-                int sourceImageStreamIndex = (KafkaConnectS2IResources.sourceImageStreamName(connect.getCluster())).equals(capturedIs.get(0).getMetadata().getName()) ? 0 : 1;
-                int targetImageStreamIndex = (connect.getName()).equals(capturedIs.get(0).getMetadata().getName()) ? 0 : 1;
-
-                ImageStream source = capturedIs.get(sourceImageStreamIndex);
-                assertThat(source.getMetadata().getName(), is(KafkaConnectS2IResources.sourceImageStreamName(connect.getCluster())));
-                assertThat(source, is(connect.generateSourceImageStream()));
-
-                ImageStream target = capturedIs.get(targetImageStreamIndex);
-                assertThat(target.getMetadata().getName(), is(connect.getName()));
-                assertThat(target, is(connect.generateTargetImageStream()));
-
-                // Verify status
-                List<KafkaConnectS2I> capturedConnects = connectCaptor.getAllValues();
-                assertThat(capturedConnects.get(0).getStatus().getUrl(), is("http://foo-connect-api.test.svc:8083"));
-                assertThat(capturedConnects.get(0).getStatus().getConditions().get(0).getStatus(), is("True"));
-                assertThat(capturedConnects.get(0).getStatus().getConditions().get(0).getType(), is("Ready"));
-
-                if (connectorOperator) {
-                    assertThat(capturedConnects.get(0).getStatus().getConnectorPlugins(), hasSize(1));
-                    assertThat(capturedConnects.get(0).getStatus().getConnectorPlugins().get(0).getConnectorClass(), is("io.strimzi.MyClass"));
-                    assertThat(capturedConnects.get(0).getStatus().getConnectorPlugins().get(0).getType(), is("sink"));
-                    assertThat(capturedConnects.get(0).getStatus().getConnectorPlugins().get(0).getVersion(), is("1.0.0"));
-                }
-
-                async.flag();
-            })));
+        ops.createOrUpdate(new Reconciliation("test-trigger", KafkaConnectS2I.RESOURCE_KIND, clusterCm.getMetadata().getNamespace(), clusterCm.getMetadata().getName()), clusterCm).setHandler(createResult -> {
+            context.verify(() -> assertThat(createResult.succeeded(), is(true)));
+
+            // Verify service
+            List<Service> capturedServices = serviceCaptor.getAllValues();
+            context.verify(() -> assertThat(capturedServices.size(), is(1)));
+            Service service = capturedServices.get(0);
+            context.verify(() -> assertThat(service.getMetadata().getName(), is(connect.getServiceName())));
+            context.verify(() -> assertThat("Services are not equal", service, is(connect.generateService())));
+
+            // Verify Deployment Config
+            List<DeploymentConfig> capturedDc = dcCaptor.getAllValues();
+            context.verify(() -> assertThat(capturedDc.size(), is(1)));
+            DeploymentConfig dc = capturedDc.get(0);
+            context.verify(() -> assertThat(dc.getMetadata().getName(), is(connect.getName())));
+            Map annotations = new HashMap();
+            annotations.put(Annotations.STRIMZI_LOGGING_ANNOTATION, LOGGING_CONFIG);
+            context.verify(() -> assertThat("Deployment Configs are not equal", dc, is(connect.generateDeploymentConfig(annotations, true, null, null))));
+
+            // Verify Build Config
+            List<BuildConfig> capturedBc = bcCaptor.getAllValues();
+            context.verify(() -> assertThat(capturedBc.size(), is(1)));
+            BuildConfig bc = capturedBc.get(0);
+            context.verify(() -> assertThat(dc.getMetadata().getName(), is(connect.getName())));
+            context.verify(() -> assertThat("Build Configs are not equal", bc, is(connect.generateBuildConfig())));
+
+            // Verify PodDisruptionBudget
+            List<PodDisruptionBudget> capturedPdb = pdbCaptor.getAllValues();
+            context.verify(() -> assertThat(capturedPdb.size(), is(1)));
+            PodDisruptionBudget pdb = capturedPdb.get(0);
+            context.verify(() -> assertThat(pdb.getMetadata().getName(), is(connect.getName())));
+            context.verify(() -> assertThat("PodDisruptionBudgets are not equal", pdb, is(connect.generatePodDisruptionBudget())));
+
+            // Verify Image Streams
+            List<ImageStream> capturedIs = isCaptor.getAllValues();
+            context.verify(() -> assertThat(capturedIs.size(), is(2)));
+            int sisIndex = (KafkaConnectS2IResources.sourceImageStreamName(connect.getCluster())).equals(capturedIs.get(0).getMetadata().getName()) ? 0 : 1;
+            int tisIndex = (connect.getName()).equals(capturedIs.get(0).getMetadata().getName()) ? 0 : 1;
+
+            ImageStream sis = capturedIs.get(sisIndex);
+            context.verify(() -> assertThat(sis.getMetadata().getName(), is(KafkaConnectS2IResources.sourceImageStreamName(connect.getCluster()))));
+            context.verify(() -> assertThat("Source Image Streams are not equal", sis, is(connect.generateSourceImageStream())));
+
+            ImageStream tis = capturedIs.get(tisIndex);
+            context.verify(() -> assertThat(tis.getMetadata().getName(), is(connect.getName())));
+            context.verify(() -> assertThat("Target Image Streams are not equal", tis, is(connect.generateTargetImageStream())));
+
+            // Verify status
+            List<KafkaConnectS2I> capturedConnects = connectCaptor.getAllValues();
+            context.verify(() -> assertThat(capturedConnects.get(0).getStatus().getUrl(), is("http://foo-connect-api.test.svc:8083")));
+            context.verify(() -> assertThat(capturedConnects.get(0).getStatus().getConditions().get(0).getStatus(), is("True")));
+            context.verify(() -> assertThat(capturedConnects.get(0).getStatus().getConditions().get(0).getType(), is("Ready")));
+
+            if (connectorOperator) {
+                context.verify(() -> assertThat(capturedConnects.get(0).getStatus().getConnectorPlugins().size(), is(1)));
+                context.verify(() -> assertThat(capturedConnects.get(0).getStatus().getConnectorPlugins().get(0).getConnectorClass(), is("io.strimzi.MyClass")));
+                context.verify(() -> assertThat(capturedConnects.get(0).getStatus().getConnectorPlugins().get(0).getType(), is("sink")));
+                context.verify(() -> assertThat(capturedConnects.get(0).getStatus().getConnectorPlugins().get(0).getVersion(), is("1.0.0")));
+            }
+
+            async.flag();
+        });
     }
 
     @Test
     public void testCreateClusterWitDuplicateOlderConnectWithoutConnectorOperator(VertxTestContext context) {
-        String kcs2iName = "foo";
-        String kcs2iNamespace = "test";
-        KafkaConnectS2I kcs2i = ResourceUtils.createEmptyKafkaConnectS2I(kcs2iNamespace, kcs2iName);
-
-        createClusterWithDuplicateOlderConnect(context, kcs2i, false);
+        String clusterCmName = "foo";
+        String clusterCmNamespace = "test";
+        KafkaConnectS2I clusterCm = ResourceUtils.createEmptyKafkaConnectS2ICluster(clusterCmNamespace, clusterCmName);
+
+        testCreateClusterWithDuplicateOlderConnect(context, clusterCm, false);
     }
 
     @Test
     public void testCreateClusterWitDuplicateOlderConnectWithConnectorOperator(VertxTestContext context) {
-        String kcs2iName = "foo";
-        String kcs2iNamespace = "test";
-        KafkaConnectS2I kcs2i = ResourceUtils.createEmptyKafkaConnectS2I(kcs2iNamespace, kcs2iName);
-        kcs2i.getMetadata().getAnnotations().put("strimzi.io/use-connector-resources", "true");
-
-        createClusterWithDuplicateOlderConnect(context, kcs2i, true);
-    }
-
-    @Test
-    public void testCreateClusterWithSameNameAsConnectFails(VertxTestContext context) {
+        String clusterCmName = "foo";
+        String clusterCmNamespace = "test";
+        KafkaConnectS2I clusterCm = ResourceUtils.createEmptyKafkaConnectS2ICluster(clusterCmNamespace, clusterCmName);
+        clusterCm.getMetadata().getAnnotations().put("strimzi.io/use-connector-resources", "true");
+
+        testCreateClusterWithDuplicateOlderConnect(context, clusterCm, true);
+    }
+
+    @Test
+    public void testCreateClusterWithDuplicateNeverConnect(VertxTestContext context) {
         ResourceOperatorSupplier supplier = ResourceUtils.supplierWithMocks(true);
         CrdOperator mockConnectS2IOps = supplier.connectS2IOperator;
         CrdOperator mockConnectOps = supplier.connectOperator;
 
-        String kcs2iName = "foo";
-        String kcs2iNamespace = "test";
-
-        KafkaConnectS2I kcs2i = ResourceUtils.createEmptyKafkaConnectS2I(kcs2iNamespace, kcs2iName);
-        kcs2i.getMetadata().setCreationTimestamp("2020-01-27T19:31:11Z");
-
-        KafkaConnect conflictingConnect = ResourceUtils.createEmptyKafkaConnect(kcs2iNamespace, kcs2iName);
+        String clusterCmName = "foo";
+        String clusterCmNamespace = "test";
+
+        KafkaConnectS2I clusterCm = ResourceUtils.createEmptyKafkaConnectS2ICluster(clusterCmNamespace, clusterCmName);
+        clusterCm.getMetadata().setCreationTimestamp("2020-01-27T19:31:11Z");
+
+        KafkaConnect conflictingConnect = ResourceUtils.createEmptyKafkaConnectCluster(clusterCmNamespace, clusterCmName);
         conflictingConnect.getMetadata().setCreationTimestamp("2020-01-27T19:31:10Z");
 
-        when(mockConnectS2IOps.getAsync(anyString(), anyString())).thenReturn(Future.succeededFuture(kcs2i));
-        when(mockConnectS2IOps.get(anyString(), anyString())).thenReturn(kcs2i);
-        when(mockConnectOps.getAsync(kcs2iNamespace, kcs2iName)).thenReturn(Future.succeededFuture(conflictingConnect));
+        when(mockConnectS2IOps.getAsync(anyString(), anyString())).thenReturn(Future.succeededFuture(clusterCm));
+        when(mockConnectOps.getAsync(clusterCmNamespace, clusterCmName)).thenReturn(Future.succeededFuture(conflictingConnect));
 
         KafkaConnectApi mockConnectClient = mock(KafkaConnectApi.class);
         PlatformFeaturesAvailability pfa = new PlatformFeaturesAvailability(true, kubernetesVersion);
@@ -1068,16 +1064,17 @@
                 supplier, ResourceUtils.dummyClusterOperatorConfig(VERSIONS), x -> mockConnectClient);
 
         Checkpoint async = context.checkpoint();
-        ops.reconcile(new Reconciliation("test-trigger", KafkaConnectS2I.RESOURCE_KIND, kcs2iNamespace, kcs2iName))
-            .onComplete(context.failing(v -> context.verify(() -> {
-                // Verify status
-                List<KafkaConnectS2I> capturedConnects = connectCaptor.getAllValues();
-                assertThat(capturedConnects.get(0).getStatus().getConditions().get(0).getStatus(), is("True"));
-                assertThat(capturedConnects.get(0).getStatus().getConditions().get(0).getType(), is("NotReady"));
-                assertThat(capturedConnects.get(0).getStatus().getConditions().get(0).getMessage(),
-                        is("Both KafkaConnect and KafkaConnectS2I exist with the same name. KafkaConnect is older and will be used while this custom resource will be ignored."));
-                async.flag();
-            })));
+        ops.createOrUpdate(new Reconciliation("test-trigger", KafkaConnectS2I.RESOURCE_KIND, clusterCmNamespace, clusterCmName), clusterCm).setHandler(createResult -> {
+            context.verify(() -> assertThat(createResult.succeeded(), is(false)));
+
+            // Verify status
+            List<KafkaConnectS2I> capturedConnects = connectCaptor.getAllValues();
+            context.verify(() -> assertThat(capturedConnects.get(0).getStatus().getConditions().get(0).getStatus(), is("True")));
+            context.verify(() -> assertThat(capturedConnects.get(0).getStatus().getConditions().get(0).getType(), is("NotReady")));
+            context.verify(() -> assertThat(capturedConnects.get(0).getStatus().getConditions().get(0).getMessage(), is("Both KafkaConnect and KafkaConnectS2I exist with the same name. KafkaConnect is older and will be used while this custom resource will be ignored.")));
+
+            async.flag();
+        });
     }
 
 }