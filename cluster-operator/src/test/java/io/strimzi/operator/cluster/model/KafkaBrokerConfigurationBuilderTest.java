--- conflicted
+++ resolved
@@ -1253,15 +1253,9 @@
                 .withType(KafkaListenerType.LOADBALANCER)
                 .withTls(true)
                 .build();
-<<<<<<< HEAD
-
-        String configuration = new KafkaBrokerConfigurationBuilder(Reconciliation.DUMMY_RECONCILIATION, "2")
-                .withListeners("my-cluster", "my-namespace", NODE_REF, singletonList(listener), listenerId -> "dummy-advertised-address", listenerId -> "1919", false)
-=======
-        
-        String configuration = new KafkaBrokerConfigurationBuilder(Reconciliation.DUMMY_RECONCILIATION, "2", false)
-                .withListeners("my-cluster", "my-namespace", NODE_REF, singletonList(listener), listenerId -> "dummy-advertised-address", listenerId -> "1919")
->>>>>>> 988fb078
+      
+        String configuration = new KafkaBrokerConfigurationBuilder(Reconciliation.DUMMY_RECONCILIATION, "2", false)
+                .withListeners("my-cluster", "my-namespace", NODE_REF, singletonList(listener), listenerId -> "dummy-advertised-address", listenerId -> "1919")
                 .build();
 
         assertThat(configuration, isEquivalent("broker.id=2",
@@ -1820,15 +1814,9 @@
                     .withTlsTrustedCertificates(cert)
                 .endKafkaListenerAuthenticationOAuth()
                 .build();
-<<<<<<< HEAD
-
-        String configuration = new KafkaBrokerConfigurationBuilder(Reconciliation.DUMMY_RECONCILIATION, "2")
-                .withListeners("my-cluster", "my-namespace", NODE_REF, singletonList(listener), listenerId -> "dummy-advertised-address", listenerId -> "1919", false)
-=======
-        
-        String configuration = new KafkaBrokerConfigurationBuilder(Reconciliation.DUMMY_RECONCILIATION, "2", false)
-                .withListeners("my-cluster", "my-namespace", NODE_REF, singletonList(listener), listenerId -> "dummy-advertised-address", listenerId -> "1919")
->>>>>>> 988fb078
+
+        String configuration = new KafkaBrokerConfigurationBuilder(Reconciliation.DUMMY_RECONCILIATION, "2", false)
+                .withListeners("my-cluster", "my-namespace", NODE_REF, singletonList(listener), listenerId -> "dummy-advertised-address", listenerId -> "1919")
                 .build();
 
         assertThat(configuration, isEquivalent("broker.id=2",
