/*
 * Copyright Strimzi authors.
 * License: Apache License 2.0 (see the file LICENSE or http://apache.org/licenses/LICENSE-2.0.html).
 */
package io.strimzi.operator.cluster.operator.assembly;

import io.fabric8.kubernetes.api.model.PersistentVolumeClaim;
import io.fabric8.kubernetes.api.model.apiextensions.CustomResourceDefinition;
import io.fabric8.kubernetes.client.KubernetesClient;
import io.strimzi.api.kafka.Crds;
import io.strimzi.api.kafka.KafkaList;
import io.strimzi.api.kafka.model.DoneableKafka;
import io.strimzi.api.kafka.model.Kafka;
import io.strimzi.api.kafka.model.KafkaBuilder;
import io.strimzi.api.kafka.model.storage.JbodStorage;
import io.strimzi.api.kafka.model.storage.JbodStorageBuilder;
import io.strimzi.api.kafka.model.storage.PersistentClaimStorage;
import io.strimzi.api.kafka.model.storage.PersistentClaimStorageBuilder;
import io.strimzi.api.kafka.model.storage.SingleVolumeStorage;
import io.strimzi.operator.KubernetesVersion;
import io.strimzi.operator.PlatformFeaturesAvailability;
import io.strimzi.operator.cluster.KafkaVersionTestUtils;
import io.strimzi.operator.cluster.ResourceUtils;
import io.strimzi.operator.cluster.model.AbstractModel;
import io.strimzi.operator.cluster.model.KafkaCluster;
import io.strimzi.operator.cluster.model.KafkaVersion;
import io.strimzi.operator.cluster.model.VolumeUtils;
import io.strimzi.operator.cluster.operator.resource.ResourceOperatorSupplier;
import io.strimzi.operator.common.Annotations;
import io.strimzi.operator.common.PasswordGenerator;
import io.strimzi.operator.common.Reconciliation;
import io.strimzi.operator.common.model.Labels;
import io.strimzi.operator.common.operator.MockCertManager;
import io.strimzi.test.mockkube.MockKube;
import io.vertx.core.Vertx;
import io.vertx.junit5.Checkpoint;
import io.vertx.junit5.VertxExtension;
import io.vertx.junit5.VertxTestContext;
import org.hamcrest.Matchers;
import org.junit.jupiter.api.AfterAll;
import org.junit.jupiter.api.BeforeAll;
import org.junit.jupiter.api.BeforeEach;
import org.junit.jupiter.api.Test;
import org.junit.jupiter.api.extension.ExtendWith;

import java.io.StringReader;
import java.util.ArrayList;
import java.util.HashSet;
import java.util.List;
import java.util.Set;
import java.util.stream.Collectors;

import static java.util.Collections.emptyMap;
import static org.hamcrest.CoreMatchers.is;
import static org.hamcrest.MatcherAssert.assertThat;

@ExtendWith(VertxExtension.class)
public class JbodStorageTest {

    private static final String NAMESPACE = "test-jbod-storage";
    private static final String NAME = "my-kafka";
    private static final KafkaVersion.Lookup VERSIONS = new KafkaVersion.Lookup(
            new StringReader(KafkaVersionTestUtils.getKafkaVersionYaml()),
            KafkaVersionTestUtils.getKafkaImageMap(),
            emptyMap(),
            emptyMap(),
            emptyMap(), 
            emptyMap()) { };

    private static Vertx vertx;
    private Kafka kafka;
    private KubernetesClient mockClient;
    private KafkaAssemblyOperator operator;

    private List<SingleVolumeStorage> volumes;

    @BeforeAll
    public static void before() {
        vertx = Vertx.vertx();
    }

    @AfterAll
    public static void after() {
        vertx.close();
    }

    @BeforeEach
    private void init() {
        this.volumes = new ArrayList<>(2);

        volumes.add(new PersistentClaimStorageBuilder()
                .withId(0)
                .withDeleteClaim(true)
                .withSize("100Gi").build());
        volumes.add(new PersistentClaimStorageBuilder()
                .withId(1)
                .withDeleteClaim(false)
                .withSize("100Gi").build());

        this.kafka = new KafkaBuilder()
                .withNewMetadata()
                    .withNamespace(NAMESPACE)
                    .withName(NAME)
                .endMetadata()
                .withNewSpec()
                    .withNewKafka()
                        .withReplicas(3)
                        .withNewListeners()
                        .endListeners()
                        .withNewJbodStorage()
                            .withVolumes(volumes)
                        .endJbodStorage()
                    .endKafka()
                    .withNewZookeeper()
                        .withReplicas(1)
                    .endZookeeper()
                .endSpec()
                .build();

        // setting up the Kafka CRD
        CustomResourceDefinition kafkaAssemblyCrd = Crds.kafka();

        // setting up a mock Kubernetes client
        this.mockClient = new MockKube()
                .withCustomResourceDefinition(kafkaAssemblyCrd, Kafka.class, KafkaList.class, DoneableKafka.class)
                .end()
                .build();

        // initialize a Kafka in MockKube
        Crds.kafkaOperation(this.mockClient).inNamespace(NAMESPACE).withName(NAME).create(this.kafka);

        PlatformFeaturesAvailability pfa = new PlatformFeaturesAvailability(false, KubernetesVersion.V1_9);
        // creating the Kafka operator
        ResourceOperatorSupplier ros =
                new ResourceOperatorSupplier(this.vertx, this.mockClient,
                        ResourceUtils.zookeeperLeaderFinder(this.vertx, this.mockClient),
                        ResourceUtils.adminClientProvider(), ResourceUtils.zookeeperScalerProvider(),
                        ResourceUtils.metricsProvider(), pfa, 60_000L);

        this.operator = new KafkaAssemblyOperator(this.vertx, pfa, new MockCertManager(),
                new PasswordGenerator(10, "a", "a"), ros,
                ResourceUtils.dummyClusterOperatorConfig(VERSIONS, 2_000));
    }

    @Test
    public void testJbodStorageCreatesPersistentVolumeClaimsMatchingKafkaVolumes(VertxTestContext context) {
        Checkpoint async = context.checkpoint();
        operator.reconcile(new Reconciliation("test-trigger", Kafka.RESOURCE_KIND, NAMESPACE, NAME))
<<<<<<< HEAD
            .onComplete(context.succeeding(v -> context.verify(() -> {
=======
            .setHandler(context.succeeding(v -> context.verify(() -> {
>>>>>>> 2e537b00
                List<PersistentVolumeClaim> pvcs = getPvcs(NAMESPACE, NAME);

                for (int i = 0; i < this.kafka.getSpec().getKafka().getReplicas(); i++) {
                    int podId = i;
                    for (SingleVolumeStorage volume : this.volumes) {
                        if (volume instanceof PersistentClaimStorage) {

                            String expectedPvcName = VolumeUtils.getVolumePrefix(volume.getId()) + "-" + KafkaCluster.kafkaPodName(NAME, podId);
                            List<PersistentVolumeClaim> matchingPvcs = pvcs.stream()
                                    .filter(pvc -> pvc.getMetadata().getName().equals(expectedPvcName))
                                    .collect(Collectors.toList());
                            assertThat("Exactly one pvc should have the name " + expectedPvcName + " in :\n" + pvcs.toString(),
                                    matchingPvcs, Matchers.hasSize(1));

                            PersistentVolumeClaim pvc = matchingPvcs.get(0);
                            boolean isDeleteClaim = ((PersistentClaimStorage) volume).isDeleteClaim();
                            assertThat("deleteClaim value did not match for volume : " + volume.toString(),
                                    Annotations.booleanAnnotation(pvc, AbstractModel.ANNO_STRIMZI_IO_DELETE_CLAIM,
                                            false, AbstractModel.ANNO_CO_STRIMZI_IO_DELETE_CLAIM),
                                    is(isDeleteClaim));

                        }
                    }
                }

                async.flag();
            })));
    }

    @Test
    public void testReconcileWithNewVolumeAddedToJbodStorage(VertxTestContext context) {
        Checkpoint async = context.checkpoint();

        // Add a new volume to Jbod Storage
        volumes.add(new PersistentClaimStorageBuilder()
                .withId(2)
                .withDeleteClaim(false)
                .withSize("100Gi").build());

        Kafka kafkaWithNewJbodVolume = new KafkaBuilder(kafka)
                .editSpec()
                    .editKafka()
                        .withStorage(new JbodStorageBuilder().withVolumes(volumes).build())
                    .endKafka()
                .endSpec()
                .build();

        Set<String> expectedPvcs = expectedPvcs(kafka);
        Set<String> expectedPvcsWithNewJbodStorageVolume = expectedPvcs(kafkaWithNewJbodVolume);

        // reconcile for kafka cluster creation
        operator.reconcile(new Reconciliation("test-trigger", Kafka.RESOURCE_KIND, NAMESPACE, NAME))
<<<<<<< HEAD
            .onComplete(context.succeeding(v -> context.verify(() -> {
=======
            .setHandler(context.succeeding(v -> context.verify(() -> {
>>>>>>> 2e537b00
                List<PersistentVolumeClaim> pvcs = getPvcs(NAMESPACE, NAME);
                Set<String> pvcsNames = pvcs.stream().map(pvc -> pvc.getMetadata().getName()).collect(Collectors.toSet());
                assertThat(pvcsNames, is(expectedPvcs));
            })))
            .compose(v -> {
                Crds.kafkaOperation(mockClient).inNamespace(NAMESPACE).withName(NAME).patch(kafkaWithNewJbodVolume);
                // reconcile kafka cluster with new Jbod storage
                return operator.reconcile(new Reconciliation("test-trigger", Kafka.RESOURCE_KIND, NAMESPACE, NAME));
            })
<<<<<<< HEAD
            .onComplete(context.succeeding(v -> context.verify(() -> {
=======
            .setHandler(context.succeeding(v -> context.verify(() -> {
>>>>>>> 2e537b00
                List<PersistentVolumeClaim> pvcs = getPvcs(NAMESPACE, NAME);
                Set<String> pvcsNames = pvcs.stream().map(pvc -> pvc.getMetadata().getName()).collect(Collectors.toSet());
                assertThat(pvcsNames, is(expectedPvcsWithNewJbodStorageVolume));
                async.flag();
            })));


    }

    @Test
    public void testReconcileWithVolumeRemovedFromJbodStorage(VertxTestContext context) {
        Checkpoint async = context.checkpoint();

        // remove a volume from the Jbod Storage
        volumes.remove(0);

        Kafka kafkaWithRemovedJbodVolume = new KafkaBuilder(this.kafka)
                .editSpec()
                    .editKafka()
                        .withStorage(new JbodStorageBuilder().withVolumes(volumes).build())
                    .endKafka()
                .endSpec()
                .build();

        Set<String> expectedPvcs = expectedPvcs(kafka);
        Set<String> expectedPvcsWithRemovedJbodStorageVolume = expectedPvcs(kafkaWithRemovedJbodVolume);

        // reconcile for kafka cluster creation
        operator.reconcile(new Reconciliation("test-trigger", Kafka.RESOURCE_KIND, NAMESPACE, NAME))
<<<<<<< HEAD
            .onComplete(context.succeeding(v -> context.verify(() -> {
=======
            .setHandler(context.succeeding(v -> context.verify(() -> {
>>>>>>> 2e537b00
                List<PersistentVolumeClaim> pvcs = getPvcs(NAMESPACE, NAME);
                Set<String> pvcsNames = pvcs.stream().map(pvc -> pvc.getMetadata().getName()).collect(Collectors.toSet());
                assertThat(pvcsNames, is(expectedPvcs));
            })))
            .compose(v -> {
                Crds.kafkaOperation(mockClient).inNamespace(NAMESPACE).withName(NAME).patch(kafkaWithRemovedJbodVolume);
                // reconcile kafka cluster with a Jbod storage volume removed
                return operator.reconcile(new Reconciliation("test-trigger", Kafka.RESOURCE_KIND, NAMESPACE, NAME));
            })
<<<<<<< HEAD
            .onComplete(context.succeeding(v -> context.verify(() -> {
=======
            .setHandler(context.succeeding(v -> context.verify(() -> {
>>>>>>> 2e537b00
                List<PersistentVolumeClaim> pvcs = getPvcs(NAMESPACE, NAME);
                Set<String> pvcsNames = pvcs.stream().map(pvc -> pvc.getMetadata().getName()).collect(Collectors.toSet());
                assertThat(pvcsNames, is(expectedPvcsWithRemovedJbodStorageVolume));
                async.flag();
            })));
    }

    @Test
    public void testReconcileWithUpdateVolumeIdJbod(VertxTestContext context) {
        Checkpoint async = context.checkpoint();

        // trying to update id for a volume from in the JBOD storage
        volumes.get(0).setId(3);

        Kafka kafkaWithUpdatedJbodVolume = new KafkaBuilder(this.kafka)
                .editSpec()
                    .editKafka()
                        .withStorage(new JbodStorageBuilder().withVolumes(volumes).build())
                    .endKafka()
                .endSpec()
                .build();

        Set<String> expectedPvcs = expectedPvcs(kafka);
        Set<String> expectedPvcsWithUpdatedJbodStorageVolume = expectedPvcs(kafkaWithUpdatedJbodVolume);


        // reconcile for kafka cluster creation
        operator.reconcile(new Reconciliation("test-trigger", Kafka.RESOURCE_KIND, NAMESPACE, NAME))
<<<<<<< HEAD
            .onComplete(context.succeeding(v -> context.verify(() -> {
=======
            .setHandler(context.succeeding(v -> context.verify(() -> {
>>>>>>> 2e537b00
                List<PersistentVolumeClaim> pvcs = getPvcs(NAMESPACE, NAME);
                Set<String> pvcsNames = pvcs.stream().map(pvc -> pvc.getMetadata().getName()).collect(Collectors.toSet());
                assertThat(pvcsNames, is(expectedPvcs));
            })))
            .compose(v -> {
                Crds.kafkaOperation(mockClient).inNamespace(NAMESPACE).withName(NAME).patch(kafkaWithUpdatedJbodVolume);
                // reconcile kafka cluster with a Jbod storage volume removed
                return operator.reconcile(new Reconciliation("test-trigger", Kafka.RESOURCE_KIND, NAMESPACE, NAME));
            })
<<<<<<< HEAD
            .onComplete(context.succeeding(v -> context.verify(() -> {
=======
            .setHandler(context.succeeding(v -> context.verify(() -> {
>>>>>>> 2e537b00
                List<PersistentVolumeClaim> pvcs = getPvcs(NAMESPACE, NAME);
                Set<String> pvcsNames = pvcs.stream().map(pvc -> pvc.getMetadata().getName()).collect(Collectors.toSet());
                assertThat(pvcsNames, is(expectedPvcsWithUpdatedJbodStorageVolume));
                async.flag();
            })));
    }

    private Set<String> expectedPvcs(Kafka kafka) {
        Set<String> expectedPvcs = new HashSet<>();
        for (int i = 0; i < kafka.getSpec().getKafka().getReplicas(); i++) {
            int podId = i;
            for (SingleVolumeStorage volume : ((JbodStorage) kafka.getSpec().getKafka().getStorage()).getVolumes()) {
                if (volume instanceof PersistentClaimStorage) {
                    expectedPvcs.add(AbstractModel.VOLUME_NAME + "-" + volume.getId() + "-"
                            + KafkaCluster.kafkaPodName(NAME, podId));
                }
            }
        }
        return expectedPvcs;
    }

    private List<PersistentVolumeClaim> getPvcs(String namespace, String name) {
        String kafkaStsName = KafkaCluster.kafkaClusterName(name);
        Labels pvcSelector = Labels.forStrimziCluster(name).withStrimziKind(Kafka.RESOURCE_KIND).withStrimziName(kafkaStsName);
        return mockClient.persistentVolumeClaims()
                .inNamespace(namespace)
                .withLabels(pvcSelector.toMap())
                .list().getItems();
    }
}<|MERGE_RESOLUTION|>--- conflicted
+++ resolved
@@ -105,8 +105,6 @@
                 .withNewSpec()
                     .withNewKafka()
                         .withReplicas(3)
-                        .withNewListeners()
-                        .endListeners()
                         .withNewJbodStorage()
                             .withVolumes(volumes)
                         .endJbodStorage()
@@ -146,11 +144,7 @@
     public void testJbodStorageCreatesPersistentVolumeClaimsMatchingKafkaVolumes(VertxTestContext context) {
         Checkpoint async = context.checkpoint();
         operator.reconcile(new Reconciliation("test-trigger", Kafka.RESOURCE_KIND, NAMESPACE, NAME))
-<<<<<<< HEAD
-            .onComplete(context.succeeding(v -> context.verify(() -> {
-=======
-            .setHandler(context.succeeding(v -> context.verify(() -> {
->>>>>>> 2e537b00
+            .setHandler(context.succeeding(v -> context.verify(() -> {
                 List<PersistentVolumeClaim> pvcs = getPvcs(NAMESPACE, NAME);
 
                 for (int i = 0; i < this.kafka.getSpec().getKafka().getReplicas(); i++) {
@@ -203,11 +197,7 @@
 
         // reconcile for kafka cluster creation
         operator.reconcile(new Reconciliation("test-trigger", Kafka.RESOURCE_KIND, NAMESPACE, NAME))
-<<<<<<< HEAD
-            .onComplete(context.succeeding(v -> context.verify(() -> {
-=======
-            .setHandler(context.succeeding(v -> context.verify(() -> {
->>>>>>> 2e537b00
+            .setHandler(context.succeeding(v -> context.verify(() -> {
                 List<PersistentVolumeClaim> pvcs = getPvcs(NAMESPACE, NAME);
                 Set<String> pvcsNames = pvcs.stream().map(pvc -> pvc.getMetadata().getName()).collect(Collectors.toSet());
                 assertThat(pvcsNames, is(expectedPvcs));
@@ -217,11 +207,7 @@
                 // reconcile kafka cluster with new Jbod storage
                 return operator.reconcile(new Reconciliation("test-trigger", Kafka.RESOURCE_KIND, NAMESPACE, NAME));
             })
-<<<<<<< HEAD
-            .onComplete(context.succeeding(v -> context.verify(() -> {
-=======
-            .setHandler(context.succeeding(v -> context.verify(() -> {
->>>>>>> 2e537b00
+            .setHandler(context.succeeding(v -> context.verify(() -> {
                 List<PersistentVolumeClaim> pvcs = getPvcs(NAMESPACE, NAME);
                 Set<String> pvcsNames = pvcs.stream().map(pvc -> pvc.getMetadata().getName()).collect(Collectors.toSet());
                 assertThat(pvcsNames, is(expectedPvcsWithNewJbodStorageVolume));
@@ -251,11 +237,7 @@
 
         // reconcile for kafka cluster creation
         operator.reconcile(new Reconciliation("test-trigger", Kafka.RESOURCE_KIND, NAMESPACE, NAME))
-<<<<<<< HEAD
-            .onComplete(context.succeeding(v -> context.verify(() -> {
-=======
-            .setHandler(context.succeeding(v -> context.verify(() -> {
->>>>>>> 2e537b00
+            .setHandler(context.succeeding(v -> context.verify(() -> {
                 List<PersistentVolumeClaim> pvcs = getPvcs(NAMESPACE, NAME);
                 Set<String> pvcsNames = pvcs.stream().map(pvc -> pvc.getMetadata().getName()).collect(Collectors.toSet());
                 assertThat(pvcsNames, is(expectedPvcs));
@@ -265,11 +247,7 @@
                 // reconcile kafka cluster with a Jbod storage volume removed
                 return operator.reconcile(new Reconciliation("test-trigger", Kafka.RESOURCE_KIND, NAMESPACE, NAME));
             })
-<<<<<<< HEAD
-            .onComplete(context.succeeding(v -> context.verify(() -> {
-=======
-            .setHandler(context.succeeding(v -> context.verify(() -> {
->>>>>>> 2e537b00
+            .setHandler(context.succeeding(v -> context.verify(() -> {
                 List<PersistentVolumeClaim> pvcs = getPvcs(NAMESPACE, NAME);
                 Set<String> pvcsNames = pvcs.stream().map(pvc -> pvc.getMetadata().getName()).collect(Collectors.toSet());
                 assertThat(pvcsNames, is(expectedPvcsWithRemovedJbodStorageVolume));
@@ -298,11 +276,7 @@
 
         // reconcile for kafka cluster creation
         operator.reconcile(new Reconciliation("test-trigger", Kafka.RESOURCE_KIND, NAMESPACE, NAME))
-<<<<<<< HEAD
-            .onComplete(context.succeeding(v -> context.verify(() -> {
-=======
-            .setHandler(context.succeeding(v -> context.verify(() -> {
->>>>>>> 2e537b00
+            .setHandler(context.succeeding(v -> context.verify(() -> {
                 List<PersistentVolumeClaim> pvcs = getPvcs(NAMESPACE, NAME);
                 Set<String> pvcsNames = pvcs.stream().map(pvc -> pvc.getMetadata().getName()).collect(Collectors.toSet());
                 assertThat(pvcsNames, is(expectedPvcs));
@@ -312,11 +286,7 @@
                 // reconcile kafka cluster with a Jbod storage volume removed
                 return operator.reconcile(new Reconciliation("test-trigger", Kafka.RESOURCE_KIND, NAMESPACE, NAME));
             })
-<<<<<<< HEAD
-            .onComplete(context.succeeding(v -> context.verify(() -> {
-=======
-            .setHandler(context.succeeding(v -> context.verify(() -> {
->>>>>>> 2e537b00
+            .setHandler(context.succeeding(v -> context.verify(() -> {
                 List<PersistentVolumeClaim> pvcs = getPvcs(NAMESPACE, NAME);
                 Set<String> pvcsNames = pvcs.stream().map(pvc -> pvc.getMetadata().getName()).collect(Collectors.toSet());
                 assertThat(pvcsNames, is(expectedPvcsWithUpdatedJbodStorageVolume));
