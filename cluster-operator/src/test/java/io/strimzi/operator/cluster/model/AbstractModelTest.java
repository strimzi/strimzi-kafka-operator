/*
 * Copyright Strimzi authors.
 * License: Apache License 2.0 (see the file LICENSE or http://apache.org/licenses/LICENSE-2.0.html).
 */
package io.strimzi.operator.cluster.model;

import io.fabric8.kubernetes.api.model.Container;
import io.fabric8.kubernetes.api.model.EnvVar;
import io.fabric8.kubernetes.api.model.HasMetadata;
import io.fabric8.kubernetes.api.model.Quantity;
import io.fabric8.kubernetes.api.model.ResourceRequirements;
import io.fabric8.kubernetes.api.model.ResourceRequirementsBuilder;
import io.strimzi.api.kafka.model.JvmOptions;
import io.strimzi.api.kafka.model.Kafka;
import io.strimzi.api.kafka.model.KafkaBuilder;
import io.strimzi.operator.common.model.Labels;
import io.strimzi.test.TestUtils;

import io.fabric8.kubernetes.api.model.OwnerReference;
import org.junit.jupiter.api.Test;

import java.util.ArrayList;
import java.util.List;
import java.util.Map;
import java.util.stream.Collectors;

import static org.hamcrest.CoreMatchers.is;
import static org.hamcrest.CoreMatchers.nullValue;
import static org.hamcrest.MatcherAssert.assertThat;

public class AbstractModelTest {

    // Implement AbstractModel to test the abstract class
    private class Model extends AbstractModel   {
        public Model(HasMetadata resource) {
            super(resource, "model-app");
        }

        @Override
        protected String getDefaultLogConfigFileName() {
            return null;
        }

        @Override
        protected List<Container> getContainers(ImagePullPolicy imagePullPolicy) {
            return null;
        }
    }

    private static JvmOptions jvmOptions(String xmx, String xms) {
        JvmOptions result = new JvmOptions();
        result.setXms(xms);
        result.setXmx(xmx);
        return result;
    }

    @Test
    public void testJvmMemoryOptionsExplicit() {
        Map<String, String> env = getStringStringMap("4", "4",
                0.5, 4_000_000_000L, null);
        assertThat(env.get(AbstractModel.ENV_VAR_KAFKA_HEAP_OPTS), is("-Xms4 -Xmx4"));
        assertThat(env.get(AbstractModel.ENV_VAR_DYNAMIC_HEAP_FRACTION), is(nullValue()));
        assertThat(env.get(AbstractModel.ENV_VAR_DYNAMIC_HEAP_MAX), is(nullValue()));
    }

    private Map<String, String> getStringStringMap(String xmx, String xms, double dynamicFraction, long dynamicMax, ResourceRequirements resources) {
        Kafka resource = new KafkaBuilder()
                .withNewMetadata()
                .endMetadata()
                .build();
<<<<<<< HEAD
        AbstractModel am = new Model(resource);
=======
        AbstractModel am = new AbstractModel(resource, "") {
            @Override
            protected String getDefaultLogConfigFileName() {
                return "";
            }

            @Override
            protected List<Container> getContainers(ImagePullPolicy imagePullPolicy) {
                return emptyList();
            }
        };
>>>>>>> 2e537b00

        am.setLabels(Labels.forStrimziCluster("foo"));
        am.setJvmOptions(jvmOptions(xmx, xms));
        am.setResources(resources);
        List<EnvVar> envVars = new ArrayList<>(1);
        am.heapOptions(envVars, dynamicFraction, dynamicMax);
        return envVars.stream().collect(Collectors.toMap(e -> e.getName(), e -> e.getValue()));
    }

    @Test
    public void testJvmMemoryOptionsXmsOnly() {
        Map<String, String> env = getStringStringMap(null, "4",
                0.5, 5_000_000_000L, null);
        assertThat(env.get(AbstractModel.ENV_VAR_KAFKA_HEAP_OPTS), is("-Xms4"));
        assertThat(env.get(AbstractModel.ENV_VAR_DYNAMIC_HEAP_FRACTION), is(nullValue()));
        assertThat(env.get(AbstractModel.ENV_VAR_DYNAMIC_HEAP_MAX), is(nullValue()));
    }

    @Test
    public void testJvmMemoryOptionsXmxOnly() {
        Map<String, String> env = getStringStringMap("4", null,
                0.5, 5_000_000_000L, null);
        assertThat(env.get(AbstractModel.ENV_VAR_KAFKA_HEAP_OPTS), is("-Xmx4"));
        assertThat(env.get(AbstractModel.ENV_VAR_DYNAMIC_HEAP_FRACTION), is(nullValue()));
        assertThat(env.get(AbstractModel.ENV_VAR_DYNAMIC_HEAP_MAX), is(nullValue()));
    }


    @Test
    public void testJvmMemoryOptionsDefaultWithNoMemoryLimitOrJvmOptions() {
        Map<String, String> env = getStringStringMap(null, null,
                0.5, 5_000_000_000L, null);
        assertThat(env.get(AbstractModel.ENV_VAR_KAFKA_HEAP_OPTS), is("-Xms" + AbstractModel.DEFAULT_JVM_XMS));
        assertThat(env.get(AbstractModel.ENV_VAR_DYNAMIC_HEAP_FRACTION), is(nullValue()));
        assertThat(env.get(AbstractModel.ENV_VAR_DYNAMIC_HEAP_MAX), is(nullValue()));
    }

    private ResourceRequirements getResourceRequest() {
        return new ResourceRequirementsBuilder()
                .addToRequests("memory", new Quantity("16000000000")).build();
    }

    @Test
    public void testJvmMemoryOptionsDefaultWithMemoryLimit() {
        Map<String, String> env = getStringStringMap(null, "4",
                0.5, 5_000_000_000L, getResourceRequest());
        assertThat(env.get(AbstractModel.ENV_VAR_KAFKA_HEAP_OPTS), is("-Xms4"));
        assertThat(env.get(AbstractModel.ENV_VAR_DYNAMIC_HEAP_FRACTION), is("0.5"));
        assertThat(env.get(AbstractModel.ENV_VAR_DYNAMIC_HEAP_MAX), is("5000000000"));
    }

    @Test
    public void testJvmMemoryOptionsMemoryRequest() {
        Map<String, String> env = getStringStringMap(null, null,
                0.7, 10_000_000_000L, getResourceRequest());
        assertThat(env.get(AbstractModel.ENV_VAR_KAFKA_HEAP_OPTS), is(nullValue()));
        assertThat(env.get(AbstractModel.ENV_VAR_DYNAMIC_HEAP_FRACTION), is("0.7"));
        assertThat(env.get(AbstractModel.ENV_VAR_DYNAMIC_HEAP_MAX), is("10000000000"));
    }

    @Test
    public void testJvmPerformanceOptions() {
        JvmOptions opts = TestUtils.fromJson("{}", JvmOptions.class);

        assertThat(getPerformanceOptions(opts), is(nullValue()));

        opts = TestUtils.fromJson("{" +
                "  \"-server\": \"true\"" +
                "}", JvmOptions.class);

        assertThat(getPerformanceOptions(opts), is("-server"));

        opts = TestUtils.fromJson("{" +
                "    \"-XX\":" +
                "            {\"key1\": \"value1\"," +
                "            \"key2\": \"true\"," +
                "            \"key3\": false," +
                "            \"key4\": 10}" +
                "}", JvmOptions.class);

        assertThat(getPerformanceOptions(opts), is("-XX:key1=value1 -XX:+key2 -XX:-key3 -XX:key4=10"));
    }

    private String getPerformanceOptions(JvmOptions opts) {
        Kafka kafka = new KafkaBuilder()
                .withNewMetadata()
                .endMetadata()
                .build();

<<<<<<< HEAD
        AbstractModel am = new Model(kafka);
=======
        AbstractModel am = new AbstractModel(kafka, "") {
            @Override
            protected String getDefaultLogConfigFileName() {
                return "";
            }

            @Override
            protected List<Container> getContainers(ImagePullPolicy imagePullPolicy) {
                return emptyList();
            }
        };
>>>>>>> 2e537b00

        am.setLabels(Labels.forStrimziCluster("foo"));
        am.setJvmOptions(opts);
        List<EnvVar> envVars = new ArrayList<>(1);
        am.jvmPerformanceOptions(envVars);

        if (!envVars.isEmpty()) {
            return envVars.get(0).getValue();
        } else {
            return null;
        }
    }

    @Test
    public void testOwnerReference() {
        Kafka kafka = new KafkaBuilder()
                .withNewMetadata()
                    .withName("my-cluster")
                    .withNamespace("my-namespace")
                .endMetadata()
                .build();

<<<<<<< HEAD
        AbstractModel am = new Model(kafka);
=======
        AbstractModel am = new AbstractModel(kafka, "my-app") {
            @Override
            protected String getDefaultLogConfigFileName() {
                return "";
            }

            @Override
            protected List<Container> getContainers(ImagePullPolicy imagePullPolicy) {
                return emptyList();
            }
        };
>>>>>>> 2e537b00
        am.setLabels(Labels.forStrimziCluster("foo"));
        am.setOwnerReference(kafka);

        OwnerReference ref = am.createOwnerReference();

        assertThat(ref.getApiVersion(), is(kafka.getApiVersion()));
        assertThat(ref.getKind(), is(kafka.getKind()));
        assertThat(ref.getName(), is(kafka.getMetadata().getName()));
        assertThat(ref.getUid(), is(kafka.getMetadata().getUid()));
    }

    @Test
    public void testDetermineImagePullPolicy()  {
        Kafka kafka = new KafkaBuilder()
                .withNewMetadata()
                    .withName("my-cluster")
                    .withNamespace("my-namespace")
                .endMetadata()
                .build();

<<<<<<< HEAD
        AbstractModel am = new Model(kafka);
=======
        AbstractModel am = new AbstractModel(kafka, "my-app") {
            @Override
            protected String getDefaultLogConfigFileName() {
                return "";
            }

            @Override
            protected List<Container> getContainers(ImagePullPolicy imagePullPolicy) {
                return emptyList();
            }
        };
>>>>>>> 2e537b00
        am.setLabels(Labels.forStrimziCluster("foo"));

        assertThat(am.determineImagePullPolicy(ImagePullPolicy.ALWAYS, "docker.io/repo/image:tag"), is(ImagePullPolicy.ALWAYS.toString()));
        assertThat(am.determineImagePullPolicy(ImagePullPolicy.IFNOTPRESENT, "docker.io/repo/image:tag"), is(ImagePullPolicy.IFNOTPRESENT.toString()));
        assertThat(am.determineImagePullPolicy(ImagePullPolicy.IFNOTPRESENT, "docker.io/repo/image:latest"), is(ImagePullPolicy.IFNOTPRESENT.toString()));
        assertThat(am.determineImagePullPolicy(ImagePullPolicy.NEVER, "docker.io/repo/image:tag"), is(ImagePullPolicy.NEVER.toString()));
        assertThat(am.determineImagePullPolicy(ImagePullPolicy.NEVER, "docker.io/repo/image:latest-kafka-2.6.0"), is(ImagePullPolicy.NEVER.toString()));
        assertThat(am.determineImagePullPolicy(null, "docker.io/repo/image:latest"), is(ImagePullPolicy.ALWAYS.toString()));
        assertThat(am.determineImagePullPolicy(null, "docker.io/repo/image:not-so-latest"), is(ImagePullPolicy.IFNOTPRESENT.toString()));
        assertThat(am.determineImagePullPolicy(null, "docker.io/repo/image:latest-kafka-2.6.0"), is(ImagePullPolicy.ALWAYS.toString()));
    }
}<|MERGE_RESOLUTION|>--- conflicted
+++ resolved
@@ -6,7 +6,6 @@
 
 import io.fabric8.kubernetes.api.model.Container;
 import io.fabric8.kubernetes.api.model.EnvVar;
-import io.fabric8.kubernetes.api.model.HasMetadata;
 import io.fabric8.kubernetes.api.model.Quantity;
 import io.fabric8.kubernetes.api.model.ResourceRequirements;
 import io.fabric8.kubernetes.api.model.ResourceRequirementsBuilder;
@@ -24,28 +23,12 @@
 import java.util.Map;
 import java.util.stream.Collectors;
 
+import static java.util.Collections.emptyList;
 import static org.hamcrest.CoreMatchers.is;
 import static org.hamcrest.CoreMatchers.nullValue;
 import static org.hamcrest.MatcherAssert.assertThat;
 
 public class AbstractModelTest {
-
-    // Implement AbstractModel to test the abstract class
-    private class Model extends AbstractModel   {
-        public Model(HasMetadata resource) {
-            super(resource, "model-app");
-        }
-
-        @Override
-        protected String getDefaultLogConfigFileName() {
-            return null;
-        }
-
-        @Override
-        protected List<Container> getContainers(ImagePullPolicy imagePullPolicy) {
-            return null;
-        }
-    }
 
     private static JvmOptions jvmOptions(String xmx, String xms) {
         JvmOptions result = new JvmOptions();
@@ -68,9 +51,6 @@
                 .withNewMetadata()
                 .endMetadata()
                 .build();
-<<<<<<< HEAD
-        AbstractModel am = new Model(resource);
-=======
         AbstractModel am = new AbstractModel(resource, "") {
             @Override
             protected String getDefaultLogConfigFileName() {
@@ -82,7 +62,6 @@
                 return emptyList();
             }
         };
->>>>>>> 2e537b00
 
         am.setLabels(Labels.forStrimziCluster("foo"));
         am.setJvmOptions(jvmOptions(xmx, xms));
@@ -172,9 +151,6 @@
                 .endMetadata()
                 .build();
 
-<<<<<<< HEAD
-        AbstractModel am = new Model(kafka);
-=======
         AbstractModel am = new AbstractModel(kafka, "") {
             @Override
             protected String getDefaultLogConfigFileName() {
@@ -186,7 +162,6 @@
                 return emptyList();
             }
         };
->>>>>>> 2e537b00
 
         am.setLabels(Labels.forStrimziCluster("foo"));
         am.setJvmOptions(opts);
@@ -209,9 +184,6 @@
                 .endMetadata()
                 .build();
 
-<<<<<<< HEAD
-        AbstractModel am = new Model(kafka);
-=======
         AbstractModel am = new AbstractModel(kafka, "my-app") {
             @Override
             protected String getDefaultLogConfigFileName() {
@@ -223,7 +195,6 @@
                 return emptyList();
             }
         };
->>>>>>> 2e537b00
         am.setLabels(Labels.forStrimziCluster("foo"));
         am.setOwnerReference(kafka);
 
@@ -244,9 +215,6 @@
                 .endMetadata()
                 .build();
 
-<<<<<<< HEAD
-        AbstractModel am = new Model(kafka);
-=======
         AbstractModel am = new AbstractModel(kafka, "my-app") {
             @Override
             protected String getDefaultLogConfigFileName() {
@@ -258,16 +226,12 @@
                 return emptyList();
             }
         };
->>>>>>> 2e537b00
         am.setLabels(Labels.forStrimziCluster("foo"));
 
         assertThat(am.determineImagePullPolicy(ImagePullPolicy.ALWAYS, "docker.io/repo/image:tag"), is(ImagePullPolicy.ALWAYS.toString()));
         assertThat(am.determineImagePullPolicy(ImagePullPolicy.IFNOTPRESENT, "docker.io/repo/image:tag"), is(ImagePullPolicy.IFNOTPRESENT.toString()));
-        assertThat(am.determineImagePullPolicy(ImagePullPolicy.IFNOTPRESENT, "docker.io/repo/image:latest"), is(ImagePullPolicy.IFNOTPRESENT.toString()));
         assertThat(am.determineImagePullPolicy(ImagePullPolicy.NEVER, "docker.io/repo/image:tag"), is(ImagePullPolicy.NEVER.toString()));
-        assertThat(am.determineImagePullPolicy(ImagePullPolicy.NEVER, "docker.io/repo/image:latest-kafka-2.6.0"), is(ImagePullPolicy.NEVER.toString()));
         assertThat(am.determineImagePullPolicy(null, "docker.io/repo/image:latest"), is(ImagePullPolicy.ALWAYS.toString()));
         assertThat(am.determineImagePullPolicy(null, "docker.io/repo/image:not-so-latest"), is(ImagePullPolicy.IFNOTPRESENT.toString()));
-        assertThat(am.determineImagePullPolicy(null, "docker.io/repo/image:latest-kafka-2.6.0"), is(ImagePullPolicy.ALWAYS.toString()));
     }
 }