/*
 * Copyright Strimzi authors.
 * License: Apache License 2.0 (see the file LICENSE or http://apache.org/licenses/LICENSE-2.0.html).
 */
package io.strimzi.operator.cluster.operator.assembly;

import io.fabric8.kubernetes.api.model.*;
import io.fabric8.kubernetes.api.model.apps.Deployment;
import io.fabric8.kubernetes.api.model.apps.StatefulSet;
import io.fabric8.kubernetes.api.model.apps.StatefulSetBuilder;
import io.fabric8.kubernetes.api.model.networking.NetworkPolicy;
import io.fabric8.kubernetes.api.model.policy.PodDisruptionBudget;
import io.fabric8.openshift.api.model.*;
import io.strimzi.api.kafka.model.EntityOperatorSpec;
import io.strimzi.api.kafka.model.EntityOperatorSpecBuilder;
import io.strimzi.api.kafka.model.EntityTopicOperatorSpecBuilder;
import io.strimzi.api.kafka.model.EntityUserOperatorSpecBuilder;
import io.strimzi.api.kafka.model.InlineLogging;
import io.strimzi.api.kafka.model.JmxTransSpecBuilder;
import io.strimzi.api.kafka.model.Kafka;
import io.strimzi.api.kafka.model.KafkaBuilder;
import io.strimzi.api.kafka.model.KafkaExporterSpec;
import io.strimzi.api.kafka.model.KafkaJmxAuthenticationPasswordBuilder;
import io.strimzi.api.kafka.model.KafkaJmxOptions;
import io.strimzi.api.kafka.model.KafkaJmxOptionsBuilder;
import io.strimzi.api.kafka.model.KafkaResources;
import io.strimzi.api.kafka.model.listener.arraylistener.GenericKafkaListener;
import io.strimzi.api.kafka.model.listener.arraylistener.GenericKafkaListenerBuilder;
import io.strimzi.api.kafka.model.listener.arraylistener.KafkaListenerType;
import io.strimzi.api.kafka.model.status.KafkaStatus;
import io.strimzi.api.kafka.model.storage.EphemeralStorage;
import io.strimzi.api.kafka.model.storage.PersistentClaimStorage;
import io.strimzi.api.kafka.model.storage.PersistentClaimStorageBuilder;
import io.strimzi.api.kafka.model.storage.SingleVolumeStorage;
import io.strimzi.api.kafka.model.storage.Storage;
import io.strimzi.api.kafka.model.template.*;
import io.strimzi.operator.KubernetesVersion;
import io.strimzi.operator.PlatformFeaturesAvailability;
import io.strimzi.operator.cluster.ClusterOperator;
import io.strimzi.operator.cluster.ClusterOperatorConfig;
import io.strimzi.operator.cluster.KafkaVersionTestUtils;
import io.strimzi.operator.cluster.ResourceUtils;
import io.strimzi.operator.cluster.model.AbstractModel;
import io.strimzi.operator.cluster.model.ClientsCa;
import io.strimzi.operator.cluster.model.ClusterCa;
import io.strimzi.operator.cluster.model.CruiseControl;
import io.strimzi.operator.cluster.model.EntityOperator;
import io.strimzi.operator.cluster.model.JmxTrans;
import io.strimzi.operator.cluster.model.KafkaCluster;
import io.strimzi.operator.cluster.model.KafkaExporter;
import io.strimzi.operator.cluster.model.KafkaVersion;
import io.strimzi.operator.cluster.model.ListenersUtils;
import io.strimzi.operator.cluster.model.VolumeUtils;
import io.strimzi.operator.cluster.model.ZookeeperCluster;
import io.strimzi.operator.cluster.operator.resource.KafkaSetOperator;
import io.strimzi.operator.cluster.operator.resource.ResourceOperatorSupplier;
import io.strimzi.operator.cluster.operator.resource.StatefulSetDiff;
import io.strimzi.operator.cluster.operator.resource.ZookeeperSetOperator;
import io.strimzi.operator.common.PasswordGenerator;
import io.strimzi.operator.common.Reconciliation;
import io.strimzi.operator.common.model.Labels;
import io.strimzi.operator.common.operator.MockCertManager;
import io.strimzi.operator.common.operator.resource.ConfigMapOperator;
import io.strimzi.operator.common.operator.resource.CrdOperator;
import io.strimzi.operator.common.operator.resource.DeploymentOperator;
import io.strimzi.operator.common.operator.resource.IngressOperator;
import io.strimzi.operator.common.operator.resource.NetworkPolicyOperator;
import io.strimzi.operator.common.operator.resource.NodeOperator;
import io.strimzi.operator.common.operator.resource.PodDisruptionBudgetOperator;
import io.strimzi.operator.common.operator.resource.PodOperator;
import io.strimzi.operator.common.operator.resource.PvcOperator;
import io.strimzi.operator.common.operator.resource.ReconcileResult;
import io.strimzi.operator.common.operator.resource.RouteOperator;
import io.strimzi.operator.common.operator.resource.SecretOperator;
import io.strimzi.operator.common.operator.resource.ServiceOperator;
import io.strimzi.test.TestUtils;
import io.vertx.core.Future;
import io.vertx.core.Vertx;
import io.vertx.junit5.Checkpoint;
import io.vertx.junit5.Timeout;
import io.vertx.junit5.VertxExtension;
import io.vertx.junit5.VertxTestContext;
import org.junit.jupiter.api.AfterAll;
import org.junit.jupiter.api.BeforeAll;
import org.junit.jupiter.api.extension.ExtendWith;
import org.junit.jupiter.params.ParameterizedTest;
import org.junit.jupiter.params.provider.MethodSource;
import org.mockito.ArgumentCaptor;
import org.mockito.ArgumentMatchers;

import java.util.ArrayList;
import java.util.Collections;
import java.util.HashMap;
import java.util.HashSet;
import java.util.List;
import java.util.Map;
import java.util.Optional;
import java.util.Set;
import java.util.TreeSet;
import java.util.concurrent.TimeUnit;
import java.util.concurrent.atomic.AtomicReference;
import java.util.function.BiFunction;
import java.util.function.Function;
import java.util.stream.Collectors;

import static io.strimzi.test.TestUtils.set;
import static java.util.Arrays.asList;
import static java.util.Collections.emptyList;
import static java.util.Collections.emptyMap;
import static java.util.Collections.emptySet;
import static java.util.Collections.singletonMap;
import static org.hamcrest.CoreMatchers.is;
import static org.hamcrest.MatcherAssert.assertThat;
import static org.hamcrest.Matchers.hasKey;
import static org.hamcrest.Matchers.hasSize;
import static org.mockito.ArgumentMatchers.any;
import static org.mockito.ArgumentMatchers.anyInt;
import static org.mockito.ArgumentMatchers.anyLong;
import static org.mockito.ArgumentMatchers.anyString;
import static org.mockito.ArgumentMatchers.eq;
import static org.mockito.Mockito.doAnswer;
import static org.mockito.Mockito.never;
import static org.mockito.Mockito.times;
import static org.mockito.Mockito.verify;
import static org.mockito.Mockito.when;

@ExtendWith(VertxExtension.class)
public class KafkaAssemblyOperatorTest {

    public static final Map<String, Object> METRICS_CONFIG = singletonMap("foo", "bar");
    public static final InlineLogging LOG_KAFKA_CONFIG = new InlineLogging();
    public static final InlineLogging LOG_ZOOKEEPER_CONFIG = new InlineLogging();
    public static final InlineLogging LOG_CONNECT_CONFIG = new InlineLogging();
    private static final KafkaVersion.Lookup VERSIONS = KafkaVersionTestUtils.getKafkaVersionLookup();

    static {
        LOG_KAFKA_CONFIG.setLoggers(singletonMap("kafka.root.logger.level", "INFO"));
        LOG_ZOOKEEPER_CONFIG.setLoggers(singletonMap("zookeeper.root.logger", "INFO"));
        LOG_CONNECT_CONFIG.setLoggers(singletonMap("log4j.rootLogger", "INFO"));
    }

    private final KubernetesVersion kubernetesVersion = KubernetesVersion.V1_9;

    private static boolean openShift;
    private static boolean metrics;
    private static List<GenericKafkaListener> kafkaListeners;
    private static Map<String, Object> kafkaConfig;
    private static Map<String, Object> zooConfig;
    private static Storage kafkaStorage;
    private static SingleVolumeStorage zkStorage;
    private static EntityOperatorSpec eoConfig;
    private static MockCertManager certManager = new MockCertManager();
    private static PasswordGenerator passwordGenerator = new PasswordGenerator(10, "a", "a");

    public static class Params {
        private final boolean openShift;
        private final boolean metrics;
        private final List<GenericKafkaListener> kafkaListeners;
        private final Map<String, Object> kafkaConfig;
        private final Map<String, Object> zooConfig;
        private final Storage kafkaStorage;
        private final SingleVolumeStorage zkStorage;
        private final EntityOperatorSpec eoConfig;

        public Params(boolean openShift, boolean metrics, List<GenericKafkaListener> kafkaListeners, Map<String, Object> kafkaConfig, Map<String, Object> zooConfig, Storage kafkaStorage, SingleVolumeStorage zkStorage, EntityOperatorSpec eoConfig) {
            this.openShift = openShift;
            this.metrics = metrics;
            this.kafkaConfig = kafkaConfig;
            this.kafkaListeners = kafkaListeners;
            this.zooConfig = zooConfig;
            this.kafkaStorage = kafkaStorage;
            this.zkStorage = zkStorage;
            this.eoConfig = eoConfig;
        }

        public String toString() {
            return "openShift=" + openShift +
                    ",metrics=" + metrics +
                    ",kafkaListeners=" + kafkaListeners +
                    ",kafkaConfig=" + kafkaConfig +
                    ",zooConfig=" + zooConfig +
                    ",kafkaStorage=" + kafkaStorage +
                    ",zkStorage=" + zkStorage +
                    ",eoConfig=" + eoConfig;
        }
    }

    public static Iterable<Params> data() {
        boolean[] shiftiness = {true, false};
        boolean[] metrics = {true, false};
        Storage[] kafkaStorageConfigs = {
            new EphemeralStorage(),
            new PersistentClaimStorageBuilder()
                    .withSize("123")
                    .withStorageClass("foo")
                    .withDeleteClaim(true)
                .build()
        };
        SingleVolumeStorage[] zkStorageConfigs = {
            new EphemeralStorage(),
            new PersistentClaimStorageBuilder()
                    .withSize("123")
                    .withStorageClass("foo")
                    .withDeleteClaim(true)
                    .build()
        };
        Map[] kafkaConfigs = {
            null,
            emptyMap(),
            singletonMap("foo", "bar")
        };
        Map[] zooConfigs = {
            null,
            emptyMap(),
            singletonMap("foo", "bar")
        };
        EntityOperatorSpec[] eoConfigs = {
            null,
            new EntityOperatorSpecBuilder()
                    .withUserOperator(new EntityUserOperatorSpecBuilder().build())
                    .withTopicOperator(new EntityTopicOperatorSpecBuilder().build())
                    .build()
        };
        List<Params> result = new ArrayList();
        for (boolean shift: shiftiness) {
            for (boolean metric: metrics) {
                for (Map kafkaConfig : kafkaConfigs) {
                    for (Map zooConfig : zooConfigs) {
                        for (Storage kafkaStorage : kafkaStorageConfigs) {
                            for (SingleVolumeStorage zkStorage : zkStorageConfigs) {
                                for (EntityOperatorSpec eoConfig : eoConfigs) {
                                    List<GenericKafkaListener> listeners = new ArrayList<>(3);

                                    listeners.add(new GenericKafkaListenerBuilder()
                                            .withName("plain")
                                            .withPort(9092)
                                            .withType(KafkaListenerType.INTERNAL)
                                            .withTls(false)
                                            .withNewKafkaListenerAuthenticationScramSha512Auth()
                                            .endKafkaListenerAuthenticationScramSha512Auth()
                                            .build());

                                    listeners.add(new GenericKafkaListenerBuilder()
                                            .withName("tls")
                                            .withPort(9093)
                                            .withType(KafkaListenerType.INTERNAL)
                                            .withTls(true)
                                            .withNewKafkaListenerAuthenticationTlsAuth()
                                            .endKafkaListenerAuthenticationTlsAuth()
                                            .build());

                                    if (shift) {
                                        listeners.add(new GenericKafkaListenerBuilder()
                                                .withName("external")
                                                .withPort(9094)
                                                .withType(KafkaListenerType.ROUTE)
                                                .withTls(true)
                                                .withNewKafkaListenerAuthenticationTlsAuth()
                                                .endKafkaListenerAuthenticationTlsAuth()
                                                .build());
                                    } else {
                                        listeners.add(new GenericKafkaListenerBuilder()
                                                .withName("external")
                                                .withPort(9094)
                                                .withType(KafkaListenerType.NODEPORT)
                                                .withTls(true)
                                                .withNewKafkaListenerAuthenticationTlsAuth()
                                                .endKafkaListenerAuthenticationTlsAuth()
                                                .build());
                                    }

                                    result.add(new Params(shift, metric, listeners, kafkaConfig, zooConfig, kafkaStorage, zkStorage, eoConfig));
                                }
                            }
                        }
                    }
                }
            }
        }
        return result;
    }

    /**
     * Find the first secret in the given secrets with the given name.
     * @param secrets The secrets to search.
     * @param sname The secret name.
     * @return The secret with that name.
     */
    public static Secret findSecretWithName(List<Secret> secrets, String sname) {
        return ResourceUtils.findResourceWithName(secrets, sname);
    }

    public static void setFields(Params params) {
        openShift = params.openShift;
        metrics = params.metrics;
        kafkaListeners = params.kafkaListeners;
        kafkaConfig = params.kafkaConfig;
        zooConfig = params.zooConfig;
        kafkaStorage = params.kafkaStorage;
        zkStorage = params.zkStorage;
        eoConfig = params.eoConfig;
    }

    protected static Vertx vertx;

    @BeforeAll
    public static void before() {
        vertx = Vertx.vertx();
    }

    @AfterAll
    public static void after() {
        vertx.close();
        ResourceUtils.cleanUpTemporaryTLSFiles();

    }

    @ParameterizedTest
    @MethodSource("data")
    public void testCreateCluster(Params params, VertxTestContext context) {
        setFields(params);
        createCluster(context, getKafkaAssembly("foo"),
                emptyList());
    }

    @ParameterizedTest
    @MethodSource("data")
    public void testCreateClusterWithJmxEnabled(Params params, VertxTestContext context) {
        setFields(params);
        Kafka kafka = getKafkaAssembly("foo");
        kafka.getSpec().getKafka().setJmxOptions(new KafkaJmxOptionsBuilder()
            .withAuthentication(new KafkaJmxAuthenticationPasswordBuilder().build())
            .build());
        createCluster(context, kafka,
                Collections.singletonList(new SecretBuilder()
                        .withNewMetadata()
                            .withName(KafkaCluster.jmxSecretName("foo"))
                            .withNamespace("test")
                        .endMetadata()
                        .withData(Collections.singletonMap("foo", "bar"))
                        .build()
                )); //getInitialCertificates(getKafkaAssembly("foo").getMetadata().getName()));
    }


    @ParameterizedTest
    @MethodSource("data")
    public void testCreateClusterWithAnnotationsAndLabelsInCaCertSecret(Params params, VertxTestContext context) {
        setFields(params);
        Kafka kafka = getKafkaAssembly("foo");
        kafka.getSpec()
                .getKafka()
                .setTemplate(new KafkaClusterTemplateBuilder()
                    .withClusterCaCert(
                            new ResourceTemplateBuilder()
                                    .withNewMetadata()
                                    .withLabels(Collections.singletonMap("foo", "bar"))
                                    .withAnnotations(Collections.singletonMap("foo", "bar"))
                                    .endMetadata()
                                    .build())
                            .build());

        createCluster(context, kafka, Collections.singletonList(new SecretBuilder()
                .withNewMetadata()
                .withName(KafkaCluster.jmxSecretName("foo"))
                .withNamespace("test")
                .endMetadata()
                .withData(Collections.singletonMap("foo", "bar"))
                .build()
        ));
    }

    @ParameterizedTest
    @MethodSource("data")
    public void testCreateClusterWithJmxTrans(Params params, VertxTestContext context) {
        setFields(params);
        Kafka kafka = getKafkaAssembly("foo");
        kafka.getSpec()
                .getKafka().setJmxOptions(new KafkaJmxOptionsBuilder()
                .withAuthentication(new KafkaJmxAuthenticationPasswordBuilder().build())
                .build());

        kafka.getSpec().setJmxTrans(new JmxTransSpecBuilder()
                .withKafkaQueries(new JmxTransQueryTemplateBuilder()
                        .withNewTargetMBean("mbean")
                        .withAttributes("attribute")
                        .withOutputs("output")
                        .build())
                .withOutputDefinitions(new JmxTransOutputDefinitionTemplateBuilder()
                        .withOutputType("host")
                        .withName("output")
                        .build())
                .build());

        createCluster(context, kafka, Collections.singletonList(new SecretBuilder()
                .withNewMetadata()
                .withName(KafkaCluster.jmxSecretName("foo"))
                .withNamespace("test")
                .endMetadata()
                .withData(Collections.singletonMap("foo", "bar"))
                .build()
        ));
    }

    private Map<String, PersistentVolumeClaim> createPvcs(String namespace, Storage storage, int replicas,
                                                   BiFunction<Integer, Integer, String> pvcNameFunction) {

        Map<String, PersistentVolumeClaim> pvcs = new HashMap<>();
        if (storage instanceof PersistentClaimStorage) {

            for (int i = 0; i < replicas; i++) {
                Integer storageId = ((PersistentClaimStorage) storage).getId();
                String pvcName = pvcNameFunction.apply(i, storageId);
                PersistentVolumeClaim pvc =
                        new PersistentVolumeClaimBuilder()
                                .withNewMetadata()
                                .withNamespace(namespace)
                                .withName(pvcName)
                                .endMetadata()
                                .build();
                pvcs.put(pvcName, pvc);
            }

        }
        return pvcs;
    }

    private void createCluster(VertxTestContext context, Kafka kafka, List<Secret> secrets) {
        KafkaCluster kafkaCluster = KafkaCluster.fromCrd(kafka, VERSIONS);
        ZookeeperCluster zookeeperCluster = ZookeeperCluster.fromCrd(kafka, VERSIONS);
        EntityOperator entityOperator = EntityOperator.fromCrd(kafka, VERSIONS);

        // create CM, Service, headless service, statefulset and so on
        ResourceOperatorSupplier supplier = ResourceUtils.supplierWithMocks(openShift);
        ClusterOperatorConfig config = ResourceUtils.dummyClusterOperatorConfig(VERSIONS);
        CrdOperator mockKafkaOps = supplier.kafkaOperator;
        ConfigMapOperator mockCmOps = supplier.configMapOperations;
        ServiceOperator mockServiceOps = supplier.serviceOperations;
        ZookeeperSetOperator mockZsOps = supplier.zkSetOperations;
        KafkaSetOperator mockKsOps = supplier.kafkaSetOperations;
        PvcOperator mockPvcOps = supplier.pvcOperations;
        PodOperator mockPodOps = supplier.podOperations;
        DeploymentOperator mockDepOps = supplier.deploymentOperations;
        SecretOperator mockSecretOps = supplier.secretOperations;
        NetworkPolicyOperator mockPolicyOps = supplier.networkPolicyOperator;
        PodDisruptionBudgetOperator mockPdbOps = supplier.podDisruptionBudgetOperator;
        RouteOperator mockRouteOps = supplier.routeOperations;
        IngressOperator mockIngressOps = supplier.ingressOperations;
        NodeOperator mockNodeOps = supplier.nodeOperator;

        // Create a CM
        String kafkaName = kafka.getMetadata().getName();
        String kafkaNamespace = kafka.getMetadata().getNamespace();
        when(mockKafkaOps.get(kafkaNamespace, kafkaName)).thenReturn(null);
        when(mockKafkaOps.getAsync(eq(kafkaNamespace), eq(kafkaName))).thenReturn(Future.succeededFuture(kafka));
        when(mockKafkaOps.updateStatusAsync(any(Kafka.class))).thenReturn(Future.succeededFuture());
        ArgumentCaptor<Service> serviceCaptor = ArgumentCaptor.forClass(Service.class);
        ArgumentCaptor<NetworkPolicy> policyCaptor = ArgumentCaptor.forClass(NetworkPolicy.class);
        ArgumentCaptor<PodDisruptionBudget> pdbCaptor = ArgumentCaptor.forClass(PodDisruptionBudget.class);
        ArgumentCaptor<StatefulSet> ssCaptor = ArgumentCaptor.forClass(StatefulSet.class);
        when(mockZsOps.reconcile(anyString(), anyString(), ssCaptor.capture())).thenReturn(Future.succeededFuture(ReconcileResult.created(new StatefulSet())));
        when(mockZsOps.scaleDown(anyString(), anyString(), anyInt())).thenReturn(Future.succeededFuture(null));
        when(mockZsOps.maybeRollingUpdate(any(), any(Function.class))).thenReturn(Future.succeededFuture());
        when(mockZsOps.scaleUp(anyString(), anyString(), anyInt())).thenReturn(Future.succeededFuture(42));
        AtomicReference<StatefulSet> ref = new AtomicReference<>();
        when(mockKsOps.reconcile(anyString(), anyString(), ssCaptor.capture())).thenAnswer(i -> {
            StatefulSet sts = new StatefulSetBuilder().withNewMetadata()
                    .withName(kafkaName + "kafka")
                    .withNamespace(kafkaNamespace)
                    .addToLabels(Labels.STRIMZI_CLUSTER_LABEL, kafkaName)
                    .endMetadata()
                    .withNewSpec().withReplicas(3)
                    .endSpec().build();
            ref.set(sts);
            return Future.succeededFuture(ReconcileResult.created(sts));
        });
        when(mockKsOps.scaleDown(anyString(), anyString(), anyInt())).thenReturn(Future.succeededFuture(null));
        when(mockKsOps.maybeRollingUpdate(any(), any(Function.class))).thenReturn(Future.succeededFuture());
        when(mockKsOps.scaleUp(anyString(), anyString(), anyInt())).thenReturn(Future.succeededFuture(42));
        when(mockPolicyOps.reconcile(anyString(), anyString(), policyCaptor.capture())).thenReturn(Future.succeededFuture(ReconcileResult.created(new NetworkPolicy())));
        when(mockZsOps.getAsync(anyString(), anyString())).thenReturn(Future.succeededFuture());
        when(mockKsOps.getAsync(anyString(), anyString())).thenAnswer(i ->
                Future.succeededFuture(ref.get()));
        when(mockPdbOps.reconcile(anyString(), anyString(), pdbCaptor.capture())).thenReturn(Future.succeededFuture(ReconcileResult.created(new PodDisruptionBudget())));

        // Service mocks
        Set<Service> createdServices = new HashSet<>();
        createdServices.add(kafkaCluster.generateService());
        createdServices.add(kafkaCluster.generateHeadlessService());
        createdServices.addAll(kafkaCluster.generateExternalBootstrapServices());

        int replicas = kafkaCluster.getReplicas();
        for (int i = 0; i < replicas; i++) {
            createdServices.addAll(kafkaCluster.generateExternalServices(i));
        }

        Map<String, Service> expectedServicesMap = createdServices.stream().collect(Collectors.toMap(s -> s.getMetadata().getName(), s -> s));

        when(mockServiceOps.get(eq(kafkaNamespace), anyString())).thenAnswer(i -> Future.succeededFuture(expectedServicesMap.get(i.getArgument(1))));
        when(mockServiceOps.getAsync(eq(kafkaNamespace), anyString())).thenAnswer(i -> {
            Service svc = expectedServicesMap.get(i.getArgument(1));

            if (svc != null && "NodePort".equals(svc.getSpec().getType()))    {
                svc.getSpec().getPorts().get(0).setNodePort(32000);
            }

            return Future.succeededFuture(svc);
        });
        when(mockServiceOps.reconcile(anyString(), anyString(), serviceCaptor.capture())).thenReturn(Future.succeededFuture(ReconcileResult.created(new Service())));
        when(mockServiceOps.endpointReadiness(anyString(), any(), anyLong(), anyLong())).thenReturn(Future.succeededFuture());
        when(mockServiceOps.listAsync(eq(kafkaNamespace), any(Labels.class))).thenReturn(Future.succeededFuture(emptyList()));

        // Ingress mocks
        when(mockIngressOps.listAsync(eq(kafkaNamespace), any(Labels.class))).thenReturn(
                Future.succeededFuture(emptyList())
        );

        // Route Mocks
        if (openShift) {
            Set<Route> expectedRoutes = new HashSet<>(kafkaCluster.generateExternalBootstrapRoutes());
            for (int i = 0; i < replicas; i++) {
                expectedRoutes.addAll(kafkaCluster.generateExternalRoutes(i));
            }

            Map<String, Route> expectedRoutesMap = expectedRoutes.stream().collect(Collectors.toMap(s -> s.getMetadata().getName(), s -> s));

            when(mockRouteOps.get(eq(kafkaNamespace), anyString())).thenAnswer(i -> Future.succeededFuture(expectedRoutesMap.get(i.getArgument(1))));
            when(mockRouteOps.getAsync(eq(kafkaNamespace), anyString())).thenAnswer(i -> {
                Route rt = expectedRoutesMap.get(i.getArgument(1));

                if (rt != null)    {
                    RouteStatus st = new RouteStatusBuilder()
                            .withIngress(new RouteIngressBuilder()
                                    .withHost("host")
                                    .build())
                            .build();

                    rt.setStatus(st);
                }

                return Future.succeededFuture(rt);
            });
            when(mockRouteOps.listAsync(eq(kafkaNamespace), any(Labels.class))).thenReturn(
                    Future.succeededFuture(emptyList())
            );
        }

        // Mock pod readiness
        when(mockPodOps.readiness(anyString(), anyString(), anyLong(), anyLong())).thenReturn(Future.succeededFuture());
        when(mockPodOps.listAsync(anyString(), any(Labels.class))).thenReturn(Future.succeededFuture(emptyList()));

        // Mock node ops
        when(mockNodeOps.listAsync(any(Labels.class))).thenReturn(Future.succeededFuture(emptyList()));

        Map<String, PersistentVolumeClaim> zkPvcs = createPvcs(kafkaNamespace, zookeeperCluster.getStorage(), zookeeperCluster.getReplicas(),
            (replica, storageId) -> AbstractModel.VOLUME_NAME + "-" + ZookeeperCluster.zookeeperPodName(kafkaName, replica));

        Map<String, PersistentVolumeClaim> kafkaPvcs = createPvcs(kafkaNamespace, kafkaCluster.getStorage(), kafkaCluster.getReplicas(),
            (replica, storageId) -> {
                String name = VolumeUtils.getVolumePrefix(storageId);
                return name + "-" + KafkaCluster.kafkaPodName(kafkaName, replica);
            });

        when(mockPvcOps.get(eq(kafkaNamespace), ArgumentMatchers.startsWith("data-")))
                .thenAnswer(invocation -> {
                    String pvcName = invocation.getArgument(1);
                    if (pvcName.contains(zookeeperCluster.getName())) {
                        return zkPvcs.get(pvcName);
                    } else if (pvcName.contains(kafkaCluster.getName())) {
                        return kafkaPvcs.get(pvcName);
                    }
                    return null;
                });

        when(mockPvcOps.getAsync(eq(kafkaNamespace), ArgumentMatchers.startsWith("data-")))
                .thenAnswer(invocation -> {
                    String pvcName = invocation.getArgument(1);
                    if (pvcName.contains(zookeeperCluster.getName())) {
                        return Future.succeededFuture(zkPvcs.get(pvcName));
                    } else if (pvcName.contains(kafkaCluster.getName())) {
                        return Future.succeededFuture(kafkaPvcs.get(pvcName));
                    }
                    return Future.succeededFuture(null);
                });

        when(mockPvcOps.listAsync(eq(kafkaNamespace), ArgumentMatchers.any(Labels.class)))
                .thenAnswer(invocation -> Future.succeededFuture(Collections.EMPTY_LIST));

        Set<String> expectedPvcs = new HashSet<>(zkPvcs.keySet());
        expectedPvcs.addAll(kafkaPvcs.keySet());
        ArgumentCaptor<PersistentVolumeClaim> pvcCaptor = ArgumentCaptor.forClass(PersistentVolumeClaim.class);
        when(mockPvcOps.reconcile(anyString(), anyString(), pvcCaptor.capture())).thenReturn(Future.succeededFuture());

        Set<String> expectedSecrets = set(
                KafkaCluster.clientsCaKeySecretName(kafkaName),
                KafkaCluster.clientsCaCertSecretName(kafkaName),
                KafkaCluster.clusterCaCertSecretName(kafkaName),
                KafkaCluster.clusterCaKeySecretName(kafkaName),
                KafkaCluster.brokersSecretName(kafkaName),
                ZookeeperCluster.nodesSecretName(kafkaName),
                ClusterOperator.secretName(kafkaName));

        if (metrics)    {
            expectedSecrets.add(KafkaExporter.secretName(kafkaName));
        }

        expectedSecrets.addAll(secrets.stream().map(s -> s.getMetadata().getName()).collect(Collectors.toSet()));
        if (eoConfig != null) {
            // it's expected only when the Entity Operator is deployed by the Cluster Operator
            expectedSecrets.add(EntityOperator.secretName(kafkaName));
        }

        when(mockDepOps.reconcile(anyString(), anyString(), any())).thenAnswer(invocation -> {
            String name = invocation.getArgument(1);
            Deployment desired = invocation.getArgument(2);
            if (desired != null) {
                if (name.contains("operator")) {
                    if (entityOperator != null) {
                        context.verify(() -> assertThat(desired.getMetadata().getName(), is(EntityOperator.entityOperatorName(kafkaName))));
                    }
                } else if (name.contains("exporter"))   {
                    context.verify(() -> assertThat(metrics, is(true)));
                }
            }
            return Future.succeededFuture(desired != null ? ReconcileResult.created(desired) : ReconcileResult.deleted());
        });
        when(mockDepOps.getAsync(anyString(), anyString())).thenReturn(
                Future.succeededFuture()
        );
        when(mockDepOps.waitForObserved(anyString(), anyString(), anyLong(), anyLong())).thenReturn(
                Future.succeededFuture()
        );
        when(mockDepOps.readiness(anyString(), anyString(), anyLong(), anyLong())).thenReturn(
                Future.succeededFuture()
        );

        Map<String, Secret> secretsMap = secrets.stream().collect(Collectors.toMap(s -> s.getMetadata().getName(), s -> s));

        when(mockSecretOps.list(anyString(), any())).thenAnswer(i ->
                new ArrayList<>(secretsMap.values())
        );
        when(mockSecretOps.getAsync(anyString(), any())).thenAnswer(i ->
                Future.succeededFuture(secretsMap.get(i.getArgument(1)))
        );
        when(mockSecretOps.getAsync(kafkaNamespace, KafkaResources.clusterCaCertificateSecretName(kafkaName))).thenAnswer(i ->
                Future.succeededFuture(secretsMap.get(i.getArgument(1)))
        );
        when(mockSecretOps.getAsync(kafkaNamespace, ClusterOperator.secretName(kafkaName))).thenAnswer(i ->
                Future.succeededFuture(secretsMap.get(i.getArgument(1)))
        );

        when(mockSecretOps.reconcile(anyString(), anyString(), any())).thenAnswer(invocation -> {
            Secret desired = invocation.getArgument(2);
            if (desired != null) {
                secretsMap.put(desired.getMetadata().getName(), desired);
            }
            return Future.succeededFuture(ReconcileResult.created(new Secret()));
        });

        ArgumentCaptor<ConfigMap> metricsCaptor = ArgumentCaptor.forClass(ConfigMap.class);
        ArgumentCaptor<String> metricsNameCaptor = ArgumentCaptor.forClass(String.class);
        when(mockCmOps.reconcile(anyString(), metricsNameCaptor.capture(), metricsCaptor.capture())).thenReturn(Future.succeededFuture(ReconcileResult.created(new ConfigMap())));

        ArgumentCaptor<ConfigMap> logCaptor = ArgumentCaptor.forClass(ConfigMap.class);
        ArgumentCaptor<String> logNameCaptor = ArgumentCaptor.forClass(String.class);
        when(mockCmOps.reconcile(anyString(), logNameCaptor.capture(), logCaptor.capture())).thenReturn(Future.succeededFuture(ReconcileResult.created(new ConfigMap())));

        ConfigMap metricsCm = kafkaCluster.generateAncillaryConfigMap(null, emptySet(), emptySet());
        when(mockCmOps.getAsync(kafkaNamespace, KafkaCluster.metricAndLogConfigsName(kafkaName))).thenReturn(Future.succeededFuture(metricsCm));

        when(mockCmOps.getAsync(anyString(), eq(JmxTrans.jmxTransConfigName(kafkaName)))).thenReturn(
            Future.succeededFuture(new ConfigMapBuilder()
                    .withNewMetadata().withResourceVersion("123").endMetadata()
                    .build())
        );

        ArgumentCaptor<Route> routeCaptor = ArgumentCaptor.forClass(Route.class);
        ArgumentCaptor<String> routeNameCaptor = ArgumentCaptor.forClass(String.class);
        if (openShift) {
            when(mockRouteOps.reconcile(eq(kafkaNamespace), routeNameCaptor.capture(), routeCaptor.capture())).thenReturn(Future.succeededFuture(ReconcileResult.created(new Route())));
        }

        KafkaAssemblyOperator ops = new KafkaAssemblyOperator(vertx, new PlatformFeaturesAvailability(openShift, kubernetesVersion),
                certManager,
                passwordGenerator,
                supplier,
                config) {
            @Override
            public ReconciliationState createReconciliationState(Reconciliation r, Kafka ka) {
                return new ReconciliationState(r, ka) {
                    @Override
                    public Future<Void> waitForQuiescence(StatefulSet sts) {
                        return Future.succeededFuture();
                    }
                };
            }
        };

        // Now try to create a KafkaCluster based on this CM
        Checkpoint async = context.checkpoint();
        ops.createOrUpdate(new Reconciliation("test-trigger", Kafka.RESOURCE_KIND, kafkaNamespace, kafkaName), kafka)
            .onComplete(context.succeeding(v -> context.verify(() -> {

                // No metrics config  => no CMs created
                Set<String> logsAndMetricsNames = new HashSet<>();
                logsAndMetricsNames.add(KafkaCluster.metricAndLogConfigsName(kafkaName));

                // We expect a headless and headful service
                Set<String> expectedServices = set(
                        ZookeeperCluster.headlessServiceName(kafkaName),
                        ZookeeperCluster.serviceName(kafkaName),
                        KafkaCluster.serviceName(kafkaName),
                        KafkaCluster.headlessServiceName(kafkaName));

                if (kafkaListeners != null) {
                    List<GenericKafkaListener> externalListeners = ListenersUtils.externalListeners(kafkaListeners);

                    for (GenericKafkaListener listener : externalListeners) {
                        expectedServices.add(ListenersUtils.backwardsCompatibleBootstrapServiceName(kafkaName, listener));

                        for (int i = 0; i < kafkaCluster.getReplicas(); i++) {
                            expectedServices.add(ListenersUtils.backwardsCompatibleBrokerServiceName(kafkaName, i, listener));
                        }
                    }
                }

                List<Service> capturedServices = serviceCaptor.getAllValues();

                assertThat(capturedServices.stream().filter(svc -> svc != null).map(svc -> svc.getMetadata().getName()).collect(Collectors.toSet()).size(),
                        is(expectedServices.size()));
                assertThat(capturedServices.stream().filter(svc -> svc != null).map(svc -> svc.getMetadata().getName()).collect(Collectors.toSet()),
                        is(expectedServices));

                // Assertions on the statefulset
                List<StatefulSet> capturedSs = ssCaptor.getAllValues();
                // We expect a statefulSet for kafka and zookeeper...
                assertThat(capturedSs.stream().map(sts -> sts.getMetadata().getName()).collect(Collectors.toSet()),
                        is(set(KafkaCluster.kafkaClusterName(kafkaName), ZookeeperCluster.zookeeperClusterName(kafkaName))));

                // expected Secrets with certificates
                assertThat(new TreeSet(secretsMap.keySet()), is(new TreeSet(expectedSecrets)));

                // Check PDBs
                assertThat(pdbCaptor.getAllValues(), hasSize(2));
                assertThat(pdbCaptor.getAllValues().stream().map(sts -> sts.getMetadata().getName()).collect(Collectors.toSet()),
                        is(set(KafkaCluster.kafkaClusterName(kafkaName), ZookeeperCluster.zookeeperClusterName(kafkaName))));

                // Check PVCs
                assertThat(pvcCaptor.getAllValues(), hasSize(expectedPvcs.size()));
                assertThat(pvcCaptor.getAllValues().stream().map(pvc -> pvc.getMetadata().getName()).collect(Collectors.toSet()),
                        is(expectedPvcs));
                for (PersistentVolumeClaim pvc : pvcCaptor.getAllValues()) {
                    assertThat(pvc.getMetadata().getAnnotations(), hasKey(AbstractModel.ANNO_STRIMZI_IO_DELETE_CLAIM));
                }

                // Verify deleted routes
                if (openShift) {
                    Set<String> expectedRoutes = set(KafkaCluster.serviceName(kafkaName));

                    for (int i = 0; i < kafkaCluster.getReplicas(); i++)    {
                        expectedRoutes.add(KafkaCluster.externalServiceName(kafkaName, i));
                    }

                    assertThat(captured(routeNameCaptor), is(expectedRoutes));
                } else {
                    assertThat(routeNameCaptor.getAllValues(), hasSize(0));
                }

                async.flag();
            })));
    }

    private Kafka getKafkaAssembly(String clusterName) {
        String clusterNamespace = "test";
        int replicas = 3;
        String image = "bar";
        int healthDelay = 120;
        int healthTimeout = 30;
        Map<String, Object> metricsCmJson = metrics ? METRICS_CONFIG : null;
        KafkaExporterSpec exporter = metrics ? new KafkaExporterSpec() : null;

        Kafka resource = ResourceUtils.createKafka(clusterNamespace, clusterName, replicas, image, healthDelay, healthTimeout, metricsCmJson, kafkaConfig, zooConfig, kafkaStorage, zkStorage, LOG_KAFKA_CONFIG, LOG_ZOOKEEPER_CONFIG, exporter, null);

        Kafka kafka = new KafkaBuilder(resource)
                .editSpec()
                    .editKafka()
                        .withNewListeners()
                            .withGenericKafkaListeners(kafkaListeners)
                        .endListeners()
                    .endKafka()
                    .withEntityOperator(eoConfig)
                .endSpec()
                .build();

        return kafka;
    }

    private static <T> Set<T> captured(ArgumentCaptor<T> captor) {
        return new HashSet<>(captor.getAllValues());
    }

    @ParameterizedTest
    @MethodSource("data")
    public void testUpdateClusterNoop(Params params, VertxTestContext context) {
        Kafka kafkaAssembly = getKafkaAssembly("bar");
        updateCluster(context, getKafkaAssembly("bar"), kafkaAssembly);
    }

    @ParameterizedTest
    @MethodSource("data")
    public void testUpdateKafkaClusterChangeImage(Params params, VertxTestContext context) {
        Kafka kafkaAssembly = getKafkaAssembly("bar");
        kafkaAssembly.getSpec().getKafka().setImage("a-changed-image");
        updateCluster(context, getKafkaAssembly("bar"), kafkaAssembly);
    }

    @ParameterizedTest
    @MethodSource("data")
    public void testUpdateZookeeperClusterChangeImage(Params params, VertxTestContext context) {
        Kafka kafkaAssembly = getKafkaAssembly("bar");
        kafkaAssembly.getSpec().getZookeeper().setImage("a-changed-image");
        updateCluster(context, getKafkaAssembly("bar"), kafkaAssembly);
    }

    @ParameterizedTest
    @MethodSource("data")
    public void testUpdateKafkaClusterScaleUp(Params params, VertxTestContext context) {
        Kafka kafkaAssembly = getKafkaAssembly("bar");
        kafkaAssembly.getSpec().getKafka().setReplicas(4);
        updateCluster(context, getKafkaAssembly("bar"), kafkaAssembly);
    }

    @ParameterizedTest
    @MethodSource("data")
    public void testUpdateKafkaClusterScaleDown(Params params, VertxTestContext context) {
        Kafka kafkaAssembly = getKafkaAssembly("bar");
        kafkaAssembly.getSpec().getKafka().setReplicas(2);
        updateCluster(context, getKafkaAssembly("bar"), kafkaAssembly);
    }

    @ParameterizedTest
    @MethodSource("data")
    public void testUpdateZookeeperClusterScaleUp(Params params, VertxTestContext context) {
        Kafka kafkaAssembly = getKafkaAssembly("bar");
        kafkaAssembly.getSpec().getZookeeper().setReplicas(4);
        updateCluster(context, getKafkaAssembly("bar"), kafkaAssembly);
    }

    @ParameterizedTest
    @MethodSource("data")
    public void testUpdateZookeeperClusterScaleDown(Params params, VertxTestContext context) {
        Kafka kafkaAssembly = getKafkaAssembly("bar");
        kafkaAssembly.getSpec().getZookeeper().setReplicas(2);
        updateCluster(context, getKafkaAssembly("bar"), kafkaAssembly);
    }

    @ParameterizedTest
    @MethodSource("data")
    public void testUpdateClusterMetricsConfig(Params params, VertxTestContext context) {
        Kafka kafkaAssembly = getKafkaAssembly("bar");
        kafkaAssembly.getSpec().getKafka().setMetrics(singletonMap("something", "changed"));
        updateCluster(context, getKafkaAssembly("bar"), kafkaAssembly);
    }

    @ParameterizedTest
    @MethodSource("data")
    public void testUpdateClusterAuthenticationTrue(Params params, VertxTestContext context) {
        Kafka kafkaAssembly = getKafkaAssembly("bar");
        KafkaJmxOptions kafkaJmxOptions = new KafkaJmxOptionsBuilder().withAuthentication(
                 new KafkaJmxAuthenticationPasswordBuilder().build())
                .build();
        kafkaAssembly.getSpec().getKafka().setJmxOptions(kafkaJmxOptions);
        updateCluster(context, getKafkaAssembly("bar"), kafkaAssembly);
    }

    @ParameterizedTest
    @MethodSource("data")
    public void testUpdateClusterLogConfig(Params params, VertxTestContext context) {
        Kafka kafkaAssembly = getKafkaAssembly("bar");
        InlineLogging logger = new InlineLogging();
        logger.setLoggers(singletonMap("kafka.root.logger.level", "DEBUG"));
        kafkaAssembly.getSpec().getKafka().setLogging(logger);
        updateCluster(context, getKafkaAssembly("bar"), kafkaAssembly);
    }

    @ParameterizedTest
    @MethodSource("data")
    public void testUpdateZkClusterMetricsConfig(Params params, VertxTestContext context) {
        Kafka kafkaAssembly = getKafkaAssembly("bar");
        kafkaAssembly.getSpec().getZookeeper().setMetrics(singletonMap("something", "changed"));
        updateCluster(context, getKafkaAssembly("bar"), kafkaAssembly);
    }

    @ParameterizedTest
    @MethodSource("data")
    public void testUpdateZkClusterLogConfig(Params params, VertxTestContext context) {
        Kafka kafkaAssembly = getKafkaAssembly("bar");
        InlineLogging logger = new InlineLogging();
        logger.setLoggers(singletonMap("zookeeper.root.logger", "DEBUG"));
        kafkaAssembly.getSpec().getZookeeper().setLogging(logger);
        updateCluster(context, getKafkaAssembly("bar"), kafkaAssembly);
    }

    private void updateCluster(VertxTestContext context, Kafka originalAssembly, Kafka updatedAssembly) {
        KafkaCluster originalKafkaCluster = KafkaCluster.fromCrd(originalAssembly, VERSIONS);
        KafkaCluster updatedKafkaCluster = KafkaCluster.fromCrd(updatedAssembly, VERSIONS);
        ZookeeperCluster originalZookeeperCluster = ZookeeperCluster.fromCrd(originalAssembly, VERSIONS);
        ZookeeperCluster updatedZookeeperCluster = ZookeeperCluster.fromCrd(updatedAssembly, VERSIONS);
        EntityOperator originalEntityOperator = EntityOperator.fromCrd(originalAssembly, VERSIONS);
        KafkaExporter originalKafkaExporter = KafkaExporter.fromCrd(originalAssembly, VERSIONS);
        CruiseControl originalCruiseControl = CruiseControl.fromCrd(originalAssembly, VERSIONS);

        // create CM, Service, headless service, statefulset and so on
        ResourceOperatorSupplier supplier = ResourceUtils.supplierWithMocks(openShift);
        ClusterOperatorConfig config = ResourceUtils.dummyClusterOperatorConfig(VERSIONS);
        CrdOperator mockKafkaOps = supplier.kafkaOperator;
        ConfigMapOperator mockCmOps = supplier.configMapOperations;
        ServiceOperator mockServiceOps = supplier.serviceOperations;
        ZookeeperSetOperator mockZsOps = supplier.zkSetOperations;
        KafkaSetOperator mockKsOps = supplier.kafkaSetOperations;
        PvcOperator mockPvcOps = supplier.pvcOperations;
        PodOperator mockPodOps = supplier.podOperations;
        DeploymentOperator mockDepOps = supplier.deploymentOperations;
        SecretOperator mockSecretOps = supplier.secretOperations;
        NetworkPolicyOperator mockPolicyOps = supplier.networkPolicyOperator;
        PodDisruptionBudgetOperator mockPdbOps = supplier.podDisruptionBudgetOperator;
        NodeOperator mockNodeOps = supplier.nodeOperator;
        IngressOperator mockIngressOps = supplier.ingressOperations;
        RouteOperator mockRouteOps = supplier.routeOperations;

        String clusterName = updatedAssembly.getMetadata().getName();
        String clusterNamespace = updatedAssembly.getMetadata().getNamespace();

        Map<String, PersistentVolumeClaim> zkPvcs =
                createPvcs(clusterNamespace, originalZookeeperCluster.getStorage(), originalZookeeperCluster.getReplicas(),
                    (replica, storageId) -> AbstractModel.VOLUME_NAME + "-" + ZookeeperCluster.zookeeperPodName(clusterName, replica));
        zkPvcs.putAll(createPvcs(clusterNamespace, updatedZookeeperCluster.getStorage(), updatedZookeeperCluster.getReplicas(),
            (replica, storageId) -> AbstractModel.VOLUME_NAME + "-" + ZookeeperCluster.zookeeperPodName(clusterName, replica)));

        Map<String, PersistentVolumeClaim> kafkaPvcs =
                createPvcs(clusterNamespace, originalKafkaCluster.getStorage(), originalKafkaCluster.getReplicas(),
                    (replica, storageId) -> {
                        String name = VolumeUtils.getVolumePrefix(storageId);
                        return name + "-" + KafkaCluster.kafkaPodName(clusterName, replica);
                    });
        kafkaPvcs.putAll(createPvcs(clusterNamespace, updatedKafkaCluster.getStorage(), updatedKafkaCluster.getReplicas(),
            (replica, storageId) -> {
                String name = VolumeUtils.getVolumePrefix(storageId);
                return name + "-" + KafkaCluster.kafkaPodName(clusterName, replica);
            }));

        when(mockPvcOps.get(eq(clusterNamespace), ArgumentMatchers.startsWith("data-")))
                .thenAnswer(invocation -> {
                    String pvcName = invocation.getArgument(1);
                    if (pvcName.contains(originalZookeeperCluster.getName())) {
                        return zkPvcs.get(pvcName);
                    } else if (pvcName.contains(originalKafkaCluster.getName())) {
                        return kafkaPvcs.get(pvcName);
                    }
                    return null;
                });

        when(mockPvcOps.getAsync(eq(clusterNamespace), ArgumentMatchers.startsWith("data-")))
                .thenAnswer(invocation -> {
                    String pvcName = invocation.getArgument(1);
                    if (pvcName.contains(originalZookeeperCluster.getName())) {
                        return Future.succeededFuture(zkPvcs.get(pvcName));
                    } else if (pvcName.contains(originalKafkaCluster.getName())) {
                        return Future.succeededFuture(kafkaPvcs.get(pvcName));
                    }
                    return Future.succeededFuture(null);
                });

        when(mockPvcOps.listAsync(eq(clusterNamespace), ArgumentMatchers.any(Labels.class)))
                .thenAnswer(invocation -> {
                    Labels labels = invocation.getArgument(1);
                    if (labels.toMap().get(Labels.STRIMZI_NAME_LABEL).contains("kafka")) {
                        return Future.succeededFuture(new ArrayList<>(kafkaPvcs.values()));
                    } else if (labels.toMap().get(Labels.STRIMZI_NAME_LABEL).contains("zookeeper")) {
                        return Future.succeededFuture(new ArrayList<>(zkPvcs.values()));
                    }
                    return Future.succeededFuture(Collections.EMPTY_LIST);
                });

        when(mockPvcOps.reconcile(anyString(), anyString(), any())).thenReturn(Future.succeededFuture());

        // Mock CM get
        when(mockKafkaOps.get(clusterNamespace, clusterName)).thenReturn(updatedAssembly);
        when(mockKafkaOps.getAsync(eq(clusterNamespace), eq(clusterName))).thenReturn(Future.succeededFuture(updatedAssembly));
        when(mockKafkaOps.updateStatusAsync(any(Kafka.class))).thenReturn(Future.succeededFuture());
        ConfigMap metricsCm = originalKafkaCluster.generateAncillaryConfigMap(null, emptySet(), emptySet());
        when(mockCmOps.get(clusterNamespace, KafkaCluster.metricAndLogConfigsName(clusterName))).thenReturn(metricsCm);
        when(mockCmOps.getAsync(clusterNamespace, KafkaCluster.metricAndLogConfigsName(clusterName))).thenReturn(Future.succeededFuture(metricsCm));

        ConfigMap zkMetricsCm = new ConfigMapBuilder().withNewMetadata()
                .withName(ZookeeperCluster.zookeeperMetricAndLogConfigsName(clusterName))
                .withNamespace(clusterNamespace)
                .endMetadata()
                .withData(singletonMap(AbstractModel.ANCILLARY_CM_KEY_METRICS, TestUtils.toYamlString(METRICS_CONFIG)))
                .build();
        when(mockCmOps.get(clusterNamespace, ZookeeperCluster.zookeeperMetricAndLogConfigsName(clusterName))).thenReturn(zkMetricsCm);

        ConfigMap logCm = new ConfigMapBuilder().withNewMetadata()
                .withName(KafkaCluster.metricAndLogConfigsName(clusterName))
                .withNamespace(clusterNamespace)
                .endMetadata()
                .withData(singletonMap(AbstractModel.ANCILLARY_CM_KEY_LOG_CONFIG,
                        updatedKafkaCluster.parseLogging(LOG_KAFKA_CONFIG, null)))
                .build();
        when(mockCmOps.get(clusterNamespace, KafkaCluster.metricAndLogConfigsName(clusterName))).thenReturn(logCm);

        ConfigMap zklogsCm = new ConfigMapBuilder().withNewMetadata()
                .withName(ZookeeperCluster.zookeeperMetricAndLogConfigsName(clusterName))
                .withNamespace(clusterNamespace)
                .endMetadata()
                .withData(singletonMap(AbstractModel.ANCILLARY_CM_KEY_LOG_CONFIG,
                        updatedZookeeperCluster.parseLogging(LOG_ZOOKEEPER_CONFIG, null)))
                .build();
        when(mockCmOps.get(clusterNamespace, ZookeeperCluster.zookeeperMetricAndLogConfigsName(clusterName))).thenReturn(zklogsCm);

        // Mock pod ops
        when(mockPodOps.readiness(anyString(), anyString(), anyLong(), anyLong())).thenReturn(Future.succeededFuture());
        when(mockPodOps.listAsync(anyString(), any(Labels.class))).thenReturn(Future.succeededFuture(emptyList()));

        // Mock node ops
        when(mockNodeOps.listAsync(any(Labels.class))).thenReturn(Future.succeededFuture(emptyList()));

        // Mock Service gets
        Set<Service> expectedServices = new HashSet<>();
        expectedServices.add(updatedKafkaCluster.generateService());
        expectedServices.add(updatedKafkaCluster.generateHeadlessService());
        expectedServices.addAll(updatedKafkaCluster.generateExternalBootstrapServices());

        int replicas = updatedKafkaCluster.getReplicas();
        for (int i = 0; i < replicas; i++) {
            expectedServices.addAll(updatedKafkaCluster.generateExternalServices(i));
        }

        Map<String, Service> expectedServicesMap = expectedServices.stream().collect(Collectors.toMap(s -> s.getMetadata().getName(), s -> s));

        when(mockServiceOps.endpointReadiness(eq(clusterNamespace), any(), anyLong(), anyLong())).thenReturn(
                Future.succeededFuture()
        );
        when(mockServiceOps.get(eq(clusterNamespace), anyString())).thenAnswer(i -> Future.succeededFuture(expectedServicesMap.get(i.getArgument(1))));
        when(mockServiceOps.getAsync(eq(clusterNamespace), anyString())).thenAnswer(i -> {
            Service svc = expectedServicesMap.get(i.getArgument(1));

            if (svc != null && "NodePort".equals(svc.getSpec().getType()))    {
                svc.getSpec().getPorts().get(0).setNodePort(32000);
            }

            return Future.succeededFuture(svc);
        });
        when(mockServiceOps.listAsync(eq(clusterNamespace), any(Labels.class))).thenReturn(
                Future.succeededFuture(asList(
                        originalKafkaCluster.generateService(),
                        originalKafkaCluster.generateHeadlessService()
                ))
        );
        when(mockServiceOps.hasNodePort(eq(clusterNamespace), any(), anyLong(), anyLong())).thenReturn(
                Future.succeededFuture()
        );

        // Ingress mocks
        when(mockIngressOps.listAsync(eq(clusterNamespace), any(Labels.class))).thenReturn(
                Future.succeededFuture(emptyList())
        );

        // Route Mocks
        if (openShift) {
            Set<Route> expectedRoutes = new HashSet<>(originalKafkaCluster.generateExternalBootstrapRoutes());
            for (int i = 0; i < replicas; i++) {
                expectedRoutes.addAll(originalKafkaCluster.generateExternalRoutes(i));
            }

            Map<String, Route> expectedRoutesMap = expectedRoutes.stream().collect(Collectors.toMap(s -> s.getMetadata().getName(), s -> s));

            when(mockRouteOps.get(eq(clusterNamespace), anyString())).thenAnswer(i -> Future.succeededFuture(expectedRoutesMap.get(i.getArgument(1))));
            when(mockRouteOps.getAsync(eq(clusterNamespace), anyString())).thenAnswer(i -> {
                Route rt = expectedRoutesMap.get(i.getArgument(1));

                if (rt != null)    {
                    RouteStatus st = new RouteStatusBuilder()
                            .withIngress(new RouteIngressBuilder()
                                    .withHost("host")
                                    .build())
                            .build();

                    rt.setStatus(st);
                }

                return Future.succeededFuture(rt);
            });
            when(mockRouteOps.listAsync(eq(clusterNamespace), any(Labels.class))).thenReturn(
                    Future.succeededFuture(emptyList())
            );
            when(mockRouteOps.hasAddress(eq(clusterNamespace), any(), anyLong(), anyLong())).thenReturn(
                    Future.succeededFuture()
            );
        }

        // Mock Secret gets
        when(mockSecretOps.list(anyString(), any())).thenReturn(
                emptyList()
        );
        when(mockSecretOps.getAsync(clusterNamespace, KafkaCluster.jmxSecretName(clusterName))).thenReturn(
                Future.succeededFuture(originalKafkaCluster.generateJmxSecret())
        );
        when(mockSecretOps.getAsync(clusterNamespace, ZookeeperCluster.nodesSecretName(clusterName))).thenReturn(
                Future.succeededFuture()
        );
        when(mockSecretOps.getAsync(clusterNamespace, KafkaCluster.brokersSecretName(clusterName))).thenReturn(
                Future.succeededFuture()
        );
        when(mockSecretOps.getAsync(clusterNamespace, EntityOperator.secretName(clusterName))).thenReturn(
                Future.succeededFuture()
        );
        when(mockSecretOps.getAsync(clusterNamespace, KafkaExporter.secretName(clusterName))).thenReturn(
                Future.succeededFuture()
        );
        when(mockSecretOps.getAsync(clusterNamespace, KafkaResources.clusterCaCertificateSecretName(clusterName))).thenReturn(
                Future.succeededFuture(new Secret())
        );
        when(mockSecretOps.getAsync(clusterNamespace, ClusterOperator.secretName(clusterName))).thenReturn(
                Future.succeededFuture(new Secret())
        );
        when(mockSecretOps.getAsync(clusterNamespace, CruiseControl.secretName(clusterName))).thenReturn(
                Future.succeededFuture()
        );

        // Mock NetworkPolicy get
        when(mockPolicyOps.get(clusterNamespace, KafkaCluster.policyName(clusterName))).thenReturn(originalKafkaCluster.generateNetworkPolicy(true));
        when(mockPolicyOps.get(clusterNamespace, ZookeeperCluster.policyName(clusterName))).thenReturn(originalZookeeperCluster.generateNetworkPolicy(true));

        // Mock PodDisruptionBudget get
        when(mockPdbOps.get(clusterNamespace, KafkaCluster.kafkaClusterName(clusterName))).thenReturn(originalKafkaCluster.generatePodDisruptionBudget());
        when(mockPdbOps.get(clusterNamespace, ZookeeperCluster.zookeeperClusterName(clusterName))).thenReturn(originalZookeeperCluster.generatePodDisruptionBudget());

        // Mock StatefulSet get
        when(mockKsOps.get(clusterNamespace, KafkaCluster.kafkaClusterName(clusterName))).thenReturn(
                originalKafkaCluster.generateStatefulSet(openShift, null, null)
        );
        when(mockZsOps.get(clusterNamespace, ZookeeperCluster.zookeeperClusterName(clusterName))).thenReturn(
                originalZookeeperCluster.generateStatefulSet(openShift, null, null)
        );
        // Mock Deployment get
        if (originalEntityOperator != null) {
            when(mockDepOps.get(clusterNamespace, EntityOperator.entityOperatorName(clusterName))).thenReturn(
                    originalEntityOperator.generateDeployment(true, Collections.EMPTY_MAP, null, null)
            );
            when(mockDepOps.getAsync(clusterNamespace, EntityOperator.entityOperatorName(clusterName))).thenReturn(
                    Future.succeededFuture(originalEntityOperator.generateDeployment(true, Collections.EMPTY_MAP, null, null))
            );
            when(mockDepOps.waitForObserved(anyString(), anyString(), anyLong(), anyLong())).thenReturn(
                    Future.succeededFuture()
            );
            when(mockDepOps.readiness(anyString(), anyString(), anyLong(), anyLong())).thenReturn(
                    Future.succeededFuture()
            );
        }

        if (originalCruiseControl != null) {
            when(mockDepOps.get(clusterNamespace, CruiseControl.cruiseControlName(clusterName))).thenReturn(
                    originalCruiseControl.generateDeployment(true, Collections.EMPTY_MAP, null, null)
            );
            when(mockDepOps.getAsync(clusterNamespace, EntityOperator.entityOperatorName(clusterName))).thenReturn(
                    Future.succeededFuture(originalCruiseControl.generateDeployment(true, Collections.EMPTY_MAP, null, null))
            );
            when(mockDepOps.waitForObserved(anyString(), anyString(), anyLong(), anyLong())).thenReturn(
                    Future.succeededFuture()
            );
            when(mockDepOps.readiness(anyString(), anyString(), anyLong(), anyLong())).thenReturn(
                    Future.succeededFuture()
            );
        }

        if (metrics) {
            when(mockDepOps.get(clusterNamespace, KafkaExporter.kafkaExporterName(clusterName))).thenReturn(
                    originalKafkaExporter.generateDeployment(true, null, null)
            );
            when(mockDepOps.getAsync(clusterNamespace, KafkaExporter.kafkaExporterName(clusterName))).thenReturn(
                    Future.succeededFuture(originalKafkaExporter.generateDeployment(true, null, null))
            );
            when(mockDepOps.waitForObserved(anyString(), anyString(), anyLong(), anyLong())).thenReturn(
                    Future.succeededFuture()
            );
            when(mockDepOps.readiness(anyString(), anyString(), anyLong(), anyLong())).thenReturn(
                    Future.succeededFuture()
            );
        }

        // Mock CM patch
        Set<String> metricsCms = set();
        doAnswer(invocation -> {
            metricsCms.add(invocation.getArgument(1));
            return Future.succeededFuture();
        }).when(mockCmOps).reconcile(eq(clusterNamespace), any(), any());

        Set<String> logCms = set();
        doAnswer(invocation -> {
            logCms.add(invocation.getArgument(1));
            return Future.succeededFuture();
        }).when(mockCmOps).reconcile(eq(clusterNamespace), any(), any());

        // Mock Service patch (both service and headless service
        ArgumentCaptor<String> patchedServicesCaptor = ArgumentCaptor.forClass(String.class);
        when(mockServiceOps.reconcile(eq(clusterNamespace), patchedServicesCaptor.capture(), any())).thenReturn(Future.succeededFuture());
        // Mock Secrets patch
        when(mockSecretOps.reconcile(eq(clusterNamespace), any(), any())).thenReturn(Future.succeededFuture());

        // Mock NetworkPolicy patch
        when(mockPolicyOps.reconcile(eq(clusterNamespace), any(), any())).thenReturn(Future.succeededFuture());

        // Mock PodDisruptionBudget patch
        when(mockPdbOps.reconcile(eq(clusterNamespace), any(), any())).thenReturn(Future.succeededFuture());

        // Mock StatefulSet patch
        when(mockZsOps.reconcile(anyString(), anyString(), any())).thenAnswer(invocation -> {
            StatefulSet sts = invocation.getArgument(2);
            return Future.succeededFuture(ReconcileResult.patched(sts));
        });
        when(mockKsOps.reconcile(anyString(), anyString(), any())).thenAnswer(invocation -> {
            StatefulSet sts = invocation.getArgument(2);
            return Future.succeededFuture(ReconcileResult.patched(sts));
        });
        when(mockZsOps.maybeRollingUpdate(any(), any(Function.class))).thenReturn(Future.succeededFuture());
        when(mockKsOps.maybeRollingUpdate(any(), any(Function.class))).thenReturn(Future.succeededFuture());

        when(mockZsOps.getAsync(clusterNamespace, ZookeeperCluster.zookeeperClusterName(clusterName))).thenReturn(
                Future.succeededFuture(originalZookeeperCluster.generateStatefulSet(openShift, null, null))
        );
        when(mockKsOps.getAsync(anyString(), anyString())).thenReturn(Future.succeededFuture());

        // Mock StatefulSet scaleUp
        ArgumentCaptor<String> scaledUpCaptor = ArgumentCaptor.forClass(String.class);
        when(mockZsOps.scaleUp(anyString(), scaledUpCaptor.capture(), anyInt())).thenReturn(
                Future.succeededFuture(42)
        );
        // Mock StatefulSet scaleDown
        ArgumentCaptor<String> scaledDownCaptor = ArgumentCaptor.forClass(String.class);
        when(mockZsOps.scaleDown(anyString(), scaledDownCaptor.capture(), anyInt())).thenReturn(
                Future.succeededFuture(42)
        );
        //ArgumentCaptor<String> scaledUpCaptor = ArgumentCaptor.forClass(String.class);
        when(mockKsOps.scaleUp(anyString(), scaledUpCaptor.capture(), anyInt())).thenReturn(
                Future.succeededFuture(42)
        );
        // Mock StatefulSet scaleDown
        //ArgumentCaptor<String> scaledDownCaptor = ArgumentCaptor.forClass(String.class);
        when(mockKsOps.scaleDown(anyString(), scaledDownCaptor.capture(), anyInt())).thenReturn(
                Future.succeededFuture(42)
        );

        // Mock Deployment patch
        ArgumentCaptor<String> depCaptor = ArgumentCaptor.forClass(String.class);
        when(mockDepOps.reconcile(anyString(), depCaptor.capture(), any())).thenReturn(Future.succeededFuture());

        KafkaAssemblyOperator ops = new KafkaAssemblyOperator(vertx, new PlatformFeaturesAvailability(openShift, kubernetesVersion),
                certManager,
                passwordGenerator,
                supplier,
                config) {
            @Override
            public ReconciliationState createReconciliationState(Reconciliation r, Kafka ka) {
                return new ReconciliationState(r, ka) {
                    @Override
                    public Future<Void> waitForQuiescence(StatefulSet sts) {
                        return Future.succeededFuture();
                    }
                };
            }
        };

        // Now try to update a KafkaCluster based on this CM
        Checkpoint async = context.checkpoint();
        ops.createOrUpdate(new Reconciliation("test-trigger", Kafka.RESOURCE_KIND, clusterNamespace, clusterName),
                updatedAssembly)
            .onComplete(context.succeeding(v -> context.verify(() -> {
                // rolling restart
                Set<String> expectedRollingRestarts = set();
                if (KafkaSetOperator.needsRollingUpdate(
                        new StatefulSetDiff(originalKafkaCluster.generateStatefulSet(openShift, null, null),
                        updatedKafkaCluster.generateStatefulSet(openShift, null, null)))) {
                    expectedRollingRestarts.add(originalKafkaCluster.getName());
                }
                if (ZookeeperSetOperator.needsRollingUpdate(
                        new StatefulSetDiff(originalZookeeperCluster.generateStatefulSet(openShift, null, null),
                                updatedZookeeperCluster.generateStatefulSet(openShift, null, null)))) {
                    expectedRollingRestarts.add(originalZookeeperCluster.getName());
                }

                // Check that ZK scale-up happens when it should
                boolean zkScaledUp = updatedAssembly.getSpec().getZookeeper().getReplicas() > originalAssembly.getSpec().getZookeeper().getReplicas();
                verify(mockZsOps, times(zkScaledUp ? 1 : 0)).scaleUp(anyString(), scaledUpCaptor.capture(), anyInt());

                // No metrics config  => no CMs created
                verify(mockCmOps, never()).createOrUpdate(any());

                async.flag();
            })));
    }

    @ParameterizedTest
    @MethodSource("data")
    @Timeout(value = 2, timeUnit = TimeUnit.MINUTES)
    public void testReconcile(Params params, VertxTestContext context) {
        setFields(params);

        // create CM, Service, headless service, statefulset
        ResourceOperatorSupplier supplier = ResourceUtils.supplierWithMocks(openShift);
        ClusterOperatorConfig config = ResourceUtils.dummyClusterOperatorConfig(VERSIONS);
        CrdOperator mockKafkaOps = supplier.kafkaOperator;
        KafkaSetOperator mockKsOps = supplier.kafkaSetOperations;
        SecretOperator mockSecretOps = supplier.secretOperations;
        String kafkaNamespace = "test";

        Kafka foo = getKafkaAssembly("foo");
        Kafka bar = getKafkaAssembly("bar");
        when(mockKafkaOps.listAsync(eq(kafkaNamespace), any(Optional.class))).thenReturn(
            Future.succeededFuture(asList(foo, bar))
        );
        // when requested Custom Resource for a specific Kafka cluster
        when(mockKafkaOps.get(eq(kafkaNamespace), eq("foo"))).thenReturn(foo);
        when(mockKafkaOps.get(eq(kafkaNamespace), eq("bar"))).thenReturn(bar);
        when(mockKafkaOps.getAsync(eq(kafkaNamespace), eq("foo"))).thenReturn(Future.succeededFuture(foo));
        when(mockKafkaOps.getAsync(eq(kafkaNamespace), eq("bar"))).thenReturn(Future.succeededFuture(bar));
        when(mockKafkaOps.updateStatusAsync(any(Kafka.class))).thenReturn(Future.succeededFuture());

        // providing certificates Secrets for existing clusters
        List<Secret> fooSecrets = ResourceUtils.createKafkaInitialSecrets(kafkaNamespace, "foo");
        //ClusterCa fooCerts = ResourceUtils.createInitialClusterCa("foo", ModelUtils.findSecretWithName(fooSecrets, AbstractModel.clusterCaCertSecretName("foo")));
        List<Secret> barSecrets = ResourceUtils.createKafkaSecretsWithReplicas(kafkaNamespace, "bar",
                bar.getSpec().getKafka().getReplicas(),
                bar.getSpec().getZookeeper().getReplicas());
        ClusterCa barClusterCa = ResourceUtils.createInitialClusterCa("bar",
                findSecretWithName(barSecrets, AbstractModel.clusterCaCertSecretName("bar")),
                findSecretWithName(barSecrets, AbstractModel.clusterCaKeySecretName("bar")));
        ClientsCa barClientsCa = ResourceUtils.createInitialClientsCa("bar",
                findSecretWithName(barSecrets, KafkaCluster.clientsCaCertSecretName("bar")),
                findSecretWithName(barSecrets, KafkaCluster.clientsCaKeySecretName("bar")));

        // providing the list of ALL StatefulSets for all the Kafka clusters
        Labels newLabels = Labels.forStrimziKind(Kafka.RESOURCE_KIND);
<<<<<<< HEAD
        when(mockKsOps.list(eq(kafkaNamespace), eq(newLabels))).thenReturn(
=======
        when(mockKsOps.list(eq(clusterCmNamespace), eq(newLabels))).thenReturn(
>>>>>>> 2e537b00
                asList(KafkaCluster.fromCrd(bar, VERSIONS).generateStatefulSet(openShift, null, null))
        );

        when(mockSecretOps.get(eq(kafkaNamespace), eq(AbstractModel.clusterCaCertSecretName(foo.getMetadata().getName()))))
                .thenReturn(
                        fooSecrets.get(0));
        when(mockSecretOps.reconcile(eq(kafkaNamespace), eq(AbstractModel.clusterCaCertSecretName(foo.getMetadata().getName())), any(Secret.class))).thenReturn(Future.succeededFuture());

        // providing the list StatefulSets for already "existing" Kafka clusters
        Labels barLabels = Labels.forStrimziCluster("bar");
        KafkaCluster barCluster = KafkaCluster.fromCrd(bar, VERSIONS);
        when(mockKsOps.list(eq(kafkaNamespace), eq(barLabels))).thenReturn(
                asList(barCluster.generateStatefulSet(openShift, null, null))
        );
        when(mockSecretOps.list(eq(kafkaNamespace), eq(barLabels))).thenAnswer(
            invocation -> new ArrayList<>(asList(
                    barClientsCa.caKeySecret(),
                    barClientsCa.caCertSecret(),
                    barCluster.generateBrokersSecret(),
                    barClusterCa.caCertSecret()))
        );
        when(mockSecretOps.get(eq(kafkaNamespace), eq(AbstractModel.clusterCaCertSecretName(bar.getMetadata().getName())))).thenReturn(barSecrets.get(0));
        when(mockSecretOps.reconcile(eq(kafkaNamespace), eq(AbstractModel.clusterCaCertSecretName(bar.getMetadata().getName())), any(Secret.class))).thenReturn(Future.succeededFuture());

        Checkpoint fooAsync = context.checkpoint();
        Checkpoint barAsync = context.checkpoint();

        KafkaAssemblyOperator ops = new KafkaAssemblyOperator(vertx, new PlatformFeaturesAvailability(openShift, kubernetesVersion),
                certManager,
                passwordGenerator,
                supplier,
                config) {
            @Override
            public Future<KafkaStatus> createOrUpdate(Reconciliation reconciliation, Kafka kafkaAssembly) {
                String name = kafkaAssembly.getMetadata().getName();
                if ("foo".equals(name)) {
                    fooAsync.flag();
                } else if ("bar".equals(name)) {
                    barAsync.flag();
                } else {
                    context.failNow(new AssertionError("Unexpected name " + name));
                }
                return Future.succeededFuture();
            }
        };

        Checkpoint async = context.checkpoint();
        // Now try to reconcile all the Kafka clusters
        ops.reconcileAll("test", kafkaNamespace, context.succeeding(v -> async.flag()));
    }

    @ParameterizedTest
    @MethodSource("data")
    @Timeout(value = 2, timeUnit = TimeUnit.MINUTES)
    public void testReconcileAllNamespaces(Params params, VertxTestContext context) {
        setFields(params);

        // create CM, Service, headless service, statefulset
        ResourceOperatorSupplier supplier = ResourceUtils.supplierWithMocks(openShift);
        ClusterOperatorConfig config = ResourceUtils.dummyClusterOperatorConfig(VERSIONS);
        CrdOperator mockKafkaOps = supplier.kafkaOperator;
        KafkaSetOperator mockKsOps = supplier.kafkaSetOperations;
        SecretOperator mockSecretOps = supplier.secretOperations;

        Kafka foo = getKafkaAssembly("foo");
        foo.getMetadata().setNamespace("namespace1");
        Kafka bar = getKafkaAssembly("bar");
        bar.getMetadata().setNamespace("namespace2");
        when(mockKafkaOps.listAsync(eq("*"), any(Optional.class))).thenReturn(
                Future.succeededFuture(asList(foo, bar))
        );
        // when requested Custom Resource for a specific Kafka cluster
        when(mockKafkaOps.get(eq("namespace1"), eq("foo"))).thenReturn(foo);
        when(mockKafkaOps.get(eq("namespace2"), eq("bar"))).thenReturn(bar);
        when(mockKafkaOps.getAsync(eq("namespace1"), eq("foo"))).thenReturn(Future.succeededFuture(foo));
        when(mockKafkaOps.getAsync(eq("namespace2"), eq("bar"))).thenReturn(Future.succeededFuture(bar));
        when(mockKafkaOps.updateStatusAsync(any(Kafka.class))).thenReturn(Future.succeededFuture());

        // providing certificates Secrets for existing clusters
        List<Secret> fooSecrets = ResourceUtils.createKafkaInitialSecrets("namespace1", "foo");
        List<Secret> barSecrets = ResourceUtils.createKafkaSecretsWithReplicas("namespace2", "bar",
                bar.getSpec().getKafka().getReplicas(),
                bar.getSpec().getZookeeper().getReplicas());
        ClusterCa barClusterCa = ResourceUtils.createInitialClusterCa("bar",
                findSecretWithName(barSecrets, AbstractModel.clusterCaCertSecretName("bar")),
                findSecretWithName(barSecrets, AbstractModel.clusterCaKeySecretName("bar")));
        ClientsCa barClientsCa = ResourceUtils.createInitialClientsCa("bar",
                findSecretWithName(barSecrets, KafkaCluster.clientsCaCertSecretName("bar")),
                findSecretWithName(barSecrets, KafkaCluster.clientsCaKeySecretName("bar")));

        // providing the list of ALL StatefulSets for all the Kafka clusters
        Labels newLabels = Labels.forStrimziKind(Kafka.RESOURCE_KIND);
        when(mockKsOps.list(eq("*"), eq(newLabels))).thenReturn(
                asList(KafkaCluster.fromCrd(bar, VERSIONS).generateStatefulSet(openShift, null, null))
        );

        // providing the list StatefulSets for already "existing" Kafka clusters
        Labels barLabels = Labels.forStrimziCluster("bar");
        KafkaCluster barCluster = KafkaCluster.fromCrd(bar, VERSIONS);
        when(mockKsOps.list(eq("*"), eq(barLabels))).thenReturn(
                asList(barCluster.generateStatefulSet(openShift, null, null))
        );
        when(mockSecretOps.list(eq("*"), eq(barLabels))).thenAnswer(
            invocation -> new ArrayList<>(asList(
                    barClientsCa.caKeySecret(),
                    barClientsCa.caCertSecret(),
                    barCluster.generateBrokersSecret(),
                    barClusterCa.caCertSecret()))
        );

        Checkpoint fooAsync = context.checkpoint();
        Checkpoint barAsync = context.checkpoint();
        KafkaAssemblyOperator ops = new KafkaAssemblyOperator(vertx, new PlatformFeaturesAvailability(openShift, kubernetesVersion),
                certManager,
                passwordGenerator,
                supplier,
                config) {
            @Override
            public Future<KafkaStatus> createOrUpdate(Reconciliation reconciliation, Kafka kafkaAssembly) {
                String name = kafkaAssembly.getMetadata().getName();
                if ("foo".equals(name)) {
                    fooAsync.flag();
                } else if ("bar".equals(name)) {
                    barAsync.flag();
                } else {
                    context.failNow(new AssertionError("Unexpected name " + name));
                }
                return Future.succeededFuture();
            }
        };

        Checkpoint async = context.checkpoint();
        // Now try to reconcile all the Kafka clusters
        ops.reconcileAll("test", "*", context.succeeding(v -> async.flag()));
    }

}<|MERGE_RESOLUTION|>--- conflicted
+++ resolved
@@ -4,13 +4,18 @@
  */
 package io.strimzi.operator.cluster.operator.assembly;
 
-import io.fabric8.kubernetes.api.model.*;
+import io.fabric8.kubernetes.api.model.ConfigMap;
+import io.fabric8.kubernetes.api.model.ConfigMapBuilder;
+import io.fabric8.kubernetes.api.model.PersistentVolumeClaim;
+import io.fabric8.kubernetes.api.model.PersistentVolumeClaimBuilder;
+import io.fabric8.kubernetes.api.model.Secret;
+import io.fabric8.kubernetes.api.model.SecretBuilder;
+import io.fabric8.kubernetes.api.model.Service;
 import io.fabric8.kubernetes.api.model.apps.Deployment;
 import io.fabric8.kubernetes.api.model.apps.StatefulSet;
-import io.fabric8.kubernetes.api.model.apps.StatefulSetBuilder;
 import io.fabric8.kubernetes.api.model.networking.NetworkPolicy;
 import io.fabric8.kubernetes.api.model.policy.PodDisruptionBudget;
-import io.fabric8.openshift.api.model.*;
+import io.fabric8.openshift.api.model.Route;
 import io.strimzi.api.kafka.model.EntityOperatorSpec;
 import io.strimzi.api.kafka.model.EntityOperatorSpecBuilder;
 import io.strimzi.api.kafka.model.EntityTopicOperatorSpecBuilder;
@@ -19,21 +24,23 @@
 import io.strimzi.api.kafka.model.JmxTransSpecBuilder;
 import io.strimzi.api.kafka.model.Kafka;
 import io.strimzi.api.kafka.model.KafkaBuilder;
+import io.strimzi.api.kafka.model.KafkaExporterResources;
 import io.strimzi.api.kafka.model.KafkaExporterSpec;
 import io.strimzi.api.kafka.model.KafkaJmxAuthenticationPasswordBuilder;
 import io.strimzi.api.kafka.model.KafkaJmxOptions;
 import io.strimzi.api.kafka.model.KafkaJmxOptionsBuilder;
 import io.strimzi.api.kafka.model.KafkaResources;
-import io.strimzi.api.kafka.model.listener.arraylistener.GenericKafkaListener;
-import io.strimzi.api.kafka.model.listener.arraylistener.GenericKafkaListenerBuilder;
-import io.strimzi.api.kafka.model.listener.arraylistener.KafkaListenerType;
-import io.strimzi.api.kafka.model.status.KafkaStatus;
+import io.strimzi.api.kafka.model.TopicOperatorSpec;
+import io.strimzi.api.kafka.model.TopicOperatorSpecBuilder;
+import io.strimzi.api.kafka.model.listener.KafkaListeners;
+import io.strimzi.api.kafka.model.listener.KafkaListenersBuilder;
 import io.strimzi.api.kafka.model.storage.EphemeralStorage;
 import io.strimzi.api.kafka.model.storage.PersistentClaimStorage;
 import io.strimzi.api.kafka.model.storage.PersistentClaimStorageBuilder;
 import io.strimzi.api.kafka.model.storage.SingleVolumeStorage;
 import io.strimzi.api.kafka.model.storage.Storage;
-import io.strimzi.api.kafka.model.template.*;
+import io.strimzi.api.kafka.model.template.JmxTransOutputDefinitionTemplateBuilder;
+import io.strimzi.api.kafka.model.template.JmxTransQueryTemplateBuilder;
 import io.strimzi.operator.KubernetesVersion;
 import io.strimzi.operator.PlatformFeaturesAvailability;
 import io.strimzi.operator.cluster.ClusterOperator;
@@ -43,35 +50,37 @@
 import io.strimzi.operator.cluster.model.AbstractModel;
 import io.strimzi.operator.cluster.model.ClientsCa;
 import io.strimzi.operator.cluster.model.ClusterCa;
-import io.strimzi.operator.cluster.model.CruiseControl;
 import io.strimzi.operator.cluster.model.EntityOperator;
 import io.strimzi.operator.cluster.model.JmxTrans;
 import io.strimzi.operator.cluster.model.KafkaCluster;
 import io.strimzi.operator.cluster.model.KafkaExporter;
 import io.strimzi.operator.cluster.model.KafkaVersion;
-import io.strimzi.operator.cluster.model.ListenersUtils;
+import io.strimzi.operator.cluster.model.TopicOperator;
 import io.strimzi.operator.cluster.model.VolumeUtils;
 import io.strimzi.operator.cluster.model.ZookeeperCluster;
 import io.strimzi.operator.cluster.operator.resource.KafkaSetOperator;
 import io.strimzi.operator.cluster.operator.resource.ResourceOperatorSupplier;
 import io.strimzi.operator.cluster.operator.resource.StatefulSetDiff;
 import io.strimzi.operator.cluster.operator.resource.ZookeeperSetOperator;
+import io.strimzi.operator.common.Annotations;
 import io.strimzi.operator.common.PasswordGenerator;
 import io.strimzi.operator.common.Reconciliation;
 import io.strimzi.operator.common.model.Labels;
 import io.strimzi.operator.common.operator.MockCertManager;
+import io.strimzi.operator.common.operator.resource.ClusterRoleBindingOperator;
 import io.strimzi.operator.common.operator.resource.ConfigMapOperator;
 import io.strimzi.operator.common.operator.resource.CrdOperator;
 import io.strimzi.operator.common.operator.resource.DeploymentOperator;
-import io.strimzi.operator.common.operator.resource.IngressOperator;
 import io.strimzi.operator.common.operator.resource.NetworkPolicyOperator;
 import io.strimzi.operator.common.operator.resource.NodeOperator;
 import io.strimzi.operator.common.operator.resource.PodDisruptionBudgetOperator;
 import io.strimzi.operator.common.operator.resource.PodOperator;
 import io.strimzi.operator.common.operator.resource.PvcOperator;
 import io.strimzi.operator.common.operator.resource.ReconcileResult;
+import io.strimzi.operator.common.operator.resource.RoleBindingOperator;
 import io.strimzi.operator.common.operator.resource.RouteOperator;
 import io.strimzi.operator.common.operator.resource.SecretOperator;
+import io.strimzi.operator.common.operator.resource.ServiceAccountOperator;
 import io.strimzi.operator.common.operator.resource.ServiceOperator;
 import io.strimzi.test.TestUtils;
 import io.vertx.core.Future;
@@ -97,8 +106,8 @@
 import java.util.Optional;
 import java.util.Set;
 import java.util.TreeSet;
+import java.util.concurrent.CountDownLatch;
 import java.util.concurrent.TimeUnit;
-import java.util.concurrent.atomic.AtomicReference;
 import java.util.function.BiFunction;
 import java.util.function.Function;
 import java.util.stream.Collectors;
@@ -111,8 +120,7 @@
 import static java.util.Collections.singletonMap;
 import static org.hamcrest.CoreMatchers.is;
 import static org.hamcrest.MatcherAssert.assertThat;
-import static org.hamcrest.Matchers.hasKey;
-import static org.hamcrest.Matchers.hasSize;
+import static org.junit.jupiter.api.Assertions.fail;
 import static org.mockito.ArgumentMatchers.any;
 import static org.mockito.ArgumentMatchers.anyInt;
 import static org.mockito.ArgumentMatchers.anyLong;
@@ -136,18 +144,19 @@
     static {
         LOG_KAFKA_CONFIG.setLoggers(singletonMap("kafka.root.logger.level", "INFO"));
         LOG_ZOOKEEPER_CONFIG.setLoggers(singletonMap("zookeeper.root.logger", "INFO"));
-        LOG_CONNECT_CONFIG.setLoggers(singletonMap("log4j.rootLogger", "INFO"));
+        LOG_CONNECT_CONFIG.setLoggers(singletonMap("connect.root.logger.level", "INFO"));
     }
 
     private final KubernetesVersion kubernetesVersion = KubernetesVersion.V1_9;
 
     private static boolean openShift;
     private static boolean metrics;
-    private static List<GenericKafkaListener> kafkaListeners;
+    private static KafkaListeners kafkaListeners;
     private static Map<String, Object> kafkaConfig;
     private static Map<String, Object> zooConfig;
     private static Storage kafkaStorage;
     private static SingleVolumeStorage zkStorage;
+    private static TopicOperatorSpec toConfig;
     private static EntityOperatorSpec eoConfig;
     private static MockCertManager certManager = new MockCertManager();
     private static PasswordGenerator passwordGenerator = new PasswordGenerator(10, "a", "a");
@@ -155,14 +164,15 @@
     public static class Params {
         private final boolean openShift;
         private final boolean metrics;
-        private final List<GenericKafkaListener> kafkaListeners;
+        private final KafkaListeners kafkaListeners;
         private final Map<String, Object> kafkaConfig;
         private final Map<String, Object> zooConfig;
         private final Storage kafkaStorage;
         private final SingleVolumeStorage zkStorage;
+        private final TopicOperatorSpec toConfig;
         private final EntityOperatorSpec eoConfig;
 
-        public Params(boolean openShift, boolean metrics, List<GenericKafkaListener> kafkaListeners, Map<String, Object> kafkaConfig, Map<String, Object> zooConfig, Storage kafkaStorage, SingleVolumeStorage zkStorage, EntityOperatorSpec eoConfig) {
+        public Params(boolean openShift, boolean metrics, KafkaListeners kafkaListeners, Map<String, Object> kafkaConfig, Map<String, Object> zooConfig, Storage kafkaStorage, SingleVolumeStorage zkStorage, TopicOperatorSpec toConfig, EntityOperatorSpec eoConfig) {
             this.openShift = openShift;
             this.metrics = metrics;
             this.kafkaConfig = kafkaConfig;
@@ -170,6 +180,7 @@
             this.zooConfig = zooConfig;
             this.kafkaStorage = kafkaStorage;
             this.zkStorage = zkStorage;
+            this.toConfig = toConfig;
             this.eoConfig = eoConfig;
         }
 
@@ -181,6 +192,7 @@
                     ",zooConfig=" + zooConfig +
                     ",kafkaStorage=" + kafkaStorage +
                     ",zkStorage=" + zkStorage +
+                    ",toConfig=" + toConfig +
                     ",eoConfig=" + eoConfig;
         }
     }
@@ -214,6 +226,12 @@
             emptyMap(),
             singletonMap("foo", "bar")
         };
+        TopicOperatorSpec[] toConfigs = {
+            null,
+            new TopicOperatorSpec(),
+            new TopicOperatorSpecBuilder().withReconciliationIntervalSeconds(600)
+                    .withZookeeperSessionTimeoutSeconds(10).build()
+        };
         EntityOperatorSpec[] eoConfigs = {
             null,
             new EntityOperatorSpecBuilder()
@@ -228,48 +246,46 @@
                     for (Map zooConfig : zooConfigs) {
                         for (Storage kafkaStorage : kafkaStorageConfigs) {
                             for (SingleVolumeStorage zkStorage : zkStorageConfigs) {
-                                for (EntityOperatorSpec eoConfig : eoConfigs) {
-                                    List<GenericKafkaListener> listeners = new ArrayList<>(3);
-
-                                    listeners.add(new GenericKafkaListenerBuilder()
-                                            .withName("plain")
-                                            .withPort(9092)
-                                            .withType(KafkaListenerType.INTERNAL)
-                                            .withTls(false)
-                                            .withNewKafkaListenerAuthenticationScramSha512Auth()
-                                            .endKafkaListenerAuthenticationScramSha512Auth()
-                                            .build());
-
-                                    listeners.add(new GenericKafkaListenerBuilder()
-                                            .withName("tls")
-                                            .withPort(9093)
-                                            .withType(KafkaListenerType.INTERNAL)
-                                            .withTls(true)
-                                            .withNewKafkaListenerAuthenticationTlsAuth()
-                                            .endKafkaListenerAuthenticationTlsAuth()
-                                            .build());
-
-                                    if (shift) {
-                                        listeners.add(new GenericKafkaListenerBuilder()
-                                                .withName("external")
-                                                .withPort(9094)
-                                                .withType(KafkaListenerType.ROUTE)
-                                                .withTls(true)
-                                                .withNewKafkaListenerAuthenticationTlsAuth()
-                                                .endKafkaListenerAuthenticationTlsAuth()
-                                                .build());
-                                    } else {
-                                        listeners.add(new GenericKafkaListenerBuilder()
-                                                .withName("external")
-                                                .withPort(9094)
-                                                .withType(KafkaListenerType.NODEPORT)
-                                                .withTls(true)
-                                                .withNewKafkaListenerAuthenticationTlsAuth()
-                                                .endKafkaListenerAuthenticationTlsAuth()
-                                                .build());
+                                for (TopicOperatorSpec toConfig : toConfigs) {
+                                    for (EntityOperatorSpec eoConfig : eoConfigs) {
+                                        KafkaListeners listeners;
+                                        if (shift) {
+                                            listeners = new KafkaListenersBuilder()
+                                                    .withNewPlain()
+                                                    .withNewKafkaListenerAuthenticationScramSha512Auth()
+                                                    .endKafkaListenerAuthenticationScramSha512Auth()
+                                                    .endPlain()
+                                                    .withNewTls()
+                                                    .withNewKafkaListenerAuthenticationTlsAuth()
+                                                    .endKafkaListenerAuthenticationTlsAuth()
+                                                    .endTls()
+                                                    .withNewKafkaListenerExternalRoute()
+                                                    .withNewKafkaListenerAuthenticationTlsAuth()
+                                                    .endKafkaListenerAuthenticationTlsAuth()
+                                                    .endKafkaListenerExternalRoute()
+                                                    .build();
+                                        } else {
+                                            listeners = new KafkaListenersBuilder()
+                                                    .withNewPlain()
+                                                    .withNewKafkaListenerAuthenticationScramSha512Auth()
+                                                    .endKafkaListenerAuthenticationScramSha512Auth()
+                                                    .endPlain()
+                                                    .withNewTls()
+                                                    .withNewKafkaListenerAuthenticationTlsAuth()
+                                                    .endKafkaListenerAuthenticationTlsAuth()
+                                                    .endTls()
+                                                    .withNewKafkaListenerExternalNodePort()
+                                                    .withNewKafkaListenerAuthenticationTlsAuth()
+                                                    .endKafkaListenerAuthenticationTlsAuth()
+                                                    .endKafkaListenerExternalNodePort()
+                                                    .build();
+                                        }
+
+                                        // TO and EO cannot be deployed together so no need for testing this case
+                                        if (!(toConfig != null && eoConfig != null)) {
+                                            result.add(new Params(shift, metric, listeners, kafkaConfig, zooConfig, kafkaStorage, zkStorage, toConfig, eoConfig));
+                                        }
                                     }
-
-                                    result.add(new Params(shift, metric, listeners, kafkaConfig, zooConfig, kafkaStorage, zkStorage, eoConfig));
                                 }
                             }
                         }
@@ -287,7 +303,7 @@
      * @return The secret with that name.
      */
     public static Secret findSecretWithName(List<Secret> secrets, String sname) {
-        return ResourceUtils.findResourceWithName(secrets, sname);
+        return secrets.stream().filter(s -> s.getMetadata().getName().equals(sname)).findFirst().orElse(null);
     }
 
     public static void setFields(Params params) {
@@ -298,6 +314,7 @@
         zooConfig = params.zooConfig;
         kafkaStorage = params.kafkaStorage;
         zkStorage = params.zkStorage;
+        toConfig = params.toConfig;
         eoConfig = params.eoConfig;
     }
 
@@ -311,8 +328,6 @@
     @AfterAll
     public static void after() {
         vertx.close();
-        ResourceUtils.cleanUpTemporaryTLSFiles();
-
     }
 
     @ParameterizedTest
@@ -334,40 +349,12 @@
         createCluster(context, kafka,
                 Collections.singletonList(new SecretBuilder()
                         .withNewMetadata()
-                            .withName(KafkaCluster.jmxSecretName("foo"))
-                            .withNamespace("test")
+                        .withName(KafkaCluster.jmxSecretName("foo"))
+                        .withNamespace("test")
                         .endMetadata()
                         .withData(Collections.singletonMap("foo", "bar"))
                         .build()
                 )); //getInitialCertificates(getKafkaAssembly("foo").getMetadata().getName()));
-    }
-
-
-    @ParameterizedTest
-    @MethodSource("data")
-    public void testCreateClusterWithAnnotationsAndLabelsInCaCertSecret(Params params, VertxTestContext context) {
-        setFields(params);
-        Kafka kafka = getKafkaAssembly("foo");
-        kafka.getSpec()
-                .getKafka()
-                .setTemplate(new KafkaClusterTemplateBuilder()
-                    .withClusterCaCert(
-                            new ResourceTemplateBuilder()
-                                    .withNewMetadata()
-                                    .withLabels(Collections.singletonMap("foo", "bar"))
-                                    .withAnnotations(Collections.singletonMap("foo", "bar"))
-                                    .endMetadata()
-                                    .build())
-                            .build());
-
-        createCluster(context, kafka, Collections.singletonList(new SecretBuilder()
-                .withNewMetadata()
-                .withName(KafkaCluster.jmxSecretName("foo"))
-                .withNamespace("test")
-                .endMetadata()
-                .withData(Collections.singletonMap("foo", "bar"))
-                .build()
-        ));
     }
 
     @ParameterizedTest
@@ -425,10 +412,14 @@
         return pvcs;
     }
 
-    private void createCluster(VertxTestContext context, Kafka kafka, List<Secret> secrets) {
-        KafkaCluster kafkaCluster = KafkaCluster.fromCrd(kafka, VERSIONS);
-        ZookeeperCluster zookeeperCluster = ZookeeperCluster.fromCrd(kafka, VERSIONS);
-        EntityOperator entityOperator = EntityOperator.fromCrd(kafka, VERSIONS);
+    private void createCluster(VertxTestContext context, Kafka clusterCm, List<Secret> secrets) {
+        ClusterCa clusterCa = new ClusterCa(new MockCertManager(), new PasswordGenerator(10, "a", "a"), clusterCm.getMetadata().getName(),
+                findSecretWithName(secrets, AbstractModel.clusterCaCertSecretName(clusterCm.getMetadata().getName())),
+                findSecretWithName(secrets, AbstractModel.clusterCaKeySecretName(clusterCm.getMetadata().getName())));
+        KafkaCluster kafkaCluster = KafkaCluster.fromCrd(clusterCm, VERSIONS);
+        ZookeeperCluster zookeeperCluster = ZookeeperCluster.fromCrd(clusterCm, VERSIONS);
+        TopicOperator topicOperator = TopicOperator.fromCrd(clusterCm, VERSIONS);
+        EntityOperator entityOperator = EntityOperator.fromCrd(clusterCm, VERSIONS);
 
         // create CM, Service, headless service, statefulset and so on
         ResourceOperatorSupplier supplier = ResourceUtils.supplierWithMocks(openShift);
@@ -444,106 +435,33 @@
         SecretOperator mockSecretOps = supplier.secretOperations;
         NetworkPolicyOperator mockPolicyOps = supplier.networkPolicyOperator;
         PodDisruptionBudgetOperator mockPdbOps = supplier.podDisruptionBudgetOperator;
-        RouteOperator mockRouteOps = supplier.routeOperations;
-        IngressOperator mockIngressOps = supplier.ingressOperations;
+        RouteOperator mockRotueOps = supplier.routeOperations;
         NodeOperator mockNodeOps = supplier.nodeOperator;
 
         // Create a CM
-        String kafkaName = kafka.getMetadata().getName();
-        String kafkaNamespace = kafka.getMetadata().getNamespace();
-        when(mockKafkaOps.get(kafkaNamespace, kafkaName)).thenReturn(null);
-        when(mockKafkaOps.getAsync(eq(kafkaNamespace), eq(kafkaName))).thenReturn(Future.succeededFuture(kafka));
+        String clusterCmName = clusterCm.getMetadata().getName();
+        String clusterCmNamespace = clusterCm.getMetadata().getNamespace();
+        when(mockKafkaOps.get(clusterCmNamespace, clusterCmName)).thenReturn(null);
+        when(mockKafkaOps.getAsync(eq(clusterCmNamespace), eq(clusterCmName))).thenReturn(Future.succeededFuture(clusterCm));
         when(mockKafkaOps.updateStatusAsync(any(Kafka.class))).thenReturn(Future.succeededFuture());
         ArgumentCaptor<Service> serviceCaptor = ArgumentCaptor.forClass(Service.class);
         ArgumentCaptor<NetworkPolicy> policyCaptor = ArgumentCaptor.forClass(NetworkPolicy.class);
         ArgumentCaptor<PodDisruptionBudget> pdbCaptor = ArgumentCaptor.forClass(PodDisruptionBudget.class);
+        when(mockServiceOps.reconcile(anyString(), anyString(), serviceCaptor.capture())).thenReturn(Future.succeededFuture(ReconcileResult.created(new Service())));
+        when(mockServiceOps.endpointReadiness(anyString(), any(), anyLong(), anyLong())).thenReturn(Future.succeededFuture());
         ArgumentCaptor<StatefulSet> ssCaptor = ArgumentCaptor.forClass(StatefulSet.class);
         when(mockZsOps.reconcile(anyString(), anyString(), ssCaptor.capture())).thenReturn(Future.succeededFuture(ReconcileResult.created(new StatefulSet())));
         when(mockZsOps.scaleDown(anyString(), anyString(), anyInt())).thenReturn(Future.succeededFuture(null));
         when(mockZsOps.maybeRollingUpdate(any(), any(Function.class))).thenReturn(Future.succeededFuture());
         when(mockZsOps.scaleUp(anyString(), anyString(), anyInt())).thenReturn(Future.succeededFuture(42));
-        AtomicReference<StatefulSet> ref = new AtomicReference<>();
-        when(mockKsOps.reconcile(anyString(), anyString(), ssCaptor.capture())).thenAnswer(i -> {
-            StatefulSet sts = new StatefulSetBuilder().withNewMetadata()
-                    .withName(kafkaName + "kafka")
-                    .withNamespace(kafkaNamespace)
-                    .addToLabels(Labels.STRIMZI_CLUSTER_LABEL, kafkaName)
-                    .endMetadata()
-                    .withNewSpec().withReplicas(3)
-                    .endSpec().build();
-            ref.set(sts);
-            return Future.succeededFuture(ReconcileResult.created(sts));
-        });
+        when(mockKsOps.reconcile(anyString(), anyString(), ssCaptor.capture())).thenReturn(Future.succeededFuture(ReconcileResult.created(new StatefulSet())));
         when(mockKsOps.scaleDown(anyString(), anyString(), anyInt())).thenReturn(Future.succeededFuture(null));
         when(mockKsOps.maybeRollingUpdate(any(), any(Function.class))).thenReturn(Future.succeededFuture());
         when(mockKsOps.scaleUp(anyString(), anyString(), anyInt())).thenReturn(Future.succeededFuture(42));
         when(mockPolicyOps.reconcile(anyString(), anyString(), policyCaptor.capture())).thenReturn(Future.succeededFuture(ReconcileResult.created(new NetworkPolicy())));
         when(mockZsOps.getAsync(anyString(), anyString())).thenReturn(Future.succeededFuture());
-        when(mockKsOps.getAsync(anyString(), anyString())).thenAnswer(i ->
-                Future.succeededFuture(ref.get()));
+        when(mockKsOps.getAsync(anyString(), anyString())).thenReturn(Future.succeededFuture());
         when(mockPdbOps.reconcile(anyString(), anyString(), pdbCaptor.capture())).thenReturn(Future.succeededFuture(ReconcileResult.created(new PodDisruptionBudget())));
-
-        // Service mocks
-        Set<Service> createdServices = new HashSet<>();
-        createdServices.add(kafkaCluster.generateService());
-        createdServices.add(kafkaCluster.generateHeadlessService());
-        createdServices.addAll(kafkaCluster.generateExternalBootstrapServices());
-
-        int replicas = kafkaCluster.getReplicas();
-        for (int i = 0; i < replicas; i++) {
-            createdServices.addAll(kafkaCluster.generateExternalServices(i));
-        }
-
-        Map<String, Service> expectedServicesMap = createdServices.stream().collect(Collectors.toMap(s -> s.getMetadata().getName(), s -> s));
-
-        when(mockServiceOps.get(eq(kafkaNamespace), anyString())).thenAnswer(i -> Future.succeededFuture(expectedServicesMap.get(i.getArgument(1))));
-        when(mockServiceOps.getAsync(eq(kafkaNamespace), anyString())).thenAnswer(i -> {
-            Service svc = expectedServicesMap.get(i.getArgument(1));
-
-            if (svc != null && "NodePort".equals(svc.getSpec().getType()))    {
-                svc.getSpec().getPorts().get(0).setNodePort(32000);
-            }
-
-            return Future.succeededFuture(svc);
-        });
-        when(mockServiceOps.reconcile(anyString(), anyString(), serviceCaptor.capture())).thenReturn(Future.succeededFuture(ReconcileResult.created(new Service())));
-        when(mockServiceOps.endpointReadiness(anyString(), any(), anyLong(), anyLong())).thenReturn(Future.succeededFuture());
-        when(mockServiceOps.listAsync(eq(kafkaNamespace), any(Labels.class))).thenReturn(Future.succeededFuture(emptyList()));
-
-        // Ingress mocks
-        when(mockIngressOps.listAsync(eq(kafkaNamespace), any(Labels.class))).thenReturn(
-                Future.succeededFuture(emptyList())
-        );
-
-        // Route Mocks
-        if (openShift) {
-            Set<Route> expectedRoutes = new HashSet<>(kafkaCluster.generateExternalBootstrapRoutes());
-            for (int i = 0; i < replicas; i++) {
-                expectedRoutes.addAll(kafkaCluster.generateExternalRoutes(i));
-            }
-
-            Map<String, Route> expectedRoutesMap = expectedRoutes.stream().collect(Collectors.toMap(s -> s.getMetadata().getName(), s -> s));
-
-            when(mockRouteOps.get(eq(kafkaNamespace), anyString())).thenAnswer(i -> Future.succeededFuture(expectedRoutesMap.get(i.getArgument(1))));
-            when(mockRouteOps.getAsync(eq(kafkaNamespace), anyString())).thenAnswer(i -> {
-                Route rt = expectedRoutesMap.get(i.getArgument(1));
-
-                if (rt != null)    {
-                    RouteStatus st = new RouteStatusBuilder()
-                            .withIngress(new RouteIngressBuilder()
-                                    .withHost("host")
-                                    .build())
-                            .build();
-
-                    rt.setStatus(st);
-                }
-
-                return Future.succeededFuture(rt);
-            });
-            when(mockRouteOps.listAsync(eq(kafkaNamespace), any(Labels.class))).thenReturn(
-                    Future.succeededFuture(emptyList())
-            );
-        }
 
         // Mock pod readiness
         when(mockPodOps.readiness(anyString(), anyString(), anyLong(), anyLong())).thenReturn(Future.succeededFuture());
@@ -552,16 +470,16 @@
         // Mock node ops
         when(mockNodeOps.listAsync(any(Labels.class))).thenReturn(Future.succeededFuture(emptyList()));
 
-        Map<String, PersistentVolumeClaim> zkPvcs = createPvcs(kafkaNamespace, zookeeperCluster.getStorage(), zookeeperCluster.getReplicas(),
-            (replica, storageId) -> AbstractModel.VOLUME_NAME + "-" + ZookeeperCluster.zookeeperPodName(kafkaName, replica));
-
-        Map<String, PersistentVolumeClaim> kafkaPvcs = createPvcs(kafkaNamespace, kafkaCluster.getStorage(), kafkaCluster.getReplicas(),
+        Map<String, PersistentVolumeClaim> zkPvcs = createPvcs(clusterCmNamespace, zookeeperCluster.getStorage(), zookeeperCluster.getReplicas(),
+            (replica, storageId) -> AbstractModel.VOLUME_NAME + "-" + ZookeeperCluster.zookeeperPodName(clusterCmName, replica));
+
+        Map<String, PersistentVolumeClaim> kafkaPvcs = createPvcs(clusterCmNamespace, kafkaCluster.getStorage(), kafkaCluster.getReplicas(),
             (replica, storageId) -> {
                 String name = VolumeUtils.getVolumePrefix(storageId);
-                return name + "-" + KafkaCluster.kafkaPodName(kafkaName, replica);
+                return name + "-" + KafkaCluster.kafkaPodName(clusterCmName, replica);
             });
 
-        when(mockPvcOps.get(eq(kafkaNamespace), ArgumentMatchers.startsWith("data-")))
+        when(mockPvcOps.get(eq(clusterCmNamespace), ArgumentMatchers.startsWith("data-")))
                 .thenAnswer(invocation -> {
                     String pvcName = invocation.getArgument(1);
                     if (pvcName.contains(zookeeperCluster.getName())) {
@@ -572,7 +490,7 @@
                     return null;
                 });
 
-        when(mockPvcOps.getAsync(eq(kafkaNamespace), ArgumentMatchers.startsWith("data-")))
+        when(mockPvcOps.getAsync(eq(clusterCmNamespace), ArgumentMatchers.startsWith("data-")))
                 .thenAnswer(invocation -> {
                     String pvcName = invocation.getArgument(1);
                     if (pvcName.contains(zookeeperCluster.getName())) {
@@ -583,8 +501,10 @@
                     return Future.succeededFuture(null);
                 });
 
-        when(mockPvcOps.listAsync(eq(kafkaNamespace), ArgumentMatchers.any(Labels.class)))
-                .thenAnswer(invocation -> Future.succeededFuture(Collections.EMPTY_LIST));
+        when(mockPvcOps.listAsync(eq(clusterCmNamespace), ArgumentMatchers.any(Labels.class)))
+                .thenAnswer(invocation -> {
+                    return Future.succeededFuture(Collections.EMPTY_LIST);
+                });
 
         Set<String> expectedPvcs = new HashSet<>(zkPvcs.keySet());
         expectedPvcs.addAll(kafkaPvcs.keySet());
@@ -592,22 +512,26 @@
         when(mockPvcOps.reconcile(anyString(), anyString(), pvcCaptor.capture())).thenReturn(Future.succeededFuture());
 
         Set<String> expectedSecrets = set(
-                KafkaCluster.clientsCaKeySecretName(kafkaName),
-                KafkaCluster.clientsCaCertSecretName(kafkaName),
-                KafkaCluster.clusterCaCertSecretName(kafkaName),
-                KafkaCluster.clusterCaKeySecretName(kafkaName),
-                KafkaCluster.brokersSecretName(kafkaName),
-                ZookeeperCluster.nodesSecretName(kafkaName),
-                ClusterOperator.secretName(kafkaName));
+                KafkaCluster.clientsCaKeySecretName(clusterCmName),
+                KafkaCluster.clientsCaCertSecretName(clusterCmName),
+                KafkaCluster.clusterCaCertSecretName(clusterCmName),
+                KafkaCluster.clusterCaKeySecretName(clusterCmName),
+                KafkaCluster.brokersSecretName(clusterCmName),
+                ZookeeperCluster.nodesSecretName(clusterCmName),
+                ClusterOperator.secretName(clusterCmName));
 
         if (metrics)    {
-            expectedSecrets.add(KafkaExporter.secretName(kafkaName));
+            expectedSecrets.add(KafkaExporter.secretName(clusterCmName));
         }
 
         expectedSecrets.addAll(secrets.stream().map(s -> s.getMetadata().getName()).collect(Collectors.toSet()));
+        if (toConfig != null) {
+            // it's expected only when the Topic Operator is deployed by the Cluster Operator
+            expectedSecrets.add(TopicOperator.secretName(clusterCmName));
+        }
         if (eoConfig != null) {
             // it's expected only when the Entity Operator is deployed by the Cluster Operator
-            expectedSecrets.add(EntityOperator.secretName(kafkaName));
+            expectedSecrets.add(EntityOperator.secretName(clusterCmName));
         }
 
         when(mockDepOps.reconcile(anyString(), anyString(), any())).thenAnswer(invocation -> {
@@ -615,8 +539,10 @@
             Deployment desired = invocation.getArgument(2);
             if (desired != null) {
                 if (name.contains("operator")) {
-                    if (entityOperator != null) {
-                        context.verify(() -> assertThat(desired.getMetadata().getName(), is(EntityOperator.entityOperatorName(kafkaName))));
+                    if (topicOperator != null) {
+                        context.verify(() -> assertThat(desired.getMetadata().getName(), is(TopicOperator.topicOperatorName(clusterCmName))));
+                    } else if (entityOperator != null) {
+                        context.verify(() -> assertThat(desired.getMetadata().getName(), is(EntityOperator.entityOperatorName(clusterCmName))));
                     }
                 } else if (name.contains("exporter"))   {
                     context.verify(() -> assertThat(metrics, is(true)));
@@ -634,25 +560,24 @@
                 Future.succeededFuture()
         );
 
-        Map<String, Secret> secretsMap = secrets.stream().collect(Collectors.toMap(s -> s.getMetadata().getName(), s -> s));
-
-        when(mockSecretOps.list(anyString(), any())).thenAnswer(i ->
-                new ArrayList<>(secretsMap.values())
-        );
-        when(mockSecretOps.getAsync(anyString(), any())).thenAnswer(i ->
-                Future.succeededFuture(secretsMap.get(i.getArgument(1)))
-        );
-        when(mockSecretOps.getAsync(kafkaNamespace, KafkaResources.clusterCaCertificateSecretName(kafkaName))).thenAnswer(i ->
-                Future.succeededFuture(secretsMap.get(i.getArgument(1)))
-        );
-        when(mockSecretOps.getAsync(kafkaNamespace, ClusterOperator.secretName(kafkaName))).thenAnswer(i ->
-                Future.succeededFuture(secretsMap.get(i.getArgument(1)))
-        );
-
+        when(mockSecretOps.list(anyString(), any())).thenReturn(
+                secrets
+        );
+        when(mockSecretOps.getAsync(anyString(), any())).thenReturn(
+                Future.succeededFuture(null)
+        );
+        when(mockSecretOps.getAsync(clusterCmNamespace, KafkaResources.clusterCaCertificateSecretName(clusterCmName))).thenReturn(
+                Future.succeededFuture(new Secret())
+        );
+        when(mockSecretOps.getAsync(clusterCmNamespace, ClusterOperator.secretName(clusterCmName))).thenReturn(
+                Future.succeededFuture(new Secret())
+        );
+
+        Set<String> createdOrUpdatedSecrets = new HashSet<>();
         when(mockSecretOps.reconcile(anyString(), anyString(), any())).thenAnswer(invocation -> {
             Secret desired = invocation.getArgument(2);
             if (desired != null) {
-                secretsMap.put(desired.getMetadata().getName(), desired);
+                createdOrUpdatedSecrets.add(desired.getMetadata().getName());
             }
             return Future.succeededFuture(ReconcileResult.created(new Secret()));
         });
@@ -666,9 +591,9 @@
         when(mockCmOps.reconcile(anyString(), logNameCaptor.capture(), logCaptor.capture())).thenReturn(Future.succeededFuture(ReconcileResult.created(new ConfigMap())));
 
         ConfigMap metricsCm = kafkaCluster.generateAncillaryConfigMap(null, emptySet(), emptySet());
-        when(mockCmOps.getAsync(kafkaNamespace, KafkaCluster.metricAndLogConfigsName(kafkaName))).thenReturn(Future.succeededFuture(metricsCm));
-
-        when(mockCmOps.getAsync(anyString(), eq(JmxTrans.jmxTransConfigName(kafkaName)))).thenReturn(
+        when(mockCmOps.getAsync(clusterCmNamespace, KafkaCluster.metricAndLogConfigsName(clusterCmName))).thenReturn(Future.succeededFuture(metricsCm));
+
+        when(mockCmOps.getAsync(anyString(), eq(JmxTrans.jmxTransConfigName(clusterCmName)))).thenReturn(
             Future.succeededFuture(new ConfigMapBuilder()
                     .withNewMetadata().withResourceVersion("123").endMetadata()
                     .build())
@@ -677,7 +602,7 @@
         ArgumentCaptor<Route> routeCaptor = ArgumentCaptor.forClass(Route.class);
         ArgumentCaptor<String> routeNameCaptor = ArgumentCaptor.forClass(String.class);
         if (openShift) {
-            when(mockRouteOps.reconcile(eq(kafkaNamespace), routeNameCaptor.capture(), routeCaptor.capture())).thenReturn(Future.succeededFuture(ReconcileResult.created(new Route())));
+            when(mockRotueOps.reconcile(eq(clusterCmNamespace), routeNameCaptor.capture(), routeCaptor.capture())).thenReturn(Future.succeededFuture(ReconcileResult.created(new Route())));
         }
 
         KafkaAssemblyOperator ops = new KafkaAssemblyOperator(vertx, new PlatformFeaturesAvailability(openShift, kubernetesVersion),
@@ -698,76 +623,78 @@
 
         // Now try to create a KafkaCluster based on this CM
         Checkpoint async = context.checkpoint();
-        ops.createOrUpdate(new Reconciliation("test-trigger", Kafka.RESOURCE_KIND, kafkaNamespace, kafkaName), kafka)
-            .onComplete(context.succeeding(v -> context.verify(() -> {
-
-                // No metrics config  => no CMs created
-                Set<String> logsAndMetricsNames = new HashSet<>();
-                logsAndMetricsNames.add(KafkaCluster.metricAndLogConfigsName(kafkaName));
-
-                // We expect a headless and headful service
-                Set<String> expectedServices = set(
-                        ZookeeperCluster.headlessServiceName(kafkaName),
-                        ZookeeperCluster.serviceName(kafkaName),
-                        KafkaCluster.serviceName(kafkaName),
-                        KafkaCluster.headlessServiceName(kafkaName));
-
-                if (kafkaListeners != null) {
-                    List<GenericKafkaListener> externalListeners = ListenersUtils.externalListeners(kafkaListeners);
-
-                    for (GenericKafkaListener listener : externalListeners) {
-                        expectedServices.add(ListenersUtils.backwardsCompatibleBootstrapServiceName(kafkaName, listener));
-
-                        for (int i = 0; i < kafkaCluster.getReplicas(); i++) {
-                            expectedServices.add(ListenersUtils.backwardsCompatibleBrokerServiceName(kafkaName, i, listener));
-                        }
-                    }
+        ops.createOrUpdate(new Reconciliation("test-trigger", Kafka.RESOURCE_KIND, clusterCmNamespace, clusterCmName), clusterCm).setHandler(createResult -> {
+            if (createResult.failed()) {
+                createResult.cause().printStackTrace();
+            }
+            context.verify(() -> assertThat(createResult.succeeded(), is(true)));
+
+            // No metrics config  => no CMs created
+            Set<String> logsAndMetricsNames = new HashSet<>();
+            logsAndMetricsNames.add(KafkaCluster.metricAndLogConfigsName(clusterCmName));
+
+            // We expect a headless and headful service
+            Set<String> expectedServices = set(
+                    ZookeeperCluster.headlessServiceName(clusterCmName),
+                    ZookeeperCluster.serviceName(clusterCmName),
+                    KafkaCluster.serviceName(clusterCmName),
+                    KafkaCluster.headlessServiceName(clusterCmName));
+
+            if (metrics)    {
+                expectedServices.add(KafkaExporterResources.serviceName(clusterCmName));
+            }
+
+            if (kafkaListeners != null && kafkaListeners.getExternal() != null) {
+                expectedServices.add(KafkaCluster.externalBootstrapServiceName(clusterCmName));
+
+                for (int i = 0; i < kafkaCluster.getReplicas(); i++) {
+                    expectedServices.add(KafkaCluster.externalServiceName(clusterCmName, i));
                 }
-
-                List<Service> capturedServices = serviceCaptor.getAllValues();
-
-                assertThat(capturedServices.stream().filter(svc -> svc != null).map(svc -> svc.getMetadata().getName()).collect(Collectors.toSet()).size(),
-                        is(expectedServices.size()));
-                assertThat(capturedServices.stream().filter(svc -> svc != null).map(svc -> svc.getMetadata().getName()).collect(Collectors.toSet()),
-                        is(expectedServices));
-
-                // Assertions on the statefulset
-                List<StatefulSet> capturedSs = ssCaptor.getAllValues();
-                // We expect a statefulSet for kafka and zookeeper...
-                assertThat(capturedSs.stream().map(sts -> sts.getMetadata().getName()).collect(Collectors.toSet()),
-                        is(set(KafkaCluster.kafkaClusterName(kafkaName), ZookeeperCluster.zookeeperClusterName(kafkaName))));
-
-                // expected Secrets with certificates
-                assertThat(new TreeSet(secretsMap.keySet()), is(new TreeSet(expectedSecrets)));
-
-                // Check PDBs
-                assertThat(pdbCaptor.getAllValues(), hasSize(2));
-                assertThat(pdbCaptor.getAllValues().stream().map(sts -> sts.getMetadata().getName()).collect(Collectors.toSet()),
-                        is(set(KafkaCluster.kafkaClusterName(kafkaName), ZookeeperCluster.zookeeperClusterName(kafkaName))));
-
-                // Check PVCs
-                assertThat(pvcCaptor.getAllValues(), hasSize(expectedPvcs.size()));
-                assertThat(pvcCaptor.getAllValues().stream().map(pvc -> pvc.getMetadata().getName()).collect(Collectors.toSet()),
-                        is(expectedPvcs));
-                for (PersistentVolumeClaim pvc : pvcCaptor.getAllValues()) {
-                    assertThat(pvc.getMetadata().getAnnotations(), hasKey(AbstractModel.ANNO_STRIMZI_IO_DELETE_CLAIM));
+            }
+
+            List<Service> capturedServices = serviceCaptor.getAllValues();
+            context.verify(() -> assertThat(capturedServices.stream().filter(svc -> svc != null).map(svc -> svc.getMetadata().getName()).collect(Collectors.toSet()).size(),
+                    is(expectedServices.size())));
+            context.verify(() -> assertThat(capturedServices.stream().filter(svc -> svc != null).map(svc -> svc.getMetadata().getName()).collect(Collectors.toSet()),
+                    is(expectedServices)));
+
+            // Assertions on the statefulset
+            List<StatefulSet> capturedSs = ssCaptor.getAllValues();
+            // We expect a statefulSet for kafka and zookeeper...
+            context.verify(() -> assertThat(capturedSs.stream().map(sts -> sts.getMetadata().getName()).collect(Collectors.toSet()),
+                    is(set(KafkaCluster.kafkaClusterName(clusterCmName), ZookeeperCluster.zookeeperClusterName(clusterCmName)))));
+
+            // expected Secrets with certificates
+            context.verify(() -> assertThat(new TreeSet(createdOrUpdatedSecrets), is(new TreeSet(expectedSecrets))));
+
+            // Check PDBs
+            context.verify(() -> assertThat(pdbCaptor.getAllValues().size(), is(2)));
+            context.verify(() -> assertThat(pdbCaptor.getAllValues().stream().map(sts -> sts.getMetadata().getName()).collect(Collectors.toSet()),
+                    is(set(KafkaCluster.kafkaClusterName(clusterCmName), ZookeeperCluster.zookeeperClusterName(clusterCmName)))));
+
+            // Check PVCs
+            context.verify(() -> assertThat(pvcCaptor.getAllValues().size(), is(expectedPvcs.size())));
+            context.verify(() -> assertThat(pvcCaptor.getAllValues().stream().map(pvc -> pvc.getMetadata().getName()).collect(Collectors.toSet()),
+                    is(expectedPvcs)));
+            for (PersistentVolumeClaim pvc : pvcCaptor.getAllValues()) {
+                context.verify(() -> assertThat(Annotations.hasAnnotation(pvc, AbstractModel.ANNO_STRIMZI_IO_DELETE_CLAIM), is(true)));
+            }
+
+            // Verify deleted routes
+            if (openShift) {
+                Set<String> expectedRoutes = set(KafkaCluster.serviceName(clusterCmName));
+
+                for (int i = 0; i < kafkaCluster.getReplicas(); i++)    {
+                    expectedRoutes.add(KafkaCluster.externalServiceName(clusterCmName, i));
                 }
 
-                // Verify deleted routes
-                if (openShift) {
-                    Set<String> expectedRoutes = set(KafkaCluster.serviceName(kafkaName));
-
-                    for (int i = 0; i < kafkaCluster.getReplicas(); i++)    {
-                        expectedRoutes.add(KafkaCluster.externalServiceName(kafkaName, i));
-                    }
-
-                    assertThat(captured(routeNameCaptor), is(expectedRoutes));
-                } else {
-                    assertThat(routeNameCaptor.getAllValues(), hasSize(0));
-                }
-
-                async.flag();
-            })));
+                context.verify(() -> assertThat(captured(routeNameCaptor), is(expectedRoutes)));
+            } else {
+                context.verify(() -> assertThat(routeNameCaptor.getAllValues().size(), is(0)));
+            }
+
+            async.flag();
+        });
     }
 
     private Kafka getKafkaAssembly(String clusterName) {
@@ -779,20 +706,29 @@
         Map<String, Object> metricsCmJson = metrics ? METRICS_CONFIG : null;
         KafkaExporterSpec exporter = metrics ? new KafkaExporterSpec() : null;
 
-        Kafka resource = ResourceUtils.createKafka(clusterNamespace, clusterName, replicas, image, healthDelay, healthTimeout, metricsCmJson, kafkaConfig, zooConfig, kafkaStorage, zkStorage, LOG_KAFKA_CONFIG, LOG_ZOOKEEPER_CONFIG, exporter, null);
+        Kafka resource = ResourceUtils.createKafkaCluster(clusterNamespace, clusterName, replicas, image, healthDelay, healthTimeout, metricsCmJson, kafkaConfig, zooConfig, kafkaStorage, zkStorage, null, LOG_KAFKA_CONFIG, LOG_ZOOKEEPER_CONFIG, exporter);
 
         Kafka kafka = new KafkaBuilder(resource)
                 .editSpec()
                     .editKafka()
-                        .withNewListeners()
-                            .withGenericKafkaListeners(kafkaListeners)
-                        .endListeners()
+                        .withListeners(kafkaListeners)
                     .endKafka()
+                    .withTopicOperator(toConfig)
                     .withEntityOperator(eoConfig)
                 .endSpec()
                 .build();
 
         return kafka;
+    }
+
+    private List<Secret> getInitialCertificates(String clusterName) {
+        String clusterCmNamespace = "test";
+        return ResourceUtils.createKafkaClusterInitialSecrets(clusterCmNamespace, clusterName);
+    }
+
+    private List<Secret> getClusterCertificates(String clusterCmName, int kafkaReplicas, int zkReplicas) {
+        String clusterCmNamespace = "test";
+        return ResourceUtils.createKafkaClusterSecretsWithReplicas(clusterCmNamespace, clusterCmName, kafkaReplicas, zkReplicas);
     }
 
     private static <T> Set<T> captured(ArgumentCaptor<T> captor) {
@@ -819,6 +755,17 @@
     public void testUpdateZookeeperClusterChangeImage(Params params, VertxTestContext context) {
         Kafka kafkaAssembly = getKafkaAssembly("bar");
         kafkaAssembly.getSpec().getZookeeper().setImage("a-changed-image");
+        updateCluster(context, getKafkaAssembly("bar"), kafkaAssembly);
+    }
+
+    @ParameterizedTest
+    @MethodSource("data")
+    public void testUpdateZookeeperClusterChangeStunnelImage(Params params, VertxTestContext context) {
+        Kafka kafkaAssembly = getKafkaAssembly("bar");
+        kafkaAssembly = new KafkaBuilder(kafkaAssembly)
+                .editSpec().editZookeeper()
+                    .editOrNewTlsSidecar().withImage("a-changed-tls-sidecar-image")
+                    .endTlsSidecar().endZookeeper().endSpec().build();
         updateCluster(context, getKafkaAssembly("bar"), kafkaAssembly);
     }
 
@@ -901,14 +848,30 @@
         updateCluster(context, getKafkaAssembly("bar"), kafkaAssembly);
     }
 
+    @ParameterizedTest
+    @MethodSource("data")
+    public void testUpdateTopicOperatorConfig(Params params, VertxTestContext context) {
+        setFields(params);
+        Kafka kafkaAssembly = getKafkaAssembly("bar");
+        if (toConfig != null) {
+            kafkaAssembly.getSpec().getTopicOperator().setImage("some/other:image");
+            kafkaAssembly = new KafkaBuilder(kafkaAssembly)
+                    .editSpec().editTopicOperator()
+                    .editOrNewTlsSidecar().withImage("a-changed-tls-sidecar-image")
+                    .endTlsSidecar().endTopicOperator().endSpec().build();
+            updateCluster(context, getKafkaAssembly("bar"), kafkaAssembly);
+        }
+        context.completeNow();
+    }
+
     private void updateCluster(VertxTestContext context, Kafka originalAssembly, Kafka updatedAssembly) {
         KafkaCluster originalKafkaCluster = KafkaCluster.fromCrd(originalAssembly, VERSIONS);
         KafkaCluster updatedKafkaCluster = KafkaCluster.fromCrd(updatedAssembly, VERSIONS);
         ZookeeperCluster originalZookeeperCluster = ZookeeperCluster.fromCrd(originalAssembly, VERSIONS);
         ZookeeperCluster updatedZookeeperCluster = ZookeeperCluster.fromCrd(updatedAssembly, VERSIONS);
+        TopicOperator originalTopicOperator = TopicOperator.fromCrd(originalAssembly, VERSIONS);
         EntityOperator originalEntityOperator = EntityOperator.fromCrd(originalAssembly, VERSIONS);
         KafkaExporter originalKafkaExporter = KafkaExporter.fromCrd(originalAssembly, VERSIONS);
-        CruiseControl originalCruiseControl = CruiseControl.fromCrd(originalAssembly, VERSIONS);
 
         // create CM, Service, headless service, statefulset and so on
         ResourceOperatorSupplier supplier = ResourceUtils.supplierWithMocks(openShift);
@@ -924,9 +887,11 @@
         SecretOperator mockSecretOps = supplier.secretOperations;
         NetworkPolicyOperator mockPolicyOps = supplier.networkPolicyOperator;
         PodDisruptionBudgetOperator mockPdbOps = supplier.podDisruptionBudgetOperator;
+        ServiceAccountOperator mockSao = supplier.serviceAccountOperations;
+        RoleBindingOperator mockRbo = supplier.roleBindingOperations;
+        ClusterRoleBindingOperator mockCrbo = supplier.clusterRoleBindingOperator;
+        RouteOperator mockRouteOps = supplier.routeOperations;
         NodeOperator mockNodeOps = supplier.nodeOperator;
-        IngressOperator mockIngressOps = supplier.ingressOperations;
-        RouteOperator mockRouteOps = supplier.routeOperations;
 
         String clusterName = updatedAssembly.getMetadata().getName();
         String clusterNamespace = updatedAssembly.getMetadata().getNamespace();
@@ -975,9 +940,9 @@
                 .thenAnswer(invocation -> {
                     Labels labels = invocation.getArgument(1);
                     if (labels.toMap().get(Labels.STRIMZI_NAME_LABEL).contains("kafka")) {
-                        return Future.succeededFuture(new ArrayList<>(kafkaPvcs.values()));
+                        return Future.succeededFuture(new ArrayList<PersistentVolumeClaim>(kafkaPvcs.values()));
                     } else if (labels.toMap().get(Labels.STRIMZI_NAME_LABEL).contains("zookeeper")) {
-                        return Future.succeededFuture(new ArrayList<>(zkPvcs.values()));
+                        return Future.succeededFuture(new ArrayList<PersistentVolumeClaim>(zkPvcs.values()));
                     }
                     return Future.succeededFuture(Collections.EMPTY_LIST);
                 });
@@ -1026,78 +991,21 @@
         when(mockNodeOps.listAsync(any(Labels.class))).thenReturn(Future.succeededFuture(emptyList()));
 
         // Mock Service gets
-        Set<Service> expectedServices = new HashSet<>();
-        expectedServices.add(updatedKafkaCluster.generateService());
-        expectedServices.add(updatedKafkaCluster.generateHeadlessService());
-        expectedServices.addAll(updatedKafkaCluster.generateExternalBootstrapServices());
-
-        int replicas = updatedKafkaCluster.getReplicas();
-        for (int i = 0; i < replicas; i++) {
-            expectedServices.addAll(updatedKafkaCluster.generateExternalServices(i));
-        }
-
-        Map<String, Service> expectedServicesMap = expectedServices.stream().collect(Collectors.toMap(s -> s.getMetadata().getName(), s -> s));
-
+        when(mockServiceOps.get(clusterNamespace, KafkaCluster.kafkaClusterName(clusterName))).thenReturn(
+                originalKafkaCluster.generateService()
+        );
+        when(mockServiceOps.get(clusterNamespace, KafkaCluster.headlessServiceName(clusterName))).thenReturn(
+                originalKafkaCluster.generateHeadlessService()
+        );
+        when(mockServiceOps.get(clusterNamespace, ZookeeperCluster.zookeeperClusterName(clusterName))).thenReturn(
+                originalKafkaCluster.generateService()
+        );
+        when(mockServiceOps.get(clusterNamespace, ZookeeperCluster.headlessServiceName(clusterName))).thenReturn(
+                originalZookeeperCluster.generateHeadlessService()
+        );
         when(mockServiceOps.endpointReadiness(eq(clusterNamespace), any(), anyLong(), anyLong())).thenReturn(
                 Future.succeededFuture()
         );
-        when(mockServiceOps.get(eq(clusterNamespace), anyString())).thenAnswer(i -> Future.succeededFuture(expectedServicesMap.get(i.getArgument(1))));
-        when(mockServiceOps.getAsync(eq(clusterNamespace), anyString())).thenAnswer(i -> {
-            Service svc = expectedServicesMap.get(i.getArgument(1));
-
-            if (svc != null && "NodePort".equals(svc.getSpec().getType()))    {
-                svc.getSpec().getPorts().get(0).setNodePort(32000);
-            }
-
-            return Future.succeededFuture(svc);
-        });
-        when(mockServiceOps.listAsync(eq(clusterNamespace), any(Labels.class))).thenReturn(
-                Future.succeededFuture(asList(
-                        originalKafkaCluster.generateService(),
-                        originalKafkaCluster.generateHeadlessService()
-                ))
-        );
-        when(mockServiceOps.hasNodePort(eq(clusterNamespace), any(), anyLong(), anyLong())).thenReturn(
-                Future.succeededFuture()
-        );
-
-        // Ingress mocks
-        when(mockIngressOps.listAsync(eq(clusterNamespace), any(Labels.class))).thenReturn(
-                Future.succeededFuture(emptyList())
-        );
-
-        // Route Mocks
-        if (openShift) {
-            Set<Route> expectedRoutes = new HashSet<>(originalKafkaCluster.generateExternalBootstrapRoutes());
-            for (int i = 0; i < replicas; i++) {
-                expectedRoutes.addAll(originalKafkaCluster.generateExternalRoutes(i));
-            }
-
-            Map<String, Route> expectedRoutesMap = expectedRoutes.stream().collect(Collectors.toMap(s -> s.getMetadata().getName(), s -> s));
-
-            when(mockRouteOps.get(eq(clusterNamespace), anyString())).thenAnswer(i -> Future.succeededFuture(expectedRoutesMap.get(i.getArgument(1))));
-            when(mockRouteOps.getAsync(eq(clusterNamespace), anyString())).thenAnswer(i -> {
-                Route rt = expectedRoutesMap.get(i.getArgument(1));
-
-                if (rt != null)    {
-                    RouteStatus st = new RouteStatusBuilder()
-                            .withIngress(new RouteIngressBuilder()
-                                    .withHost("host")
-                                    .build())
-                            .build();
-
-                    rt.setStatus(st);
-                }
-
-                return Future.succeededFuture(rt);
-            });
-            when(mockRouteOps.listAsync(eq(clusterNamespace), any(Labels.class))).thenReturn(
-                    Future.succeededFuture(emptyList())
-            );
-            when(mockRouteOps.hasAddress(eq(clusterNamespace), any(), anyLong(), anyLong())).thenReturn(
-                    Future.succeededFuture()
-            );
-        }
 
         // Mock Secret gets
         when(mockSecretOps.list(anyString(), any())).thenReturn(
@@ -1124,9 +1032,6 @@
         when(mockSecretOps.getAsync(clusterNamespace, ClusterOperator.secretName(clusterName))).thenReturn(
                 Future.succeededFuture(new Secret())
         );
-        when(mockSecretOps.getAsync(clusterNamespace, CruiseControl.secretName(clusterName))).thenReturn(
-                Future.succeededFuture()
-        );
 
         // Mock NetworkPolicy get
         when(mockPolicyOps.get(clusterNamespace, KafkaCluster.policyName(clusterName))).thenReturn(originalKafkaCluster.generateNetworkPolicy(true));
@@ -1144,6 +1049,15 @@
                 originalZookeeperCluster.generateStatefulSet(openShift, null, null)
         );
         // Mock Deployment get
+        if (originalTopicOperator != null) {
+            when(mockDepOps.get(clusterNamespace, TopicOperator.topicOperatorName(clusterName))).thenReturn(
+                    originalTopicOperator.generateDeployment(true, null, null)
+            );
+            when(mockDepOps.getAsync(clusterNamespace, TopicOperator.topicOperatorName(clusterName))).thenReturn(
+                    Future.succeededFuture(originalTopicOperator.generateDeployment(true, null, null))
+            );
+        }
+
         if (originalEntityOperator != null) {
             when(mockDepOps.get(clusterNamespace, EntityOperator.entityOperatorName(clusterName))).thenReturn(
                     originalEntityOperator.generateDeployment(true, Collections.EMPTY_MAP, null, null)
@@ -1159,21 +1073,6 @@
             );
         }
 
-        if (originalCruiseControl != null) {
-            when(mockDepOps.get(clusterNamespace, CruiseControl.cruiseControlName(clusterName))).thenReturn(
-                    originalCruiseControl.generateDeployment(true, Collections.EMPTY_MAP, null, null)
-            );
-            when(mockDepOps.getAsync(clusterNamespace, EntityOperator.entityOperatorName(clusterName))).thenReturn(
-                    Future.succeededFuture(originalCruiseControl.generateDeployment(true, Collections.EMPTY_MAP, null, null))
-            );
-            when(mockDepOps.waitForObserved(anyString(), anyString(), anyLong(), anyLong())).thenReturn(
-                    Future.succeededFuture()
-            );
-            when(mockDepOps.readiness(anyString(), anyString(), anyLong(), anyLong())).thenReturn(
-                    Future.succeededFuture()
-            );
-        }
-
         if (metrics) {
             when(mockDepOps.get(clusterNamespace, KafkaExporter.kafkaExporterName(clusterName))).thenReturn(
                     originalKafkaExporter.generateDeployment(true, null, null)
@@ -1273,63 +1172,74 @@
 
         // Now try to update a KafkaCluster based on this CM
         Checkpoint async = context.checkpoint();
-        ops.createOrUpdate(new Reconciliation("test-trigger", Kafka.RESOURCE_KIND, clusterNamespace, clusterName),
-                updatedAssembly)
-            .onComplete(context.succeeding(v -> context.verify(() -> {
-                // rolling restart
-                Set<String> expectedRollingRestarts = set();
-                if (KafkaSetOperator.needsRollingUpdate(
-                        new StatefulSetDiff(originalKafkaCluster.generateStatefulSet(openShift, null, null),
-                        updatedKafkaCluster.generateStatefulSet(openShift, null, null)))) {
-                    expectedRollingRestarts.add(originalKafkaCluster.getName());
-                }
-                if (ZookeeperSetOperator.needsRollingUpdate(
-                        new StatefulSetDiff(originalZookeeperCluster.generateStatefulSet(openShift, null, null),
-                                updatedZookeeperCluster.generateStatefulSet(openShift, null, null)))) {
-                    expectedRollingRestarts.add(originalZookeeperCluster.getName());
-                }
-
-                // Check that ZK scale-up happens when it should
-                boolean zkScaledUp = updatedAssembly.getSpec().getZookeeper().getReplicas() > originalAssembly.getSpec().getZookeeper().getReplicas();
-                verify(mockZsOps, times(zkScaledUp ? 1 : 0)).scaleUp(anyString(), scaledUpCaptor.capture(), anyInt());
-
-                // No metrics config  => no CMs created
-                verify(mockCmOps, never()).createOrUpdate(any());
-
-                async.flag();
-            })));
+        ops.createOrUpdate(new Reconciliation("test-trigger", Kafka.RESOURCE_KIND, clusterNamespace, clusterName) {
+
+        }, updatedAssembly).setHandler(createResult -> {
+            if (createResult.failed()) createResult.cause().printStackTrace();
+            context.verify(() -> assertThat(createResult.succeeded(), is(true)));
+
+            int steps = updatedAssembly.getSpec().getZookeeper().getReplicas();
+            // rolling restart
+            Set<String> expectedRollingRestarts = set();
+            if (KafkaSetOperator.needsRollingUpdate(
+                    new StatefulSetDiff(originalKafkaCluster.generateStatefulSet(openShift, null, null),
+                    updatedKafkaCluster.generateStatefulSet(openShift, null, null)))) {
+                expectedRollingRestarts.add(originalKafkaCluster.getName());
+            }
+            if (ZookeeperSetOperator.needsRollingUpdate(
+                    new StatefulSetDiff(originalZookeeperCluster.generateStatefulSet(openShift, null, null),
+                            updatedZookeeperCluster.generateStatefulSet(openShift, null, null)))) {
+                expectedRollingRestarts.add(originalZookeeperCluster.getName());
+            }
+
+            // Check that ZK scale-up happens when it should
+            verify(mockZsOps, times(updatedAssembly.getSpec().getZookeeper().getReplicas() > originalAssembly.getSpec().getZookeeper().getReplicas() ? 1 : 0)).scaleUp(anyString(), scaledUpCaptor.capture(), anyInt());
+
+            // No metrics config  => no CMs created
+            verify(mockCmOps, never()).createOrUpdate(any());
+
+            async.flag();
+        });
     }
 
     @ParameterizedTest
     @MethodSource("data")
     @Timeout(value = 2, timeUnit = TimeUnit.MINUTES)
-    public void testReconcile(Params params, VertxTestContext context) {
+    public void testReconcile(Params params, VertxTestContext context) throws InterruptedException {
         setFields(params);
 
         // create CM, Service, headless service, statefulset
         ResourceOperatorSupplier supplier = ResourceUtils.supplierWithMocks(openShift);
         ClusterOperatorConfig config = ResourceUtils.dummyClusterOperatorConfig(VERSIONS);
         CrdOperator mockKafkaOps = supplier.kafkaOperator;
+        ConfigMapOperator mockCmOps = supplier.configMapOperations;
+        ServiceOperator mockServiceOps = supplier.serviceOperations;
+        ZookeeperSetOperator mockZsOps = supplier.zkSetOperations;
         KafkaSetOperator mockKsOps = supplier.kafkaSetOperations;
+        PvcOperator mockPvcOps = supplier.pvcOperations;
+        DeploymentOperator mockDepOps = supplier.deploymentOperations;
         SecretOperator mockSecretOps = supplier.secretOperations;
-        String kafkaNamespace = "test";
+        ServiceAccountOperator mockSao = supplier.serviceAccountOperations;
+        RoleBindingOperator mockRbo = supplier.roleBindingOperations;
+        ClusterRoleBindingOperator mockCrbo = supplier.clusterRoleBindingOperator;
+        String clusterCmNamespace = "test";
 
         Kafka foo = getKafkaAssembly("foo");
         Kafka bar = getKafkaAssembly("bar");
-        when(mockKafkaOps.listAsync(eq(kafkaNamespace), any(Optional.class))).thenReturn(
+        when(mockKafkaOps.listAsync(eq(clusterCmNamespace), any(Optional.class))).thenReturn(
             Future.succeededFuture(asList(foo, bar))
         );
         // when requested Custom Resource for a specific Kafka cluster
-        when(mockKafkaOps.get(eq(kafkaNamespace), eq("foo"))).thenReturn(foo);
-        when(mockKafkaOps.get(eq(kafkaNamespace), eq("bar"))).thenReturn(bar);
-        when(mockKafkaOps.getAsync(eq(kafkaNamespace), eq("foo"))).thenReturn(Future.succeededFuture(foo));
-        when(mockKafkaOps.getAsync(eq(kafkaNamespace), eq("bar"))).thenReturn(Future.succeededFuture(bar));
+        when(mockKafkaOps.get(eq(clusterCmNamespace), eq("foo"))).thenReturn(foo);
+        when(mockKafkaOps.get(eq(clusterCmNamespace), eq("bar"))).thenReturn(bar);
+        when(mockKafkaOps.getAsync(eq(clusterCmNamespace), eq("foo"))).thenReturn(Future.succeededFuture(foo));
+        when(mockKafkaOps.getAsync(eq(clusterCmNamespace), eq("bar"))).thenReturn(Future.succeededFuture(bar));
         when(mockKafkaOps.updateStatusAsync(any(Kafka.class))).thenReturn(Future.succeededFuture());
 
         // providing certificates Secrets for existing clusters
-        List<Secret> fooSecrets = ResourceUtils.createKafkaInitialSecrets(kafkaNamespace, "foo");
+        List<Secret> fooSecrets = ResourceUtils.createKafkaClusterInitialSecrets(clusterCmNamespace, "foo");
         //ClusterCa fooCerts = ResourceUtils.createInitialClusterCa("foo", ModelUtils.findSecretWithName(fooSecrets, AbstractModel.clusterCaCertSecretName("foo")));
-        List<Secret> barSecrets = ResourceUtils.createKafkaSecretsWithReplicas(kafkaNamespace, "bar",
+        List<Secret> barSecrets = ResourceUtils.createKafkaClusterSecretsWithReplicas(clusterCmNamespace, "bar",
                 bar.getSpec().getKafka().getReplicas(),
                 bar.getSpec().getZookeeper().getReplicas());
         ClusterCa barClusterCa = ResourceUtils.createInitialClusterCa("bar",
@@ -1341,37 +1251,33 @@
 
         // providing the list of ALL StatefulSets for all the Kafka clusters
         Labels newLabels = Labels.forStrimziKind(Kafka.RESOURCE_KIND);
-<<<<<<< HEAD
-        when(mockKsOps.list(eq(kafkaNamespace), eq(newLabels))).thenReturn(
-=======
         when(mockKsOps.list(eq(clusterCmNamespace), eq(newLabels))).thenReturn(
->>>>>>> 2e537b00
                 asList(KafkaCluster.fromCrd(bar, VERSIONS).generateStatefulSet(openShift, null, null))
         );
 
-        when(mockSecretOps.get(eq(kafkaNamespace), eq(AbstractModel.clusterCaCertSecretName(foo.getMetadata().getName()))))
+        when(mockSecretOps.get(eq(clusterCmNamespace), eq(AbstractModel.clusterCaCertSecretName(foo.getMetadata().getName()))))
                 .thenReturn(
                         fooSecrets.get(0));
-        when(mockSecretOps.reconcile(eq(kafkaNamespace), eq(AbstractModel.clusterCaCertSecretName(foo.getMetadata().getName())), any(Secret.class))).thenReturn(Future.succeededFuture());
+        when(mockSecretOps.reconcile(eq(clusterCmNamespace), eq(AbstractModel.clusterCaCertSecretName(foo.getMetadata().getName())), any(Secret.class))).thenReturn(Future.succeededFuture());
 
         // providing the list StatefulSets for already "existing" Kafka clusters
         Labels barLabels = Labels.forStrimziCluster("bar");
         KafkaCluster barCluster = KafkaCluster.fromCrd(bar, VERSIONS);
-        when(mockKsOps.list(eq(kafkaNamespace), eq(barLabels))).thenReturn(
+        when(mockKsOps.list(eq(clusterCmNamespace), eq(barLabels))).thenReturn(
                 asList(barCluster.generateStatefulSet(openShift, null, null))
         );
-        when(mockSecretOps.list(eq(kafkaNamespace), eq(barLabels))).thenAnswer(
+        when(mockSecretOps.list(eq(clusterCmNamespace), eq(barLabels))).thenAnswer(
             invocation -> new ArrayList<>(asList(
                     barClientsCa.caKeySecret(),
                     barClientsCa.caCertSecret(),
                     barCluster.generateBrokersSecret(),
                     barClusterCa.caCertSecret()))
         );
-        when(mockSecretOps.get(eq(kafkaNamespace), eq(AbstractModel.clusterCaCertSecretName(bar.getMetadata().getName())))).thenReturn(barSecrets.get(0));
-        when(mockSecretOps.reconcile(eq(kafkaNamespace), eq(AbstractModel.clusterCaCertSecretName(bar.getMetadata().getName())), any(Secret.class))).thenReturn(Future.succeededFuture());
-
-        Checkpoint fooAsync = context.checkpoint();
-        Checkpoint barAsync = context.checkpoint();
+        when(mockSecretOps.get(eq(clusterCmNamespace), eq(AbstractModel.clusterCaCertSecretName(bar.getMetadata().getName())))).thenReturn(barSecrets.get(0));
+        when(mockSecretOps.reconcile(eq(clusterCmNamespace), eq(AbstractModel.clusterCaCertSecretName(bar.getMetadata().getName())), any(Secret.class))).thenReturn(Future.succeededFuture());
+
+        CountDownLatch fooLatch = new CountDownLatch(1);
+        CountDownLatch barLatch = new CountDownLatch(1);
 
         KafkaAssemblyOperator ops = new KafkaAssemblyOperator(vertx, new PlatformFeaturesAvailability(openShift, kubernetesVersion),
                 certManager,
@@ -1379,12 +1285,12 @@
                 supplier,
                 config) {
             @Override
-            public Future<KafkaStatus> createOrUpdate(Reconciliation reconciliation, Kafka kafkaAssembly) {
+            public Future<Void> createOrUpdate(Reconciliation reconciliation, Kafka kafkaAssembly) {
                 String name = kafkaAssembly.getMetadata().getName();
                 if ("foo".equals(name)) {
-                    fooAsync.flag();
+                    fooLatch.countDown();
                 } else if ("bar".equals(name)) {
-                    barAsync.flag();
+                    barLatch.countDown();
                 } else {
                     context.failNow(new AssertionError("Unexpected name " + name));
                 }
@@ -1392,15 +1298,26 @@
             }
         };
 
-        Checkpoint async = context.checkpoint();
         // Now try to reconcile all the Kafka clusters
-        ops.reconcileAll("test", kafkaNamespace, context.succeeding(v -> async.flag()));
+        ops.reconcileAll("test", clusterCmNamespace, context.succeeding());
+
+        if (!fooLatch.await(2, TimeUnit.MINUTES)) {
+            if (barLatch.getCount() > 0) {
+                fail("Neither foo nor bar seen");
+            } else {
+                fail("foo not seen");
+            }
+        }
+        if (!barLatch.await(2, TimeUnit.MINUTES)) {
+            fail("bar not seen");
+        }
+        context.completeNow();
     }
 
     @ParameterizedTest
     @MethodSource("data")
     @Timeout(value = 2, timeUnit = TimeUnit.MINUTES)
-    public void testReconcileAllNamespaces(Params params, VertxTestContext context) {
+    public void testReconcileAllNamespaces(Params params, VertxTestContext context) throws InterruptedException {
         setFields(params);
 
         // create CM, Service, headless service, statefulset
@@ -1425,8 +1342,8 @@
         when(mockKafkaOps.updateStatusAsync(any(Kafka.class))).thenReturn(Future.succeededFuture());
 
         // providing certificates Secrets for existing clusters
-        List<Secret> fooSecrets = ResourceUtils.createKafkaInitialSecrets("namespace1", "foo");
-        List<Secret> barSecrets = ResourceUtils.createKafkaSecretsWithReplicas("namespace2", "bar",
+        List<Secret> fooSecrets = ResourceUtils.createKafkaClusterInitialSecrets("namespace1", "foo");
+        List<Secret> barSecrets = ResourceUtils.createKafkaClusterSecretsWithReplicas("namespace2", "bar",
                 bar.getSpec().getKafka().getReplicas(),
                 bar.getSpec().getZookeeper().getReplicas());
         ClusterCa barClusterCa = ResourceUtils.createInitialClusterCa("bar",
@@ -1456,20 +1373,20 @@
                     barClusterCa.caCertSecret()))
         );
 
-        Checkpoint fooAsync = context.checkpoint();
-        Checkpoint barAsync = context.checkpoint();
+        CountDownLatch fooLatch = new CountDownLatch(1);
+        CountDownLatch barLatch = new CountDownLatch(1);
         KafkaAssemblyOperator ops = new KafkaAssemblyOperator(vertx, new PlatformFeaturesAvailability(openShift, kubernetesVersion),
                 certManager,
                 passwordGenerator,
                 supplier,
                 config) {
             @Override
-            public Future<KafkaStatus> createOrUpdate(Reconciliation reconciliation, Kafka kafkaAssembly) {
+            public Future<Void> createOrUpdate(Reconciliation reconciliation, Kafka kafkaAssembly) {
                 String name = kafkaAssembly.getMetadata().getName();
                 if ("foo".equals(name)) {
-                    fooAsync.flag();
+                    fooLatch.countDown();
                 } else if ("bar".equals(name)) {
-                    barAsync.flag();
+                    barLatch.countDown();
                 } else {
                     context.failNow(new AssertionError("Unexpected name " + name));
                 }
@@ -1477,9 +1394,24 @@
             }
         };
 
-        Checkpoint async = context.checkpoint();
         // Now try to reconcile all the Kafka clusters
-        ops.reconcileAll("test", "*", context.succeeding(v -> async.flag()));
-    }
-
+        ops.reconcileAll("test", "*", context.succeeding());
+
+        if (!fooLatch.await(2, TimeUnit.MINUTES)) {
+            if (barLatch.getCount() > 0) {
+                fail("Neither foo nor bar seen");
+            } else {
+                fail("foo not seen");
+            }
+        }
+        if (!barLatch.await(2, TimeUnit.MINUTES)) {
+            fail("bar not seen");
+        }
+        context.completeNow();
+    }
+
+    @AfterAll
+    public static void cleanUp() {
+        ResourceUtils.cleanUpTemporaryTLSFiles();
+    }
 }