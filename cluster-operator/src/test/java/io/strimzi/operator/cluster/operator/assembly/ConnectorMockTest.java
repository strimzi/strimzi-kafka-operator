/*
 * Copyright Strimzi authors.
 * License: Apache License 2.0 (see the file LICENSE or http://apache.org/licenses/LICENSE-2.0.html).
 */
package io.strimzi.operator.cluster.operator.assembly;

import io.fabric8.kubernetes.api.model.LabelSelector;
import io.fabric8.kubernetes.client.CustomResource;
import io.fabric8.kubernetes.client.KubernetesClient;
import io.fabric8.kubernetes.client.Watch;
import io.fabric8.kubernetes.client.dsl.Resource;
import io.micrometer.core.instrument.Gauge;
import io.micrometer.core.instrument.MeterRegistry;
import io.micrometer.core.instrument.Tags;
import io.fabric8.kubernetes.client.server.mock.EnableKubernetesMockClient;
import io.netty.channel.ConnectTimeoutException;
import io.strimzi.api.kafka.Crds;
import io.strimzi.api.kafka.model.KafkaConnect;
import io.strimzi.api.kafka.model.KafkaConnectBuilder;
import io.strimzi.api.kafka.model.KafkaConnectResources;
import io.strimzi.api.kafka.model.KafkaConnector;
import io.strimzi.api.kafka.model.KafkaConnectorBuilder;
import io.strimzi.api.kafka.model.connect.ConnectorPlugin;
import io.strimzi.api.kafka.model.connect.ConnectorPluginBuilder;
import io.strimzi.api.kafka.model.status.Condition;
import io.strimzi.api.kafka.model.status.Status;
import io.strimzi.operator.KubernetesVersion;
import io.strimzi.operator.PlatformFeaturesAvailability;
import io.strimzi.operator.cluster.ClusterOperatorConfig;
import io.strimzi.operator.cluster.FeatureGates;
import io.strimzi.operator.cluster.KafkaVersionTestUtils;
import io.strimzi.operator.cluster.ResourceUtils;
import io.strimzi.operator.cluster.model.KafkaConnectCluster;
import io.strimzi.operator.cluster.operator.resource.DefaultZookeeperScalerProvider;
import io.strimzi.operator.cluster.operator.resource.ResourceOperatorSupplier;
import io.strimzi.operator.cluster.operator.resource.ZookeeperLeaderFinder;
import io.strimzi.operator.cluster.operator.resource.events.KubernetesRestartEventPublisher;
import io.strimzi.operator.common.Annotations;
import io.strimzi.operator.common.BackOff;
import io.strimzi.operator.common.DefaultAdminClientProvider;
import io.strimzi.operator.common.MetricsProvider;
import io.strimzi.operator.common.Reconciliation;
import io.strimzi.operator.common.model.Labels;
import io.strimzi.operator.common.model.OrderedProperties;
import io.strimzi.test.TestUtils;
import io.strimzi.test.mockkube2.MockKube2;
import io.vertx.core.Future;
import io.vertx.core.Promise;
import io.vertx.core.Vertx;
import io.vertx.core.json.JsonObject;
import io.vertx.junit5.Checkpoint;
import io.vertx.junit5.VertxExtension;
import io.vertx.junit5.VertxTestContext;
import org.apache.logging.log4j.LogManager;
import org.apache.logging.log4j.Logger;
import org.junit.jupiter.api.AfterEach;
import org.junit.jupiter.api.BeforeEach;
import org.junit.jupiter.api.Disabled;
import org.junit.jupiter.api.Test;
import org.junit.jupiter.api.extension.ExtendWith;

import java.util.Collections;
import java.util.HashMap;
import java.util.List;
import java.util.Map;
import java.util.Objects;
import java.util.Optional;
import java.util.concurrent.TimeUnit;
import java.util.concurrent.TimeoutException;
import java.util.function.Predicate;
import java.util.stream.Collectors;

import static io.strimzi.test.TestUtils.map;
import static io.strimzi.test.TestUtils.waitFor;
import static java.util.Collections.emptyMap;
import static java.util.Collections.singletonList;
import static org.hamcrest.CoreMatchers.is;
import static org.hamcrest.MatcherAssert.assertThat;
import static org.hamcrest.Matchers.empty;
import static org.junit.jupiter.api.Assertions.fail;
import static org.mockito.ArgumentMatchers.any;
import static org.mockito.ArgumentMatchers.anyInt;
import static org.mockito.ArgumentMatchers.anyString;
import static org.mockito.ArgumentMatchers.eq;
import static org.mockito.Mockito.atLeastOnce;
import static org.mockito.Mockito.mock;
import static org.mockito.Mockito.never;
import static org.mockito.Mockito.spy;
import static org.mockito.Mockito.times;
import static org.mockito.Mockito.verify;
import static org.mockito.Mockito.when;

@EnableKubernetesMockClient(crud = true)
@ExtendWith(VertxExtension.class)
@SuppressWarnings({"checkstyle:ClassFanOutComplexity"})
public class ConnectorMockTest {

    private static final Logger LOGGER = LogManager.getLogger(ConnectorMockTest.class.getName());

    private static final String NAMESPACE = "ns";

    static class ConnectorState {
        boolean paused;
        JsonObject config;

        public ConnectorState(boolean paused, JsonObject config) {
            this.paused = paused;
            this.config = config;
        }
    }

    private Vertx vertx;
    // Injected by Fabric8 Mock Kubernetes Server
    private KubernetesClient client;
    private MockKube2 mockKube;
    private Watch connectWatch;
    private Watch connectorWatch;
    private KafkaConnectApi api;
    private HashMap<String, ConnectorState> runningConnectors;
    private KafkaConnectAssemblyOperator kafkaConnectOperator;
    private MetricsProvider metricsProvider;

    String key(String host, String connectorName) {
        return host + "##" + connectorName;
    }

    private Future<Map<String, Object>> kafkaConnectApiStatusMock(String host, String connectorName)   {
        ConnectorState connectorState = runningConnectors.get(key(host, connectorName));
        Map<String, Object> statusNode = new HashMap<>();
        statusNode.put("name", connectorName);
        Map<String, Object> connector = new HashMap<>();
        statusNode.put("connector", connector);
        connector.put("state", connectorState.paused ? "PAUSED" : "RUNNING");
        connector.put("worker_id", "somehost0:8083");
        Map<String, Object> task = new HashMap<>();
        task.put("id", 0);
        task.put("state", connectorState.paused ? "PAUSED" : "RUNNING");
        task.put("worker_id", "somehost2:8083");
        List<Map> tasks = singletonList(task);
        statusNode.put("tasks", tasks);

        return Future.succeededFuture(statusNode);
    }

    @SuppressWarnings({"checkstyle:MethodLength"})
    @BeforeEach
    public void setup(VertxTestContext testContext) {
        vertx = Vertx.vertx();

        // Configure the Kubernetes Mock
        mockKube = new MockKube2.MockKube2Builder(client)
                .withKafkaConnectCrd()
                .withKafkaConnectorCrd()
                .withDeploymentController()
                .build();
        mockKube.start();

<<<<<<< HEAD
        PlatformFeaturesAvailability pfa = new PlatformFeaturesAvailability(true, KubernetesVersion.V1_18);
        KubernetesRestartEventPublisher restartEventPublisher = KubernetesRestartEventPublisher.createPublisher(client, "op", pfa.hasEventsApiV1());
=======
        PlatformFeaturesAvailability pfa = new PlatformFeaturesAvailability(false, KubernetesVersion.V1_18);

>>>>>>> f7f6e901
        setupMockConnectAPI();

        metricsProvider = ResourceUtils.metricsProvider();
        ResourceOperatorSupplier ros = new ResourceOperatorSupplier(vertx, client,
                new ZookeeperLeaderFinder(vertx,
                    // Retry up to 3 times (4 attempts), with overall max delay of 35000ms
                    () -> new BackOff(5_000, 2, 4)),
                new DefaultAdminClientProvider(),
                new DefaultZookeeperScalerProvider(),
                metricsProvider,
                pfa, FeatureGates.NONE, 10_000, restartEventPublisher);
        ClusterOperatorConfig config = ClusterOperatorConfig.fromMap(map(
            ClusterOperatorConfig.STRIMZI_KAFKA_IMAGES, KafkaVersionTestUtils.getKafkaImagesEnvVarString(),
            ClusterOperatorConfig.STRIMZI_KAFKA_CONNECT_IMAGES, KafkaVersionTestUtils.getKafkaConnectImagesEnvVarString(),
            ClusterOperatorConfig.STRIMZI_KAFKA_MIRROR_MAKER_2_IMAGES, KafkaVersionTestUtils.getKafkaMirrorMaker2ImagesEnvVarString(),
            ClusterOperatorConfig.STRIMZI_FULL_RECONCILIATION_INTERVAL_MS, Long.toString(Long.MAX_VALUE)),
                KafkaVersionTestUtils.getKafkaVersionLookup());
        kafkaConnectOperator = spy(new KafkaConnectAssemblyOperator(vertx,
            pfa,
            ros,
            config,
            x -> api));

        Checkpoint async = testContext.checkpoint();
        // Fail test if watcher closes for any reason
        kafkaConnectOperator.createWatch(NAMESPACE, e -> testContext.failNow(e))
            .onComplete(testContext.succeeding())
            .compose(watch -> {
                connectWatch = watch;
                return AbstractConnectOperator.createConnectorWatch(kafkaConnectOperator, NAMESPACE, null);
            }).compose(watch -> {
                connectorWatch = watch;
                //async.flag();
                return Future.succeededFuture();
            }).onComplete(testContext.succeeding(v -> async.flag()));
    }

    private void setupMockConnectAPI() {
        api = mock(KafkaConnectApi.class);
        runningConnectors = new HashMap<>();

        when(api.list(any(), anyInt())).thenAnswer(i -> {
            String host = i.getArgument(0);
            String matchingKeyPrefix = host + "##";
            return Future.succeededFuture(runningConnectors.keySet().stream()
                    .filter(s -> s.startsWith(matchingKeyPrefix))
                    .map(s -> s.substring(matchingKeyPrefix.length()))
                    .collect(Collectors.toList()));
        });
        when(api.listConnectorPlugins(any(), any(), anyInt())).thenAnswer(i -> {
            ConnectorPlugin connectorPlugin = new ConnectorPluginBuilder()
                    .withConnectorClass("io.strimzi.MyClass")
                    .withType("sink")
                    .withVersion("1.0.0")
                    .build();
            return Future.succeededFuture(Collections.singletonList(connectorPlugin));
        });
        when(api.updateConnectLoggers(any(), anyString(), anyInt(), anyString(), any(OrderedProperties.class))).thenReturn(Future.succeededFuture());
        when(api.getConnectorConfig(any(), any(), any(), anyInt(), any())).thenAnswer(invocation -> {
            String host = invocation.getArgument(2);
            String connectorName = invocation.getArgument(4);
            ConnectorState connectorState = runningConnectors.get(key(host, connectorName));
            if (connectorState != null) {
                Map<String, String> map = new HashMap<>();
                map.put("name", connectorName);
                for (Map.Entry<String, Object> entry : connectorState.config) {
                    if (entry.getValue() != null) {
                        map.put(entry.getKey(), entry.getValue().toString());
                    }
                }
                return Future.succeededFuture(map);
            } else {
                return Future.failedFuture(new ConnectRestException("GET", String.format("/connectors/%s/config", connectorName), 404, "Not Found", ""));
            }
        });
        when(api.getConnector(any(), any(), anyInt(), any())).thenAnswer(invocation -> {
            String host = invocation.getArgument(1);
            String connectorName = invocation.getArgument(3);
            ConnectorState connectorState = runningConnectors.get(key(host, connectorName));
            if (connectorState == null) {
                return Future.failedFuture(new ConnectRestException("GET", String.format("/connectors/%s", connectorName), 404, "Not Found", ""));
            }
            return Future.succeededFuture(TestUtils.map(
                    "name", connectorName,
                    "config", connectorState.config,
                    "tasks", emptyMap()));
        });
        when(api.createOrUpdatePutRequest(any(), any(), anyInt(), anyString(), any())).thenAnswer(invocation -> {
            LOGGER.info((String) invocation.getArgument(1) + invocation.getArgument(2) + invocation.getArgument(3) + invocation.getArgument(4));
            String host = invocation.getArgument(1);
            LOGGER.info("###### create " + host);
            String connectorName = invocation.getArgument(3);
            JsonObject connectorConfig = invocation.getArgument(4);
            runningConnectors.putIfAbsent(key(host, connectorName), new ConnectorState(false, connectorConfig));
            return Future.succeededFuture();
        });
        when(api.delete(any(), any(), anyInt(), anyString())).thenAnswer(invocation -> {
            String host = invocation.getArgument(1);
            LOGGER.info("###### delete " + host);
            String connectorName = invocation.getArgument(3);
            ConnectorState remove = runningConnectors.remove(key(host, connectorName));
            return remove != null ? Future.succeededFuture() : Future.failedFuture("No such connector " + connectorName);
        });
        when(api.statusWithBackOff(any(), any(), any(), anyInt(), anyString())).thenAnswer(invocation -> {
            String host = invocation.getArgument(2);
            LOGGER.info("###### status " + host);
            String connectorName = invocation.getArgument(4);
            return kafkaConnectApiStatusMock(host, connectorName);
        });
        when(api.status(any(), any(), anyInt(), anyString())).thenAnswer(invocation -> {
            String host = invocation.getArgument(1);
            LOGGER.info("###### status " + host);
            String connectorName = invocation.getArgument(3);
            return kafkaConnectApiStatusMock(host, connectorName);
        });
        when(api.pause(any(), anyInt(), anyString())).thenAnswer(invocation -> {
            String host = invocation.getArgument(0);
            String connectorName = invocation.getArgument(2);
            ConnectorState connectorState = runningConnectors.get(key(host, connectorName));
            if (connectorState == null) {
                return Future.failedFuture(new ConnectRestException("PUT", "", 404, "Not found", "Connector name " + connectorName));
            }
            if (!connectorState.paused) {
                runningConnectors.put(key(host, connectorName), new ConnectorState(true, connectorState.config));
            }
            return Future.succeededFuture();
        });
        when(api.resume(any(), anyInt(), anyString())).thenAnswer(invocation -> {
            String host = invocation.getArgument(0);
            String connectorName = invocation.getArgument(2);
            ConnectorState connectorState = runningConnectors.get(key(host, connectorName));
            if (connectorState == null) {
                return Future.failedFuture(new ConnectRestException("PUT", "", 404, "Not found", "Connector name " + connectorName));
            }
            if (connectorState.paused) {
                runningConnectors.put(key(host, connectorName), new ConnectorState(false, connectorState.config));
            }
            return Future.succeededFuture();
        });
        when(api.restart(any(), anyInt(), anyString())).thenAnswer(invocation -> {
            String host = invocation.getArgument(0);
            String connectorName = invocation.getArgument(2);
            ConnectorState connectorState = runningConnectors.get(key(host, connectorName));
            if (connectorState == null) {
                return Future.failedFuture(new ConnectRestException("PUT", "", 404, "Not found", "Connector name " + connectorName));
            }
            return Future.succeededFuture();
        });
        when(api.restartTask(any(), anyInt(), anyString(), anyInt())).thenAnswer(invocation -> {
            String host = invocation.getArgument(0);
            String connectorName = invocation.getArgument(2);
            ConnectorState connectorState = runningConnectors.get(key(host, connectorName));
            if (connectorState == null) {
                return Future.failedFuture(new ConnectRestException("PUT", "", 404, "Not found", "Connector name " + connectorName));
            }
            return Future.succeededFuture();
        });
        when(api.getConnectorTopics(any(), any(), anyInt(), anyString())).thenAnswer(invocation -> {
            String host = invocation.getArgument(1);
            String connectorName = invocation.getArgument(3);
            ConnectorState connectorState = runningConnectors.get(key(host, connectorName));
            if (connectorState == null) {
                return Future.failedFuture(new ConnectRestException("GET", String.format("/connectors/%s/topics", connectorName), 404, "Not Found", ""));
            }
            return Future.succeededFuture(List.of("my-topic"));
        });
    }

    @AfterEach
    public void teardown() {
        mockKube.stop();
        connectWatch.close();
        connectorWatch.close();
        vertx.close();
    }

    private static <T extends CustomResource<?, ? extends Status>> Predicate<T> statusIsForCurrentGeneration() {
        return c -> c.getStatus() != null
                && c.getMetadata().getGeneration() != null
                && c.getMetadata().getGeneration().equals(c.getStatus().getObservedGeneration());
    }

    private static <T extends CustomResource<?, ? extends Status>> Predicate<T> notReady(String reason, String message) {
        return c -> c.getStatus() != null
                && c.getStatus().getConditions().stream()
                .anyMatch(condition ->
                        "NotReady".equals(condition.getType())
                                && "True".equals(condition.getStatus())
                                && reason.equals(condition.getReason())
                                && Objects.equals(message, condition.getMessage())
                );
    }

    private static <T extends CustomResource<?, ? extends Status>> Predicate<T> ready() {
        return c -> c.getStatus() != null
                && c.getStatus().getConditions().stream()
                .anyMatch(condition ->
                        "Ready".equals(condition.getType())
                                && "True".equals(condition.getStatus())
                );
    }

    private static <T extends CustomResource<?, ? extends Status>> Predicate<T> paused() {
        return c -> c.getStatus() != null
                && c.getStatus().getConditions().stream()
                .anyMatch(condition ->
                        "ReconciliationPaused".equals(condition.getType())
                                && "True".equals(condition.getStatus())
                );
    }

    public <T extends CustomResource<?, ? extends Status>> void waitForStatus(Resource<T> resource, String resourceName, Predicate<T> predicate) {
        try {
            resource.waitUntilCondition(predicate, 5, TimeUnit.SECONDS);
        } catch (Exception e) {
            if (!(e instanceof TimeoutException)) {
                throw new RuntimeException(e);
            }
            String conditions =
                    resource.get().getStatus() == null ? "no status" :
                            String.valueOf(resource.get().getStatus().getConditions());
            fail(resourceName + " never matched required predicate: " + conditions);
        }
    }

    public void waitForConnectReady(String connectName) {
        Resource<KafkaConnect> resource = Crds.kafkaConnectOperation(client)
                .inNamespace(NAMESPACE)
                .withName(connectName);
        waitForStatus(resource, connectName, ConnectorMockTest.<KafkaConnect>statusIsForCurrentGeneration().and(ready()));
    }

    public void waitForConnectNotReady(String connectName, String reason, String message) {
        Resource<KafkaConnect> resource = Crds.kafkaConnectOperation(client)
                .inNamespace(NAMESPACE)
                .withName(connectName);
        waitForStatus(resource, connectName,
                ConnectorMockTest.<KafkaConnect>statusIsForCurrentGeneration().and(notReady(reason, message)));
    }

    public void waitForConnectPaused(String connectName) {
        Resource<KafkaConnect> resource = Crds.kafkaConnectOperation(client)
                .inNamespace(NAMESPACE)
                .withName(connectName);
        waitForStatus(resource, connectName, paused());
    }

    public void waitForConnectDeleted(String connectName) {
        Resource<KafkaConnect> resource = Crds.kafkaConnectOperation(client)
                .inNamespace(NAMESPACE)
                .withName(connectName);
        waitForStatus(resource, connectName, Objects::isNull);
    }

    public void waitForConnectorReady(String connectorName) {
        Resource<KafkaConnector> resource = Crds.kafkaConnectorOperation(client)
                .inNamespace(NAMESPACE)
                .withName(connectorName);
        waitForStatus(resource, connectorName, ConnectorMockTest.<KafkaConnector>statusIsForCurrentGeneration().and(ready()));
    }

    public void waitForConnectorPaused(String connectName) {
        Resource<KafkaConnector> resource = Crds.kafkaConnectorOperation(client)
                .inNamespace(NAMESPACE)
                .withName(connectName);
        waitForStatus(resource, connectName, paused());
    }

    public void waitForConnectorState(String connectorName, String state) {
        Resource<KafkaConnector> resource = Crds.kafkaConnectorOperation(client)
                .inNamespace(NAMESPACE)
                .withName(connectorName);
        waitForStatus(resource, connectorName, s -> {
            Map<String, Object> connector = s.getStatus().getConnectorStatus();
            if (connector != null) {
                Object connectorState = ((Map) connector.getOrDefault("connector", emptyMap())).get("state");
                return connectorState instanceof String
                    && state.equals(connectorState);
            } else {
                return false;
            }
        });
    }

    public void waitForRemovedAnnotation(String connectorName, String annotation) {
        Resource<KafkaConnector> resource = Crds.kafkaConnectorOperation(client)
            .inNamespace(NAMESPACE)
            .withName(connectorName);
        waitForStatus(resource, connectorName, s -> {
            Map<String, String> annotations = s.getMetadata().getAnnotations();
            if (annotations != null) {
                return !annotations.containsKey(annotation);
            } else {
                return true;
            }
        });
    }

    public void waitForConnectorDeleted(String connectorName) {
        Resource<KafkaConnector> resource = Crds.kafkaConnectorOperation(client)
                .inNamespace(NAMESPACE)
                .withName(connectorName);
        waitForStatus(resource, connectorName, Objects::isNull);
    }

    public void waitForConnectorCondition(String connectorName, String conditionType, String conditionReason) {
        Resource<KafkaConnector> resource = Crds.kafkaConnectorOperation(client)
            .inNamespace(NAMESPACE)
            .withName(connectorName);
        waitForStatus(resource, connectorName, s -> {
            if (s.getStatus() == null) {
                return false;
            }
            List<Condition> conditions = s.getStatus().getConditions();
            boolean conditionFound = false;
            if (conditions != null && !conditions.isEmpty()) {
                for (Condition condition: conditions) {
                    if (conditionType.equals(condition.getType()) && (conditionReason == null || conditionReason.equals(condition.getReason()))) {
                        conditionFound = true;
                        break;
                    }
                }
            }
            return conditionFound;
        });
    }

    public void waitForConnectorNotReady(String connectorName, String reason, String message) {
        Resource<KafkaConnector> resource = Crds.kafkaConnectorOperation(client)
                .inNamespace(NAMESPACE)
                .withName(connectorName);
        waitForStatus(resource, connectorName,
                ConnectorMockTest.<KafkaConnector>statusIsForCurrentGeneration().and(notReady(reason, message)));
    }

    private KafkaConnectorBuilder defaultKafkaConnectorBuilder() {
        return new KafkaConnectorBuilder()
                .withNewMetadata()
                    .withNamespace(NAMESPACE)
                .endMetadata()
                .withNewSpec()
                    .withTasksMax(1)
                    .withClassName("Dummy")
                .endSpec();
    }

    @Test
    public void testConnectNotReadyWithoutSpec() {
        String connectName = "cluster";
        KafkaConnect connect = new KafkaConnectBuilder()
                .withNewMetadata()
                .withNamespace(NAMESPACE)
                .withName(connectName)
                .endMetadata()
                .build();
        Crds.kafkaConnectOperation(client).inNamespace(NAMESPACE).create(connect);

        waitForConnectNotReady(connectName, "InvalidResourceException", "Spec cannot be null");
    }

    @Test
    public void testConnectorNotReadyWithoutStrimziClusterLabel() {
        String connectorName = "connector";

        KafkaConnector connector = new KafkaConnectorBuilder()
                .withNewMetadata()
                    .withNamespace(NAMESPACE)
                    .withName(connectorName)
                .endMetadata()
                .withNewSpec()
                .endSpec()
                .build();
        Crds.kafkaConnectorOperation(client).inNamespace(NAMESPACE).create(connector);

        waitForConnectorNotReady(connectorName, "InvalidResourceException",
                "Resource lacks label '" + Labels.STRIMZI_CLUSTER_LABEL + "': No connect cluster in which to create this connector.");
    }

    @Test
    public void testConnectorNotReadyWhenConnectDoesNotExist() {
        String connectorName = "connector";

        KafkaConnector connector = new KafkaConnectorBuilder()
                .withNewMetadata()
                    .withNamespace(NAMESPACE)
                    .withName(connectorName)
                    .addToLabels(Labels.STRIMZI_CLUSTER_LABEL, "cluster")
                .endMetadata()
                .build();
        Crds.kafkaConnectorOperation(client).inNamespace(NAMESPACE).create(connector);
        waitForConnectorNotReady(connectorName, "NoSuchResourceException",
                "KafkaConnect resource 'cluster' identified by label '" + Labels.STRIMZI_CLUSTER_LABEL + "' does not exist in namespace ns.");
    }

    @Test
    public void testConnectorNotReadyWithoutSpec() {
        String connectName = "cluster";
        String connectorName = "connector";

        KafkaConnect connect = new KafkaConnectBuilder()
                .withNewMetadata()
                    .withNamespace(NAMESPACE)
                    .withName(connectName)
                    .addToAnnotations(Annotations.STRIMZI_IO_USE_CONNECTOR_RESOURCES, "true")
                .endMetadata()
                .withNewSpec()
                    .withReplicas(1)
                .endSpec()
                .build();
        Crds.kafkaConnectOperation(client).inNamespace(NAMESPACE).create(connect);
        waitForConnectReady(connectName);

        KafkaConnector connector = new KafkaConnectorBuilder()
                .withNewMetadata()
                    .withNamespace(NAMESPACE)
                    .withName(connectorName)
                    .addToLabels(Labels.STRIMZI_CLUSTER_LABEL, connectName)
                .endMetadata()
                .build();
        Crds.kafkaConnectorOperation(client).inNamespace(NAMESPACE).create(connector);
        waitForConnectorNotReady(connectorName, "InvalidResourceException", "spec property is required");
    }

    @Test
    public void testConnectorNotReadyWhenConnectNotConfiguredForConnectors() {
        String connectName = "cluster";
        String connectorName = "connector";

        KafkaConnect connect = new KafkaConnectBuilder()
                .withNewMetadata()
                    .withNamespace(NAMESPACE)
                    .withName(connectName)
                    //.addToAnnotations(Annotations.STRIMZI_IO_USE_CONNECTOR_RESOURCES, "true")
                .endMetadata()
                .withNewSpec()
                    .withReplicas(1)
                .endSpec()
                .build();
        Crds.kafkaConnectOperation(client).inNamespace(NAMESPACE).create(connect);
        waitForConnectReady(connectName);

        KafkaConnector connector = new KafkaConnectorBuilder()
                .withNewMetadata()
                    .withName(connectorName)
                    .withNamespace(NAMESPACE)
                    .addToLabels(Labels.STRIMZI_CLUSTER_LABEL, connectName)
                .endMetadata()
                .withNewSpec().endSpec()
                .build();
        Crds.kafkaConnectorOperation(client).inNamespace(NAMESPACE).create(connector);
        waitForConnectorNotReady(connectorName, "NoSuchResourceException",
                "KafkaConnect cluster is not configured with annotation " + Annotations.STRIMZI_IO_USE_CONNECTOR_RESOURCES);
    }

    /** Create connect, create connector, delete connector, delete connect */
    @Test
    public void testConnectConnectorConnectorConnect() {
        String connectName = "cluster";
        String connectorName = "connector";

        // Create KafkaConnect cluster and wait till it's ready
        KafkaConnect connect = new KafkaConnectBuilder()
                .withNewMetadata()
                    .withNamespace(NAMESPACE)
                    .withName(connectName)
                    .addToAnnotations(Annotations.STRIMZI_IO_USE_CONNECTOR_RESOURCES, "true")
                .endMetadata()
                .withNewSpec()
                    .withReplicas(1)
                .endSpec()
            .build();
        Crds.kafkaConnectOperation(client).inNamespace(NAMESPACE).create(connect);

        waitForConnectReady(connectName);

        // could be triggered twice (creation followed by status update) but waitForConnectReady could be satisfied with single
        verify(api, atLeastOnce()).list(
                eq(KafkaConnectResources.qualifiedServiceName(connectName, NAMESPACE)), eq(KafkaConnectCluster.REST_API_PORT));

        verify(api, never()).createOrUpdatePutRequest(any(),
                eq(KafkaConnectResources.qualifiedServiceName(connectName, NAMESPACE)), eq(KafkaConnectCluster.REST_API_PORT),
                eq(connectorName), any());

        // Create KafkaConnector and wait till it's ready
        KafkaConnector connector = new KafkaConnectorBuilder()
                .withNewMetadata()
                    .withName(connectorName)
                    .withNamespace(NAMESPACE)
                    .addToLabels(Labels.STRIMZI_CLUSTER_LABEL, connectName)
                .endMetadata()
                .withNewSpec()
                    .withTasksMax(1)
                    .withClassName("Dummy")
                .endSpec()
            .build();
        Crds.kafkaConnectorOperation(client).inNamespace(NAMESPACE).create(connector);
        waitForConnectorReady(connectorName);

        verify(api, times(2)).list(
                eq(KafkaConnectResources.qualifiedServiceName(connectName, NAMESPACE)), eq(KafkaConnectCluster.REST_API_PORT));
        verify(api, times(1)).createOrUpdatePutRequest(any(),
                eq(KafkaConnectResources.qualifiedServiceName(connectName, NAMESPACE)), eq(KafkaConnectCluster.REST_API_PORT),
                eq(connectorName), any());
        assertThat(runningConnectors.keySet(), is(Collections.singleton(key("cluster-connect-api.ns.svc", connectorName))));

        boolean connectorDeleted = Crds.kafkaConnectorOperation(client).inNamespace(NAMESPACE).withName(connectorName).delete();
        assertThat(connectorDeleted, is(true));
        waitFor("delete call on connect REST api", 1_000, 30_000,
            () -> runningConnectors.isEmpty());
        // Verify connector is deleted from the connect via REST api
        verify(api).delete(any(),
                eq(KafkaConnectResources.qualifiedServiceName(connectName, NAMESPACE)), eq(KafkaConnectCluster.REST_API_PORT),
                eq(connectorName));

        boolean connectDeleted = Crds.kafkaConnectOperation(client).inNamespace(NAMESPACE).withName(connectName).delete();
        assertThat(connectDeleted, is(true));
    }

    /** Create connector, create connect, delete connector, delete connect */
    @Test
    public void testConnectorConnectConnectorConnect() {
        String connectName = "cluster";
        String connectorName = "connector";

        // Create KafkaConnector and wait till it's ready
        KafkaConnector connector = new KafkaConnectorBuilder()
                .withNewMetadata()
                    .withName(connectorName)
                    .withNamespace(NAMESPACE)
                    .addToLabels(Labels.STRIMZI_CLUSTER_LABEL, connectName)
                .endMetadata()
                .withNewSpec()
                .endSpec()
                .build();
        Crds.kafkaConnectorOperation(client).inNamespace(NAMESPACE).create(connector);
        waitForConnectorNotReady(connectorName, "NoSuchResourceException",
            "KafkaConnect resource 'cluster' identified by label '" + Labels.STRIMZI_CLUSTER_LABEL + "' does not exist in namespace ns.");

        verify(api, never()).list(
                eq(KafkaConnectResources.qualifiedServiceName(connectName, NAMESPACE)), eq(KafkaConnectCluster.REST_API_PORT));
        verify(api, never()).createOrUpdatePutRequest(any(),
                eq(KafkaConnectResources.qualifiedServiceName(connectName, NAMESPACE)), eq(KafkaConnectCluster.REST_API_PORT),
                eq(connectorName), any());
        assertThat(runningConnectors.keySet(), is(empty()));

        // Create KafkaConnect cluster and wait till it's ready
        KafkaConnect connect = new KafkaConnectBuilder()
                .withNewMetadata()
                    .withNamespace(NAMESPACE)
                    .withName(connectName)
                    .addToAnnotations(Annotations.STRIMZI_IO_USE_CONNECTOR_RESOURCES, "true")
                .endMetadata()
                .withNewSpec()
                    .withReplicas(1)
                .endSpec()
                .build();
        Crds.kafkaConnectOperation(client).inNamespace(NAMESPACE).create(connect);
        waitForConnectReady(connectName);
        waitForConnectorReady(connectorName);

        // could be triggered twice (creation followed by status update) but waitForConnectReady could be satisfied with single
        verify(api, atLeastOnce()).list(
                eq(KafkaConnectResources.qualifiedServiceName(connectName, NAMESPACE)), eq(KafkaConnectCluster.REST_API_PORT));
        // Might be triggered multiple times (Connect creation, Connector Status update, Connect Status update), depending on the timing
        verify(api, atLeastOnce()).createOrUpdatePutRequest(any(),
                eq(KafkaConnectResources.qualifiedServiceName(connectName, NAMESPACE)), eq(KafkaConnectCluster.REST_API_PORT),
                eq(connectorName), any());
        assertThat(runningConnectors.keySet(), is(Collections.singleton(key("cluster-connect-api.ns.svc", connectorName))));

        boolean connectorDeleted = Crds.kafkaConnectorOperation(client).inNamespace(NAMESPACE).withName(connectorName).delete();
        assertThat(connectorDeleted, is(true));
        waitFor("delete call on connect REST api", 1_000, 30_000,
            () -> runningConnectors.isEmpty());
        verify(api, atLeastOnce()).delete(any(),
                eq(KafkaConnectResources.qualifiedServiceName(connectName, NAMESPACE)), eq(KafkaConnectCluster.REST_API_PORT),
                eq(connectorName));

        boolean connectDeleted = Crds.kafkaConnectOperation(client).inNamespace(NAMESPACE).withName(connectName).delete();
        assertThat(connectDeleted, is(true));
    }

    /** Create connect, create connector, delete connect, delete connector */
    @Test
    public void testConnectConnectorConnectConnector() {
        String connectName = "cluster";
        String connectorName = "connector";

        // Create KafkaConnect cluster and wait till it's ready
        KafkaConnect connect = new KafkaConnectBuilder()
                .withNewMetadata()
                    .withNamespace(NAMESPACE)
                    .withName(connectName)
                    .addToAnnotations(Annotations.STRIMZI_IO_USE_CONNECTOR_RESOURCES, "true")
                .endMetadata()
                .withNewSpec()
                    .withReplicas(1)
                .endSpec()
                .build();
        Crds.kafkaConnectOperation(client).inNamespace(NAMESPACE).create(connect);
        waitForConnectReady(connectName);

        // could be triggered twice (creation followed by status update) but waitForConnectReady could be satisfied with single
        verify(api, atLeastOnce()).list(
                eq(KafkaConnectResources.qualifiedServiceName(connectName, NAMESPACE)), eq(KafkaConnectCluster.REST_API_PORT));
        verify(api, never()).createOrUpdatePutRequest(any(),
                eq(KafkaConnectResources.qualifiedServiceName(connectName, NAMESPACE)), eq(KafkaConnectCluster.REST_API_PORT),
                eq(connectorName), any());

        // Create KafkaConnector and wait till it's ready
        KafkaConnector connector = new KafkaConnectorBuilder()
                .withNewMetadata()
                    .withName(connectorName)
                    .withNamespace(NAMESPACE)
                    .addToLabels(Labels.STRIMZI_CLUSTER_LABEL, connectName)
                .endMetadata()
                .withNewSpec()
                    .withTasksMax(1)
                    .withClassName("Dummy")
                .endSpec()
                .build();
        Crds.kafkaConnectorOperation(client).inNamespace(NAMESPACE).create(connector);
        waitForConnectorReady(connectorName);

        // could be triggered twice (creation followed by status update) but waitForConnectReady could be satisfied with single
        verify(api, atLeastOnce()).list(
                eq(KafkaConnectResources.qualifiedServiceName(connectName, NAMESPACE)), eq(KafkaConnectCluster.REST_API_PORT));
        // triggered twice (Connect creation, Connector Status update)
        verify(api, times(1)).createOrUpdatePutRequest(any(),
                eq(KafkaConnectResources.qualifiedServiceName(connectName, NAMESPACE)), eq(KafkaConnectCluster.REST_API_PORT),
                eq(connectorName), any());
        assertThat(runningConnectors.keySet(), is(Collections.singleton(key("cluster-connect-api.ns.svc", connectorName))));

        boolean connectDeleted = Crds.kafkaConnectOperation(client).inNamespace(NAMESPACE).withName(connectName).delete();
        assertThat(connectDeleted, is(true));

        waitForConnectorNotReady(connectorName,
                "NoSuchResourceException", "KafkaConnect resource 'cluster' identified by label '" + Labels.STRIMZI_CLUSTER_LABEL + "' does not exist in namespace ns.");

        boolean connectorDeleted = Crds.kafkaConnectorOperation(client).inNamespace(NAMESPACE).withName(connectorName).delete();
        assertThat(connectorDeleted, is(true));
        verify(api, never()).delete(any(),
                eq(KafkaConnectResources.qualifiedServiceName(connectName, NAMESPACE)), eq(KafkaConnectCluster.REST_API_PORT),
                eq(connectorName));
    }

    /** Create connector, create connect, delete connect, delete connector */
    @Test
    public void testConnectorConnectConnectConnector() {
        String connectName = "cluster";
        String connectorName = "connector";

        // Create KafkaConnector and wait till it's ready
        KafkaConnector connector = new KafkaConnectorBuilder()
                .withNewMetadata()
                    .withName(connectorName)
                    .withNamespace(NAMESPACE)
                    .addToLabels(Labels.STRIMZI_CLUSTER_LABEL, connectName)
                .endMetadata()
                .withNewSpec()
                .endSpec()
                .build();
        Crds.kafkaConnectorOperation(client).inNamespace(NAMESPACE).create(connector);
        waitForConnectorNotReady(connectorName, "NoSuchResourceException",
                "KafkaConnect resource 'cluster' identified by label '" + Labels.STRIMZI_CLUSTER_LABEL + "' does not exist in namespace ns.");

        verify(api, never()).list(
                eq(KafkaConnectResources.qualifiedServiceName(connectName, NAMESPACE)), eq(KafkaConnectCluster.REST_API_PORT));
        verify(api, never()).createOrUpdatePutRequest(any(),
                eq(KafkaConnectResources.qualifiedServiceName(connectName, NAMESPACE)), eq(KafkaConnectCluster.REST_API_PORT),
                eq(connectorName), any());
        assertThat(runningConnectors.keySet(), is(empty()));

        // Create KafkaConnect cluster and wait till it's ready
        KafkaConnect connect = new KafkaConnectBuilder()
                .withNewMetadata()
                    .withNamespace(NAMESPACE)
                    .withName(connectName)
                    .addToAnnotations(Annotations.STRIMZI_IO_USE_CONNECTOR_RESOURCES, "true")
                .endMetadata()
                .withNewSpec()
                    .withReplicas(1)
                .endSpec()
                .build();
        Crds.kafkaConnectOperation(client).inNamespace(NAMESPACE).create(connect);

        waitForConnectReady(connectName);

        // could be triggered twice (creation followed by status update) but waitForConnectReady could be satisfied with single
        verify(api, atLeastOnce()).list(
                eq(KafkaConnectResources.qualifiedServiceName(connectName, NAMESPACE)), eq(KafkaConnectCluster.REST_API_PORT));
        // Triggered once or twice (Connect creation, Connector Status update), depending on the timing
        verify(api, atLeastOnce()).createOrUpdatePutRequest(any(),
                eq(KafkaConnectResources.qualifiedServiceName(connectName, NAMESPACE)), eq(KafkaConnectCluster.REST_API_PORT),
                eq(connectorName), any());
        assertThat(runningConnectors.keySet(), is(Collections.singleton(key("cluster-connect-api.ns.svc", connectorName))));

        boolean connectDeleted = Crds.kafkaConnectOperation(client).inNamespace(NAMESPACE).withName(connectName).delete();
        assertThat(connectDeleted, is(true));
        waitForConnectorNotReady(connectorName,
                "NoSuchResourceException", "KafkaConnect resource 'cluster' identified by label '" + Labels.STRIMZI_CLUSTER_LABEL + "' does not exist in namespace ns.");

        boolean connectorDeleted = Crds.kafkaConnectorOperation(client).inNamespace(NAMESPACE).withName(connectorName).delete();
        assertThat(connectorDeleted, is(true));
        // Verify the connector was never deleted from connect as the cluster was deleted first
        verify(api, never()).delete(any(),
                eq(KafkaConnectResources.qualifiedServiceName(connectName, NAMESPACE)), eq(KafkaConnectCluster.REST_API_PORT),
                eq(connectorName));
    }

    /** Change the cluster label from one cluster to another
     * check the connector is deleted from the old cluster
     * check the connector is added to the new cluster
     * */
    @Test
    public void testChangeStrimziClusterLabel(VertxTestContext context) throws InterruptedException {
        String oldConnectClusterName = "cluster1";
        String newConnectClusterName = "cluster2";
        String connectorName = "connector";

        // Create two connect clusters
        KafkaConnect connect = new KafkaConnectBuilder()
                .withNewMetadata()
                    .withNamespace(NAMESPACE)
                    .withName(oldConnectClusterName)
                    .addToAnnotations(Annotations.STRIMZI_IO_USE_CONNECTOR_RESOURCES, "true")
                .endMetadata()
                .withNewSpec()
                    .withReplicas(1)
                .endSpec()
                .build();
        Crds.kafkaConnectOperation(client).inNamespace(NAMESPACE).create(connect);
        waitForConnectReady(oldConnectClusterName);

        KafkaConnect connect2 = new KafkaConnectBuilder()
                .withNewMetadata()
                    .withNamespace(NAMESPACE)
                    .withName(newConnectClusterName)
                    .addToAnnotations(Annotations.STRIMZI_IO_USE_CONNECTOR_RESOURCES, "true")
                .endMetadata()
                .withNewSpec()
                    .withReplicas(1)
                .endSpec()
                .build();
        Crds.kafkaConnectOperation(client).inNamespace(NAMESPACE).create(connect2);
        waitForConnectReady(newConnectClusterName);

        // Create KafkaConnector associated with the first cluster using the Strimzi Cluster label and wait till it's ready
        KafkaConnector connector = new KafkaConnectorBuilder()
                .withNewMetadata()
                    .withName(connectorName)
                    .withNamespace(NAMESPACE)
                    .addToLabels(Labels.STRIMZI_CLUSTER_LABEL, oldConnectClusterName)
                .endMetadata()
                .withNewSpec()
                    .withTasksMax(1)
                    .withClassName("Dummy")
                .endSpec()
                .build();
        Crds.kafkaConnectorOperation(client).inNamespace(NAMESPACE).create(connector);
        waitForConnectorReady(connectorName);

        // triggered twice (Connect creation, Connector Status update) for the first cluster
        verify(api, times(1)).createOrUpdatePutRequest(any(),
                eq(KafkaConnectResources.qualifiedServiceName(oldConnectClusterName, NAMESPACE)), eq(KafkaConnectCluster.REST_API_PORT),
                eq(connectorName), any());
        // never triggered for the second cluster as connector's Strimzi cluster label does not match cluster 2
        verify(api, never()).createOrUpdatePutRequest(any(),
                eq(KafkaConnectResources.qualifiedServiceName(newConnectClusterName, NAMESPACE)), eq(KafkaConnectCluster.REST_API_PORT),
                eq(connectorName), any());

        // patch connector with new Strimzi cluster label associated with cluster 2
        Crds.kafkaConnectorOperation(client).inNamespace(NAMESPACE).withName(connectorName).patch(new KafkaConnectorBuilder()
                .withNewMetadata()
                    .withName(connectorName)
                    .withNamespace(NAMESPACE)
                    .addToLabels(Labels.STRIMZI_CLUSTER_LABEL, newConnectClusterName)
                .endMetadata()
                .withNewSpec()
                    .withTasksMax(1)
                    .withClassName("Dummy")
                .endSpec()
                .build());
        waitForConnectorReady(connectorName);

        // Note: The connector does not get deleted immediately from the first cluster, only on the next timed reconciliation
        verify(api, never()).delete(any(),
                eq(KafkaConnectResources.qualifiedServiceName(oldConnectClusterName, NAMESPACE)), eq(KafkaConnectCluster.REST_API_PORT),
                eq(connectorName));
        verify(api, times(1)).createOrUpdatePutRequest(any(),
                eq(KafkaConnectResources.qualifiedServiceName(newConnectClusterName, NAMESPACE)), eq(KafkaConnectCluster.REST_API_PORT),
                eq(connectorName), any());

        // Force reconciliation to assert connector deletion request occurs for first cluster
        Checkpoint async = context.checkpoint();
        kafkaConnectOperator.reconcile(new Reconciliation("test", "KafkaConnect", NAMESPACE, oldConnectClusterName))
            .onComplete(context.succeeding(v -> context.verify(() -> {
                verify(api, times(1)).delete(any(),
                        eq(KafkaConnectResources.qualifiedServiceName(oldConnectClusterName, NAMESPACE)), eq(KafkaConnectCluster.REST_API_PORT),
                        eq(connectorName));
                async.flag();
            })));
    }

    /** Create connect, create connector, delete connector, delete connect */
    @Test
    public void testConnectorNotReadyWhenExceptionFromConnectRestApi() {
        String connectName = "cluster";
        String connectorName = "connector";

        when(api.createOrUpdatePutRequest(any(), any(), anyInt(), anyString(), any()))
            .thenAnswer(invocation -> Future.failedFuture(new ConnectRestException("GET", "/foo", 500, "Internal server error", "Bad stuff happened")));
        // NOTE: Clear runningConnectors as re-mocking it causes an entry to be added
        runningConnectors.clear();


        // Create KafkaConnect cluster and wait till it's ready
        KafkaConnect connect = new KafkaConnectBuilder()
                .withNewMetadata()
                    .withNamespace(NAMESPACE)
                    .withName(connectName)
                    .addToAnnotations(Annotations.STRIMZI_IO_USE_CONNECTOR_RESOURCES, "true")
                .endMetadata()
                .withNewSpec()
                    .withReplicas(1)
                .endSpec()
                .build();
        Crds.kafkaConnectOperation(client).inNamespace(NAMESPACE).create(connect);
        waitForConnectReady(connectName);

        // triggered at least once (Connect creation)
        verify(api, atLeastOnce()).list(
                eq(KafkaConnectResources.qualifiedServiceName(connectName, NAMESPACE)), eq(KafkaConnectCluster.REST_API_PORT));
        verify(api, never()).createOrUpdatePutRequest(any(),
                eq(KafkaConnectResources.qualifiedServiceName(connectName, NAMESPACE)), eq(KafkaConnectCluster.REST_API_PORT),
                eq(connectorName), any());

        // Create KafkaConnector, should not go ready
        KafkaConnector connector = new KafkaConnectorBuilder()
                .withNewMetadata()
                    .withName(connectorName)
                    .withNamespace(NAMESPACE)
                    .addToLabels(Labels.STRIMZI_CLUSTER_LABEL, connectName)
                .endMetadata()
                .withNewSpec()
                .endSpec()
                .build();
        Crds.kafkaConnectorOperation(client).inNamespace(NAMESPACE).create(connector);
        waitForConnectorNotReady(connectorName,
                "ConnectRestException", "GET /foo returned 500 (Internal server error): Bad stuff happened");

        verify(api, times(2)).list(
                eq(KafkaConnectResources.qualifiedServiceName(connectName, NAMESPACE)), eq(KafkaConnectCluster.REST_API_PORT));
        // Might be triggered multiple times depending on the timing
        verify(api, atLeastOnce()).createOrUpdatePutRequest(any(),
                eq(KafkaConnectResources.qualifiedServiceName(connectName, NAMESPACE)), eq(KafkaConnectCluster.REST_API_PORT),
                eq(connectorName), any());
        assertThat(runningConnectors.keySet(), is(empty()));
    }

    /** Create connect, create connector, pause connector, resume connector */
    @Test
    public void testConnectorPauseResume() {
        String connectName = "cluster";
        String connectorName = "connector";

        // Create KafkaConnect cluster and wait till it's ready
        KafkaConnect connect = new KafkaConnectBuilder()
                .withNewMetadata()
                    .withNamespace(NAMESPACE)
                    .withName(connectName)
                    .addToAnnotations(Annotations.STRIMZI_IO_USE_CONNECTOR_RESOURCES, "true")
                .endMetadata()
                .withNewSpec()
                    .withReplicas(1)
                .endSpec()
                .build();
        Crds.kafkaConnectOperation(client).inNamespace(NAMESPACE).create(connect);
        waitForConnectReady(connectName);

        // could be triggered twice (creation followed by status update) but waitForConnectReady could be satisfied with single
        verify(api, atLeastOnce()).list(
                eq(KafkaConnectResources.qualifiedServiceName(connectName, NAMESPACE)), eq(KafkaConnectCluster.REST_API_PORT));
        verify(api, never()).createOrUpdatePutRequest(any(),
                eq(KafkaConnectResources.qualifiedServiceName(connectName, NAMESPACE)), eq(KafkaConnectCluster.REST_API_PORT),
                eq(connectorName), any());

        // Create KafkaConnector and wait till it's ready
        KafkaConnector connector = new KafkaConnectorBuilder()
                .withNewMetadata()
                    .withName(connectorName)
                    .withNamespace(NAMESPACE)
                    .addToLabels(Labels.STRIMZI_CLUSTER_LABEL, connectName)
                .endMetadata()
                .withNewSpec()
                    .withTasksMax(1)
                    .withClassName("Dummy")
                .endSpec()
                .build();
        Crds.kafkaConnectorOperation(client).inNamespace(NAMESPACE).create(connector);
        waitForConnectorReady(connectorName);
        waitForConnectorState(connectorName, "RUNNING");

        verify(api, times(2)).list(
                eq(KafkaConnectResources.qualifiedServiceName(connectName, NAMESPACE)), eq(KafkaConnectCluster.REST_API_PORT));
        verify(api, times(1)).createOrUpdatePutRequest(any(),
                eq(KafkaConnectResources.qualifiedServiceName(connectName, NAMESPACE)), eq(KafkaConnectCluster.REST_API_PORT),
                eq(connectorName), any());
        assertThat(runningConnectors.keySet(), is(Collections.singleton(key("cluster-connect-api.ns.svc", connectorName))));

        verify(api, never()).pause(
                eq(KafkaConnectResources.qualifiedServiceName(connectName, NAMESPACE)), eq(KafkaConnectCluster.REST_API_PORT),
                eq(connectorName));
        verify(api, never()).resume(
                eq(KafkaConnectResources.qualifiedServiceName(connectName, NAMESPACE)), eq(KafkaConnectCluster.REST_API_PORT),
                eq(connectorName));

        Crds.kafkaConnectorOperation(client).inNamespace(NAMESPACE).withName(connectorName).edit(spec -> new KafkaConnectorBuilder(spec)
                .editSpec()
                    .withPause(true)
                .endSpec()
                .build());

        waitForConnectorState(connectorName, "PAUSED");

        verify(api, times(1)).pause(
                eq(KafkaConnectResources.qualifiedServiceName(connectName, NAMESPACE)), eq(KafkaConnectCluster.REST_API_PORT),
                eq(connectorName));
        verify(api, never()).resume(
                eq(KafkaConnectResources.qualifiedServiceName(connectName, NAMESPACE)), eq(KafkaConnectCluster.REST_API_PORT),
                eq(connectorName));

        Crds.kafkaConnectorOperation(client).inNamespace(NAMESPACE).withName(connectorName).edit(sp -> new KafkaConnectorBuilder(sp)
                .editSpec()
                    .withPause(false)
                .endSpec()
                .build());

        waitForConnectorState(connectorName, "RUNNING");

        verify(api, times(1)).pause(
                eq(KafkaConnectResources.qualifiedServiceName(connectName, NAMESPACE)), eq(KafkaConnectCluster.REST_API_PORT),
                eq(connectorName));
        verify(api, times(1)).resume(
                eq(KafkaConnectResources.qualifiedServiceName(connectName, NAMESPACE)), eq(KafkaConnectCluster.REST_API_PORT),
                eq(connectorName));
    }

    /** Create connect, create connector, restart connector */
    @Test
    public void testConnectorRestart() {
        String connectName = "cluster";
        String connectorName = "connector";

        // Create KafkaConnect cluster and wait till it's ready
        Crds.kafkaConnectOperation(client).inNamespace(NAMESPACE).create(new KafkaConnectBuilder()
            .withNewMetadata()
                .withNamespace(NAMESPACE)
                .withName(connectName)
                .addToAnnotations(Annotations.STRIMZI_IO_USE_CONNECTOR_RESOURCES, "true")
            .endMetadata()
            .withNewSpec()
                .withReplicas(1)
            .endSpec()
            .build());
        waitForConnectReady(connectName);

        // could be triggered twice (creation followed by status update) but waitForConnectReady could be satisfied with single
        verify(api, atLeastOnce()).list(
            eq(KafkaConnectResources.qualifiedServiceName(connectName, NAMESPACE)), eq(KafkaConnectCluster.REST_API_PORT));
        verify(api, never()).createOrUpdatePutRequest(any(),
                eq(KafkaConnectResources.qualifiedServiceName(connectName, NAMESPACE)), eq(KafkaConnectCluster.REST_API_PORT),
            eq(connectorName), any());

        // Create KafkaConnector and wait till it's ready
        Crds.kafkaConnectorOperation(client).inNamespace(NAMESPACE).create(new KafkaConnectorBuilder()
            .withNewMetadata()
                .withName(connectorName)
                .withNamespace(NAMESPACE)
                .addToLabels(Labels.STRIMZI_CLUSTER_LABEL, connectName)
            .endMetadata()
            .withNewSpec()
                .withTasksMax(1)
                .withClassName("Dummy")
            .endSpec()
            .build());
        waitForConnectorReady(connectorName);
        waitForConnectorState(connectorName, "RUNNING");

        verify(api, times(2)).list(
            eq(KafkaConnectResources.qualifiedServiceName(connectName, NAMESPACE)), eq(KafkaConnectCluster.REST_API_PORT));
        verify(api, times(1)).createOrUpdatePutRequest(any(),
                eq(KafkaConnectResources.qualifiedServiceName(connectName, NAMESPACE)), eq(KafkaConnectCluster.REST_API_PORT),
            eq(connectorName), any());
        assertThat(runningConnectors.keySet(), is(Collections.singleton(key("cluster-connect-api.ns.svc", connectorName))));

        verify(api, never()).restart(
            eq(KafkaConnectResources.qualifiedServiceName(connectName, NAMESPACE)), eq(KafkaConnectCluster.REST_API_PORT),
            eq(connectorName));
        verify(api, never()).restartTask(
            eq(KafkaConnectResources.qualifiedServiceName(connectName, NAMESPACE)), eq(KafkaConnectCluster.REST_API_PORT),
            eq(connectorName), eq(0));

        Crds.kafkaConnectorOperation(client).inNamespace(NAMESPACE).withName(connectorName).edit(connector -> new KafkaConnectorBuilder(connector)
            .editMetadata()
            .addToAnnotations(Annotations.ANNO_STRIMZI_IO_RESTART, "true")
            .endMetadata()
            .build());

        waitForConnectorReady(connectorName);
        waitForConnectorState(connectorName, "RUNNING");
        waitForRemovedAnnotation(connectorName, Annotations.ANNO_STRIMZI_IO_RESTART);

        verify(api, times(1)).restart(
            eq(KafkaConnectResources.qualifiedServiceName(connectName, NAMESPACE)), eq(KafkaConnectCluster.REST_API_PORT),
            eq(connectorName));
        verify(api, never()).restartTask(
            eq(KafkaConnectResources.qualifiedServiceName(connectName, NAMESPACE)), eq(KafkaConnectCluster.REST_API_PORT),
            eq(connectorName), eq(0));
    }


    /** Create connect, create connector, add restart annotation, fail to restart connector, check for condition */
    @Test
    public void testConnectorRestartFail() {
        String connectName = "cluster";
        String connectorName = "connector";

        when(api.restart(anyString(), anyInt(), anyString()))
            .thenAnswer(invocation -> Future.failedFuture(new ConnectRestException("GET", "/foo", 500, "Internal server error", "Bad stuff happened")));

        // Create KafkaConnect cluster and wait till it's ready
        Crds.kafkaConnectOperation(client).inNamespace(NAMESPACE).create(new KafkaConnectBuilder()
            .withNewMetadata()
                .withNamespace(NAMESPACE)
                .withName(connectName)
                .addToAnnotations(Annotations.STRIMZI_IO_USE_CONNECTOR_RESOURCES, "true")
            .endMetadata()
            .withNewSpec()
                .withReplicas(1)
            .endSpec()
            .build());
        waitForConnectReady(connectName);

        // could be triggered twice (creation followed by status update) but waitForConnectReady could be satisfied with single
        verify(api, atLeastOnce()).list(
            eq(KafkaConnectResources.qualifiedServiceName(connectName, NAMESPACE)), eq(KafkaConnectCluster.REST_API_PORT));
        verify(api, never()).createOrUpdatePutRequest(any(),
                eq(KafkaConnectResources.qualifiedServiceName(connectName, NAMESPACE)), eq(KafkaConnectCluster.REST_API_PORT),
            eq(connectorName), any());

        // Create KafkaConnector and wait till it's ready
        Crds.kafkaConnectorOperation(client).inNamespace(NAMESPACE).create(new KafkaConnectorBuilder()
            .withNewMetadata()
                .withName(connectorName)
                .withNamespace(NAMESPACE)
                .addToLabels(Labels.STRIMZI_CLUSTER_LABEL, connectName)
            .endMetadata()
            .withNewSpec()
                .withTasksMax(1)
                .withClassName("Dummy")
            .endSpec()
            .build());
        waitForConnectorReady(connectorName);
        waitForConnectorState(connectorName, "RUNNING");

        verify(api, times(2)).list(
            eq(KafkaConnectResources.qualifiedServiceName(connectName, NAMESPACE)), eq(KafkaConnectCluster.REST_API_PORT));
        verify(api, times(1)).createOrUpdatePutRequest(any(),
                eq(KafkaConnectResources.qualifiedServiceName(connectName, NAMESPACE)), eq(KafkaConnectCluster.REST_API_PORT),
            eq(connectorName), any());
        assertThat(runningConnectors.keySet(), is(Collections.singleton(key("cluster-connect-api.ns.svc", connectorName))));

        verify(api, never()).restart(
            eq(KafkaConnectResources.qualifiedServiceName(connectName, NAMESPACE)), eq(KafkaConnectCluster.REST_API_PORT),
            eq(connectorName));
        verify(api, never()).restartTask(
            eq(KafkaConnectResources.qualifiedServiceName(connectName, NAMESPACE)), eq(KafkaConnectCluster.REST_API_PORT),
            eq(connectorName), eq(0));

        Crds.kafkaConnectorOperation(client).inNamespace(NAMESPACE).withName(connectorName).edit(connector -> new KafkaConnectorBuilder(connector)
            .editMetadata()
            .addToAnnotations(Annotations.ANNO_STRIMZI_IO_RESTART, "true")
            .endMetadata()
            .build());

        waitForConnectorReady(connectorName);
        waitForConnectorState(connectorName, "RUNNING");
        waitForConnectorCondition(connectorName, "Warning", "RestartConnector");

        // could be triggered twice (creation followed by status update) but waitForConnectReady could be satisfied with single
        verify(api, atLeastOnce()).restart(
            eq(KafkaConnectResources.qualifiedServiceName(connectName, NAMESPACE)), eq(KafkaConnectCluster.REST_API_PORT),
            eq(connectorName));
        verify(api, never()).restartTask(
            eq(KafkaConnectResources.qualifiedServiceName(connectName, NAMESPACE)), eq(KafkaConnectCluster.REST_API_PORT),
            eq(connectorName), eq(0));
    }


    /** Create connect, create connector, restart connector task */
    @Test
    public void testConnectorRestartTask() {
        String connectName = "cluster";
        String connectorName = "connector";

        // Create KafkaConnect cluster and wait till it's ready
        Crds.kafkaConnectOperation(client).inNamespace(NAMESPACE).create(new KafkaConnectBuilder()
            .withNewMetadata()
                .withNamespace(NAMESPACE)
                .withName(connectName)
                .addToAnnotations(Annotations.STRIMZI_IO_USE_CONNECTOR_RESOURCES, "true")
            .endMetadata()
            .withNewSpec()
                .withReplicas(1)
            .endSpec()
            .build());
        waitForConnectReady(connectName);

        // could be triggered twice (creation followed by status update) but waitForConnectReady could be satisfied with single
        verify(api, atLeastOnce()).list(
            eq(KafkaConnectResources.qualifiedServiceName(connectName, NAMESPACE)), eq(KafkaConnectCluster.REST_API_PORT));
        verify(api, never()).createOrUpdatePutRequest(any(),
                eq(KafkaConnectResources.qualifiedServiceName(connectName, NAMESPACE)), eq(KafkaConnectCluster.REST_API_PORT),
            eq(connectorName), any());

        // Create KafkaConnector and wait till it's ready
        Crds.kafkaConnectorOperation(client).inNamespace(NAMESPACE).create(new KafkaConnectorBuilder()
            .withNewMetadata()
                .withName(connectorName)
                .withNamespace(NAMESPACE)
                .addToLabels(Labels.STRIMZI_CLUSTER_LABEL, connectName)
            .endMetadata()
            .withNewSpec()
                .withTasksMax(1)
                .withClassName("Dummy")
            .endSpec()
            .build());
        waitForConnectorReady(connectorName);
        waitForConnectorState(connectorName, "RUNNING");

        verify(api, times(2)).list(
            eq(KafkaConnectResources.qualifiedServiceName(connectName, NAMESPACE)), eq(KafkaConnectCluster.REST_API_PORT));
        verify(api, times(1)).createOrUpdatePutRequest(any(),
                eq(KafkaConnectResources.qualifiedServiceName(connectName, NAMESPACE)), eq(KafkaConnectCluster.REST_API_PORT),
            eq(connectorName), any());
        assertThat(runningConnectors.keySet(), is(Collections.singleton(key("cluster-connect-api.ns.svc", connectorName))));

        verify(api, never()).restart(
            eq(KafkaConnectResources.qualifiedServiceName(connectName, NAMESPACE)), eq(KafkaConnectCluster.REST_API_PORT),
            eq(connectorName));
        verify(api, never()).restartTask(
            eq(KafkaConnectResources.qualifiedServiceName(connectName, NAMESPACE)), eq(KafkaConnectCluster.REST_API_PORT),
            eq(connectorName), eq(0));

        Crds.kafkaConnectorOperation(client).inNamespace(NAMESPACE).withName(connectorName).edit(connector -> new KafkaConnectorBuilder(connector)
            .editMetadata()
                .addToAnnotations(Annotations.ANNO_STRIMZI_IO_RESTART_TASK, "0")
            .endMetadata()
            .build());

        waitForConnectorReady(connectorName);
        waitForConnectorState(connectorName, "RUNNING");
        waitForRemovedAnnotation(connectorName, Annotations.ANNO_STRIMZI_IO_RESTART_TASK);

        verify(api, times(0)).restart(
            eq(KafkaConnectResources.qualifiedServiceName(connectName, NAMESPACE)), eq(KafkaConnectCluster.REST_API_PORT),
            eq(connectorName));
        verify(api, times(1)).restartTask(
            eq(KafkaConnectResources.qualifiedServiceName(connectName, NAMESPACE)), eq(KafkaConnectCluster.REST_API_PORT),
            eq(connectorName), eq(0));
    }

    /** Create connect, create connector, restart connector task */
    @Test
    public void testConnectorRestartTaskFail() {
        String connectName = "cluster";
        String connectorName = "connector";

        when(api.restartTask(anyString(), anyInt(), anyString(), anyInt()))
            .thenAnswer(invocation -> Future.failedFuture(new ConnectRestException("GET", "/foo", 500, "Internal server error", "Bad stuff happened")));

        // Create KafkaConnect cluster and wait till it's ready
        Crds.kafkaConnectOperation(client).inNamespace(NAMESPACE).create(new KafkaConnectBuilder()
            .withNewMetadata()
                .withNamespace(NAMESPACE)
                .withName(connectName)
                .addToAnnotations(Annotations.STRIMZI_IO_USE_CONNECTOR_RESOURCES, "true")
            .endMetadata()
            .withNewSpec()
                .withReplicas(1)
            .endSpec()
            .build());
        waitForConnectReady(connectName);

        // could be triggered twice (creation followed by status update) but waitForConnectReady could be satisfied with single
        verify(api, atLeastOnce()).list(
            eq(KafkaConnectResources.qualifiedServiceName(connectName, NAMESPACE)), eq(KafkaConnectCluster.REST_API_PORT));
        verify(api, never()).createOrUpdatePutRequest(any(),
                eq(KafkaConnectResources.qualifiedServiceName(connectName, NAMESPACE)), eq(KafkaConnectCluster.REST_API_PORT),
            eq(connectorName), any());

        // Create KafkaConnector and wait till it's ready
        Crds.kafkaConnectorOperation(client).inNamespace(NAMESPACE).create(new KafkaConnectorBuilder()
            .withNewMetadata()
                .withName(connectorName)
                .withNamespace(NAMESPACE)
                .addToLabels(Labels.STRIMZI_CLUSTER_LABEL, connectName)
            .endMetadata()
            .withNewSpec()
                .withTasksMax(1)
                .withClassName("Dummy")
            .endSpec()
            .build());
        waitForConnectorReady(connectorName);
        waitForConnectorState(connectorName, "RUNNING");

        verify(api, times(2)).list(
            eq(KafkaConnectResources.qualifiedServiceName(connectName, NAMESPACE)), eq(KafkaConnectCluster.REST_API_PORT));
        verify(api, times(1)).createOrUpdatePutRequest(any(),
                eq(KafkaConnectResources.qualifiedServiceName(connectName, NAMESPACE)), eq(KafkaConnectCluster.REST_API_PORT),
            eq(connectorName), any());
        assertThat(runningConnectors.keySet(), is(Collections.singleton(key("cluster-connect-api.ns.svc", connectorName))));

        verify(api, never()).restart(
            eq(KafkaConnectResources.qualifiedServiceName(connectName, NAMESPACE)), eq(KafkaConnectCluster.REST_API_PORT),
            eq(connectorName));
        verify(api, never()).restartTask(
            eq(KafkaConnectResources.qualifiedServiceName(connectName, NAMESPACE)), eq(KafkaConnectCluster.REST_API_PORT),
            eq(connectorName), eq(0));

        Crds.kafkaConnectorOperation(client).inNamespace(NAMESPACE).withName(connectorName).edit(connector -> new KafkaConnectorBuilder(connector)
            .editMetadata()
                .addToAnnotations(Annotations.ANNO_STRIMZI_IO_RESTART_TASK, "0")
            .endMetadata()
            .build());

        waitForConnectorReady(connectorName);
        waitForConnectorState(connectorName, "RUNNING");
        waitForConnectorCondition(connectorName, "Warning", "RestartConnectorTask");

        verify(api, times(0)).restart(
            eq(KafkaConnectResources.qualifiedServiceName(connectName, NAMESPACE)), eq(KafkaConnectCluster.REST_API_PORT),
            eq(connectorName));
        // Might be triggered twice (on annotation and on status update), but the second hit is sometimes only after
        // this check depending on the timing
        verify(api, atLeastOnce()).restartTask(
            eq(KafkaConnectResources.qualifiedServiceName(connectName, NAMESPACE)), eq(KafkaConnectCluster.REST_API_PORT),
            eq(connectorName), eq(0));
    }

    /** Create connect, create connector, Scale to 0 */
    @Test
    public void testConnectScaleToZero() {
        String connectName = "cluster";
        String connectorName = "connector";

        // Create KafkaConnect cluster and wait till it's ready
        KafkaConnect connect = new KafkaConnectBuilder()
                .withNewMetadata()
                    .withNamespace(NAMESPACE)
                    .withName(connectName)
                    .addToAnnotations(Annotations.STRIMZI_IO_USE_CONNECTOR_RESOURCES, "true")
                .endMetadata()
                .withNewSpec()
                    .withReplicas(1)
                .endSpec()
                .build();
        Crds.kafkaConnectOperation(client).inNamespace(NAMESPACE).create(connect);
        waitForConnectReady(connectName);

        // could be triggered twice (creation followed by status update) but waitForConnectReady could be satisfied with single
        verify(api, atLeastOnce()).list(
                eq(KafkaConnectResources.qualifiedServiceName(connectName, NAMESPACE)), eq(KafkaConnectCluster.REST_API_PORT));

        verify(api, never()).createOrUpdatePutRequest(any(),
                eq(KafkaConnectResources.qualifiedServiceName(connectName, NAMESPACE)), eq(KafkaConnectCluster.REST_API_PORT),
                eq(connectorName), any());

        // Create KafkaConnector and wait till it's ready
        KafkaConnector connector = new KafkaConnectorBuilder()
                .withNewMetadata()
                    .withName(connectorName)
                    .withNamespace(NAMESPACE)
                    .addToLabels(Labels.STRIMZI_CLUSTER_LABEL, connectName)
                .endMetadata()
                .withNewSpec()
                    .withTasksMax(1)
                    .withClassName("Dummy")
                .endSpec()
                .build();
        Crds.kafkaConnectorOperation(client).inNamespace(NAMESPACE).create(connector);
        waitForConnectorReady(connectorName);

        verify(api, times(2)).list(
                eq(KafkaConnectResources.qualifiedServiceName(connectName, NAMESPACE)), eq(KafkaConnectCluster.REST_API_PORT));
        verify(api, times(1)).createOrUpdatePutRequest(any(),
                eq(KafkaConnectResources.qualifiedServiceName(connectName, NAMESPACE)), eq(KafkaConnectCluster.REST_API_PORT),
                eq(connectorName), any());
        assertThat(runningConnectors.keySet(), is(Collections.singleton(key("cluster-connect-api.ns.svc", connectorName))));

        when(api.list(any(), anyInt())).thenReturn(Future.failedFuture(new ConnectTimeoutException("connection timed out")));
        when(api.listConnectorPlugins(any(), any(), anyInt())).thenReturn(Future.failedFuture(new ConnectTimeoutException("connection timed out")));
        when(api.createOrUpdatePutRequest(any(), any(), anyInt(), anyString(), any())).thenReturn(Future.failedFuture(new ConnectTimeoutException("connection timed out")));
        when(api.getConnectorConfig(any(), any(), anyInt(), any())).thenReturn(Future.failedFuture(new ConnectTimeoutException("connection timed out")));
        when(api.getConnector(any(), any(), anyInt(), any())).thenReturn(Future.failedFuture(new ConnectTimeoutException("connection timed out")));

        Crds.kafkaConnectOperation(client).inNamespace(NAMESPACE).withName(connectName).edit(spec -> new KafkaConnectBuilder(spec)
                .editSpec()
                    .withReplicas(0)
                .endSpec()
            .build());

        waitForConnectReady(connectName);
        waitForConnectorNotReady(connectorName, "RuntimeException", "Kafka Connect cluster 'cluster' in namespace ns has 0 replicas.");
    }

    /** Create connect, create connector, break the REST API */
    @Test
    public void testConnectRestAPIIssues() {
        String connectName = "cluster";
        String connectorName = "connector";

        // Create KafkaConnect cluster and wait till it's ready
        KafkaConnect connect = new KafkaConnectBuilder()
                .withNewMetadata()
                    .withNamespace(NAMESPACE)
                    .withName(connectName)
                    .addToAnnotations(Annotations.STRIMZI_IO_USE_CONNECTOR_RESOURCES, "true")
                .endMetadata()
                .withNewSpec()
                    .withReplicas(1)
                .endSpec()
                .build();
        Crds.kafkaConnectOperation(client).inNamespace(NAMESPACE).create(connect);
        waitForConnectReady(connectName);

        // could be triggered twice (creation followed by status update) but waitForConnectReady could be satisfied with single
        verify(api, atLeastOnce()).list(
                eq(KafkaConnectResources.qualifiedServiceName(connectName, NAMESPACE)), eq(KafkaConnectCluster.REST_API_PORT));

        verify(api, never()).createOrUpdatePutRequest(any(),
                eq(KafkaConnectResources.qualifiedServiceName(connectName, NAMESPACE)), eq(KafkaConnectCluster.REST_API_PORT),
                eq(connectorName), any());

        // Create KafkaConnector and wait till it's ready
        KafkaConnector connector = new KafkaConnectorBuilder()
                .withNewMetadata()
                    .withName(connectorName)
                    .withNamespace(NAMESPACE)
                    .addToLabels(Labels.STRIMZI_CLUSTER_LABEL, connectName)
                .endMetadata()
                .withNewSpec()
                    .withTasksMax(1)
                    .withClassName("Dummy")
                .endSpec()
                .build();
        Crds.kafkaConnectorOperation(client).inNamespace(NAMESPACE).create(connector);
        waitForConnectorReady(connectorName);

        verify(api, times(2)).list(
                eq(KafkaConnectResources.qualifiedServiceName(connectName, NAMESPACE)), eq(KafkaConnectCluster.REST_API_PORT));
        verify(api, times(1)).createOrUpdatePutRequest(any(),
                eq(KafkaConnectResources.qualifiedServiceName(connectName, NAMESPACE)), eq(KafkaConnectCluster.REST_API_PORT),
                eq(connectorName), any());
        assertThat(runningConnectors.keySet(), is(Collections.singleton(key("cluster-connect-api.ns.svc", connectorName))));

        when(api.list(any(), anyInt())).thenReturn(Future.failedFuture(new ConnectTimeoutException("connection timed out")));
        when(api.listConnectorPlugins(any(), any(), anyInt())).thenReturn(Future.failedFuture(new ConnectTimeoutException("connection timed out")));
        when(api.createOrUpdatePutRequest(any(), any(), anyInt(), anyString(), any())).thenReturn(Future.failedFuture(new ConnectTimeoutException("connection timed out")));
        when(api.getConnectorConfig(any(), any(), any(), anyInt(), any())).thenReturn(Future.failedFuture(new ConnectTimeoutException("connection timed out")));
        when(api.getConnector(any(), any(), anyInt(), any())).thenReturn(Future.failedFuture(new ConnectTimeoutException("connection timed out")));

        Crds.kafkaConnectOperation(client).inNamespace(NAMESPACE).withName(connectName).edit(sp -> new KafkaConnectBuilder(sp)
            .editSpec()
                .withNewTemplate()
                .endTemplate()
            .endSpec()
            .build());

        // Wait for Status change due to the broker REST API
        waitForConnectNotReady(connectName, "ConnectTimeoutException", "connection timed out");
        waitForConnectorNotReady(connectorName, "ConnectTimeoutException", "connection timed out");
    }

    @Test
    public void testConnectorUnknownField() {
        String connectName = "cluster";
        String connectorName = "connector";

        // Create KafkaConnect cluster and wait till it's ready
        Crds.kafkaConnectOperation(client).inNamespace(NAMESPACE).create(new KafkaConnectBuilder()
                .withNewMetadata()
                    .withNamespace(NAMESPACE)
                    .withName(connectName)
                    .addToAnnotations(Annotations.STRIMZI_IO_USE_CONNECTOR_RESOURCES, "true")
                .endMetadata()
                .withNewSpec()
                    .withReplicas(1)
                .endSpec()
                .build());
        waitForConnectReady(connectName);

        String yaml = "apiVersion: kafka.strimzi.io/v1beta2\n" +
                "kind: KafkaConnector\n" +
                "metadata:\n" +
                "  name: " + connectorName + "\n" +
                "  namespace: " + NAMESPACE + "\n" +
                "  labels:\n" +
                "    strimzi.io/cluster: " + connectName + "\n" +
                "spec:\n" +
                "  class: EchoSink\n" +
                "  tasksMax: 1\n" +
                "  unknownField: \"value\"\n" +
                "  config:\n" +
                "    level: INFO\n" +
                "    topics: timer-topic";

        KafkaConnector kcr = TestUtils.fromYamlString(yaml, KafkaConnector.class);
        Crds.kafkaConnectorOperation(client).inNamespace(NAMESPACE).create(kcr);

        waitForConnectorReady(connectorName);
        waitForConnectorState(connectorName, "RUNNING");
        waitForConnectorCondition(connectorName, "Warning", "UnknownFields");
    }

    @Test
    public void testConnectorReconciliationPausedUnpaused() {
        String connectName = "cluster";
        String connectorName = "connector";

        // Create KafkaConnect cluster and wait till it's ready
        Crds.kafkaConnectOperation(client).inNamespace(NAMESPACE).create(new KafkaConnectBuilder()
                .withNewMetadata()
                .withNamespace(NAMESPACE)
                .withName(connectName)
                .addToAnnotations(Annotations.STRIMZI_IO_USE_CONNECTOR_RESOURCES, "true")
                .endMetadata()
                .withNewSpec()
                .withReplicas(1)
                .endSpec()
                .build());
        waitForConnectReady(connectName);

        // paused
        KafkaConnector connector = new KafkaConnectorBuilder()
                .withNewMetadata()
                    .withName(connectorName)
                    .withNamespace(NAMESPACE)
                    .addToLabels(Labels.STRIMZI_CLUSTER_LABEL, connectName)
                    .addToAnnotations("strimzi.io/pause-reconciliation", "true")
                .endMetadata()
                .withNewSpec()
                    .withTasksMax(1)
                    .withClassName("Dummy")
                .endSpec()
                .build();

        Crds.kafkaConnectorOperation(client).inNamespace(NAMESPACE).create(connector);
        waitForConnectorPaused(connectorName);

        // unpaused
        Crds.kafkaConnectorOperation(client).inNamespace(NAMESPACE).withName(connectorName).edit(cntctr ->
                new KafkaConnectorBuilder(cntctr)
                        .editMetadata()
                            .addToAnnotations("strimzi.io/pause-reconciliation", "false")
                        .endMetadata()
                .build());

        waitForConnectorReady(connectorName);
        waitForConnectorState(connectorName, "RUNNING");
    }

    @Test
    public void testConnectorDeleteFailsOnConnectReconciliation() {
        String connectName = "cluster";

        // this connector should be deleted on connect reconciliation
        when(api.list(anyString(), anyInt())).thenReturn(Future.succeededFuture(List.of("connector")));
        when(api.delete(any(), anyString(), anyInt(), anyString())).thenReturn(Future.failedFuture(new RuntimeException("deletion error")));

        KafkaConnect kafkaConnect = new KafkaConnectBuilder()
                .withNewMetadata()
                    .withNamespace(NAMESPACE)
                    .withName(connectName)
                    .addToAnnotations(Annotations.STRIMZI_IO_USE_CONNECTOR_RESOURCES, "true")
                .endMetadata()
                .withNewSpec()
                    .withReplicas(1)
                .endSpec()
                .build();
        Crds.kafkaConnectOperation(client).inNamespace(NAMESPACE).create(kafkaConnect);
        waitForConnectReady(connectName);
    }

    @Test
    void testConnectorResourceMetrics(VertxTestContext context) {
        String connectName1 = "cluster1";
        String connectName2 = "cluster2";
        String connectorName1 = "connector1";
        String connectorName2 = "connector2";

        KafkaConnect kafkaConnect1 = new KafkaConnectBuilder()
                .withNewMetadata()
                    .withNamespace(NAMESPACE)
                    .withName(connectName1)
                    .addToAnnotations(Annotations.STRIMZI_IO_USE_CONNECTOR_RESOURCES, "true")
                    .endMetadata()
                .withNewSpec()
                    .withReplicas(1)
                .endSpec()
                .build();

        KafkaConnect kafkaConnect2 = new KafkaConnectBuilder(kafkaConnect1)
                .editMetadata()
                    .withName(connectName2)
                .endMetadata()
                .build();

        Crds.kafkaConnectOperation(client).inNamespace(NAMESPACE).create(kafkaConnect1);
        Crds.kafkaConnectOperation(client).inNamespace(NAMESPACE).create(kafkaConnect2);
        waitForConnectReady(connectName1);
        waitForConnectReady(connectName2);

        KafkaConnector connector1 = defaultKafkaConnectorBuilder()
                .editMetadata()
                    .withName(connectorName1)
                    .addToLabels(Labels.STRIMZI_CLUSTER_LABEL, connectName1)
                    .addToAnnotations(Annotations.ANNO_STRIMZI_IO_PAUSE_RECONCILIATION, "true")
                .endMetadata()
                .build();

        KafkaConnector connector2 = defaultKafkaConnectorBuilder()
                .editMetadata()
                    .withName(connectorName2)
                    .addToLabels(Labels.STRIMZI_CLUSTER_LABEL, connectName2)
                    .addToAnnotations(Annotations.ANNO_STRIMZI_IO_PAUSE_RECONCILIATION, "true")
                .endMetadata()
                .build();

        Crds.kafkaConnectorOperation(client).inNamespace(NAMESPACE).create(connector1);
        Crds.kafkaConnectorOperation(client).inNamespace(NAMESPACE).create(connector2);

        waitForConnectorPaused(connectorName1);
        waitForConnectorPaused(connectorName2);

        MeterRegistry meterRegistry = metricsProvider.meterRegistry();
        Tags tags = Tags.of("kind", KafkaConnector.RESOURCE_KIND, "namespace", NAMESPACE);

        Promise<Void> reconciled1 = Promise.promise();
        Promise<Void> reconciled2 = Promise.promise();
        kafkaConnectOperator.reconcileAll("test", NAMESPACE, ignored -> reconciled1.complete());

        Checkpoint async = context.checkpoint();
        reconciled1.future().onComplete(context.succeeding(v -> context.verify(() -> {
            Gauge resources = meterRegistry.get("strimzi.resources").tags(tags).gauge();
            assertThat(resources.value(), is(2.0));

            Gauge resourcesPaused = meterRegistry.get("strimzi.resources.paused").tags(tags).gauge();
            assertThat(resourcesPaused.value(), is(2.0));

            Crds.kafkaConnectorOperation(client).inNamespace(NAMESPACE).delete(connector1);
            waitForConnectorDeleted(connectorName1);

            kafkaConnectOperator.reconcileAll("test", NAMESPACE, ignored -> reconciled2.complete());
            reconciled2.future().onComplete(context.succeeding(v1 -> context.verify(() -> {
                assertThat(resources.value(), is(1.0));
                assertThat(resourcesPaused.value(), is(1.0));
                async.flag();
            })));
        })));
    }

    @Test
    void testConnectorResourceMetricsPausedConnect(VertxTestContext context) {
        String connectName = "cluster";
        String connectorName1 = "connector1";
        String connectorName2 = "connector2";

        KafkaConnect kafkaConnect = new KafkaConnectBuilder()
                .withNewMetadata()
                    .withNamespace(NAMESPACE)
                    .withName(connectName)
                    .addToAnnotations(Annotations.STRIMZI_IO_USE_CONNECTOR_RESOURCES, "true")
                    .addToAnnotations(Annotations.ANNO_STRIMZI_IO_PAUSE_RECONCILIATION, "true")
                .endMetadata()
                .withNewSpec()
                    .withReplicas(1)
                .endSpec()
                .build();
        Crds.kafkaConnectOperation(client).inNamespace(NAMESPACE).create(kafkaConnect);
        waitForConnectPaused(connectName);

        KafkaConnector connector1 = defaultKafkaConnectorBuilder()
                .editMetadata()
                    .withName(connectorName1)
                    .addToLabels(Labels.STRIMZI_CLUSTER_LABEL, connectName)
                    .addToAnnotations(Annotations.ANNO_STRIMZI_IO_PAUSE_RECONCILIATION, "true")
                .endMetadata()
                .build();

        KafkaConnector connector2 = defaultKafkaConnectorBuilder()
                .editMetadata()
                    .withName(connectorName2)
                    .addToLabels(Labels.STRIMZI_CLUSTER_LABEL, connectName)
                .endMetadata()
                .build();

        Crds.kafkaConnectorOperation(client).inNamespace(NAMESPACE).create(connector1);
        Crds.kafkaConnectorOperation(client).inNamespace(NAMESPACE).create(connector2);

        waitForConnectorPaused(connectorName1);
        waitForConnectorReady(connectorName2);

        MeterRegistry meterRegistry = metricsProvider.meterRegistry();
        Tags tags = Tags.of("kind", KafkaConnector.RESOURCE_KIND, "namespace", NAMESPACE);

        Promise<Void> reconciled = Promise.promise();
        kafkaConnectOperator.reconcileAll("test", NAMESPACE, ignored -> reconciled.complete());

        Checkpoint async = context.checkpoint();
        reconciled.future().onComplete(context.succeeding(v -> context.verify(() -> {
            Gauge resources = meterRegistry.get("strimzi.resources").tags(tags).gauge();
            assertThat(resources.value(), is(2.0));

            Gauge resourcesPaused = meterRegistry.get("strimzi.resources.paused").tags(tags).gauge();
            assertThat(resourcesPaused.value(), is(1.0));
            async.flag();
        })));
    }

    @Disabled // MockKube2 does not support "In" selector => https://github.com/strimzi/strimzi-kafka-operator/issues/6740
    @Test
    void testConnectorResourceMetricsScaledToZero(VertxTestContext context) {
        String connectName = "cluster";
        String connectorName = "connector";

        KafkaConnect kafkaConnect = new KafkaConnectBuilder()
                .withNewMetadata()
                    .withNamespace(NAMESPACE)
                    .withName(connectName)
                    .addToAnnotations(Annotations.STRIMZI_IO_USE_CONNECTOR_RESOURCES, "true")
                .endMetadata()
                .withNewSpec()
                    .withReplicas(0)
                .endSpec()
                .build();

        Crds.kafkaConnectOperation(client).inNamespace(NAMESPACE).create(kafkaConnect);
        waitForConnectReady(connectName);

        KafkaConnector connector = defaultKafkaConnectorBuilder()
                .editMetadata()
                    .withName(connectorName)
                    .addToLabels(Labels.STRIMZI_CLUSTER_LABEL, connectName)
                    .addToAnnotations(Annotations.ANNO_STRIMZI_IO_PAUSE_RECONCILIATION, "true")
                .endMetadata()
                .build();

        Crds.kafkaConnectorOperation(client).inNamespace(NAMESPACE).create(connector);
        waitForConnectorNotReady(connectorName, "RuntimeException", "Kafka Connect cluster 'cluster' in namespace ns has 0 replicas.");

        MeterRegistry meterRegistry = metricsProvider.meterRegistry();
        Tags tags = Tags.of("kind", KafkaConnector.RESOURCE_KIND, "namespace", NAMESPACE);

        Promise<Void> reconciled = Promise.promise();
        kafkaConnectOperator.reconcileAll("test", NAMESPACE, ignored -> reconciled.complete());

        Checkpoint async = context.checkpoint();
        reconciled.future().onComplete(context.succeeding(v -> context.verify(() -> {
            Gauge resources = meterRegistry.get("strimzi.resources").tags(tags).gauge();
            assertThat(resources.value(), is(1.0));

            kafkaConnectOperator.pausedConnectorsResourceCounter(NAMESPACE); // to create metric, otherwise MeterNotFoundException will be thrown
            Gauge resourcesPaused = meterRegistry.get("strimzi.resources.paused").tags(tags).gauge();
            assertThat(resourcesPaused.value(), is(0.0));
            async.flag();
        })));
    }

    @Test
    void testConnectorResourceMetricsStopUseResources(VertxTestContext context) {
        String connectName = "cluster";
        String connectorName = "connector";

        KafkaConnect kafkaConnect = new KafkaConnectBuilder()
                .withNewMetadata()
                    .withNamespace(NAMESPACE)
                    .withName(connectName)
                    .addToAnnotations(Annotations.STRIMZI_IO_USE_CONNECTOR_RESOURCES, "false")
                .endMetadata()
                .withNewSpec()
                    .withReplicas(1)
                .endSpec()
                .build();

        Crds.kafkaConnectOperation(client).inNamespace(NAMESPACE).create(kafkaConnect);
        waitForConnectReady(connectName);

        KafkaConnector connector = defaultKafkaConnectorBuilder()
                .editMetadata()
                    .withName(connectorName)
                    .addToLabels(Labels.STRIMZI_CLUSTER_LABEL, connectName)
                    .addToAnnotations(Annotations.ANNO_STRIMZI_IO_PAUSE_RECONCILIATION, "true")
                .endMetadata()
                .build();

        Crds.kafkaConnectorOperation(client).inNamespace(NAMESPACE).create(connector);
        waitForConnectorPaused(connectorName);

        MeterRegistry meterRegistry = metricsProvider.meterRegistry();
        Tags tags = Tags.of("kind", KafkaConnector.RESOURCE_KIND, "namespace", NAMESPACE);

        Promise<Void> reconciled = Promise.promise();
        kafkaConnectOperator.reconcileAll("test", NAMESPACE, ignored -> reconciled.complete());

        Checkpoint async = context.checkpoint();
        reconciled.future().onComplete(context.succeeding(v -> context.verify(() -> {
            Gauge resources = meterRegistry.get("strimzi.resources").tags(tags).gauge();
            assertThat(resources.value(), is(1.0));

            Gauge resourcesPaused = meterRegistry.get("strimzi.resources.paused").tags(tags).gauge();
            assertThat(resourcesPaused.value(), is(1.0));
            async.flag();
        })));
    }

    @Disabled // MockKube2 does not support "In" selector => https://github.com/strimzi/strimzi-kafka-operator/issues/6740
    @Test
    void testConnectorResourceMetricsConnectDeletion(VertxTestContext context) {
        String connectName = "cluster";
        String connectorName1 = "connector1";
        String connectorName2 = "connector2";

        when(kafkaConnectOperator.selector()).thenReturn(Optional.of(new LabelSelector(null, Map.of("foo", "bar"))));

        KafkaConnect kafkaConnect = new KafkaConnectBuilder()
                .withNewMetadata()
                    .withNamespace(NAMESPACE)
                    .withName(connectName)
                    .addToLabels("foo", "bar")
                    .addToAnnotations(Annotations.STRIMZI_IO_USE_CONNECTOR_RESOURCES, "true")
                .endMetadata()
                .withNewSpec()
                    .withReplicas(1)
                .endSpec()
                .build();

        Crds.kafkaConnectOperation(client).inNamespace(NAMESPACE).create(kafkaConnect);
        waitForConnectReady(connectName);

        KafkaConnector connector1 = defaultKafkaConnectorBuilder()
                .editMetadata()
                    .withName(connectorName1)
                    .addToLabels(Labels.STRIMZI_CLUSTER_LABEL, connectName)
                    .addToAnnotations(Annotations.ANNO_STRIMZI_IO_PAUSE_RECONCILIATION, "true")
                .endMetadata()
                .build();

        KafkaConnector connector2 = new KafkaConnectorBuilder(connector1).editMetadata().withName(connectorName2).endMetadata().build();

        Crds.kafkaConnectorOperation(client).inNamespace(NAMESPACE).create(connector1);
        Crds.kafkaConnectorOperation(client).inNamespace(NAMESPACE).create(connector2);

        waitForConnectorPaused(connectorName1);
        waitForConnectorPaused(connectorName2);

        MeterRegistry meterRegistry = metricsProvider.meterRegistry();
        Tags tags = Tags.of("kind", KafkaConnector.RESOURCE_KIND, "namespace", NAMESPACE);

        Promise<Void> reconciled1 = Promise.promise();
        Promise<Void> reconciled2 = Promise.promise();
        kafkaConnectOperator.reconcileAll("test", NAMESPACE, ignored -> reconciled1.complete());

        Checkpoint async = context.checkpoint();
        reconciled1.future().onComplete(context.succeeding(v -> context.verify(() -> {
            Gauge resources = meterRegistry.get("strimzi.resources").tags(tags).gauge();
            assertThat(resources.value(), is(2.0));

            Gauge resourcesPaused = meterRegistry.get("strimzi.resources.paused").tags(tags).gauge();
            assertThat(resourcesPaused.value(), is(2.0));

            Crds.kafkaConnectOperation(client).inNamespace(NAMESPACE).delete(kafkaConnect);
            waitForConnectDeleted(connectName);

            kafkaConnectOperator.reconcileAll("test", NAMESPACE, ignored -> reconciled2.complete());
            reconciled2.future().onComplete(context.succeeding(v1 -> context.verify(() -> {
                assertThat(resources.value(), is(0.0));
                assertThat(resourcesPaused.value(), is(0.0));
                async.flag();
            })));
        })));
    }

    @Disabled // MockKube2 does not support "In" selector => https://github.com/strimzi/strimzi-kafka-operator/issues/6740
    @Test
    void testConnectorResourceMetricsMoveConnectToOtherOperator(VertxTestContext context) {
        String connectName1 = "cluster1";
        String connectName2 = "cluster2";
        String connectorName1 = "connector1";
        String connectorName2 = "connector2";

        when(kafkaConnectOperator.selector()).thenReturn(Optional.of(new LabelSelector(null, Map.of("foo", "bar"))));

        KafkaConnect kafkaConnect1 = new KafkaConnectBuilder()
                .withNewMetadata()
                    .withNamespace(NAMESPACE)
                    .withName(connectName1)
                    .addToLabels("foo", "bar")
                    .addToAnnotations(Annotations.STRIMZI_IO_USE_CONNECTOR_RESOURCES, "true")
                .endMetadata()
                .withNewSpec()
                    .withReplicas(1)
                .endSpec()
                .build();

        KafkaConnect kafkaConnect2 = new KafkaConnectBuilder(kafkaConnect1)
                .editMetadata()
                    .withName(connectName2)
                .endMetadata()
                .build();

        Crds.kafkaConnectOperation(client).inNamespace(NAMESPACE).create(kafkaConnect1);
        Crds.kafkaConnectOperation(client).inNamespace(NAMESPACE).create(kafkaConnect2);
        waitForConnectReady(connectName1);
        waitForConnectReady(connectName2);

        KafkaConnector connector1 = defaultKafkaConnectorBuilder()
                .editMetadata()
                    .withName(connectorName1)
                    .addToLabels(Labels.STRIMZI_CLUSTER_LABEL, connectName1)
                    .addToAnnotations(Annotations.ANNO_STRIMZI_IO_PAUSE_RECONCILIATION, "true")
                .endMetadata()
                .build();

        KafkaConnector connector2 = defaultKafkaConnectorBuilder()
                .editMetadata()
                    .withName(connectorName2)
                    .addToLabels(Labels.STRIMZI_CLUSTER_LABEL, connectName2)
                    .addToAnnotations(Annotations.ANNO_STRIMZI_IO_PAUSE_RECONCILIATION, "true")
                .endMetadata()
                .build();

        Crds.kafkaConnectorOperation(client).inNamespace(NAMESPACE).create(connector1);
        Crds.kafkaConnectorOperation(client).inNamespace(NAMESPACE).create(connector2);

        waitForConnectorPaused(connectorName1);
        waitForConnectorPaused(connectorName2);

        MeterRegistry meterRegistry = metricsProvider.meterRegistry();
        Tags tags = Tags.of("kind", KafkaConnector.RESOURCE_KIND, "namespace", NAMESPACE);

        Promise<Void> reconciled1 = Promise.promise();
        Promise<Void> reconciled2 = Promise.promise();
        kafkaConnectOperator.reconcileAll("test", NAMESPACE, ignored -> reconciled1.complete());

        Checkpoint async = context.checkpoint();
        reconciled1.future().onComplete(context.succeeding(v -> context.verify(() -> {
            Gauge resources = meterRegistry.get("strimzi.resources").tags(tags).gauge();
            assertThat(resources.value(), is(2.0));

            Gauge resourcesPaused = meterRegistry.get("strimzi.resources.paused").tags(tags).gauge();
            assertThat(resourcesPaused.value(), is(2.0));

            Crds.kafkaConnectOperation(client).inNamespace(NAMESPACE).withName(connectName2).edit(ctr ->
                    new KafkaConnectBuilder(ctr)
                            .editMetadata()
                                .addToLabels("foo", "baz")
                            .endMetadata()
                            .build());
            waitForConnectReady(connectName1);

            kafkaConnectOperator.reconcileAll("test", NAMESPACE, ignored -> reconciled2.complete());
            reconciled2.future().onComplete(context.succeeding(v1 -> context.verify(() -> {
                assertThat(resources.value(), is(1.0));
                assertThat(resourcesPaused.value(), is(1.0));
                async.flag();
            })));
        })));
    }

}<|MERGE_RESOLUTION|>--- conflicted
+++ resolved
@@ -155,13 +155,8 @@
                 .build();
         mockKube.start();
 
-<<<<<<< HEAD
-        PlatformFeaturesAvailability pfa = new PlatformFeaturesAvailability(true, KubernetesVersion.V1_18);
+        PlatformFeaturesAvailability pfa = new PlatformFeaturesAvailability(false, KubernetesVersion.V1_18);
         KubernetesRestartEventPublisher restartEventPublisher = KubernetesRestartEventPublisher.createPublisher(client, "op", pfa.hasEventsApiV1());
-=======
-        PlatformFeaturesAvailability pfa = new PlatformFeaturesAvailability(false, KubernetesVersion.V1_18);
-
->>>>>>> f7f6e901
         setupMockConnectAPI();
 
         metricsProvider = ResourceUtils.metricsProvider();
