--- conflicted
+++ resolved
@@ -331,7 +331,6 @@
 
         Checkpoint a = context.checkpoint();
         finder.findZookeeperLeader(CLUSTER, NAMESPACE,
-<<<<<<< HEAD
                 asList(createPodWithId(0), createPodWithId(1)), coKeySecret())
             .setHandler(context.succeeding(leader -> context.verify(() -> {
                 assertThat(leader, is(ZookeeperLeaderFinder.UNKNOWN_LEADER));
@@ -339,20 +338,7 @@
                     assertThat("Unexpected number of attempts for node " + zk.id, zk.attempts.get(), is(MAX_ATTEMPTS + 1));
                 }
                 a.flag();
-            })
-            ));
-=======
-                    asList(getPod(0), getPod(1)), coKeySecret())
-            .setHandler(context.succeeding(leader -> {
-                context.verify(() -> {
-                    assertThat(leader, is(ZookeeperLeaderFinder.UNKNOWN_LEADER));
-                    for (FakeZk zk : zks) {
-                        assertThat("Unexpected number of attempts for node " + zk.id, zk.attempts.get(), is(MAX_ATTEMPTS + 1));
-                    }
-                });
-                a.flag();
-            }));
->>>>>>> e51647ac
+            })));
     }
 
     @Test
@@ -385,7 +371,6 @@
 
         Checkpoint a = context.checkpoint();
         finder.findZookeeperLeader(CLUSTER, NAMESPACE,
-<<<<<<< HEAD
                 asList(createPodWithId(0), createPodWithId(1)), coKeySecret())
             .setHandler(context.succeeding(leader -> context.verify(() -> {
                 assertThat(leader, is(ZookeeperLeaderFinder.UNKNOWN_LEADER));
@@ -394,18 +379,6 @@
                 }
                 a.flag();
             })));
-=======
-                asList(getPod(0), getPod(1)), coKeySecret())
-                .setHandler(context.succeeding(l -> {
-                    context.verify(() -> {
-                        assertThat(l, is(ZookeeperLeaderFinder.UNKNOWN_LEADER));
-                        for (FakeZk zk : zks) {
-                            assertThat("Unexpected number of attempts for node " + zk.id, zk.attempts.get(), is(0));
-                        }
-                    });
-                    a.flag();
-                }));
->>>>>>> e51647ac
     }
 
     @Test
@@ -437,7 +410,6 @@
         TestingZookeeperLeaderFinder finder = new TestingZookeeperLeaderFinder(this::backoff, ports);
 
         Checkpoint a = context.checkpoint();
-<<<<<<< HEAD
         finder.findZookeeperLeader(CLUSTER, NAMESPACE, asList(createPodWithId(0), createPodWithId(1)), coKeySecret())
             .setHandler(context.succeeding(leader -> context.verify(() -> {
                 assertThat(leader, is(desiredLeaderId));
@@ -446,18 +418,6 @@
                 }
                 a.flag();
             })));
-=======
-        finder.findZookeeperLeader(CLUSTER, NAMESPACE, asList(getPod(0), getPod(1)), coKeySecret())
-            .setHandler(context.succeeding(l -> {
-                context.verify(() -> {
-                    assertThat(l, is(leader));
-                    for (FakeZk zk : zks) {
-                        assertThat("Unexpected number of attempts for node " + zk.id, zk.attempts.get(), is(succeedOnAttempt + 1));
-                    }
-                });
-                a.flag();
-            }));
->>>>>>> e51647ac
     }
 
     @Test
@@ -488,7 +448,6 @@
         ZookeeperLeaderFinder finder = new TestingZookeeperLeaderFinder(this::backoff, ports);
 
         Checkpoint a = context.checkpoint();
-<<<<<<< HEAD
         finder.findZookeeperLeader(CLUSTER, NAMESPACE, asList(createPodWithId(0), createPodWithId(1)), coKeySecret())
             .setHandler(context.succeeding(l -> context.verify(() -> {
                 assertThat(l, is(leader));
@@ -497,18 +456,6 @@
                 }
                 a.flag();
             })));
-=======
-        finder.findZookeeperLeader(CLUSTER, NAMESPACE, asList(getPod(0), getPod(1)), coKeySecret())
-            .setHandler(context.succeeding(l -> {
-                context.verify(() -> {
-                    assertThat(l, is(leader));
-                    for (FakeZk zk : zks) {
-                        assertThat("Unexpected number of attempts for node " + zk.id, zk.attempts.get(), is(1));
-                    }
-                });
-                a.flag();
-            }));
->>>>>>> e51647ac
     }
 
     Pod createPodWithId(int id) {
