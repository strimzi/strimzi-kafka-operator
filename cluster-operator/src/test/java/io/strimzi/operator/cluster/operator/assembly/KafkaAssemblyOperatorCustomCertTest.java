--- conflicted
+++ resolved
@@ -4,24 +4,13 @@
  */
 package io.strimzi.operator.cluster.operator.assembly;
 
-import java.util.ArrayList;
-import java.util.Base64;
-import java.util.List;
-import java.util.function.Function;
-
 import io.fabric8.kubernetes.api.model.Pod;
 import io.fabric8.kubernetes.api.model.PodBuilder;
 import io.fabric8.kubernetes.api.model.Secret;
 import io.fabric8.kubernetes.api.model.SecretBuilder;
 import io.fabric8.kubernetes.api.model.apps.StatefulSet;
-import io.fabric8.kubernetes.client.KubernetesClient;
-import io.strimzi.api.kafka.Crds;
-import io.strimzi.api.kafka.KafkaList;
-import io.strimzi.api.kafka.model.DoneableKafka;
 import io.strimzi.api.kafka.model.Kafka;
 import io.strimzi.api.kafka.model.KafkaBuilder;
-import io.strimzi.api.kafka.model.KafkaResources;
-import io.strimzi.api.kafka.model.listener.arraylistener.KafkaListenerType;
 import io.strimzi.certs.CertManager;
 import io.strimzi.operator.KubernetesVersion;
 import io.strimzi.operator.PlatformFeaturesAvailability;
@@ -30,15 +19,15 @@
 import io.strimzi.operator.cluster.ResourceUtils;
 import io.strimzi.operator.cluster.model.KafkaCluster;
 import io.strimzi.operator.cluster.model.KafkaVersion;
+import io.strimzi.operator.cluster.operator.resource.KafkaSetOperator;
 import io.strimzi.operator.cluster.operator.resource.ResourceOperatorSupplier;
-import io.strimzi.operator.cluster.operator.resource.ZookeeperLeaderFinder;
-import io.strimzi.operator.cluster.operator.resource.ZookeeperScalerProvider;
-import io.strimzi.operator.common.AdminClientProvider;
-import io.strimzi.operator.common.MetricsProvider;
 import io.strimzi.operator.common.PasswordGenerator;
 import io.strimzi.operator.common.Reconciliation;
 import io.strimzi.operator.common.operator.MockCertManager;
-import io.strimzi.test.mockkube.MockKube;
+import io.strimzi.operator.common.operator.resource.ConfigMapOperator;
+import io.strimzi.operator.common.operator.resource.CrdOperator;
+import io.strimzi.operator.common.operator.resource.ReconcileResult;
+import io.strimzi.operator.common.operator.resource.SecretOperator;
 import io.vertx.core.Future;
 import io.vertx.core.Vertx;
 import io.vertx.junit5.Checkpoint;
@@ -49,29 +38,23 @@
 import org.junit.jupiter.api.BeforeEach;
 import org.junit.jupiter.api.Test;
 import org.junit.jupiter.api.extension.ExtendWith;
-
-<<<<<<< HEAD
-import static org.hamcrest.MatcherAssert.assertThat;
-import static org.hamcrest.Matchers.empty;
-import static org.hamcrest.Matchers.equalTo;
-=======
+import org.mockito.ArgumentCaptor;
+
+import java.util.Base64;
+import java.util.function.Function;
+
 import static org.hamcrest.CoreMatchers.is;
 import static org.hamcrest.MatcherAssert.assertThat;
->>>>>>> 2e537b00
 import static org.hamcrest.Matchers.hasEntry;
 import static org.hamcrest.Matchers.hasKey;
 import static org.hamcrest.Matchers.hasSize;
 import static org.hamcrest.Matchers.not;
-<<<<<<< HEAD
-import static org.mockito.Mockito.mock;
-=======
 import static org.hamcrest.Matchers.nullValue;
 import static org.mockito.ArgumentMatchers.any;
 import static org.mockito.ArgumentMatchers.eq;
 import static org.mockito.Mockito.never;
 import static org.mockito.Mockito.verify;
 import static org.mockito.Mockito.when;
->>>>>>> 2e537b00
 
 @ExtendWith(VertxExtension.class)
 public class KafkaAssemblyOperatorCustomCertTest {
@@ -85,54 +68,26 @@
     protected static Vertx vertx;
 
     private Kafka kafka;
-<<<<<<< HEAD
-    private KafkaAssemblyOperator operator;
-    private KubernetesClient client;
-    private final List<Function<Pod, List<String>>> functionArgumentCaptor = new ArrayList<>();
-=======
     private KafkaCluster kafkaCluster;
     private ResourceOperatorSupplier supplier;
     private KafkaAssemblyOperator operator;
     private ArgumentCaptor<StatefulSet> reconcileStsCaptor;
     private ArgumentCaptor<Function<Pod, String>> isPodToRestartFunctionCaptor;
->>>>>>> 2e537b00
 
     /**
      * Mock the KafkaAssemblyOperator and override reconcile to only run through the steps we want to test
      */
     class MockKafkaAssemblyOperator extends KafkaAssemblyOperator  {
-<<<<<<< HEAD
-
-=======
->>>>>>> 2e537b00
         public MockKafkaAssemblyOperator(Vertx vertx, PlatformFeaturesAvailability pfa, CertManager certManager, PasswordGenerator passwordGenerator, ResourceOperatorSupplier supplier, ClusterOperatorConfig config) {
             super(vertx, pfa, certManager, passwordGenerator, supplier, config);
         }
 
         @Override
-<<<<<<< HEAD
-        ReconciliationState createReconciliationState(Reconciliation reconciliation, Kafka kafkaAssembly) {
-            return new ReconciliationState(reconciliation, kafkaAssembly) {
-                @Override
-                Future<Void> maybeRollKafka(StatefulSet sts, Function<Pod, List<String>> podNeedsRestart) {
-                    functionArgumentCaptor.add(podNeedsRestart);
-                    return Future.succeededFuture();
-                }
-            };
-        }
-
-        @Override
-        Future<Void> reconcile(ReconciliationState reconcileState)  {
-            return reconcileState.reconcileCas(this::dateSupplier)
-                    .compose(state -> state.getKafkaClusterDescription())
-                    .compose(state -> state.customListenerCertificates())
-=======
         Future<Void> reconcile(ReconciliationState reconcileState)  {
             return reconcileState.reconcileCas(this::dateSupplier)
                     .compose(state -> state.getKafkaClusterDescription())
                     .compose(state -> state.customTlsListenerCertificate())
                     .compose(state -> state.customExternalListenerCertificate())
->>>>>>> 2e537b00
                     .compose(state -> state.kafkaStatefulSet())
                     .compose(state -> state.kafkaRollingUpdate())
                     .map((Void) null);
@@ -147,36 +102,15 @@
     @BeforeEach
     public void setup() {
         kafka = createKafka();
-<<<<<<< HEAD
-
-        client = new MockKube()
-                .withCustomResourceDefinition(Crds.kafka(), Kafka.class, KafkaList.class, DoneableKafka.class).end()
-                .build();
-        Crds.kafkaOperation(client).inNamespace(namespace).create(kafka);
-        client.secrets().inNamespace(namespace).create(getTlsSecret());
-        client.secrets().inNamespace(namespace).create(getExternalSecret());
-        client.secrets().inNamespace(namespace).createNew().withNewMetadata()
-                .withNamespace(namespace)
-                .withName("testkafka-cluster-operator-certs")
-                .endMetadata()
-                .addToData("foo", "bar")
-                .done();
-        ResourceOperatorSupplier supplier = new ResourceOperatorSupplier(vertx, client, mock(ZookeeperLeaderFinder.class),
-                mock(AdminClientProvider.class), mock(ZookeeperScalerProvider.class),
-                mock(MetricsProvider.class), new PlatformFeaturesAvailability(false, KubernetesVersion.V1_14), 10000);
-=======
         kafkaCluster = KafkaCluster.fromCrd(kafka, VERSIONS);
 
         supplier = ResourceUtils.supplierWithMocks(false);
->>>>>>> 2e537b00
         operator = new MockKafkaAssemblyOperator(vertx, new PlatformFeaturesAvailability(false, kubernetesVersion),
                 certManager,
                 passwordGenerator,
                 supplier,
                 config);
 
-<<<<<<< HEAD
-=======
         // Mock the Kafka CRD Operator
         CrdOperator mockKafkaOps = supplier.kafkaOperator;
         when(mockKafkaOps.getAsync(eq(namespace), eq(clusterName)))
@@ -213,7 +147,6 @@
                 .thenReturn(Future.succeededFuture(getExternalSecret()));
         when(mockSecretOps.reconcile(any(), any(), any()))
                 .then(invocation -> Future.succeededFuture(ReconcileResult.created(invocation.getArgument(2))));
->>>>>>> 2e537b00
     }
 
     @AfterAll
@@ -232,11 +165,7 @@
                     .withNewKafka()
                         .withReplicas(3)
                         .withNewListeners()
-                            .addNewGenericKafkaListener()
-                                .withName("tls")
-                                .withPort(9093)
-                                .withType(KafkaListenerType.INTERNAL)
-                                .withTls(true)
+                            .withNewTls()
                                 .withNewConfiguration()
                                     .withNewBrokerCertChainAndKey()
                                         .withSecretName("my-tls-secret")
@@ -244,12 +173,8 @@
                                         .withKey("tls.key")
                                     .endBrokerCertChainAndKey()
                                 .endConfiguration()
-                            .endGenericKafkaListener()
-                            .addNewGenericKafkaListener()
-                                .withName("external")
-                                .withPort(9094)
-                                .withType(KafkaListenerType.NODEPORT)
-                                .withTls(true)
+                            .endTls()
+                            .withNewKafkaListenerExternalLoadBalancer()
                                 .withNewConfiguration()
                                     .withNewBrokerCertChainAndKey()
                                         .withSecretName("my-external-secret")
@@ -257,7 +182,7 @@
                                         .withKey("tls.key")
                                     .endBrokerCertChainAndKey()
                                 .endConfiguration()
-                            .endGenericKafkaListener()
+                            .endKafkaListenerExternalLoadBalancer()
                         .endListeners()
                         .withNewEphemeralStorage()
                         .endEphemeralStorage()
@@ -282,7 +207,7 @@
     }
 
     public String getTlsThumbprint()    {
-        return "{external=COWn2zWLZMhoewfrmSTfUeKlQPifBKekyXzjm2iGTuc=, tls=vjPd/D/f0/X3yqitf65yoUZbyeWnQU4cPDJGbr7GA7I=}";
+        return "vjPd/D/f0/X3yqitf65yoUZbyeWnQU4cPDJGbr7GA7I=";
     }
 
     public Secret getExternalSecret() {
@@ -295,6 +220,10 @@
                 .build();
     }
 
+    public String getExternalThumbprint()   {
+        return "COWn2zWLZMhoewfrmSTfUeKlQPifBKekyXzjm2iGTuc=";
+    }
+
     public Pod getPod(StatefulSet sts) {
         return new PodBuilder()
                 .withNewMetadataLike(sts.getSpec().getTemplate().getMetadata())
@@ -306,18 +235,6 @@
     }
 
     @Test
-<<<<<<< HEAD
-    public void testPodToRestartIsEmptyWhenCustomCertAnnotationsHaveMatchingThumbprints(VertxTestContext context) {
-        Checkpoint async = context.checkpoint();
-        operator.createOrUpdate(new Reconciliation("test-trigger", Kafka.RESOURCE_KIND, namespace, clusterName), kafka)
-            .onComplete(context.succeeding(v -> context.verify(() -> {
-                StatefulSet reconcileSts = client.apps().statefulSets().inNamespace(namespace).withName(KafkaResources.kafkaStatefulSetName(clusterName)).get();
-                assertThat(reconcileSts.getSpec().getTemplate().getMetadata().getAnnotations(),
-                        hasEntry(KafkaCluster.ANNO_STRIMZI_CUSTOM_LISTENER_CERT_THUMBPRINTS, getTlsThumbprint()));
-
-                assertThat(functionArgumentCaptor, hasSize(1));
-                assertThat(functionArgumentCaptor.get(0).apply(getPod(reconcileSts)), empty());
-=======
     public void testPodToRestartFalseWhenCustomCertAnnotationsHaveMatchingThumbprints(VertxTestContext context) {
         Checkpoint async = context.checkpoint();
         operator.createOrUpdate(new Reconciliation("test-trigger", Kafka.RESOURCE_KIND, namespace, clusterName), kafka)
@@ -334,34 +251,11 @@
                 Function<Pod, String> isPodToRestart = isPodToRestartFunctionCaptor.getValue();
                 assertThat(isPodToRestart.apply(getPod(reconcileSts)), is(nullValue()));
 
->>>>>>> 2e537b00
                 async.flag();
             })));
     }
 
     @Test
-<<<<<<< HEAD
-    public void testPodToRestartNonemptyWhenCustomCertTlsListenerThumbprintAnnotationsNotMatchingThumbprint(VertxTestContext context) {
-        Checkpoint async = context.checkpoint();
-        operator.createOrUpdate(new Reconciliation("test-trigger", Kafka.RESOURCE_KIND, namespace, clusterName), kafka)
-            .onComplete(context.succeeding(v -> context.verify(() -> {
-                StatefulSet reconcileSts = client.apps().statefulSets().inNamespace(namespace).withName(KafkaResources.kafkaStatefulSetName(clusterName)).get();
-                assertThat(reconcileSts.getSpec().getTemplate().getMetadata().getAnnotations(),
-                        hasEntry(KafkaCluster.ANNO_STRIMZI_CUSTOM_LISTENER_CERT_THUMBPRINTS, getTlsThumbprint()));
-
-                assertThat(functionArgumentCaptor, hasSize(1));
-                Function<Pod, List<String>> isPodToRestart = functionArgumentCaptor.get(0);
-
-                Pod pod = getPod(reconcileSts);
-                assertThat("There are no changes in broker config, the restart should not be needed",
-                        isPodToRestart.apply(pod), empty());
-
-                pod.getMetadata().getAnnotations().put(KafkaCluster.ANNO_STRIMZI_CUSTOM_LISTENER_CERT_THUMBPRINTS,
-                        Base64.getEncoder().encodeToString("Not the right one!".getBytes()));
-                assertThat("Tls listener thumbprint annotation changed, pod should need restart",
-                        isPodToRestart.apply(pod).get(0),
-                        equalTo("custom certificate one or more listeners changed"));
-=======
     public void testPodToRestartTrueWhenCustomCertTlsListenerThumbprintAnnotationsNotMatchingThumbprint(VertxTestContext context) {
         Checkpoint async = context.checkpoint();
         operator.createOrUpdate(new Reconciliation("test-trigger", Kafka.RESOURCE_KIND, namespace, clusterName), kafka)
@@ -385,7 +279,6 @@
                         Base64.getEncoder().encodeToString("Not the right one!".getBytes()));
                 assertThat("Tls listener thumbprint annotation changed, pod should need restart",
                         isPodToRestart.apply(pod), is("custom certificate on the TLS listener changes"));
->>>>>>> 2e537b00
 
                 async.flag();
             })));
@@ -395,26 +288,6 @@
     public void testPodToRestartTrueWhenCustomCertExternalListenerThumbprintAnnotationsNotMatchingThumbprint(VertxTestContext context) {
         Checkpoint async = context.checkpoint();
         operator.createOrUpdate(new Reconciliation("test-trigger", Kafka.RESOURCE_KIND, namespace, clusterName), kafka)
-<<<<<<< HEAD
-            .onComplete(context.succeeding(v -> context.verify(() -> {
-                StatefulSet reconcileSts = client.apps().statefulSets().inNamespace(namespace).withName(KafkaResources.kafkaStatefulSetName(clusterName)).get();
-                assertThat(reconcileSts.getSpec().getTemplate().getMetadata().getAnnotations(),
-                        hasEntry(KafkaCluster.ANNO_STRIMZI_CUSTOM_LISTENER_CERT_THUMBPRINTS, getTlsThumbprint()));
-
-                assertThat(functionArgumentCaptor, hasSize(1));
-                Function<Pod, List<String>> isPodToRestart = functionArgumentCaptor.get(0);
-
-                Pod pod = getPod(reconcileSts);
-
-                assertThat("There are no changes in broker config, the restart should not be needed",
-                        isPodToRestart.apply(pod), empty());
-
-                pod.getMetadata().getAnnotations().put(KafkaCluster.ANNO_STRIMZI_CUSTOM_LISTENER_CERT_THUMBPRINTS,
-                        Base64.getEncoder().encodeToString("Not the right one!".getBytes()));
-
-                assertThat(isPodToRestart.apply(pod).get(0),
-                        equalTo("custom certificate one or more listeners changed"));
-=======
             .setHandler(context.succeeding(v -> context.verify(() -> {
                 assertThat(reconcileStsCaptor.getAllValues(), hasSize(1));
 
@@ -437,57 +310,25 @@
                         Base64.getEncoder().encodeToString("Not the right one!".getBytes()));
 
                 assertThat(isPodToRestart.apply(pod), is("custom certificate on the external listener changes"));
->>>>>>> 2e537b00
 
                 async.flag();
             })));
     }
 
     @Test
-<<<<<<< HEAD
-    public void testPodToRestartIsEmptyAndNoCustomCertAnnotationsWhenNoCustomCertificates(VertxTestContext context) {
-=======
     public void testPodToRestartFalseAndNoCustomCertAnnotationsWhenNoCustomCertificates(VertxTestContext context) {
->>>>>>> 2e537b00
         kafka = new KafkaBuilder(createKafka())
                 .editSpec()
                     .editKafka()
-                        .withNewListeners()
-                            .addNewGenericKafkaListener()
-                                .withName("tls")
-                                .withPort(9093)
-                                .withType(KafkaListenerType.INTERNAL)
-                                .withTls(true)
-                            .endGenericKafkaListener()
-                            .addNewGenericKafkaListener()
-                                .withName("external")
-                                .withPort(9094)
-                                .withType(KafkaListenerType.NODEPORT)
-                                .withTls(true)
-                            .endGenericKafkaListener()
+                        .editListeners()
+                            .withNewTls()
+                            .endTls()
+                            .withNewKafkaListenerExternalNodePort()
+                            .endKafkaListenerExternalNodePort()
                         .endListeners()
                     .endKafka()
                 .endSpec()
                 .build();
-<<<<<<< HEAD
-        Crds.kafkaOperation(client).inNamespace(namespace).withName(clusterName).patch(kafka);
-
-
-        Checkpoint async = context.checkpoint();
-        operator.createOrUpdate(new Reconciliation("test-trigger", Kafka.RESOURCE_KIND, namespace, clusterName), kafka)
-            .onComplete(context.succeeding(v -> context.verify(() -> {
-                assertThat(functionArgumentCaptor, hasSize(1));
-
-                StatefulSet reconcileSts = client.apps().statefulSets().inNamespace(namespace).withName(KafkaResources.kafkaStatefulSetName(clusterName)).get();
-                assertThat(reconcileSts.getSpec().getTemplate().getMetadata().getAnnotations(),
-                        not(hasKey(KafkaCluster.ANNO_STRIMZI_CUSTOM_LISTENER_CERT_THUMBPRINTS)));
-
-                List<Function<Pod, List<String>>> capturedFunctions = functionArgumentCaptor;
-                assertThat(capturedFunctions, hasSize(1));
-                Function<Pod, List<String>> isPodToRestart = capturedFunctions.get(0);
-                assertThat(isPodToRestart.apply(getPod(reconcileSts)), empty());
-
-=======
         kafkaCluster = KafkaCluster.fromCrd(kafka, VERSIONS);
 
         // Mock the SecretOperator
@@ -511,7 +352,6 @@
                 Function<Pod, String> isPodToRestart = isPodToRestartFunctionCaptor.getValue();
                 assertThat(isPodToRestart.apply(getPod(reconcileSts)), is(nullValue()));
 
->>>>>>> 2e537b00
                 async.flag();
             })));
     }
