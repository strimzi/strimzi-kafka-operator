--- conflicted
+++ resolved
@@ -40,12 +40,9 @@
 import io.strimzi.operator.cluster.model.ClusterCa;
 import io.strimzi.operator.cluster.model.KafkaCluster;
 import io.strimzi.operator.cluster.model.KafkaVersion;
-<<<<<<< HEAD
+import io.strimzi.operator.cluster.model.KafkaVersionChange;
 import io.strimzi.operator.cluster.model.RestartReason;
 import io.strimzi.operator.cluster.model.RestartReasons;
-=======
-import io.strimzi.operator.cluster.model.KafkaVersionChange;
->>>>>>> 9850f22e
 import io.strimzi.operator.cluster.operator.resource.ResourceOperatorSupplier;
 import io.strimzi.operator.cluster.operator.resource.ZookeeperLeaderFinder;
 import io.strimzi.operator.cluster.operator.resource.ZookeeperScalerProvider;
@@ -97,40 +94,6 @@
     private KubernetesClient client;
     private final List<Function<Pod, RestartReasons>> functionArgumentCaptor = new ArrayList<>();
 
-<<<<<<< HEAD
-    /**
-     * Mock the KafkaAssemblyOperator and override reconcile to only run through the steps we want to test
-     */
-    class MockKafkaAssemblyOperator extends KafkaAssemblyOperator  {
-
-        public MockKafkaAssemblyOperator(Vertx vertx, PlatformFeaturesAvailability pfa, CertManager certManager, PasswordGenerator passwordGenerator, ResourceOperatorSupplier supplier, ClusterOperatorConfig config) {
-            super(vertx, pfa, certManager, passwordGenerator, supplier, config, mock(KubernetesEventsPublisher.class));
-        }
-
-        @Override
-        ReconciliationState createReconciliationState(Reconciliation reconciliation, Kafka kafkaAssembly) {
-            return new ReconciliationState(reconciliation, kafkaAssembly) {
-                @Override
-                Future<Void> maybeRollKafka(int replicas, Function<Pod, RestartReasons> podNeedsRestart) {
-                    functionArgumentCaptor.add(podNeedsRestart);
-                    return Future.succeededFuture();
-                }
-            };
-        }
-
-        @Override
-        Future<Void> reconcile(ReconciliationState reconcileState)  {
-            return reconcileState.reconcileCas(this::dateSupplier)
-                    .compose(state -> state.getKafkaClusterDescription())
-                    .compose(state -> state.customListenerCertificates())
-                    .compose(state -> state.kafkaStatefulSet())
-                    .compose(state -> state.kafkaRollingUpdate())
-                    .map((Void) null);
-        }
-    }
-
-=======
->>>>>>> 9850f22e
     @BeforeAll
     public static void before() {
         vertx = Vertx.vertx();
