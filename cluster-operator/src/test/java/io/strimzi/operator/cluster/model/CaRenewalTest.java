--- conflicted
+++ resolved
@@ -31,11 +31,7 @@
     @ParallelTest
     public void renewalOfStatefulSetCertificatesWithNullSecret() throws IOException {
         Ca mockedCa = new Ca(Reconciliation.DUMMY_RECONCILIATION, null, null, null, null, null, null, null, 2, 1, true, null) {
-<<<<<<< HEAD
             private final AtomicInteger invocationCount = new AtomicInteger(0);
-=======
-            private AtomicInteger invocationCount = new AtomicInteger(0);
->>>>>>> 72ad6b15
 
             @Override
             public boolean certRenewed() {
@@ -91,11 +87,7 @@
     @ParallelTest
     public void renewalOfStatefulSetCertificatesWithCaRenewal() throws IOException {
         Ca mockedCa = new Ca(Reconciliation.DUMMY_RECONCILIATION, null, null, null, null, null, null, null, 2, 1, true, null) {
-<<<<<<< HEAD
             private final AtomicInteger invocationCount = new AtomicInteger(0);
-=======
-            private AtomicInteger invocationCount = new AtomicInteger(0);
->>>>>>> 72ad6b15
 
             @Override
             public boolean certRenewed() {
@@ -170,11 +162,7 @@
     @ParallelTest
     public void renewalOfStatefulSetCertificatesDelayedRenewalInWindow() throws IOException {
         Ca mockedCa = new Ca(Reconciliation.DUMMY_RECONCILIATION, null, null, null, null, null, null, null, 2, 1, true, null) {
-<<<<<<< HEAD
             private final AtomicInteger invocationCount = new AtomicInteger(0);
-=======
-            private AtomicInteger invocationCount = new AtomicInteger(0);
->>>>>>> 72ad6b15
 
             @Override
             public boolean certRenewed() {
@@ -233,17 +221,12 @@
         Function<Integer, Subject> subjectFn = i -> new Subject();
         Function<Integer, String> podNameFn = i -> "pod" + i;
 
-<<<<<<< HEAD
-        Map<String, CertAndKey> newCerts;
-        newCerts = mockedCa.maybeCopyOrGenerateCerts(Reconciliation.DUMMY_RECONCILIATION,
-=======
         Map<String, CertAndKey> newCerts = mockedCa.maybeCopyOrGenerateCerts(Reconciliation.DUMMY_RECONCILIATION,
->>>>>>> 72ad6b15
-                replicas,
-                subjectFn,
-                initialSecret,
-                podNameFn,
-                true);
+                                                    replicas,
+                                                    subjectFn,
+                                                    initialSecret,
+                                                    podNameFn,
+                                                    true);
 
         assertThat(new String(newCerts.get("pod0").cert()), is("new-cert0"));
         assertThat(new String(newCerts.get("pod0").key()), is("new-key0"));
@@ -264,11 +247,7 @@
     @ParallelTest
     public void renewalOfStatefulSetCertificatesDelayedRenewalOutsideWindow() throws IOException {
         Ca mockedCa = new Ca(Reconciliation.DUMMY_RECONCILIATION, null, null, null, null, null, null, null, 2, 1, true, null) {
-<<<<<<< HEAD
             private final AtomicInteger invocationCount = new AtomicInteger(0);
-=======
-            private AtomicInteger invocationCount = new AtomicInteger(0);
->>>>>>> 72ad6b15
 
             @Override
             public boolean certRenewed() {
