--- conflicted
+++ resolved
@@ -145,20 +145,12 @@
                 VERSIONS);
 
         Checkpoint async = context.checkpoint();
-<<<<<<< HEAD
-        ops.createOrUpdate(new Reconciliation("test-trigger", KafkaMirrorMaker.RESOURCE_KIND, clusterCmNamespace, clusterCmName), clusterCm)
-=======
         ops.createOrUpdate(new Reconciliation("test-trigger", KafkaMirrorMaker.RESOURCE_KIND, kmmNamespace, kmmName), kmm)
->>>>>>> 902ec063
             .onComplete(context.succeeding(v -> context.verify(() -> {
                 // No metrics config  => no CMs created
                 Set<String> metricsNames = new HashSet<>();
                 if (mirror.isMetricsEnabled()) {
-<<<<<<< HEAD
-                    metricsNames.add(KafkaMirrorMakerResources.metricsAndLogConfigMapName(clusterCmName));
-=======
                     metricsNames.add(KafkaMirrorMakerResources.metricsAndLogConfigMapName(kmmName));
->>>>>>> 902ec063
                 }
 
                 // Verify Deployment
@@ -182,11 +174,7 @@
                 assertThat(capturedMM, hasSize(1));
                 KafkaMirrorMaker mm = capturedMM.get(0);
                 assertThat(mm.getStatus().getReplicas(), is(mirror.getReplicas()));
-<<<<<<< HEAD
-                assertThat(mm.getStatus().getPodSelector().getMatchLabels(), is(mirror.getSelectorLabels().toMap()));
-=======
                 assertThat(mm.getStatus().getLabelSelector(), is(mirror.getSelectorLabels().toSelectorString()));
->>>>>>> 902ec063
                 assertThat(mm.getStatus().getConditions().get(0).getType(), is("Ready"));
                 assertThat(mm.getStatus().getConditions().get(0).getStatus(), is("True"));
 
@@ -249,11 +237,7 @@
                 ResourceUtils.dummyClusterOperatorConfig(VERSIONS));
 
         Checkpoint async = context.checkpoint();
-<<<<<<< HEAD
-        ops.createOrUpdate(new Reconciliation("test-trigger", KafkaMirrorMaker.RESOURCE_KIND, clusterCmNamespace, clusterCmName), clusterCm)
-=======
         ops.createOrUpdate(new Reconciliation("test-trigger", KafkaMirrorMaker.RESOURCE_KIND, kmmNamespace, kmmName), kmm)
->>>>>>> 902ec063
             .onComplete(context.succeeding(v -> context.verify(() -> {
                 // Verify Deployment Config
                 List<Deployment> capturedDc = dcCaptor.getAllValues();
@@ -357,15 +341,9 @@
                 ResourceUtils.dummyClusterOperatorConfig(VERSIONS));
 
         Checkpoint async = context.checkpoint();
-<<<<<<< HEAD
-        ops.createOrUpdate(new Reconciliation("test-trigger", KafkaMirrorMaker.RESOURCE_KIND, clusterCmNamespace, clusterCmName), clusterCm)
-            .onComplete(context.succeeding(v -> context.verify(() -> {
-                KafkaMirrorMakerCluster compareTo = KafkaMirrorMakerCluster.fromCrd(clusterCm,
-=======
         ops.createOrUpdate(new Reconciliation("test-trigger", KafkaMirrorMaker.RESOURCE_KIND, kmmNamespace, kmmName), kmm)
             .onComplete(context.succeeding(v -> context.verify(() -> {
                 KafkaMirrorMakerCluster compareTo = KafkaMirrorMakerCluster.fromCrd(kmm,
->>>>>>> 902ec063
                         VERSIONS);
 
                 // Verify Deployment
@@ -443,11 +421,7 @@
         when(mockPdbOps.reconcile(anyString(), any(), any())).thenReturn(Future.succeededFuture());
 
         when(mockMirrorOps.reconcile(anyString(), any(), any())).thenReturn(Future.succeededFuture(ReconcileResult.created(new KafkaMirrorMaker())));
-<<<<<<< HEAD
-        when(mockMirrorOps.getAsync(anyString(), anyString())).thenReturn(Future.succeededFuture(clusterCm));
-=======
         when(mockMirrorOps.getAsync(anyString(), anyString())).thenReturn(Future.succeededFuture(kmm));
->>>>>>> 902ec063
         when(mockMirrorOps.updateStatusAsync(any(KafkaMirrorMaker.class))).thenReturn(Future.succeededFuture());
         when(mockCmOps.reconcile(anyString(), any(), any())).thenReturn(Future.succeededFuture(ReconcileResult.created(new ConfigMap())));
 
@@ -458,11 +432,7 @@
                 ResourceUtils.dummyClusterOperatorConfig(VERSIONS));
 
         Checkpoint async = context.checkpoint();
-<<<<<<< HEAD
-        ops.createOrUpdate(new Reconciliation("test-trigger", KafkaMirrorMaker.RESOURCE_KIND, clusterCmNamespace, clusterCmName), clusterCm)
-=======
         ops.createOrUpdate(new Reconciliation("test-trigger", KafkaMirrorMaker.RESOURCE_KIND, kmmNamespace, kmmName), kmm)
->>>>>>> 902ec063
             .onComplete(context.failing(v -> context.verify(() -> async.flag())));
     }
 
@@ -507,11 +477,7 @@
                 .when(mockDcOps).scaleDown(kmmNamespace, mirror.getName(), scaleTo);
 
         when(mockMirrorOps.reconcile(anyString(), any(), any())).thenReturn(Future.succeededFuture(ReconcileResult.created(new KafkaMirrorMaker())));
-<<<<<<< HEAD
-        when(mockMirrorOps.getAsync(anyString(), anyString())).thenReturn(Future.succeededFuture(clusterCm));
-=======
         when(mockMirrorOps.getAsync(anyString(), anyString())).thenReturn(Future.succeededFuture(kmm));
->>>>>>> 902ec063
         when(mockMirrorOps.updateStatusAsync(any(KafkaMirrorMaker.class))).thenReturn(Future.succeededFuture());
         when(mockCmOps.reconcile(anyString(), any(), any())).thenReturn(Future.succeededFuture(ReconcileResult.created(new ConfigMap())));
 
@@ -524,15 +490,9 @@
                 ResourceUtils.dummyClusterOperatorConfig(VERSIONS));
 
         Checkpoint async = context.checkpoint();
-<<<<<<< HEAD
-        ops.createOrUpdate(new Reconciliation("test-trigger", KafkaMirrorMaker.RESOURCE_KIND, clusterCmNamespace, clusterCmName), clusterCm)
-            .onComplete(context.succeeding(v -> context.verify(() -> {
-                verify(mockDcOps).scaleUp(clusterCmNamespace, mirror.getName(), scaleTo);
-=======
         ops.createOrUpdate(new Reconciliation("test-trigger", KafkaMirrorMaker.RESOURCE_KIND, kmmNamespace, kmmName), kmm)
             .onComplete(context.succeeding(v -> context.verify(() -> {
                 verify(mockDcOps).scaleUp(kmmNamespace, mirror.getName(), scaleTo);
->>>>>>> 902ec063
                 async.flag();
             })));
     }
@@ -591,15 +551,9 @@
                 ResourceUtils.dummyClusterOperatorConfig(VERSIONS));
 
         Checkpoint async = context.checkpoint();
-<<<<<<< HEAD
-        ops.createOrUpdate(new Reconciliation("test-trigger", KafkaMirrorMaker.RESOURCE_KIND, clusterCmNamespace, clusterCmName), clusterCm)
-            .onComplete(context.succeeding(v -> context.verify(() -> {
-                verify(mockDcOps).scaleUp(clusterCmNamespace, mirror.getName(), scaleTo);
-=======
         ops.createOrUpdate(new Reconciliation("test-trigger", KafkaMirrorMaker.RESOURCE_KIND, kmmNamespace, kmmName), kmm)
             .onComplete(context.succeeding(v -> context.verify(() -> {
                 verify(mockDcOps).scaleUp(kmmNamespace, mirror.getName(), scaleTo);
->>>>>>> 902ec063
                 async.flag();
             })));
     }
@@ -635,21 +589,13 @@
 
         // providing the list of ALL Deployments for all the Kafka Mirror Maker clusters
         Labels newLabels = Labels.forStrimziKind(KafkaMirrorMaker.RESOURCE_KIND);
-<<<<<<< HEAD
-        when(mockDcOps.list(eq(clusterCmNamespace), eq(newLabels))).thenReturn(
-=======
         when(mockDcOps.list(eq(kmmNamespace), eq(newLabels))).thenReturn(
->>>>>>> 902ec063
                 asList(KafkaMirrorMakerCluster.fromCrd(bar,
                         VERSIONS).generateDeployment(new HashMap<String, String>(), true, null, null)));
 
         // providing the list Deployments for already "existing" Kafka Mirror Maker clusters
         Labels barLabels = Labels.forStrimziCluster("bar");
-<<<<<<< HEAD
-        when(mockDcOps.list(eq(clusterCmNamespace), eq(barLabels))).thenReturn(
-=======
         when(mockDcOps.list(eq(kmmNamespace), eq(barLabels))).thenReturn(
->>>>>>> 902ec063
                 asList(KafkaMirrorMakerCluster.fromCrd(bar,
                         VERSIONS).generateDeployment(new HashMap<String, String>(), true, null, null))
         );
@@ -678,11 +624,7 @@
 
         Checkpoint async = context.checkpoint();
         // Now try to reconcile all the Kafka Mirror Maker clusters
-<<<<<<< HEAD
-        ops.reconcileAll("test", clusterCmNamespace,
-=======
         ops.reconcileAll("test", kmmNamespace,
->>>>>>> 902ec063
             context.succeeding(v -> context.verify(() -> {
                 assertThat(createdOrUpdated, is(new HashSet(asList("foo", "bar"))));
                 async.flag();
@@ -733,11 +675,7 @@
                 ResourceUtils.dummyClusterOperatorConfig(VERSIONS));
 
         Checkpoint async = context.checkpoint();
-<<<<<<< HEAD
-        ops.createOrUpdate(new Reconciliation("test-trigger", KafkaMirrorMaker.RESOURCE_KIND, clusterCmNamespace, clusterCmName), clusterCm)
-=======
         ops.createOrUpdate(new Reconciliation("test-trigger", KafkaMirrorMaker.RESOURCE_KIND, kmmNamespace, kmmName), kmm)
->>>>>>> 902ec063
             .onComplete(context.failing(e -> context.verify(() -> {
                 // Verify status
                 List<KafkaMirrorMaker> capturedMM = statusCaptor.getAllValues();
@@ -749,8 +687,6 @@
 
                 async.flag();
             })));
-<<<<<<< HEAD
-=======
     }
 
     @Test
@@ -803,6 +739,5 @@
                     assertThat(mirrorMakerCaptor.getValue().getStatus().getConditions().get(0).getType(), is("Ready"));
                     async.flag();
                 })));
->>>>>>> 902ec063
     }
 }