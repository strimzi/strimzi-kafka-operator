--- conflicted
+++ resolved
@@ -14,11 +14,7 @@
 spec:
   kafka:
     config:
-<<<<<<< HEAD
-      log.message.format.version: "2.5"
-=======
       log.message.format.version: "2.6"
->>>>>>> 902ec063
       offsets.topic.replication.factor: 3
       transaction.state.log.min.isr: 2
       transaction.state.log.replication.factor: 3
@@ -29,11 +25,7 @@
     replicas: 3
     storage:
       type: ephemeral
-<<<<<<< HEAD
-    version: 2.5.0
-=======
     version: 2.6.0
->>>>>>> 902ec063
     tlsSidecar: {}
   topicOperator: {}
   zookeeper:
