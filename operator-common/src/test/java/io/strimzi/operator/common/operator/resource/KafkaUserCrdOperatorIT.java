/*
 * Copyright Strimzi authors.
 * License: Apache License 2.0 (see the file LICENSE or http://apache.org/licenses/LICENSE-2.0.html).
 */
package io.strimzi.operator.common.operator.resource;

import io.fabric8.kubernetes.api.model.apiextensions.CustomResourceDefinition;
import io.fabric8.kubernetes.client.KubernetesClient;
import io.strimzi.api.kafka.Crds;
import io.strimzi.api.kafka.KafkaUserList;
import io.strimzi.api.kafka.model.DoneableKafkaUser;
import io.strimzi.api.kafka.model.KafkaUser;
import io.strimzi.api.kafka.model.KafkaUserBuilder;
import io.vertx.junit5.VertxExtension;
import io.vertx.junit5.VertxTestContext;
import org.apache.logging.log4j.LogManager;
import org.apache.logging.log4j.Logger;
import org.junit.jupiter.api.extension.ExtendWith;

import static org.hamcrest.CoreMatchers.is;
import static org.hamcrest.MatcherAssert.assertThat;

/**
 * The main purpose of the Integration Tests for the operators is to test them against a real Kubernetes cluster.
 * Real Kubernetes cluster has often some quirks such as some fields being immutable, some fields in the spec section
 * being created by the Kubernetes API etc. These things are hard to test with mocks. These IT tests make it easy to
 * test them against real clusters.
 */
@ExtendWith(VertxExtension.class)
public class KafkaUserCrdOperatorIT extends AbstractCustomResourceOperatorIT<KubernetesClient, KafkaUser, KafkaUserList, DoneableKafkaUser> {
    protected static final Logger log = LogManager.getLogger(KafkaUserCrdOperatorIT.class);

    @Override
    protected CrdOperator operator() {
        return new CrdOperator(vertx, client, KafkaUser.class, KafkaUserList.class, DoneableKafkaUser.class, Crds.kafkaUser());
    }

    @Override
    protected CustomResourceDefinition getCrd() {
        return Crds.kafkaUser();
    }

    @Override
    protected String getNamespace() {
        return "kafka-user-crd-it-namespace";
    }

    @Override
    protected KafkaUser getResource(String resourceName) {
        return new KafkaUserBuilder()
                .withApiVersion(KafkaUser.RESOURCE_GROUP + "/" + KafkaUser.V1BETA1)
                .withNewMetadata()
<<<<<<< HEAD
                    .withName(RESOURCE_NAME)
=======
                    .withName(resourceName)
>>>>>>> 902ec063
                    .withNamespace(getNamespace())
                .endMetadata()
                .withNewSpec()
                .endSpec()
                .withNewStatus()
                .endStatus()
                .build();
    }

    @Override
    protected KafkaUser getResourceWithModifications(KafkaUser resourceInCluster) {
        return new KafkaUserBuilder(resourceInCluster)
                .editSpec()
                    .withNewKafkaUserTlsClientAuthentication().endKafkaUserTlsClientAuthentication()
                .endSpec()
                .build();
    }

    @Override
    protected KafkaUser getResourceWithNewReadyStatus(KafkaUser resourceInCluster) {
        return new KafkaUserBuilder(resourceInCluster)
                .withNewStatus()
                    .withConditions(READY_CONDITION)
                .endStatus()
                .build();
    }

    @Override
    protected void assertReady(VertxTestContext context, KafkaUser resource) {
        context.verify(() -> assertThat(resource.getStatus()
                .getConditions()
                .get(0), is(READY_CONDITION)));
    }
}
<|MERGE_RESOLUTION|>--- conflicted
+++ resolved
@@ -50,11 +50,7 @@
         return new KafkaUserBuilder()
                 .withApiVersion(KafkaUser.RESOURCE_GROUP + "/" + KafkaUser.V1BETA1)
                 .withNewMetadata()
-<<<<<<< HEAD
-                    .withName(RESOURCE_NAME)
-=======
                     .withName(resourceName)
->>>>>>> 902ec063
                     .withNamespace(getNamespace())
                 .endMetadata()
                 .withNewSpec()
