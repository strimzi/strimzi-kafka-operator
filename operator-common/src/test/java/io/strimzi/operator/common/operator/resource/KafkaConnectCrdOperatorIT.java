--- conflicted
+++ resolved
@@ -46,19 +46,11 @@
     }
 
     @Override
-<<<<<<< HEAD
-    protected KafkaConnect getResource() {
-        return new KafkaConnectBuilder()
-                .withApiVersion(KafkaConnect.RESOURCE_GROUP + "/" + KafkaConnect.V1BETA1)
-                .withNewMetadata()
-                    .withName(RESOURCE_NAME)
-=======
     protected KafkaConnect getResource(String resourceName) {
         return new KafkaConnectBuilder()
                 .withApiVersion(KafkaConnect.RESOURCE_GROUP + "/" + KafkaConnect.V1BETA1)
                 .withNewMetadata()
                     .withName(resourceName)
->>>>>>> 902ec063
                     .withNamespace(getNamespace())
                 .endMetadata()
                 .withNewSpec()
