/*
 * Copyright Strimzi authors.
 * License: Apache License 2.0 (see the file LICENSE or http://apache.org/licenses/LICENSE-2.0.html).
 */
package io.strimzi.operator.common.operator.resource;

import io.fabric8.kubernetes.api.model.DeletionPropagation;
import io.fabric8.kubernetes.api.model.HasMetadata;
import io.fabric8.kubernetes.api.model.KubernetesResourceList;
import io.fabric8.kubernetes.client.KubernetesClient;
import io.fabric8.kubernetes.client.dsl.EditReplacePatchDeletable;
import io.fabric8.kubernetes.client.dsl.MixedOperation;
import io.fabric8.kubernetes.client.dsl.NonNamespaceOperation;
import io.fabric8.kubernetes.client.dsl.Resource;
import io.vertx.core.Vertx;
import io.vertx.junit5.Checkpoint;
import io.vertx.junit5.VertxExtension;
import io.vertx.junit5.VertxTestContext;
import org.junit.jupiter.api.AfterAll;
import org.junit.jupiter.api.BeforeAll;
import org.junit.jupiter.api.Test;
import org.junit.jupiter.api.extension.ExtendWith;

import static org.hamcrest.CoreMatchers.is;
import static org.hamcrest.MatcherAssert.assertThat;
import static org.mockito.ArgumentMatchers.any;
import static org.mockito.ArgumentMatchers.anyLong;
import static org.mockito.ArgumentMatchers.eq;
import static org.mockito.ArgumentMatchers.matches;
import static org.mockito.Mockito.mock;
import static org.mockito.Mockito.never;
import static org.mockito.Mockito.verify;
import static org.mockito.Mockito.when;

@ExtendWith(VertxExtension.class)
public abstract class AbstractResourceOperatorTest<C extends KubernetesClient, T extends HasMetadata,
        L extends KubernetesResourceList, D, R extends Resource<T, D>> {

    public static final String RESOURCE_NAME = "my-resource";
    public static final String NAMESPACE = "test";
    protected static Vertx vertx;

    @BeforeAll
    public static void before() {
        vertx = Vertx.vertx();
    }

    @AfterAll
    public static void after() {
        vertx.close();
    }

    /**
     * The type of kubernetes client to be mocked
     */
    protected abstract Class<C> clientType();

    /**
     * The type of the resource being tested
     */
    protected abstract Class<? extends Resource> resourceType();

    /**
     * Get a (new) test resource
     */
    protected abstract T resource();

    /**
     * Configure the given {@code mockClient} to return the given {@code op}
     * that's appropriate for the kind of resource being tests.
     */
    protected abstract void mocker(C mockClient, MixedOperation op);

    /** Create the subclass of ResourceOperation to be tested */
    protected abstract AbstractResourceOperator<C, T, L, D, R> createResourceOperations(Vertx vertx, C mockClient);

    /** Create the subclass of ResourceOperation to be tested with mocked readiness checks*/
    protected AbstractResourceOperator<C, T, L, D, R> createResourceOperationsWithMockedReadiness(Vertx vertx, C mockClient)    {
        return createResourceOperations(vertx, mockClient);
    }

    @Test
    public void testCreateWhenExistsIsAPatch(VertxTestContext context) {
        createWhenExistsIsAPatch(context, true);
    }

    public void createWhenExistsIsAPatch(VertxTestContext context, boolean cascade) {
        T resource = resource();
        Resource mockResource = mock(resourceType());
        when(mockResource.get()).thenReturn(resource);
<<<<<<< HEAD
        when(mockResource.cascading(cascade)).thenReturn(mockResource);
=======
        when(mockResource.withPropagationPolicy(cascade ? DeletionPropagation.FOREGROUND : DeletionPropagation.ORPHAN)).thenReturn(mockResource);
>>>>>>> 902ec063
        when(mockResource.patch(any())).thenReturn(resource);

        NonNamespaceOperation mockNameable = mock(NonNamespaceOperation.class);
        when(mockNameable.withName(matches(resource.getMetadata().getName()))).thenReturn(mockResource);

        MixedOperation mockCms = mock(MixedOperation.class);
        when(mockCms.inNamespace(matches(resource.getMetadata().getNamespace()))).thenReturn(mockNameable);

        C mockClient = mock(clientType());
        mocker(mockClient, mockCms);

        AbstractResourceOperator<C, T, L, D, R> op = createResourceOperations(vertx, mockClient);

        Checkpoint async = context.checkpoint();
        op.createOrUpdate(resource()).onComplete(context.succeeding(rr -> context.verify(() -> {
            verify(mockResource).get();
            verify(mockResource).patch(any());
            verify(mockResource, never()).create(any());
            verify(mockResource, never()).createNew();
            verify(mockResource, never()).createOrReplace(any());
            verify(mockCms, never()).createOrReplace(any());
            async.flag();
        })));
    }

    @Test
    public void testExistenceCheckThrows(VertxTestContext context) {
        T resource = resource();
        RuntimeException ex = new RuntimeException();

        Resource mockResource = mock(resourceType());
        when(mockResource.get()).thenThrow(ex);

        NonNamespaceOperation mockNameable = mock(NonNamespaceOperation.class);
        when(mockNameable.withName(matches(resource.getMetadata().getName()))).thenReturn(mockResource);

        MixedOperation mockCms = mock(MixedOperation.class);
        when(mockCms.inNamespace(matches(resource.getMetadata().getNamespace()))).thenReturn(mockNameable);

        C mockClient = mock(clientType());
        mocker(mockClient, mockCms);

        AbstractResourceOperator<C, T, L, D, R> op = createResourceOperations(vertx, mockClient);

        Checkpoint async = context.checkpoint();
        op.createOrUpdate(resource).onComplete(context.failing(e -> context.verify(() -> {
            assertThat(e, is(ex));
            async.flag();
        })));
    }

    @Test
    public void testSuccessfulCreation(VertxTestContext context) {
        T resource = resource();
        Resource mockResource = mock(resourceType());
        when(mockResource.get()).thenReturn(null);
<<<<<<< HEAD
        when(mockResource.create(any())).thenReturn(resource);
=======
        when(mockResource.create((T) any())).thenReturn(resource);
>>>>>>> 902ec063

        NonNamespaceOperation mockNameable = mock(NonNamespaceOperation.class);
        when(mockNameable.withName(matches(resource.getMetadata().getName()))).thenReturn(mockResource);

        MixedOperation mockCms = mock(MixedOperation.class);
        when(mockCms.inNamespace(matches(resource.getMetadata().getNamespace()))).thenReturn(mockNameable);

        C mockClient = mock(clientType());
        mocker(mockClient, mockCms);

        AbstractResourceOperator<C, T, L, D, R> op = createResourceOperationsWithMockedReadiness(vertx, mockClient);

        Checkpoint async = context.checkpoint();
        op.createOrUpdate(resource).onComplete(context.succeeding(rr -> context.verify(() -> {
            verify(mockResource).get();
            verify(mockResource).create(eq(resource));
            async.flag();
        })));
    }

    @Test
    public void testCreateOrUpdateThrowsWhenCreateThrows(VertxTestContext context) {
        T resource = resource();
        RuntimeException ex = new RuntimeException("Testing this exception is handled correctly");

        Resource mockResource = mock(resourceType());
        when(mockResource.get()).thenReturn(null);

        NonNamespaceOperation mockNameable = mock(NonNamespaceOperation.class);
        when(mockNameable.withName(matches(resource.getMetadata().getName()))).thenReturn(mockResource);

        MixedOperation mockCms = mock(MixedOperation.class);
        when(mockCms.inNamespace(matches(resource.getMetadata().getNamespace()))).thenReturn(mockNameable);
        when(mockResource.create((T) any())).thenThrow(ex);

        C mockClient = mock(clientType());
        mocker(mockClient, mockCms);

        AbstractResourceOperator<C, T, L, D, R> op = createResourceOperations(vertx, mockClient);

        Checkpoint async = context.checkpoint();
        op.createOrUpdate(resource).onComplete(context.failing(e -> {
            context.verify(() -> assertThat(e, is(ex)));
            async.flag();
        }));
    }

    @Test
    public void testDeleteWhenResourceDoesNotExistIsANop(VertxTestContext context) {
        T resource = resource();
        Resource mockResource = mock(resourceType());

        NonNamespaceOperation mockNameable = mock(NonNamespaceOperation.class);
        when(mockNameable.withName(matches(RESOURCE_NAME))).thenReturn(mockResource);

        MixedOperation mockCms = mock(MixedOperation.class);
        when(mockCms.inNamespace(matches(NAMESPACE))).thenReturn(mockNameable);

        C mockClient = mock(clientType());
        mocker(mockClient, mockCms);

        AbstractResourceOperator<C, T, L, D, R> op = createResourceOperations(vertx, mockClient);

        Checkpoint async = context.checkpoint();
        op.reconcile(resource.getMetadata().getNamespace(), resource.getMetadata().getName(), null)
            .onComplete(context.succeeding(rr -> context.verify(() -> {
                verify(mockResource).get();
                verify(mockResource, never()).delete();
                async.flag();
            })));
    }

    @Test
    public void testReconcileDeleteWhenResourceExistsStillDeletes(VertxTestContext context) {
<<<<<<< HEAD
        Deletable mockDeletable = mock(Deletable.class);

        EditReplacePatchDeletable mockERPD = mock(EditReplacePatchDeletable.class);
        when(mockERPD.withGracePeriod(anyLong())).thenReturn(mockDeletable);
=======
        EditReplacePatchDeletable mockDeletable = mock(EditReplacePatchDeletable.class);
        EditReplacePatchDeletable mockDeletableGrace = mock(EditReplacePatchDeletable.class);
>>>>>>> 902ec063

        T resource = resource();
        Resource mockResource = mock(resourceType());
        when(mockResource.get()).thenReturn(resource);
        when(mockResource.withPropagationPolicy(eq(DeletionPropagation.FOREGROUND))).thenReturn(mockDeletableGrace);
        when(mockDeletableGrace.withGracePeriod(anyLong())).thenReturn(mockDeletable);

        NonNamespaceOperation mockNameable = mock(NonNamespaceOperation.class);
        when(mockNameable.withName(matches(RESOURCE_NAME))).thenReturn(mockResource);

        MixedOperation mockCms = mock(MixedOperation.class);
        when(mockCms.inNamespace(matches(NAMESPACE))).thenReturn(mockNameable);

        C mockClient = mock(clientType());
        mocker(mockClient, mockCms);

        AbstractResourceOperator<C, T, L, D, R> op = createResourceOperations(vertx, mockClient);

        Checkpoint async = context.checkpoint();
        op.reconcile(resource.getMetadata().getNamespace(), resource.getMetadata().getName(), null)
            .onComplete(context.succeeding(rr -> context.verify(() -> {
                verify(mockDeletable).delete();
                async.flag();
            })));
    }

    @Test
    public void testReconcileDeletionSuccessfullyDeletes(VertxTestContext context) {
<<<<<<< HEAD
        Deletable mockDeletable = mock(Deletable.class);

        EditReplacePatchDeletable mockERPD = mock(EditReplacePatchDeletable.class);
        when(mockERPD.withGracePeriod(anyLong())).thenReturn(mockDeletable);
=======
        EditReplacePatchDeletable mockDeletable = mock(EditReplacePatchDeletable.class);
        EditReplacePatchDeletable mockDeletableGrace = mock(EditReplacePatchDeletable.class);
>>>>>>> 902ec063

        T resource = resource();
        Resource mockResource = mock(resourceType());
        when(mockResource.get()).thenReturn(resource);
        when(mockResource.withPropagationPolicy(eq(DeletionPropagation.FOREGROUND))).thenReturn(mockDeletableGrace);
        when(mockDeletableGrace.withGracePeriod(anyLong())).thenReturn(mockDeletable);

        NonNamespaceOperation mockNameable = mock(NonNamespaceOperation.class);
        when(mockNameable.withName(matches(RESOURCE_NAME))).thenReturn(mockResource);

        MixedOperation mockCms = mock(MixedOperation.class);
        when(mockCms.inNamespace(matches(NAMESPACE))).thenReturn(mockNameable);

        C mockClient = mock(clientType());
        mocker(mockClient, mockCms);

        AbstractResourceOperator<C, T, L, D, R> op = createResourceOperations(vertx, mockClient);

        Checkpoint async = context.checkpoint();
        op.reconcile(resource.getMetadata().getNamespace(), resource.getMetadata().getName(), null)
            .onComplete(context.succeeding(rr -> context.verify(() -> {
                verify(mockDeletable).delete();
                async.flag();
            })));
    }

    @Test
    public void testReconcileDeleteThrowsWhenDeletionThrows(VertxTestContext context) {
        RuntimeException ex = new RuntimeException("Testing this exception is handled correctly");
        EditReplacePatchDeletable mockDeletable = mock(EditReplacePatchDeletable.class);
        EditReplacePatchDeletable mockDeletableGrace = mock(EditReplacePatchDeletable.class);
        when(mockDeletable.delete()).thenThrow(ex);

        EditReplacePatchDeletable mockERPD = mock(EditReplacePatchDeletable.class);
        when(mockERPD.withGracePeriod(anyLong())).thenReturn(mockDeletable);

        T resource = resource();
        Resource mockResource = mock(resourceType());
        when(mockResource.get()).thenReturn(resource);
        when(mockResource.withPropagationPolicy(eq(DeletionPropagation.FOREGROUND))).thenReturn(mockDeletableGrace);
        when(mockDeletableGrace.withGracePeriod(anyLong())).thenReturn(mockDeletable);

        NonNamespaceOperation mockNameable = mock(NonNamespaceOperation.class);
        when(mockNameable.withName(matches(RESOURCE_NAME))).thenReturn(mockResource);

        MixedOperation mockCms = mock(MixedOperation.class);
        when(mockCms.inNamespace(matches(NAMESPACE))).thenReturn(mockNameable);

        C mockClient = mock(clientType());
        mocker(mockClient, mockCms);

        AbstractResourceOperator<C, T, L, D, R> op = createResourceOperations(vertx, mockClient);

        Checkpoint async = context.checkpoint();
        op.reconcile(resource.getMetadata().getNamespace(), resource.getMetadata().getName(), null)
            .onComplete(context.failing(e -> context.verify(() -> {
                assertThat(e, is(ex));
                async.flag();
            })));
    }
}<|MERGE_RESOLUTION|>--- conflicted
+++ resolved
@@ -88,11 +88,7 @@
         T resource = resource();
         Resource mockResource = mock(resourceType());
         when(mockResource.get()).thenReturn(resource);
-<<<<<<< HEAD
-        when(mockResource.cascading(cascade)).thenReturn(mockResource);
-=======
         when(mockResource.withPropagationPolicy(cascade ? DeletionPropagation.FOREGROUND : DeletionPropagation.ORPHAN)).thenReturn(mockResource);
->>>>>>> 902ec063
         when(mockResource.patch(any())).thenReturn(resource);
 
         NonNamespaceOperation mockNameable = mock(NonNamespaceOperation.class);
@@ -149,11 +145,7 @@
         T resource = resource();
         Resource mockResource = mock(resourceType());
         when(mockResource.get()).thenReturn(null);
-<<<<<<< HEAD
-        when(mockResource.create(any())).thenReturn(resource);
-=======
         when(mockResource.create((T) any())).thenReturn(resource);
->>>>>>> 902ec063
 
         NonNamespaceOperation mockNameable = mock(NonNamespaceOperation.class);
         when(mockNameable.withName(matches(resource.getMetadata().getName()))).thenReturn(mockResource);
@@ -228,15 +220,8 @@
 
     @Test
     public void testReconcileDeleteWhenResourceExistsStillDeletes(VertxTestContext context) {
-<<<<<<< HEAD
-        Deletable mockDeletable = mock(Deletable.class);
-
-        EditReplacePatchDeletable mockERPD = mock(EditReplacePatchDeletable.class);
-        when(mockERPD.withGracePeriod(anyLong())).thenReturn(mockDeletable);
-=======
         EditReplacePatchDeletable mockDeletable = mock(EditReplacePatchDeletable.class);
         EditReplacePatchDeletable mockDeletableGrace = mock(EditReplacePatchDeletable.class);
->>>>>>> 902ec063
 
         T resource = resource();
         Resource mockResource = mock(resourceType());
@@ -265,15 +250,8 @@
 
     @Test
     public void testReconcileDeletionSuccessfullyDeletes(VertxTestContext context) {
-<<<<<<< HEAD
-        Deletable mockDeletable = mock(Deletable.class);
-
-        EditReplacePatchDeletable mockERPD = mock(EditReplacePatchDeletable.class);
-        when(mockERPD.withGracePeriod(anyLong())).thenReturn(mockDeletable);
-=======
         EditReplacePatchDeletable mockDeletable = mock(EditReplacePatchDeletable.class);
         EditReplacePatchDeletable mockDeletableGrace = mock(EditReplacePatchDeletable.class);
->>>>>>> 902ec063
 
         T resource = resource();
         Resource mockResource = mock(resourceType());
