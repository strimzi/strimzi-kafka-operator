/*
 * Copyright Strimzi authors.
 * License: Apache License 2.0 (see the file LICENSE or http://apache.org/licenses/LICENSE-2.0.html).
 */
package io.strimzi.operator.common.operator.resource;

import io.fabric8.kubernetes.api.model.DeletionPropagation;
import io.fabric8.kubernetes.api.model.HasMetadata;
import io.fabric8.kubernetes.api.model.KubernetesResourceList;
import io.fabric8.kubernetes.client.KubernetesClient;
import io.fabric8.kubernetes.client.Watch;
import io.fabric8.kubernetes.client.Watcher;
import io.fabric8.kubernetes.client.dsl.EditReplacePatchDeletable;
import io.fabric8.kubernetes.client.dsl.MixedOperation;
import io.fabric8.kubernetes.client.dsl.NonNamespaceOperation;
import io.fabric8.kubernetes.client.dsl.Resource;
import io.strimzi.operator.common.Reconciliation;
import io.vertx.core.Vertx;
import io.vertx.junit5.VertxExtension;
import io.vertx.junit5.VertxTestContext;
import org.junit.jupiter.api.AfterAll;
import org.junit.jupiter.api.BeforeAll;
import org.junit.jupiter.api.Test;
import org.junit.jupiter.api.extension.ExtendWith;

import java.util.concurrent.atomic.AtomicBoolean;

import static org.hamcrest.CoreMatchers.is;
import static org.hamcrest.MatcherAssert.assertThat;
import static org.hamcrest.Matchers.instanceOf;
import static org.mockito.ArgumentMatchers.any;
import static org.mockito.ArgumentMatchers.anyLong;
import static org.mockito.ArgumentMatchers.eq;
import static org.mockito.ArgumentMatchers.matches;
import static org.mockito.Mockito.mock;
import static org.mockito.Mockito.never;
import static org.mockito.Mockito.verify;
import static org.mockito.Mockito.when;

@SuppressWarnings({"unchecked", "rawtypes"})
@ExtendWith(VertxExtension.class)
public abstract class AbstractNonNamespacedResourceOperatorTest<C extends KubernetesClient,
        T extends HasMetadata,
        L extends KubernetesResourceList<T>,
        R extends Resource<T>> {
    public static final String RESOURCE_NAME = "my-resource";
    protected static Vertx vertx;

    @BeforeAll
    public static void before() {
        vertx = Vertx.vertx();
    }

    @AfterAll
    public static void after() {
        vertx.close();
    }

    /**
     * The type of kubernetes client to be mocked
     */
    protected abstract Class<C> clientType();

    /**
     * The type of the resource being tested
     */
    protected abstract Class<? extends Resource> resourceType();

    /**
     * Get a (new) test resource
     */
    protected abstract T resource();

    /**
     * Get a modified test resource to test how are changes handled
     */
    protected abstract T modifiedResource();

    /**
     * Configure the given {@code mockClient} to return the given {@code op}
     * that's appropriate for the kind of resource being tests.
     */
    protected abstract void mocker(C mockClient, MixedOperation<T, L, R> op);

    /** Create the subclass of ResourceOperation to be tested */
    protected abstract AbstractNonNamespacedResourceOperator<C, T, L, R> createResourceOperations(
            Vertx vertx, C mockClient);

    /** Create the subclass of ResourceOperation to be tested with mocked readiness checks*/
    protected AbstractNonNamespacedResourceOperator<C, T, L, R> createResourceOperationsWithMockedReadiness(
            Vertx vertx, C mockClient)    {
        return createResourceOperations(vertx, mockClient);
    }

    @Test
    public void testCreateWhenExistsWithChangeIsAPatch(VertxTestContext context) {
        T resource = resource();
        Resource mockResource = mock(resourceType());
        EditReplacePatchDeletable mockR = mock(resourceType());
        HasMetadata hasMetadata = mock(HasMetadata.class);
        when(mockResource.get()).thenReturn(resource);
<<<<<<< HEAD
        when(mockResource.withPropagationPolicy(DeletionPropagation.FOREGROUND)).thenReturn(mockResource);
        when(mockResource.patch(any(HasMetadata.class))).thenReturn(resource);
=======

        when(mockResource.withPropagationPolicy(true ? DeletionPropagation.FOREGROUND : DeletionPropagation.ORPHAN)).thenReturn(mockR);
        when(mockR.patch((T) any())).thenReturn(hasMetadata);
>>>>>>> 72ad6b15

        NonNamespaceOperation mockNameable = mock(NonNamespaceOperation.class);
        when(mockNameable.withName(matches(resource.getMetadata().getName()))).thenReturn(mockResource);

        MixedOperation mockCms = mock(MixedOperation.class);
        when(mockCms.withName(matches(RESOURCE_NAME))).thenReturn(mockResource);

        C mockClient = mock(clientType());
        mocker(mockClient, mockCms);

        AbstractNonNamespacedResourceOperator<C, T, L, R> op = createResourceOperations(vertx, mockClient);

<<<<<<< HEAD
        op.createOrUpdate(Reconciliation.DUMMY_RECONCILIATION, modifiedResource())
                .onComplete(context.succeeding(ar -> {
                    verify(mockResource).get();
                    verify(mockResource).patch(any(HasMetadata.class));
=======
        Checkpoint async = context.checkpoint();
        op.createOrUpdate(Reconciliation.DUMMY_RECONCILIATION, modifiedResource())
                .onComplete(context.succeeding(ar -> {
                    verify(mockResource).get();
                    verify(mockR).patch((T) any());
>>>>>>> 72ad6b15
                    verify(mockResource, never()).create(any());
                    verify(mockResource, never()).create();
                    verify(mockResource, never()).createOrReplace(any());
                    verify(mockCms, never()).createOrReplace(any());
                    context.completeNow();
                }));
    }

    @Test
    public void testCreateWhenExistsWithoutChangeIsNotAPatch(VertxTestContext context) {
        T resource = resource();
        Resource mockResource = mock(resourceType());
        when(mockResource.get()).thenReturn(resource);
        when(mockResource.withPropagationPolicy(DeletionPropagation.FOREGROUND)).thenReturn(mockResource);
        when(mockResource.patch(any())).thenReturn(resource);

        NonNamespaceOperation mockNameable = mock(NonNamespaceOperation.class);
        when(mockNameable.withName(matches(resource.getMetadata().getName()))).thenReturn(mockResource);

        MixedOperation mockCms = mock(MixedOperation.class);
        when(mockCms.withName(matches(RESOURCE_NAME))).thenReturn(mockResource);

        C mockClient = mock(clientType());
        mocker(mockClient, mockCms);

        AbstractNonNamespacedResourceOperator<C, T, L, R> op = createResourceOperations(vertx, mockClient);

<<<<<<< HEAD

=======
        Checkpoint async = context.checkpoint();
>>>>>>> 72ad6b15
        op.createOrUpdate(Reconciliation.DUMMY_RECONCILIATION, resource())
                .onComplete(context.succeeding(ar -> {
                    verify(mockResource).get();
                    verify(mockResource, never()).patch(any());
                    verify(mockResource, never()).create(any());
                    verify(mockResource, never()).create();
                    verify(mockResource, never()).createOrReplace(any());
                    verify(mockCms, never()).createOrReplace(any());
                    context.completeNow();
                }));
    }

    @Test
    public void testCreateOrUpdateThrowsWhenExistenceCheckThrows(VertxTestContext context) {
        T resource = resource();
        RuntimeException ex = new RuntimeException();

        Resource mockResource = mock(resourceType());
        when(mockResource.get()).thenThrow(ex);

        NonNamespaceOperation mockNameable = mock(NonNamespaceOperation.class);
        when(mockNameable.withName(matches(resource.getMetadata().getName()))).thenReturn(mockResource);

        MixedOperation mockCms = mock(MixedOperation.class);
        when(mockCms.withName(matches(RESOURCE_NAME))).thenReturn(mockResource);

        C mockClient = mock(clientType());
        mocker(mockClient, mockCms);

        AbstractNonNamespacedResourceOperator<C, T, L, R> op = createResourceOperations(vertx, mockClient);

<<<<<<< HEAD

=======
        Checkpoint async = context.checkpoint();
>>>>>>> 72ad6b15
        op.createOrUpdate(Reconciliation.DUMMY_RECONCILIATION, resource).onComplete(context.failing(e -> {
            context.verify(() -> assertThat(e, is(ex)));
            context.completeNow();
        }));
    }

    @Test
    public void testSuccessfulCreation(VertxTestContext context) {
        T resource = resource();
        Resource mockResource = mock(resourceType());
        when(mockResource.get()).thenReturn(null);
        when(mockResource.create((T) any())).thenReturn(resource);

        NonNamespaceOperation mockNameable = mock(NonNamespaceOperation.class);
        when(mockNameable.withName(matches(resource.getMetadata().getName()))).thenReturn(mockResource);

        MixedOperation mockCms = mock(MixedOperation.class);
        when(mockCms.withName(matches(RESOURCE_NAME))).thenReturn(mockResource);

        C mockClient = mock(clientType());
        mocker(mockClient, mockCms);

        AbstractNonNamespacedResourceOperator<C, T, L, R> op = createResourceOperationsWithMockedReadiness(
                vertx, mockClient);

<<<<<<< HEAD

=======
        Checkpoint async = context.checkpoint();
>>>>>>> 72ad6b15
        op.createOrUpdate(Reconciliation.DUMMY_RECONCILIATION, resource).onComplete(context.succeeding(rr -> {
            verify(mockResource).get();
            verify(mockResource).create(eq(resource));
            context.completeNow();
        }));
    }

    @Test
    public void testCreateOrUpdateThrowsWhenCreateThrows(VertxTestContext context) {
        T resource = resource();
        RuntimeException ex = new RuntimeException("Testing this exception is handled correctly");

        Resource mockResource = mock(resourceType());
        when(mockResource.get()).thenReturn(null);

        NonNamespaceOperation mockNameable = mock(NonNamespaceOperation.class);
        when(mockNameable.withName(matches(resource.getMetadata().getName()))).thenReturn(mockResource);

        MixedOperation mockCms = mock(MixedOperation.class);
        when(mockCms.withName(matches(RESOURCE_NAME))).thenReturn(mockResource);
        when(mockResource.create((T) any())).thenThrow(ex);

        C mockClient = mock(clientType());
        mocker(mockClient, mockCms);

        AbstractNonNamespacedResourceOperator<C, T, L, R> op = createResourceOperations(vertx, mockClient);

<<<<<<< HEAD

=======
        Checkpoint async = context.checkpoint();
>>>>>>> 72ad6b15
        op.createOrUpdate(Reconciliation.DUMMY_RECONCILIATION, resource).onComplete(context.failing(e -> {
            context.verify(() -> assertThat(e, is(ex)));
            context.completeNow();
        }));
    }

    @Test
    public void testDeletionWhenResourceDoesNotExistIsANop(VertxTestContext context) {
        T resource = resource();
        Resource mockResource = mock(resourceType());

        NonNamespaceOperation mockNameable = mock(NonNamespaceOperation.class);
        when(mockNameable.withName(matches(RESOURCE_NAME))).thenReturn(mockResource);

        MixedOperation mockCms = mock(MixedOperation.class);
        when(mockCms.withName(matches(RESOURCE_NAME))).thenReturn(mockResource);

        C mockClient = mock(clientType());
        mocker(mockClient, mockCms);

        AbstractNonNamespacedResourceOperator<C, T, L, R> op = createResourceOperations(vertx, mockClient);

<<<<<<< HEAD

=======
        Checkpoint async = context.checkpoint();
>>>>>>> 72ad6b15
        op.reconcile(Reconciliation.DUMMY_RECONCILIATION, resource.getMetadata().getName(), null).onComplete(context.succeeding(rrDeleted -> {
            verify(mockResource).get();
            verify(mockResource, never()).delete();
            context.completeNow();
        }));
    }

    @Test
    @SuppressWarnings("unchecked")
    public void testDeletionWhenResourceExistsStillDeletes(VertxTestContext context) {
        T resource = resource();
        AtomicBoolean watchWasClosed = new AtomicBoolean(false);
        Resource mockResource = mock(resourceType());
        when(mockResource.get()).thenReturn(resource);
        when(mockResource.withGracePeriod(anyLong())).thenReturn(mockResource);
        when(mockResource.delete()).thenReturn(true);
        when(mockResource.watch(any())).thenAnswer(invocation -> {
            Watcher<T> watcher = invocation.getArgument(0);
            watcher.eventReceived(Watcher.Action.DELETED, null);
            return (Watch) () -> watchWasClosed.set(true);
        });

        NonNamespaceOperation mockNameable = mock(NonNamespaceOperation.class);
        when(mockNameable.withName(matches(RESOURCE_NAME))).thenReturn(mockResource);

        MixedOperation mockCms = mock(MixedOperation.class);
        when(mockCms.withName(matches(RESOURCE_NAME))).thenReturn(mockResource);

        C mockClient = mock(clientType());
        mocker(mockClient, mockCms);

        AbstractNonNamespacedResourceOperator<C, T, L, R> op = createResourceOperations(vertx, mockClient);

<<<<<<< HEAD

=======
        Checkpoint async = context.checkpoint();
>>>>>>> 72ad6b15
        op.reconcile(Reconciliation.DUMMY_RECONCILIATION, resource.getMetadata().getName(), null).onComplete(context.succeeding(rrDeleted -> {
            verify(mockResource).delete();
            context.verify(() -> assertThat("Watch was not closed", watchWasClosed.get(), is(true)));
            context.completeNow();
        }));
    }

    @Test
    public void testReconcileThrowsWhenDeletionTimesOut(VertxTestContext context) {
        T resource = resource();
        AtomicBoolean watchWasClosed = new AtomicBoolean(false);
        Resource mockResource = mock(resourceType());
        when(mockResource.get()).thenReturn(resource);
        when(mockResource.withGracePeriod(anyLong())).thenReturn(mockResource);
        when(mockResource.delete()).thenReturn(true);
        when(mockResource.watch(any())).thenAnswer(invocation -> (Watch) () -> watchWasClosed.set(true));

        NonNamespaceOperation mockNameable = mock(NonNamespaceOperation.class);
        when(mockNameable.withName(matches(RESOURCE_NAME))).thenReturn(mockResource);

        MixedOperation mockCms = mock(MixedOperation.class);
        when(mockCms.withName(matches(RESOURCE_NAME))).thenReturn(mockResource);

        C mockClient = mock(clientType());
        mocker(mockClient, mockCms);

        AbstractNonNamespacedResourceOperator<C, T, L, R> op = createResourceOperations(vertx, mockClient);

<<<<<<< HEAD
=======
        Checkpoint async = context.checkpoint();
>>>>>>> 72ad6b15
        op.reconcile(Reconciliation.DUMMY_RECONCILIATION, resource.getMetadata().getName(), null).onComplete(context.failing(e -> context.verify(() -> {
            assertThat(e, instanceOf(TimeoutException.class));
            verify(mockResource).delete();
            assertThat("Watch was not closed", watchWasClosed.get(), is(true));
            context.completeNow();
        })));
    }

    @Test
    @SuppressWarnings("unchecked")
    public void testReconcileDeletionSuccessful(VertxTestContext context) {
        T resource = resource();
        AtomicBoolean watchWasClosed = new AtomicBoolean(false);
        Resource mockResource = mock(resourceType());
        when(mockResource.get()).thenReturn(resource);
        when(mockResource.withGracePeriod(anyLong())).thenReturn(mockResource);
        when(mockResource.delete()).thenReturn(Boolean.TRUE);
        when(mockResource.watch(any())).thenAnswer(invocation -> {
            Watcher<T> watcher = invocation.getArgument(0);
            watcher.eventReceived(Watcher.Action.DELETED, null);
            return (Watch) () -> watchWasClosed.set(true);
        });

        NonNamespaceOperation mockNameable = mock(NonNamespaceOperation.class);
        when(mockNameable.withName(matches(RESOURCE_NAME))).thenReturn(mockResource);

        MixedOperation mockCms = mock(MixedOperation.class);
        when(mockCms.withName(matches(RESOURCE_NAME))).thenReturn(mockResource);

        C mockClient = mock(clientType());
        mocker(mockClient, mockCms);

        AbstractNonNamespacedResourceOperator<C, T, L, R> op = createResourceOperations(vertx, mockClient);

<<<<<<< HEAD

=======
        Checkpoint async = context.checkpoint();
>>>>>>> 72ad6b15
        op.reconcile(Reconciliation.DUMMY_RECONCILIATION, resource.getMetadata().getName(), null).onComplete(context.succeeding(rrDeleted -> {
            verify(mockResource).delete();
            context.verify(() -> assertThat("Watch was not closed", watchWasClosed.get(), is(true)));
            context.completeNow();
        }));
    }

    @Test
    public void testReconcileDeletionThrowsWhenDeleteMethodThrows(VertxTestContext context) {
        T resource = resource();
        AtomicBoolean watchWasClosed = new AtomicBoolean(false);
        RuntimeException ex = new RuntimeException("Testing this exception is handled correctly");

        Resource mockResource = mock(resourceType());
        when(mockResource.get()).thenReturn(resource);
        when(mockResource.withGracePeriod(anyLong())).thenReturn(mockResource);
        when(mockResource.delete()).thenThrow(ex);
        when(mockResource.watch(any())).thenAnswer(invocation -> {
            Watcher<T> watcher = invocation.getArgument(0);
            watcher.eventReceived(Watcher.Action.DELETED, null);
            return (Watch) () -> watchWasClosed.set(true);
        });

        NonNamespaceOperation mockNameable = mock(NonNamespaceOperation.class);
        when(mockNameable.withName(matches(RESOURCE_NAME))).thenReturn(mockResource);

        MixedOperation mockCms = mock(MixedOperation.class);
        when(mockCms.withName(matches(RESOURCE_NAME))).thenReturn(mockResource);

        C mockClient = mock(clientType());
        mocker(mockClient, mockCms);

        AbstractNonNamespacedResourceOperator<C, T, L, R> op = createResourceOperations(vertx, mockClient);

<<<<<<< HEAD

=======
        Checkpoint async = context.checkpoint();
>>>>>>> 72ad6b15
        op.reconcile(Reconciliation.DUMMY_RECONCILIATION, resource.getMetadata().getName(), null).onComplete(context.failing(e -> context.verify(() -> {
            assertThat(e, is(ex));
            assertThat("Watch was not closed", watchWasClosed.get(), is(true));
            context.completeNow();
        })));
    }

    @Test
    public void testReconcileDeletionThrowsWhenWatchMethodThrows(VertxTestContext context) {
        T resource = resource();
        RuntimeException ex = new RuntimeException("Testing this exception is handled correctly");

        Resource mockResource = mock(resourceType());
        when(mockResource.get()).thenReturn(resource);
        when(mockResource.delete()).thenThrow(ex);
        when(mockResource.watch(any())).thenThrow(ex);

        NonNamespaceOperation mockNameable = mock(NonNamespaceOperation.class);
        when(mockNameable.withName(matches(RESOURCE_NAME))).thenReturn(mockResource);

        MixedOperation mockCms = mock(MixedOperation.class);
        when(mockCms.withName(matches(RESOURCE_NAME))).thenReturn(mockResource);

        C mockClient = mock(clientType());
        mocker(mockClient, mockCms);

        AbstractNonNamespacedResourceOperator<C, T, L, R> op = createResourceOperations(vertx, mockClient);

<<<<<<< HEAD

=======
        Checkpoint async = context.checkpoint();
>>>>>>> 72ad6b15
        op.reconcile(Reconciliation.DUMMY_RECONCILIATION, resource.getMetadata().getName(), null).onComplete(context.failing(e -> {
            context.verify(() -> assertThat(e, is(ex)));
            context.completeNow();
        }));
    }


    @Test
    @SuppressWarnings("unchecked")
    public void testReconcileDeletionThrowsWhenDeleteMethodReturnsFalse(VertxTestContext context) {
        T resource = resource();
        AtomicBoolean watchWasClosed = new AtomicBoolean(false);
        Resource mockResource = mock(resourceType());
        when(mockResource.get()).thenReturn(resource);
        when(mockResource.withGracePeriod(anyLong())).thenReturn(mockResource);
        when(mockResource.delete()).thenReturn(Boolean.FALSE);
        when(mockResource.watch(any())).thenAnswer(invocation -> {
            Watcher<T> watcher = invocation.getArgument(0);
            watcher.eventReceived(Watcher.Action.DELETED, null);
            return (Watch) () -> watchWasClosed.set(true);
        });

        NonNamespaceOperation mockNameable = mock(NonNamespaceOperation.class);
        when(mockNameable.withName(matches(RESOURCE_NAME))).thenReturn(mockResource);

        MixedOperation mockCms = mock(MixedOperation.class);
        when(mockCms.withName(matches(RESOURCE_NAME))).thenReturn(mockResource);

        C mockClient = mock(clientType());
        mocker(mockClient, mockCms);

        AbstractNonNamespacedResourceOperator<C, T, L, R> op = createResourceOperations(vertx, mockClient);

<<<<<<< HEAD

=======
        Checkpoint async = context.checkpoint();
>>>>>>> 72ad6b15
        op.reconcile(Reconciliation.DUMMY_RECONCILIATION, resource.getMetadata().getName(), null).onComplete(context.failing(e -> {
            verify(mockResource).delete();
            context.verify(() -> assertThat("Watch was not closed", watchWasClosed.get(), is(true)));
            context.completeNow();
        }));
    }

}
<|MERGE_RESOLUTION|>--- conflicted
+++ resolved
@@ -99,14 +99,8 @@
         EditReplacePatchDeletable mockR = mock(resourceType());
         HasMetadata hasMetadata = mock(HasMetadata.class);
         when(mockResource.get()).thenReturn(resource);
-<<<<<<< HEAD
         when(mockResource.withPropagationPolicy(DeletionPropagation.FOREGROUND)).thenReturn(mockResource);
         when(mockResource.patch(any(HasMetadata.class))).thenReturn(resource);
-=======
-
-        when(mockResource.withPropagationPolicy(true ? DeletionPropagation.FOREGROUND : DeletionPropagation.ORPHAN)).thenReturn(mockR);
-        when(mockR.patch((T) any())).thenReturn(hasMetadata);
->>>>>>> 72ad6b15
 
         NonNamespaceOperation mockNameable = mock(NonNamespaceOperation.class);
         when(mockNameable.withName(matches(resource.getMetadata().getName()))).thenReturn(mockResource);
@@ -119,18 +113,10 @@
 
         AbstractNonNamespacedResourceOperator<C, T, L, R> op = createResourceOperations(vertx, mockClient);
 
-<<<<<<< HEAD
         op.createOrUpdate(Reconciliation.DUMMY_RECONCILIATION, modifiedResource())
                 .onComplete(context.succeeding(ar -> {
                     verify(mockResource).get();
                     verify(mockResource).patch(any(HasMetadata.class));
-=======
-        Checkpoint async = context.checkpoint();
-        op.createOrUpdate(Reconciliation.DUMMY_RECONCILIATION, modifiedResource())
-                .onComplete(context.succeeding(ar -> {
-                    verify(mockResource).get();
-                    verify(mockR).patch((T) any());
->>>>>>> 72ad6b15
                     verify(mockResource, never()).create(any());
                     verify(mockResource, never()).create();
                     verify(mockResource, never()).createOrReplace(any());
@@ -158,11 +144,6 @@
 
         AbstractNonNamespacedResourceOperator<C, T, L, R> op = createResourceOperations(vertx, mockClient);
 
-<<<<<<< HEAD
-
-=======
-        Checkpoint async = context.checkpoint();
->>>>>>> 72ad6b15
         op.createOrUpdate(Reconciliation.DUMMY_RECONCILIATION, resource())
                 .onComplete(context.succeeding(ar -> {
                     verify(mockResource).get();
@@ -194,11 +175,6 @@
 
         AbstractNonNamespacedResourceOperator<C, T, L, R> op = createResourceOperations(vertx, mockClient);
 
-<<<<<<< HEAD
-
-=======
-        Checkpoint async = context.checkpoint();
->>>>>>> 72ad6b15
         op.createOrUpdate(Reconciliation.DUMMY_RECONCILIATION, resource).onComplete(context.failing(e -> {
             context.verify(() -> assertThat(e, is(ex)));
             context.completeNow();
@@ -224,11 +200,6 @@
         AbstractNonNamespacedResourceOperator<C, T, L, R> op = createResourceOperationsWithMockedReadiness(
                 vertx, mockClient);
 
-<<<<<<< HEAD
-
-=======
-        Checkpoint async = context.checkpoint();
->>>>>>> 72ad6b15
         op.createOrUpdate(Reconciliation.DUMMY_RECONCILIATION, resource).onComplete(context.succeeding(rr -> {
             verify(mockResource).get();
             verify(mockResource).create(eq(resource));
@@ -256,11 +227,6 @@
 
         AbstractNonNamespacedResourceOperator<C, T, L, R> op = createResourceOperations(vertx, mockClient);
 
-<<<<<<< HEAD
-
-=======
-        Checkpoint async = context.checkpoint();
->>>>>>> 72ad6b15
         op.createOrUpdate(Reconciliation.DUMMY_RECONCILIATION, resource).onComplete(context.failing(e -> {
             context.verify(() -> assertThat(e, is(ex)));
             context.completeNow();
@@ -283,11 +249,6 @@
 
         AbstractNonNamespacedResourceOperator<C, T, L, R> op = createResourceOperations(vertx, mockClient);
 
-<<<<<<< HEAD
-
-=======
-        Checkpoint async = context.checkpoint();
->>>>>>> 72ad6b15
         op.reconcile(Reconciliation.DUMMY_RECONCILIATION, resource.getMetadata().getName(), null).onComplete(context.succeeding(rrDeleted -> {
             verify(mockResource).get();
             verify(mockResource, never()).delete();
@@ -321,11 +282,6 @@
 
         AbstractNonNamespacedResourceOperator<C, T, L, R> op = createResourceOperations(vertx, mockClient);
 
-<<<<<<< HEAD
-
-=======
-        Checkpoint async = context.checkpoint();
->>>>>>> 72ad6b15
         op.reconcile(Reconciliation.DUMMY_RECONCILIATION, resource.getMetadata().getName(), null).onComplete(context.succeeding(rrDeleted -> {
             verify(mockResource).delete();
             context.verify(() -> assertThat("Watch was not closed", watchWasClosed.get(), is(true)));
@@ -354,10 +310,6 @@
 
         AbstractNonNamespacedResourceOperator<C, T, L, R> op = createResourceOperations(vertx, mockClient);
 
-<<<<<<< HEAD
-=======
-        Checkpoint async = context.checkpoint();
->>>>>>> 72ad6b15
         op.reconcile(Reconciliation.DUMMY_RECONCILIATION, resource.getMetadata().getName(), null).onComplete(context.failing(e -> context.verify(() -> {
             assertThat(e, instanceOf(TimeoutException.class));
             verify(mockResource).delete();
@@ -392,11 +344,6 @@
 
         AbstractNonNamespacedResourceOperator<C, T, L, R> op = createResourceOperations(vertx, mockClient);
 
-<<<<<<< HEAD
-
-=======
-        Checkpoint async = context.checkpoint();
->>>>>>> 72ad6b15
         op.reconcile(Reconciliation.DUMMY_RECONCILIATION, resource.getMetadata().getName(), null).onComplete(context.succeeding(rrDeleted -> {
             verify(mockResource).delete();
             context.verify(() -> assertThat("Watch was not closed", watchWasClosed.get(), is(true)));
@@ -431,11 +378,6 @@
 
         AbstractNonNamespacedResourceOperator<C, T, L, R> op = createResourceOperations(vertx, mockClient);
 
-<<<<<<< HEAD
-
-=======
-        Checkpoint async = context.checkpoint();
->>>>>>> 72ad6b15
         op.reconcile(Reconciliation.DUMMY_RECONCILIATION, resource.getMetadata().getName(), null).onComplete(context.failing(e -> context.verify(() -> {
             assertThat(e, is(ex));
             assertThat("Watch was not closed", watchWasClosed.get(), is(true));
@@ -464,11 +406,6 @@
 
         AbstractNonNamespacedResourceOperator<C, T, L, R> op = createResourceOperations(vertx, mockClient);
 
-<<<<<<< HEAD
-
-=======
-        Checkpoint async = context.checkpoint();
->>>>>>> 72ad6b15
         op.reconcile(Reconciliation.DUMMY_RECONCILIATION, resource.getMetadata().getName(), null).onComplete(context.failing(e -> {
             context.verify(() -> assertThat(e, is(ex)));
             context.completeNow();
@@ -502,11 +439,6 @@
 
         AbstractNonNamespacedResourceOperator<C, T, L, R> op = createResourceOperations(vertx, mockClient);
 
-<<<<<<< HEAD
-
-=======
-        Checkpoint async = context.checkpoint();
->>>>>>> 72ad6b15
         op.reconcile(Reconciliation.DUMMY_RECONCILIATION, resource.getMetadata().getName(), null).onComplete(context.failing(e -> {
             verify(mockResource).delete();
             context.verify(() -> assertThat("Watch was not closed", watchWasClosed.get(), is(true)));
