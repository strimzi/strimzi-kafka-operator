--- conflicted
+++ resolved
@@ -65,11 +65,7 @@
 
     @Override
     protected MixedOperation<T, L, D, Resource<T, D>> operation() {
-<<<<<<< HEAD
-        return client.customResources(crd, cls, listCls, doneableCls);
-=======
         return client.customResources(CustomResourceDefinitionContext.fromCrd(crd), cls, listCls, doneableCls);
->>>>>>> 902ec063
     }
 
     public Future<T> patchAsync(T resource) {
@@ -83,11 +79,7 @@
             String namespace = resource.getMetadata().getNamespace();
             String name = resource.getMetadata().getName();
             try {
-<<<<<<< HEAD
-                T result = operation().inNamespace(namespace).withName(name).cascading(cascading).patch(resource);
-=======
                 T result = operation().inNamespace(namespace).withName(name).withPropagationPolicy(cascading ? DeletionPropagation.FOREGROUND : DeletionPropagation.ORPHAN).patch(resource);
->>>>>>> 902ec063
                 log.debug("{} {} in namespace {} has been patched", resourceKind, name, namespace);
                 future.complete(result);
             } catch (Exception e) {
