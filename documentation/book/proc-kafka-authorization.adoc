--- conflicted
+++ resolved
@@ -9,13 +9,8 @@
 
 .Prerequisites
 
-<<<<<<< HEAD
-* An {ProductPlatformName} cluster
+* A Kubernetes cluster
 * The Cluster Operator is running
-=======
-* A Kubernetes cluster
-* A running Cluster Operator
->>>>>>> 6abb7158
 
 .Procedure
 
