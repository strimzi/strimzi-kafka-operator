--- conflicted
+++ resolved
@@ -14,14 +14,8 @@
 
 == Simple authorization
 
-<<<<<<< HEAD
-Simple authorization uses the `SimpleAclAuthorizer` plugin.
-`SimpleAclAuthorizer` is the default authorization plugin which is part of Apache Kafka.
-To enable simple authorization, the `type` field should be set to `simple`.
-=======
 Simple authorization in {ProductName} uses the `SimpleAclAuthorizer` plugin, the default Access Control Lists (ACLs) authorization plugin provided with Apache Kafka. ACLs allow you to define which users have access to which resources at a granular level.
 To enable simple authorization, set the `type` field to `simple`.
->>>>>>> f98dc4a1
 
 .An example of Simple authorization
 [source,yaml,subs="attributes+"]
