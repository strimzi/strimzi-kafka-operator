--- conflicted
+++ resolved
@@ -12,13 +12,9 @@
 
 = Healthchecks
 
-<<<<<<< HEAD
 Healthchecks are periodical tests which verify the health of an application.
 When a Healthcheck probe fails, {ProductPlatformName} assumes that the application is not healthy and attempts to fix it.
-=======
-Healthchecks are periodical tests that verify whether the application is working correctly.
-When the Healthcheck fails, {ProductPlatformName} can assume that the application is not healthy and attempt to fix it.
->>>>>>> 7a3e46b4
+
 {ProductPlatformName} supports two types of Healthcheck probes:
 
 * Liveness probes
