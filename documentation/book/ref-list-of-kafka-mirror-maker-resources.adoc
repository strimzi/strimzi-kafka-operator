// Module included in the following assemblies:
//
// assembly-deployment-configuration-kafka-mirror-maker.adoc

[id='ref-list-of-kafka-mirror-maker-resources-{context}']
= List of resources created as part of Kafka Mirror Maker

<<<<<<< HEAD
The following resources are created by the Cluster Operator in the {ProductPlatformName} cluster:
=======
The following resources will created by the Cluster Operator in the Kubernetes cluster:
>>>>>>> f98dc4a1

_<mirror-maker-name>_-mirror-maker:: Deployment which is in charge to create the Kafka Mirror Maker pods.
_<mirror-maker-name>_-config:: ConfigMap which contains the Kafka Mirror Maker ancillary configuration and is mounted as a volume by the Kafka broker pods.
_<mirror-maker-name>_-mirror-maker:: Pod Disruption Budget configured for the Kafka Mirror Maker worker nodes.<|MERGE_RESOLUTION|>--- conflicted
+++ resolved
@@ -5,11 +5,7 @@
 [id='ref-list-of-kafka-mirror-maker-resources-{context}']
 = List of resources created as part of Kafka Mirror Maker
 
-<<<<<<< HEAD
-The following resources are created by the Cluster Operator in the {ProductPlatformName} cluster:
-=======
 The following resources will created by the Cluster Operator in the Kubernetes cluster:
->>>>>>> f98dc4a1
 
 _<mirror-maker-name>_-mirror-maker:: Deployment which is in charge to create the Kafka Mirror Maker pods.
 _<mirror-maker-name>_-config:: ConfigMap which contains the Kafka Mirror Maker ancillary configuration and is mounted as a volume by the Kafka broker pods.
