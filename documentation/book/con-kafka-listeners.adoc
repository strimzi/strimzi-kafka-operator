--- conflicted
+++ resolved
@@ -33,359 +33,4 @@
 listeners:
   plain: {}
 # ...
-<<<<<<< HEAD
-----
-=======
-----
-
-== External listener
-
-The external listener is used to connect to a Kafka cluster from outside of a Kubernetes environment.
-{ProductName} supports the following types of external listener:
-
-* `loadbalancer`
-* `nodeport`
-* `ingress`
-* `route`
-
-=== Exposing Kafka using loadbalancers
-
-External listeners of type `loadbalancer` expose Kafka by using `Loadbalancer` type `Services`.
-A new loadbalancer service is created for every Kafka broker pod.
-An additional loadbalancer is created to serve as a Kafka _bootstrap_ address.
-Loadbalancers listen to connections on port 9094.
-
-By default, TLS encryption is enabled.
-To disable it, set the `tls` field to `false`.
-
-For more information on using loadbalancers to access Kafka, see xref:proc-accessing-kafka-using-loadbalancers-{context}[].
-
-=== Exposing Kafka using node ports
-
-External listeners of type `nodeport` expose Kafka by using `NodePort` type `Services`.
-When exposing Kafka in this way, Kafka clients connect directly to the nodes of Kubernetes.
-You must enable access to the ports on the Kubernetes nodes for each client (for example, in firewalls or security groups).
-Each Kafka broker pod is then accessible on a separate port.
-Additional `NodePort` type `Service` is created to serve as a Kafka bootstrap address.
-
-When configuring the advertised addresses for the Kafka broker pods, {ProductName} uses the address of the node on which the given pod is running.
-When selecting the node address, the different address types are used with the following priority:
-
-. ExternalDNS
-. ExternalIP
-. Hostname
-. InternalDNS
-. InternalIP
-
-By default, TLS encryption is enabled.
-To disable it, set the `tls` field to `false`.
-
-NOTE: TLS hostname verification is not currently supported when exposing Kafka clusters using node ports.
-
-By default, the port numbers used for the bootstrap and broker services are automatically assigned by Kubernetes.
-However, you can override the assigned node ports by specifying the requested port numbers in the `overrides` property.
-{ProductName} does not perform any validation on the requested ports; you must ensure that they are free and available for use.
-
-.Example of an external listener configured with overrides for node ports
-[source,yaml,subs="attributes+"]
-----
-# ...
-listeners:
-  external:
-    type: nodeport
-    tls: true
-    authentication:
-      type: tls
-    overrides:
-      bootstrap:
-        nodePort: 32100
-      brokers:
-      - broker: 0
-        nodePort: 32000
-      - broker: 1
-        nodePort: 32001
-      - broker: 2
-        nodePort: 32002
-# ...
-----
-
-For more information on using node ports to access Kafka, see xref:proc-accessing-kafka-using-nodeports-{context}[].
-
-=== Exposing Kafka using `Ingress`
-
-An external listener of type `ingress` exposes Kafka by using `Ingress` and the {NginxIngressController}.
-A dedicated `Ingress` resource is created for every Kafka broker pod.
-An additional `Ingress` resource is created to serve as a Kafka bootstrap address.
-Kafka clients can use these `Ingress` resources to connect to Kafka on port 443.
-
-NOTE: External listeners using `Ingress` have been currently tested only with the {NginxIngressController}.
-
-{ProductName} uses the TLS passthrough feature of the {NginxIngressController}.
-Make sure TLS passthrough is enabled in your {NginxIngressController} deployment.
-For more information about enabling TLS passthrough see {NginxIngressControllerTLSPassthrough}.
-Because it is using the TLS passthrough functionality, TLS encryption cannot be disabled when exposing Kafka using `Ingress`.
-
-The Ingress controller does not assign any hostnames automatically.
-You have to specify the hostnames which should be used by the bootstrap and per-broker services in the `spec.kafka.listeners.external.configuration` section.
-You also have to make sure that the hostnames resolve to the Ingress endpoints.
-{ProductName} will not perform any validation that the requested hosts are available and properly routed to the Ingress endpoints.
-
-.Example of an external listener of type `ingress`
-[source,yaml,subs="attributes+"]
-----
-# ...
-listeners:
-  external:
-    type: ingress
-    authentication:
-      type: tls
-    configuration:
-      bootstrap:
-        host: bootstrap.myingress.com
-      brokers:
-      - broker: 0
-        host: broker-0.myingress.com
-      - broker: 1
-        host: broker-1.myingress.com
-      - broker: 2
-        host: broker-2.myingress.com
-# ...
-----
-
-For more information on using `Ingress` to access Kafka, see xref:proc-accessing-kafka-using-ingress-{context}[].
-
-=== Exposing Kafka using OpenShift `Routes`
-
-An external listener of type `route` exposes Kafka by using OpenShift `Routes` and the HAProxy router.
-A dedicated `Route` is created for every Kafka broker pod.
-An additional `Route` is created to serve as a Kafka bootstrap address.
-Kafka clients can use these `Routes` to connect to Kafka on port 443.
-
-When exposing Kafka using OpenShift `Routes`, TLS encryption is always used.
-
-By default, the route hosts are automatically assigned by OpenShift.
-However, you can override the assigned route hosts by specifying the requested hosts in the `overrides` property.
-{ProductName} will not perform any validation that the requested hosts are available; you must ensure that they are free and can be used.
-
-.Example of an external listener of type `routes` configured with overrides for OpenShift route hosts
-[source,yaml,subs="attributes+"]
-----
-# ...
-listeners:
-  external:
-    type: route
-    authentication:
-      type: tls
-    overrides:
-      bootstrap:
-        host: bootstrap.myrouter.com
-      brokers:
-      - broker: 0
-        host: broker-0.myrouter.com
-      - broker: 1
-        host: broker-1.myrouter.com
-      - broker: 2
-        host: broker-2.myrouter.com
-# ...
-----
-
-For more information on using `Routes` to access Kafka, see xref:proc-accessing-kafka-using-routes-{context}[].
-
-=== Customizing advertised addresses on external listeners
-
-By default, {ProductName} tries to automatically determine the hostnames and ports that your Kafka cluster advertises to its clients.
-This is not sufficient in all situations, because the infrastructure on which {ProductName} is running might not provide the right hostname or port through which Kafka can be accessed.
-You can customize the advertised hostname and port in the `overrides` property of the external listener.
-{ProductName} will then automatically configure the advertised address in the Kafka brokers and add it to the broker certificates so it can be used for TLS hostname verification.
-Overriding the advertised host and ports is available for all types of external listeners.
-
-.Example of an external listener configured with overrides for advertised addresses
-[source,yaml,subs="attributes+"]
-----
-# ...
-listeners:
-  external:
-    type: route
-    authentication:
-      type: tls
-    overrides:
-      brokers:
-      - broker: 0
-        advertisedHost: example.hostname.0
-        advertisedPort: 12340
-      - broker: 1
-        advertisedHost: example.hostname.1
-        advertisedPort: 12341
-      - broker: 2
-        advertisedHost: example.hostname.2
-        advertisedPort: 12342
-# ...
-----
-
-Additionally, you can specify the name of the bootstrap service.
-This name will be added to the broker certificates and can be used for TLS hostname verification.
-Adding the additional bootstrap address is available for all types of external listeners.
-
-.Example of an external listener configured with an additional bootstrap address
-[source,yaml,subs="attributes+"]
-----
-# ...
-listeners:
-  external:
-    type: route
-    authentication:
-      type: tls
-    overrides:
-      bootstrap:
-        address: example.hostname
-# ...
-----
-
-=== Customizing DNS names of external listeners
-
-On `loadbalancer` and `ingress` listeners, you can use the `dnsAnnotations` property to add additional annotations to the ingress resources or load balancer services.
-You can use these annotations to instrument DNS tooling such as {KubernetesExternalDNS}, which automatically assigns DNS names to the ingress resources or services.
-
-.Example of an external listener of type `loadbalancer` using {KubernetesExternalDNS} annotations
-[source,yaml,subs="attributes+"]
-----
-# ...
-listeners:
-  external:
-    type: loadbalancer
-    authentication:
-      type: tls
-    overrides:
-      bootstrap:
-        dnsAnnotations:
-          external-dns.alpha.kubernetes.io/hostname: kafka-bootstrap.mydomain.com.
-          external-dns.alpha.kubernetes.io/ttl: "60"
-      brokers:
-      - broker: 0
-        dnsAnnotations:
-          external-dns.alpha.kubernetes.io/hostname: kafka-broker-0.mydomain.com.
-          external-dns.alpha.kubernetes.io/ttl: "60"
-      - broker: 1
-        dnsAnnotations:
-          external-dns.alpha.kubernetes.io/hostname: kafka-broker-1.mydomain.com.
-          external-dns.alpha.kubernetes.io/ttl: "60"
-      - broker: 2
-        dnsAnnotations:
-          external-dns.alpha.kubernetes.io/hostname: kafka-broker-2.mydomain.com.
-          external-dns.alpha.kubernetes.io/ttl: "60"
-# ...
-----
-
-.Example of an external listener of type `ingress` using {KubernetesExternalDNS} annotations
-[source,yaml,subs="attributes+"]
-----
-# ...
-listeners:
-  external:
-    type: ingress
-    authentication:
-      type: tls
-    configuration:
-      bootstrap:
-        dnsAnnotations:
-          external-dns.alpha.kubernetes.io/hostname: bootstrap.myingress.com.
-          external-dns.alpha.kubernetes.io/ttl: "60"
-        host: bootstrap.myingress.com
-      brokers:
-      - broker: 0
-        dnsAnnotations:
-          external-dns.alpha.kubernetes.io/hostname: broker-0.myingress.com.
-          external-dns.alpha.kubernetes.io/ttl: "60"
-        host: broker-0.myingress.com
-      - broker: 1
-        dnsAnnotations:
-          external-dns.alpha.kubernetes.io/hostname: broker-1.myingress.com.
-          external-dns.alpha.kubernetes.io/ttl: "60"
-        host: broker-1.myingress.com
-      - broker: 2
-        dnsAnnotations:
-          external-dns.alpha.kubernetes.io/hostname: broker-2.myingress.com.
-          external-dns.alpha.kubernetes.io/ttl: "60"
-        host: broker-2.myingress.com
-# ...
-----
-
-== Listener authentication
-
-The listener sub-properties can also contain additional configuration.
-Both listeners support the `authentication` property. This is used to specify an authentication mechanism specific to that listener:
-
-* mutual TLS authentication (only on the listeners with TLS encryption)
-* SCRAM-SHA authentication
-
-If no `authentication` property is specified then the listener does not authenticate clients which connect though that listener.
-
-.An example where the plain listener is configured for SCRAM-SHA authentication and the `tls` listener with mutual TLS authentication
-[source,yaml,subs="attributes+"]
-----
-# ...
-listeners:
-  plain:
-    authentication:
-      type: scram-sha-512
-  tls:
-    authentication:
-      type: tls
-  external:
-    type: loadbalancer
-    tls: true
-    authentication:
-      type: tls
-# ...
-----
-
-
-Authentication must be configured when using the User Operator to manage `KafkaUsers`.
-
-== Network policies
-
-{ProductName} automatically creates a `NetworkPolicy` resource for every listener that is enabled on a Kafka broker.
-By default, a `NetworkPolicy` grants access to a listener to all applications and namespaces.
-If you want to restrict access to a listener to only selected applications or namespaces, use the `networkPolicyPeers` field.
-Each listener can have a different `networkPolicyPeers` configuration.
-
-The following example shows a `networkPolicyPeers` configuration for a `plain` and a `tls` listener:
-
-[source,yaml,subs="attributes+"]
-----
-# ...
-listeners:
-      plain:
-        authentication:
-          type: scram-sha-512
-        networkPolicyPeers:
-          - podSelector:
-              matchLabels:
-                app: kafka-sasl-consumer
-          - podSelector:
-              matchLabels:
-                app: kafka-sasl-producer
-      tls:
-        authentication:
-          type: tls
-        networkPolicyPeers:
-          - namespaceSelector:
-              matchLabels:
-                project: myproject
-          - namespaceSelector:
-              matchLabels:
-                project: myproject2
-# ...
-----
-
-In the above example:
-
-* Only application pods matching the labels `app: kafka-sasl-consumer` and `app: kafka-sasl-producer` can connect to the `plain` listener.
-The application pods must be running in the same namespace as the Kafka broker.
-* Only application pods running in namespaces matching the labels `project: myproject` and `project: myproject2` can connect to the `tls` listener.
-
-The syntax of the `networkPolicyPeers` field is the same as the `from` field in the `NetworkPolicy` resource in Kubernetes.
-For more information about the schema, see {K8sNetworkPolicyPeerAPI} and the xref:type-KafkaListeners-reference[`KafkaListeners` schema reference].
-
-NOTE: Your configuration of Kubernetes must support Ingress NetworkPolicies in order to use network policies in {ProductName}.
->>>>>>> f98dc4a1
+----