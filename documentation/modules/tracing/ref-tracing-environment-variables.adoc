--- conflicted
+++ resolved
@@ -94,7 +94,6 @@
 
 |===
 
-<<<<<<< HEAD
 .OpenTelemetry environment variables
 [%autowidth.stretch,cols="3*",options="header",stripes="none",separator=¦]
 |===
@@ -110,15 +109,13 @@
 m¦OTEL_EXPORTER_JAEGER_ENDPOINT
 ¦Yes
 ¦The Jaeger gRPC endpoint to connect to.
+[role="_additional-resources"]
+.Additional resources
 
 m¦OTEL_TRACES_EXPORTER
 ¦No
 ¦The exporter used for tracing.
 Set to `jaeger` by default. If using Jaeger tracing, you won't need to specify this environment variable.
 If you are xref:proc-enabling-non-jaeger-tracing-{context}[using another tracing implementation], you need to specify the exporter used.
-=======
-[role="_additional-resources"]
-.Additional resources
->>>>>>> 069d1efc
 
 |===