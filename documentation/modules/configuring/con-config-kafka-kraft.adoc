--- conflicted
+++ resolved
@@ -172,11 +172,7 @@
 <15> Healthchecks to know when to restart a container (liveness) and when a container can accept traffic (readiness).
 <16> JVM configuration options to optimize performance for the Virtual Machine (VM) running Kafka.
 <17> ADVANCED OPTION: Container image configuration, which is recommended only in special situations.
-<<<<<<< HEAD
-<18> Authorization enables simple, OAUTH 2.0, or OPA authorization on the Kafka broker. Simple authorization uses the `StandardAuthorizer` Kafka plugin.
-=======
 <18> Authorization enables simple, OAuth 2.0, custom, or OPA (deprecated) authorization on the Kafka broker. Simple authorization uses the `StandardAuthorizer` Kafka plugin.
->>>>>>> 13ba9455
 <19> Rack awareness configuration to spread replicas across different racks, data centers, or availability zones. The `topologyKey` must match a node label containing the rack ID. The example used in this configuration specifies a zone using the standard `{K8sZoneLabel}` label.
 <20> Prometheus metrics enabled. In this example, metrics are configured for the Prometheus JMX Exporter (the default metrics exporter).
 <21> Rules for exporting metrics in Prometheus format to a Grafana dashboard through the Prometheus JMX Exporter, which are enabled by referencing a ConfigMap containing configuration for the Prometheus JMX exporter. You can enable metrics without further configuration using a reference to a ConfigMap containing an empty file under `metricsConfig.valueFrom.configMapKeyRef.key`.
