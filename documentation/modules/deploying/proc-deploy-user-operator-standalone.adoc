--- conflicted
+++ resolved
@@ -19,22 +19,13 @@
 . Edit the following `Deployment.spec.template.spec.containers[0].env` properties in the `install/user-operator/05-Deployment-strimzi-user-operator.yaml` file by setting:
 +
 .. `STRIMZI_KAFKA_BOOTSTRAP_SERVERS` to list the Kafka brokers, given as a comma-separated list of `_hostname_:‍_port_` pairs.
-.. `STRIMZI_ZOOKEEPER_CONNECT` to list the ZooKeeper nodes, given as a comma-separated list of `_hostname_:‍_port_` pairs. This must be the same ZooKeeper cluster that your Kafka cluster is using.
+.. `STRIMZI_ZOOKEEPER_CONNECT` to list the ZooKeeper nodes, given as a comma-separated list of `_hostname_:‍_port_` pairs. This must be the same ZooKeeper cluster that your Kafka cluster is using. Connecting to ZooKeeper nodes with TLS encryption is not supported.
 .. `STRIMZI_NAMESPACE` to the Kubernetes namespace in which you want the operator to watch for `KafkaUser` resources.
 .. `STRIMZI_CA_CERT_NAME` to point to a Kubernetes `Secret` that contains the public key of the Certificate Authority for signing new user certificates for TLS client authentication.
 The `Secret` must contain the public key of the Certificate Authority under the key `ca.crt`.
 .. `STRIMZI_CA_KEY_NAME` to point to a Kubernetes `Secret` that contains the private key of the Certificate Authority for signing new user certificates for TLS client authentication.
 The `Secret` must contain the private key of the Certificate Authority under the key `ca.key`.
-<<<<<<< HEAD
 .. `STRIMZI_CLUSTER_CA_CERT_SECRET_NAME` to point to a Kubernetes `Secret` containing the public key of the Certificate Authority used for signing Kafka brokers certificates for enabling TLS-based communication.
-=======
-.. `STRIMZI_ZOOKEEPER_CONNECT` to list the ZooKeeper nodes, given as a comma-separated list of `_hostname_:‍_port_` pairs. This must be the same ZooKeeper cluster that your Kafka cluster is using. Connecting to ZooKeeper nodes with TLS encryption is not supported. 
-.. `STRIMZI_NAMESPACE` to the Kubernetes namespace in which you want the operator to watch for `KafkaUser` resources.
-.. `STRIMZI_JAVA_OPTS` to the Java options used for the JVM running User Operator. An example is `-Xmx=512M -Xms=256M`.
-.. `STRIMZI_JAVA_SYSTEM_PROPERTIES` to list the `-D` options which are set to the User Operator. An example is `-Djavax.net.debug=verbose -DpropertyName=value`.
-.. `STRIMZI_KAFKA_BOOTSTRAP_SERVERS` to list the Kafka brokers, given as a comma-separated list of `_hostname_:‍_port_` pairs.
-.. `STRIMZI_CLUSTER_CA_CERT_SECRET_NAME` to point to a Kubernetes `Secret` containing the public key of the Certificate Authority used for signing Kafka brokers certificates for enabling TLS based communication.
->>>>>>> d52d12f2
 The `Secret` must contain the public key of the Certificate Authority under the key `ca.crt`.
 This environment variable is optional and should be set only if the communication with the Kafka cluster is TLS based.
 .. `STRIMZI_EO_KEY_SECRET_NAME` to point to a Kubernetes `Secret` containing the private key and related certificate for TLS client authentication against the Kafka cluster.
