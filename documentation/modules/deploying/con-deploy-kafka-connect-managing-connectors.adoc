// Module included in the following assemblies:
//
// deploying/assembly_deploy-kafka-connect.adoc

[id='con-creating-managing-connectors-{context}']

= Creating and managing connectors

When you have created a container image for your connector plug-in, you need to create a connector instance in your Kafka Connect cluster.
You can then configure, monitor, and manage a running connector instance.

A connector is an instance of a particular _connector class_ that knows how to communicate with the relevant external system in terms of messages.
Connectors are available for many external systems, or you can create your own.

You can create _source_ and _sink_ types of connector.

Source connector:: A source connector is a runtime entity that fetches data from an external system and feeds it to Kafka as messages.
Sink connector:: A sink connector is a runtime entity that fetches messages from Kafka topics and feeds them to an external system.

Strimzi provides two APIs for creating and managing connectors:

* `KafkaConnector` resources (referred to as `KafkaConnectors`)
* Kafka Connect REST API

Using the APIs, you can:

* Check the status of a connector instance
* Reconfigure a running connector
* Increase or decrease the number of tasks for a connector instance
* Restart failed tasks (not supported by `KafkaConnector` resource)
* Pause a connector instance
* Resume a previously paused connector instance
* Delete a connector instance

== `KafkaConnector` resources

`KafkaConnectors` allow you to create and manage connector instances for Kafka Connect in a Kubernetes-native way, so an HTTP client such as cURL is not required.
Like other Kafka resources, you declare a connector’s desired state in a `KafkaConnector` YAML file that is deployed to your Kubernetes cluster to create the connector instance.

You manage a running connector instance by updating its corresponding `KafkaConnector`, and then applying the updates. You remove a connector by deleting its corresponding `KafkaConnector`.

<<<<<<< HEAD
To ensure compatibility with earlier versions of Strimzi, `KafkaConnectors` are disabled by default. To enable them for a Kafka Connect cluster, you must use annotations on the `KafkaConnect` resource. For instructions, see link:{BookURLUsing}#proc-enabling-kafkaconnectors-deployment-configuration-kafka-connect[Enabling `KafkaConnector` resources^].
=======
To ensure compatibility with earlier versions of Strimzi, `KafkaConnectors` are disabled by default. To enable them for a Kafka Connect cluster, you must use annotations on the `KafkaConnect` resource.
For instructions, see link:{BookURLUsing}#proc-enabling-kafkaconnectors-deployment-configuration-kafka-connect[Enabling `KafkaConnector` resources] in the _Using Strimzi_ guide.
>>>>>>> 3fd62fc2

When `KafkaConnectors` are enabled, the Cluster Operator begins to watch for them. It updates the configurations of running connector instances to match the configurations defined in their `KafkaConnectors`.

Strimzi includes an example `KafkaConnector`, named `examples/connect/source-connector.yaml`. You can use this example to create and manage a `FileStreamSourceConnector`.

== Availability of the Kafka Connect REST API

The Kafka Connect REST API is available on port 8083 as the `<connect-cluster-name>-connect-api` service.

If `KafkaConnectors` are enabled, manual changes made directly using the Kafka Connect REST API are reverted by the Cluster Operator.

The operations supported by the REST API are described in the link:https://kafka.apache.org/documentation/#connect_rest[Apache Kafka documentation^].<|MERGE_RESOLUTION|>--- conflicted
+++ resolved
@@ -39,12 +39,8 @@
 
 You manage a running connector instance by updating its corresponding `KafkaConnector`, and then applying the updates. You remove a connector by deleting its corresponding `KafkaConnector`.
 
-<<<<<<< HEAD
-To ensure compatibility with earlier versions of Strimzi, `KafkaConnectors` are disabled by default. To enable them for a Kafka Connect cluster, you must use annotations on the `KafkaConnect` resource. For instructions, see link:{BookURLUsing}#proc-enabling-kafkaconnectors-deployment-configuration-kafka-connect[Enabling `KafkaConnector` resources^].
-=======
 To ensure compatibility with earlier versions of Strimzi, `KafkaConnectors` are disabled by default. To enable them for a Kafka Connect cluster, you must use annotations on the `KafkaConnect` resource.
 For instructions, see link:{BookURLUsing}#proc-enabling-kafkaconnectors-deployment-configuration-kafka-connect[Enabling `KafkaConnector` resources] in the _Using Strimzi_ guide.
->>>>>>> 3fd62fc2
 
 When `KafkaConnectors` are enabled, the Cluster Operator begins to watch for them. It updates the configurations of running connector instances to match the configurations defined in their `KafkaConnectors`.
 
