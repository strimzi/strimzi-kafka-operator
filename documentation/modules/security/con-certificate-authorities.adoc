--- conflicted
+++ resolved
@@ -18,11 +18,7 @@
 Kafka brokers are configured to trust certificates signed by either the cluster CA or clients CA.
 Components that clients do not need to connect to, such as ZooKeeper, only trust certificates signed by the cluster CA.
 Unless TLS encryption for external listeners is disabled, client applications must trust certificates signed by the cluster CA.
-<<<<<<< HEAD
-This is also true for client applications that perform xref:con-mutual-tls-authentication-deployment-configuration-kafka[mutual TLS authentication].
-=======
 This is also true for client applications that perform xref:assembly-securing-kafka-brokers-{context}[mutual TLS authentication]. 
->>>>>>> 5a8c1d8a
 
 By default, Strimzi automatically generates and renews CA certificates issued by the cluster CA or clients CA.
 You can configure the management of these CA certificates in the `Kafka.spec.clusterCa` and `Kafka.spec.clientsCa` objects.
