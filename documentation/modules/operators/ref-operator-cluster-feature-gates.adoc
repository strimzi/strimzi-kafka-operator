--- conflicted
+++ resolved
@@ -57,12 +57,9 @@
 Stable feature gates are production-ready, but they can still be disabled.
 
 [id='ref-operator-use-kraft-feature-gate-{context}']
-<<<<<<< HEAD
-=== UseKRaft feature gate
-=======
 == UseKRaft feature gate
->>>>>>> 33395435
 
+The `UseKRaft` feature gate has a default state of _enabled_.
 The `UseKRaft` feature gate has a default state of _enabled_.
 
 The `UseKRaft` feature gate deploys a Kafka cluster in KRaft (Kafka Raft metadata) mode without ZooKeeper.
@@ -72,13 +69,7 @@
 They collectively manage the metadata, which is replicated across partitions. 
 Controllers are responsible for coordinating operations and maintaining the cluster's state.
 
-<<<<<<< HEAD
-IMPORTANT: **KRaft mode is not ready for production in Apache Kafka or in Strimzi. This feature gate is currently intended only for development and testing.**
-
-Enabling the `UseKRaft` feature gate requires the `KafkaNodePools` feature gate to be enabled as well.
-=======
 Using the `UseKRaft` feature gate requires the `KafkaNodePools` feature gate to be enabled as well.
->>>>>>> 33395435
 To deploy a Kafka cluster in KRaft mode, you must use the `KafkaNodePool` resources.
 For more details and examples, see xref:deploying-kafka-node-pools-{context}[].
 The `Kafka` custom resource using KRaft mode must also have the annotation `strimzi.io/kraft: enabled`.
