// Module included in the following assemblies:
//
// overview/assembly-security-overview.adoc

[id="security-configuration-encryption_{context}"]
= Encryption

Strimzi supports Transport Layer Security (TLS), a protocol for encrypted communication.

Communication is always encrypted for communication between:

* Kafka brokers
* ZooKeeper nodes
* Operators and Kafka brokers
* Operators and ZooKeeper nodes
* Kafka Exporter

You can also configure TLS between Kafka brokers and clients by applying TLS encryption to the listeners of the Kafka broker.
TLS is specified for external clients when configuring an external listener.

Strimzi components and Kafka clients use digital certificates for encryption.
The Cluster Operator sets up certificates to enable encryption within the Kafka cluster.
You can provide your own server certificates, referred to as _Kafka listener certificates_,
for communication between Kafka clients and Kafka brokers, and inter-cluster communication.
<<<<<<< HEAD

Strimzi uses _Secrets_ to store the certificates and private keys required for TLS in PEM and PKCS #12 format.

A TLS Certificate Authority (CA) issues certificates to authenticate the identity of a component.
Strimzi verifies the certificates for the components against the CA certificate.

* Strimzi components are verified against the _cluster CA_ Certificate Authority (CA)
* Kafka clients are verified against the _clients CA_ Certificate Authority (CA)
=======

Strimzi uses _Secrets_ to store the certificates and private keys required for TLS in PEM and PKCS #12 format.

A TLS Certificate Authority (CA) issues certificates to authenticate the identity of a component.
Strimzi verifies the certificates for the components against the CA certificate.
>>>>>>> 902ec063

* Strimzi components are verified against the _cluster CA_ Certificate Authority (CA)
* Kafka clients are verified against the _clients CA_ Certificate Authority (CA)<|MERGE_RESOLUTION|>--- conflicted
+++ resolved
@@ -22,7 +22,6 @@
 The Cluster Operator sets up certificates to enable encryption within the Kafka cluster.
 You can provide your own server certificates, referred to as _Kafka listener certificates_,
 for communication between Kafka clients and Kafka brokers, and inter-cluster communication.
-<<<<<<< HEAD
 
 Strimzi uses _Secrets_ to store the certificates and private keys required for TLS in PEM and PKCS #12 format.
 
@@ -30,14 +29,4 @@
 Strimzi verifies the certificates for the components against the CA certificate.
 
 * Strimzi components are verified against the _cluster CA_ Certificate Authority (CA)
-* Kafka clients are verified against the _clients CA_ Certificate Authority (CA)
-=======
-
-Strimzi uses _Secrets_ to store the certificates and private keys required for TLS in PEM and PKCS #12 format.
-
-A TLS Certificate Authority (CA) issues certificates to authenticate the identity of a component.
-Strimzi verifies the certificates for the components against the CA certificate.
->>>>>>> 902ec063
-
-* Strimzi components are verified against the _cluster CA_ Certificate Authority (CA)
 * Kafka clients are verified against the _clients CA_ Certificate Authority (CA)