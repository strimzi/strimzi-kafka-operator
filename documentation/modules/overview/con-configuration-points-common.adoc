--- conflicted
+++ resolved
@@ -42,11 +42,7 @@
   logging:
     type: inline
     loggers:
-<<<<<<< HEAD
-      connect.root.logger.level: "INFO"
-=======
       log4j.rootLogger: "INFO"
->>>>>>> 902ec063
   readinessProbe:
     initialDelaySeconds: 15
     timeoutSeconds: 5
