// This assembly is included in:
//
// deploying/master.adoc

[id="deploy-verify_{context}"]
= Verifying the Strimzi deployment

<<<<<<< HEAD
Having xref:deploy-tasks_{context}[deployed {ProductName}], the procedures in this section show how to:

* Deploy example producer and consumer clients
* How to set up an external client to access the Kafka cluster

You can use the procedures to check to verify your deployment.
=======
Having xref:deploy-tasks_{context}[deployed Strimzi], the procedure in this section shows how to deploy example producer and consumer clients.

The procedure assumes a Strimzi is available and running in a Kubernetes cluster.
>>>>>>> 4c5ac0f7

//how to create clients that can access and use the deployment
include::modules/proc-deploy-example-clients.adoc[leveloffset=+1]

//how to set up external clients that can access and use the deployment
include::modules/proc-deploy-setup-external-clients.adoc[leveloffset=+1]<|MERGE_RESOLUTION|>--- conflicted
+++ resolved
@@ -5,18 +5,12 @@
 [id="deploy-verify_{context}"]
 = Verifying the Strimzi deployment
 
-<<<<<<< HEAD
-Having xref:deploy-tasks_{context}[deployed {ProductName}], the procedures in this section show how to:
+Having xref:deploy-tasks_{context}[deployed Strimzi], the procedures in this section show how to:
 
 * Deploy example producer and consumer clients
 * How to set up an external client to access the Kafka cluster
 
-You can use the procedures to check to verify your deployment.
-=======
-Having xref:deploy-tasks_{context}[deployed Strimzi], the procedure in this section shows how to deploy example producer and consumer clients.
-
-The procedure assumes a Strimzi is available and running in a Kubernetes cluster.
->>>>>>> 4c5ac0f7
+You can use the procedures to verify your deployment.
 
 //how to create clients that can access and use the deployment
 include::modules/proc-deploy-example-clients.adoc[leveloffset=+1]
