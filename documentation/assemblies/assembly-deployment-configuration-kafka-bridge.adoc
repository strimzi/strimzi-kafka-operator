// This assembly is included in the following assemblies:
//
// assembly-deployment-configuration.adoc

//attribute for use in snip-inline-logging.adoc
:kind: KafkaBridge

// Save the context of the assembly that is including this one.
// This is necessary for including assemblies in assemblies.
// See also the complementary step on the last line of this file.
:parent-context-deployment-configuration-kafka-bridge: {context}

[id='assembly-deployment-configuration-kafka-bridge-{context}']
= Kafka Bridge configuration

:context: deployment-configuration-kafka-bridge

The full schema of the `KafkaBridge` resource is described in the xref:type-KafkaBridge-reference[].
All labels that are applied to the desired `KafkaBridge` resource will also be applied to the Kubernetes resources making up the Kafka Bridge cluster.
This provides a convenient mechanism for resources to be labeled as required.

<<<<<<< HEAD
You can also enable link:{BookURLUsing}#assembly-kafka-bridge-str[monitoring for the bridge].
=======
The _Using Strimzi_ guide describes how to link:{BookURLUsing}#assembly-kafka-bridge-str[enable monitoring for the bridge].
>>>>>>> 902ec063

include::assembly-kafka-bridge-replicas.adoc[leveloffset=+1]

include::assembly-kafka-bridge-bootstrap-servers.adoc[leveloffset=+1]

include::assembly-kafka-bridge-tls.adoc[leveloffset=+1]

include::assembly-kafka-bridge-authentication.adoc[leveloffset=+1]

include::assembly-kafka-bridge-configuration.adoc[leveloffset=+1]

include::assembly-resource-limits-and-requests.adoc[leveloffset=+1]

include::../modules/con-kafka-bridge-logging.adoc[leveloffset=+1]

include::assembly-jvm-options.adoc[leveloffset=+1]

include::assembly-healthchecks.adoc[leveloffset=+1]

include::assembly-configuring-container-images.adoc[leveloffset=+1]

include::assembly-scheduling.adoc[leveloffset=+1]

include::../modules/ref-list-of-kafka-bridge-resources.adoc[leveloffset=+1]

// Restore the context to what it was before this assembly.
:context: {parent-context-deployment-configuration-kafka-bridge}<|MERGE_RESOLUTION|>--- conflicted
+++ resolved
@@ -19,11 +19,7 @@
 All labels that are applied to the desired `KafkaBridge` resource will also be applied to the Kubernetes resources making up the Kafka Bridge cluster.
 This provides a convenient mechanism for resources to be labeled as required.
 
-<<<<<<< HEAD
-You can also enable link:{BookURLUsing}#assembly-kafka-bridge-str[monitoring for the bridge].
-=======
 The _Using Strimzi_ guide describes how to link:{BookURLUsing}#assembly-kafka-bridge-str[enable monitoring for the bridge].
->>>>>>> 902ec063
 
 include::assembly-kafka-bridge-replicas.adoc[leveloffset=+1]
 
