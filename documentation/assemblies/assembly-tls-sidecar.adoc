// This assembly is included in the following assemblies:
//
// assembly-deployment-configuration-kafka.adoc

// Save the context of the assembly that is including this one.
// This is necessary for including assemblies in assemblies.
// See also the complementary step on the last line of this file.

[id='assembly-tls-sidecar-{context}']

= TLS sidecar

A sidecar is a container that runs in a pod but serves a supporting purpose.
In Strimzi, the TLS sidecar uses TLS to encrypt and decrypt all communication between the various components and ZooKeeper.
<<<<<<< HEAD
ZooKeeper does not have native TLS support.
=======
>>>>>>> 902ec063

The TLS sidecar is used in:

* Entity Operator
* Cruise Control

include::../modules/ref-tls-sidecar.adoc[leveloffset=+1]

include::../modules/proc-configuring-tls-sidecar.adoc[leveloffset=+1]<|MERGE_RESOLUTION|>--- conflicted
+++ resolved
@@ -12,10 +12,6 @@
 
 A sidecar is a container that runs in a pod but serves a supporting purpose.
 In Strimzi, the TLS sidecar uses TLS to encrypt and decrypt all communication between the various components and ZooKeeper.
-<<<<<<< HEAD
-ZooKeeper does not have native TLS support.
-=======
->>>>>>> 902ec063
 
 The TLS sidecar is used in:
 
