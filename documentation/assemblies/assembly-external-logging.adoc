// This assembly is included in the following assemblies:
//
// assembly-deployment-configuration.adoc

[id='external-logging_{context}']
= External logging

When setting the logging levels for a resource, you can specify them _inline_ directly in the `spec.logging` property of the resource YAML:

[source,shell,subs="+quotes,attributes"]
----
spec:
  # ...
  logging:
    type: inline
    loggers:
<<<<<<< HEAD
      kafka.root.logger.level: "INFO"
=======
      log4j.logger.kafka: "INFO"
>>>>>>> 902ec063
----

Or you can specify _external_ logging:

[source,shell,subs="+quotes,attributes"]
----
spec:
  # ...
  logging:
    type: external
    name: _customConfigMap_
----

With external logging, logging properties are defined in a ConfigMap.
The name of the ConfigMap is referenced in the `spec.logging.name` property.

The advantages of using a ConfigMap are that the logging properties are maintained in one place and are accessible to more than one resource.

include::../modules/proc-creating-configmap.adoc[leveloffset=+1]<|MERGE_RESOLUTION|>--- conflicted
+++ resolved
@@ -14,11 +14,7 @@
   logging:
     type: inline
     loggers:
-<<<<<<< HEAD
-      kafka.root.logger.level: "INFO"
-=======
       log4j.logger.kafka: "INFO"
->>>>>>> 902ec063
 ----
 
 Or you can specify _external_ logging:
