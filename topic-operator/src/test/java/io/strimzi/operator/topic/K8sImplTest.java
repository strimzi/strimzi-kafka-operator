--- conflicted
+++ resolved
@@ -9,7 +9,6 @@
 import io.fabric8.kubernetes.client.KubernetesClient;
 import io.fabric8.kubernetes.client.dsl.MixedOperation;
 import io.fabric8.kubernetes.client.dsl.Resource;
-import io.fabric8.kubernetes.client.dsl.base.CustomResourceDefinitionContext;
 import io.strimzi.api.kafka.KafkaTopicList;
 import io.strimzi.api.kafka.model.KafkaTopic;
 import io.strimzi.api.kafka.model.KafkaTopicBuilder;
@@ -58,7 +57,6 @@
 
         KubernetesClient mockClient = mock(KubernetesClient.class);
         MixedOperation<KafkaTopic, KafkaTopicList, TopicOperator.DeleteKafkaTopic, Resource<KafkaTopic, TopicOperator.DeleteKafkaTopic>> mockResources = mock(MixedOperation.class);
-        when(mockClient.customResources(any(CustomResourceDefinitionContext.class), any(Class.class), any(Class.class), any(Class.class))).thenReturn(mockResources);
         when(mockClient.customResources(any(CustomResourceDefinition.class), any(Class.class), any(Class.class), any(Class.class))).thenReturn(mockResources);
         when(mockResources.withLabels(any())).thenReturn(mockResources);
         when(mockResources.inNamespace(any())).thenReturn(mockResources);
@@ -70,11 +68,7 @@
 
         K8sImpl k8s = new K8sImpl(vertx, mockClient, new Labels("foo", "bar"), "default");
 
-<<<<<<< HEAD
-        k8s.listResources().onComplete(context.succeeding(kafkaTopics -> context.verify(() -> {
-=======
         k8s.listResources().setHandler(context.succeeding(kafkaTopics -> context.verify(() -> {
->>>>>>> 2e537b00
             assertThat(kafkaTopics, is(mockKafkaTopicsList));
             async.flag();
         })));
