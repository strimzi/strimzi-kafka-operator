/*
 * Copyright Strimzi authors.
 * License: Apache License 2.0 (see the file LICENSE or http://apache.org/licenses/LICENSE-2.0.html).
 */
package io.strimzi.operator.topic;

import io.strimzi.operator.topic.zk.Zk;
import io.strimzi.test.EmbeddedZooKeeper;
import io.vertx.core.Promise;
import io.vertx.core.Vertx;
import io.vertx.junit5.Checkpoint;
import io.vertx.junit5.VertxExtension;
import io.vertx.junit5.VertxTestContext;
import org.junit.jupiter.api.AfterAll;
import org.junit.jupiter.api.AfterEach;
import org.junit.jupiter.api.BeforeAll;
import org.junit.jupiter.api.BeforeEach;
import org.junit.jupiter.api.Disabled;
import org.junit.jupiter.api.Test;
import org.junit.jupiter.api.extension.ExtendWith;

import java.io.IOException;
import java.util.Collections;

import static org.hamcrest.CoreMatchers.instanceOf;
import static org.hamcrest.CoreMatchers.is;
import static org.hamcrest.CoreMatchers.nullValue;
import static org.hamcrest.MatcherAssert.assertThat;

@Disabled
@ExtendWith(VertxExtension.class)
public class ZkTopicStoreTest {

    private EmbeddedZooKeeper zkServer;

    private static Vertx vertx;

    private ZkTopicStore store;
    private Zk zk;

    @BeforeAll
    public static void before() {
        vertx = Vertx.vertx();
    }

    @AfterAll
    public static void after() {
        vertx.close();
    }

    @BeforeEach
    public void setup() throws IOException, InterruptedException {
        this.zkServer = new EmbeddedZooKeeper();
        zk = Zk.createSync(vertx, zkServer.getZkConnectString(), 60_000, 10_000);
        this.store = new ZkTopicStore(zk, "/strimzi/topics");
    }

    @AfterEach
    public void teardown(VertxTestContext context) {
        Checkpoint async = context.checkpoint();
        zk.disconnect(ar -> async.flag());
        if (this.zkServer != null) {
            this.zkServer.close();
        }
    }

    @Test
    public void testCrud(VertxTestContext context) {
        Checkpoint async = context.checkpoint();

        Topic topic = new Topic.Builder("my_topic", 2,
                (short) 3, Collections.singletonMap("foo", "bar")).build();

        Promise<Void> failedCreateCompleted = Promise.promise();

        // Create the topic
        store.create(topic)
<<<<<<< HEAD
            .onComplete(context.succeeding())

            // Read the topic
            .compose(v -> store.read(new TopicName("my_topic")))
            .onComplete(context.succeeding(readTopic -> context.verify(() -> {
=======
            .setHandler(context.succeeding())

            // Read the topic
            .compose(v -> store.read(new TopicName("my_topic")))
            .setHandler(context.succeeding(readTopic -> context.verify(() -> {
>>>>>>> 2e537b00
                // assert topics equal
                assertThat(readTopic.getTopicName(), is(topic.getTopicName()));
                assertThat(readTopic.getNumPartitions(), is(topic.getNumPartitions()));
                assertThat(readTopic.getNumReplicas(), is(topic.getNumReplicas()));
                assertThat(readTopic.getConfig(), is(topic.getConfig()));
            })))

            // try to create it again: assert an error
            .compose(v -> store.create(topic))
<<<<<<< HEAD
            .onComplete(context.failing(e -> context.verify(() -> {
=======
            .setHandler(context.failing(e -> context.verify(() -> {
>>>>>>> 2e537b00
                assertThat(e, instanceOf(TopicStore.EntityExistsException.class));
                failedCreateCompleted.complete();
            })));

        Topic updatedTopic = new Topic.Builder(topic)
                .withNumPartitions(3)
                .withConfigEntry("fruit", "apple")
                .build();

        failedCreateCompleted.future()
            .compose(v -> {
                // update my_topic
                return store.update(updatedTopic);
            })
<<<<<<< HEAD
            .onComplete(context.succeeding())

            // re-read it and assert equal
            .compose(v -> store.read(new TopicName("my_topic")))
            .onComplete(context.succeeding(rereadTopic -> context.verify(() -> {
=======
            .setHandler(context.succeeding())

            // re-read it and assert equal
            .compose(v -> store.read(new TopicName("my_topic")))
            .setHandler(context.succeeding(rereadTopic -> context.verify(() -> {
>>>>>>> 2e537b00
                // assert topics equal
                assertThat(rereadTopic.getTopicName(), is(updatedTopic.getTopicName()));
                assertThat(rereadTopic.getNumPartitions(), is(updatedTopic.getNumPartitions()));
                assertThat(rereadTopic.getNumReplicas(), is(updatedTopic.getNumReplicas()));
                assertThat(rereadTopic.getConfig(), is(updatedTopic.getConfig()));
            })))

            // delete it
            .compose(v -> store.delete(updatedTopic.getTopicName()))
<<<<<<< HEAD
            .onComplete(context.succeeding())

            // assert we can't read it again
            .compose(v -> store.read(new TopicName("my_topic")))
            .onComplete(context.succeeding(deletedTopic -> context.verify(() -> {
=======
            .setHandler(context.succeeding())

            // assert we can't read it again
            .compose(v -> store.read(new TopicName("my_topic")))
            .setHandler(context.succeeding(deletedTopic -> context.verify(() -> {
>>>>>>> 2e537b00
                assertThat(deletedTopic, is(nullValue()));
            })))

            // delete it again: assert an error
            .compose(v -> store.delete(updatedTopic.getTopicName()))
<<<<<<< HEAD
            .onComplete(context.failing(e -> context.verify(() -> {
=======
            .setHandler(context.failing(e -> context.verify(() -> {
>>>>>>> 2e537b00
                assertThat(e, instanceOf(TopicStore.NoSuchEntityExistsException.class));
                async.flag();
            })));
    }

}<|MERGE_RESOLUTION|>--- conflicted
+++ resolved
@@ -75,19 +75,11 @@
 
         // Create the topic
         store.create(topic)
-<<<<<<< HEAD
-            .onComplete(context.succeeding())
-
-            // Read the topic
-            .compose(v -> store.read(new TopicName("my_topic")))
-            .onComplete(context.succeeding(readTopic -> context.verify(() -> {
-=======
             .setHandler(context.succeeding())
 
             // Read the topic
             .compose(v -> store.read(new TopicName("my_topic")))
             .setHandler(context.succeeding(readTopic -> context.verify(() -> {
->>>>>>> 2e537b00
                 // assert topics equal
                 assertThat(readTopic.getTopicName(), is(topic.getTopicName()));
                 assertThat(readTopic.getNumPartitions(), is(topic.getNumPartitions()));
@@ -97,11 +89,7 @@
 
             // try to create it again: assert an error
             .compose(v -> store.create(topic))
-<<<<<<< HEAD
-            .onComplete(context.failing(e -> context.verify(() -> {
-=======
             .setHandler(context.failing(e -> context.verify(() -> {
->>>>>>> 2e537b00
                 assertThat(e, instanceOf(TopicStore.EntityExistsException.class));
                 failedCreateCompleted.complete();
             })));
@@ -116,19 +104,11 @@
                 // update my_topic
                 return store.update(updatedTopic);
             })
-<<<<<<< HEAD
-            .onComplete(context.succeeding())
-
-            // re-read it and assert equal
-            .compose(v -> store.read(new TopicName("my_topic")))
-            .onComplete(context.succeeding(rereadTopic -> context.verify(() -> {
-=======
             .setHandler(context.succeeding())
 
             // re-read it and assert equal
             .compose(v -> store.read(new TopicName("my_topic")))
             .setHandler(context.succeeding(rereadTopic -> context.verify(() -> {
->>>>>>> 2e537b00
                 // assert topics equal
                 assertThat(rereadTopic.getTopicName(), is(updatedTopic.getTopicName()));
                 assertThat(rereadTopic.getNumPartitions(), is(updatedTopic.getNumPartitions()));
@@ -138,29 +118,17 @@
 
             // delete it
             .compose(v -> store.delete(updatedTopic.getTopicName()))
-<<<<<<< HEAD
-            .onComplete(context.succeeding())
-
-            // assert we can't read it again
-            .compose(v -> store.read(new TopicName("my_topic")))
-            .onComplete(context.succeeding(deletedTopic -> context.verify(() -> {
-=======
             .setHandler(context.succeeding())
 
             // assert we can't read it again
             .compose(v -> store.read(new TopicName("my_topic")))
             .setHandler(context.succeeding(deletedTopic -> context.verify(() -> {
->>>>>>> 2e537b00
                 assertThat(deletedTopic, is(nullValue()));
             })))
 
             // delete it again: assert an error
             .compose(v -> store.delete(updatedTopic.getTopicName()))
-<<<<<<< HEAD
-            .onComplete(context.failing(e -> context.verify(() -> {
-=======
             .setHandler(context.failing(e -> context.verify(() -> {
->>>>>>> 2e537b00
                 assertThat(e, instanceOf(TopicStore.NoSuchEntityExistsException.class));
                 async.flag();
             })));
