apiVersion: apiextensions.k8s.io/v1
kind: CustomResourceDefinition
metadata:
  name: kafkas.kafka.strimzi.io
  labels:
    app: strimzi
    strimzi.io/crd-install: "true"
spec:
  group: kafka.strimzi.io
  names:
    kind: Kafka
    listKind: KafkaList
    singular: kafka
    plural: kafkas
    shortNames:
    - k
    categories:
    - strimzi
  scope: Namespaced
  conversion:
    strategy: None
  versions:
  - name: v1beta2
    served: true
    storage: true
    subresources:
      status: {}
    additionalPrinterColumns:
    - name: Desired Kafka replicas
      description: The desired number of Kafka replicas in the cluster
      jsonPath: .spec.kafka.replicas
      type: integer
    - name: Desired ZK replicas
      description: The desired number of ZooKeeper replicas in the cluster
      jsonPath: .spec.zookeeper.replicas
      type: integer
    - name: Ready
      description: The state of the custom resource
      jsonPath: ".status.conditions[?(@.type==\"Ready\")].status"
      type: string
    - name: Metadata State
      description: The state of the cluster metadata
      jsonPath: .status.kafkaMetadataState
      type: string
    - name: Warnings
      description: Warnings related to the custom resource
      jsonPath: ".status.conditions[?(@.type==\"Warning\")].status"
      type: string
    schema:
      openAPIV3Schema:
        type: object
        properties:
          apiVersion:
            type: string
            description: "APIVersion defines the versioned schema of this representation of an object. Servers should convert recognized schemas to the latest internal value, and may reject unrecognized values. More info: https://git.k8s.io/community/contributors/devel/sig-architecture/api-conventions.md#resources"
          kind:
            type: string
            description: "Kind is a string value representing the REST resource this object represents. Servers may infer this from the endpoint the client submits requests to. Cannot be updated. In CamelCase. More info: https://git.k8s.io/community/contributors/devel/sig-architecture/api-conventions.md#types-kinds"
          metadata:
            type: object
          spec:
            type: object
            properties:
              kafka:
                type: object
                properties:
                  version:
                    type: string
                    description: The Kafka broker version. Defaults to the latest version. Consult the user documentation to understand the process required to upgrade or downgrade the version.
                  metadataVersion:
                    type: string
                    description: "The KRaft metadata version used by the Kafka cluster. This property is ignored when running in ZooKeeper mode. If the property is not set, it defaults to the metadata version that corresponds to the `version` property."
                  replicas:
                    type: integer
                    minimum: 1
                    description: The number of pods in the cluster. This property is required when node pools are not used.
                  image:
                    type: string
                    description: "The container image used for Kafka pods. If the property is not set, the default Kafka image version is determined based on the `version` configuration. The image names are specifically mapped to corresponding versions in the Cluster Operator configuration. Changing the Kafka image version does not automatically update the image versions for other components, such as Kafka Exporter. "
                  listeners:
                    type: array
                    minItems: 1
                    items:
                      type: object
                      properties:
                        name:
                          type: string
                          pattern: "^[a-z0-9]{1,11}$"
                          description: Name of the listener. The name will be used to identify the listener and the related Kubernetes objects. The name has to be unique within given a Kafka cluster. The name can consist of lowercase characters and numbers and be up to 11 characters long.
                        port:
                          type: integer
                          minimum: 9092
                          description: "Port number used by the listener inside Kafka. The port number has to be unique within a given Kafka cluster. Allowed port numbers are 9092 and higher with the exception of ports 9404 and 9999, which are already used for Prometheus and JMX. Depending on the listener type, the port number might not be the same as the port number that connects Kafka clients."
                        type:
                          type: string
                          enum:
                          - internal
                          - route
                          - loadbalancer
                          - nodeport
                          - ingress
                          - cluster-ip
                          description: "Type of the listener. The supported types are as follows: \n\n* `internal` type exposes Kafka internally only within the Kubernetes cluster.\n* `route` type uses OpenShift Routes to expose Kafka.\n* `loadbalancer` type uses LoadBalancer type services to expose Kafka.\n* `nodeport` type uses NodePort type services to expose Kafka.\n* `ingress` type uses Kubernetes Nginx Ingress to expose Kafka with TLS passthrough.\n* `cluster-ip` type uses a per-broker `ClusterIP` service.\n"
                        tls:
                          type: boolean
                          description: "Enables TLS encryption on the listener. This is a required property. For `route` and `ingress` type listeners, TLS encryption must be always enabled."
                        authentication:
                          type: object
                          properties:
                            accessTokenIsJwt:
                              type: boolean
                              description: Configure whether the access token is treated as JWT. This must be set to `false` if the authorization server returns opaque tokens. Defaults to `true`.
                            checkAccessTokenType:
                              type: boolean
                              description: Configure whether the access token type check is performed or not. This should be set to `false` if the authorization server does not include 'typ' claim in JWT token. Defaults to `true`.
                            checkAudience:
                              type: boolean
                              description: "Enable or disable audience checking. Audience checks identify the recipients of tokens. If audience checking is enabled, the OAuth Client ID also has to be configured using the `clientId` property. The Kafka broker will reject tokens that do not have its `clientId` in their `aud` (audience) claim.Default value is `false`."
                            checkIssuer:
                              type: boolean
                              description: Enable or disable issuer checking. By default issuer is checked using the value configured by `validIssuerUri`. Default value is `true`.
                            clientAudience:
                              type: string
                              description: The audience to use when making requests to the authorization server's token endpoint. Used for inter-broker authentication and for configuring OAuth 2.0 over PLAIN using the `clientId` and `secret` method.
                            clientId:
                              type: string
                              description: OAuth Client ID which the Kafka broker can use to authenticate against the authorization server and use the introspect endpoint URI.
                            clientScope:
                              type: string
                              description: The scope to use when making requests to the authorization server's token endpoint. Used for inter-broker authentication and for configuring OAuth 2.0 over PLAIN using the `clientId` and `secret` method.
                            clientSecret:
                              type: object
                              properties:
                                key:
                                  type: string
                                  description: The key under which the secret value is stored in the Kubernetes Secret.
                                secretName:
                                  type: string
                                  description: The name of the Kubernetes Secret containing the secret value.
                              required:
                              - key
                              - secretName
                              description: Link to Kubernetes Secret containing the OAuth client secret which the Kafka broker can use to authenticate against the authorization server and use the introspect endpoint URI.
                            connectTimeoutSeconds:
                              type: integer
                              description: "The connect timeout in seconds when connecting to authorization server. If not set, the effective connect timeout is 60 seconds."
                            customClaimCheck:
                              type: string
                              description: JsonPath filter query to be applied to the JWT token or to the response of the introspection endpoint for additional token validation. Not set by default.
                            disableTlsHostnameVerification:
                              type: boolean
                              description: Enable or disable TLS hostname verification. Default value is `false`.
                            enableECDSA:
                              type: boolean
                              description: Enable or disable ECDSA support by installing BouncyCastle crypto provider. ECDSA support is always enabled. The BouncyCastle libraries are no longer packaged with Strimzi. Value is ignored.
                            enableMetrics:
                              type: boolean
                              description: Enable or disable OAuth metrics. Default value is `false`.
                            enableOauthBearer:
                              type: boolean
                              description: Enable or disable OAuth authentication over SASL_OAUTHBEARER. Default value is `true`.
                            enablePlain:
                              type: boolean
                              description: Enable or disable OAuth authentication over SASL_PLAIN. There is no re-authentication support when this mechanism is used. Default value is `false`.
                            failFast:
                              type: boolean
                              description: Enable or disable termination of Kafka broker processes due to potentially recoverable runtime errors during startup. Default value is `true`.
                            fallbackUserNameClaim:
                              type: string
                              description: The fallback username claim to be used for the user id if the claim specified by `userNameClaim` is not present. This is useful when `client_credentials` authentication only results in the client id being provided in another claim. It only takes effect if `userNameClaim` is set.
                            fallbackUserNamePrefix:
                              type: string
                              description: "The prefix to use with the value of `fallbackUserNameClaim` to construct the user id. This only takes effect if `fallbackUserNameClaim` is true, and the value is present for the claim. Mapping usernames and client ids into the same user id space is useful in preventing name collisions."
                            groupsClaim:
                              type: string
                              description: JsonPath query used to extract groups for the user during authentication. Extracted groups can be used by a custom authorizer. By default no groups are extracted.
                            groupsClaimDelimiter:
                              type: string
                              description: "A delimiter used to parse groups when they are extracted as a single String value rather than a JSON array. Default value is ',' (comma)."
                            httpRetries:
                              type: integer
                              description: "The maximum number of retries to attempt if an initial HTTP request fails. If not set, the default is to not attempt any retries."
                            httpRetryPauseMs:
                              type: integer
                              description: "The pause to take before retrying a failed HTTP request. If not set, the default is to not pause at all but to immediately repeat a request."
                            includeAcceptHeader:
                              type: boolean
                              description: Whether the Accept header should be set in requests to the authorization servers. The default value is `true`.
                            introspectionEndpointUri:
                              type: string
                              description: URI of the token introspection endpoint which can be used to validate opaque non-JWT tokens.
                            jwksEndpointUri:
                              type: string
                              description: "URI of the JWKS certificate endpoint, which can be used for local JWT validation."
                            jwksExpirySeconds:
                              type: integer
                              minimum: 1
                              description: Configures how often are the JWKS certificates considered valid. The expiry interval has to be at least 60 seconds longer then the refresh interval specified in `jwksRefreshSeconds`. Defaults to 360 seconds.
                            jwksIgnoreKeyUse:
                              type: boolean
                              description: Flag to ignore the 'use' attribute of `key` declarations in a JWKS endpoint response. Default value is `false`.
                            jwksMinRefreshPauseSeconds:
                              type: integer
                              minimum: 0
                              description: "The minimum pause between two consecutive refreshes. When an unknown signing key is encountered the refresh is scheduled immediately, but will always wait for this minimum pause. Defaults to 1 second."
                            jwksRefreshSeconds:
                              type: integer
                              minimum: 1
                              description: Configures how often are the JWKS certificates refreshed. The refresh interval has to be at least 60 seconds shorter then the expiry interval specified in `jwksExpirySeconds`. Defaults to 300 seconds.
                            listenerConfig:
                              x-kubernetes-preserve-unknown-fields: true
                              type: object
                              description: Configuration to be used for a specific listener. All values are prefixed with `listener.name.<listener_name>`.
                            maxSecondsWithoutReauthentication:
                              type: integer
                              description: "Maximum number of seconds the authenticated session remains valid without re-authentication. This enables Apache Kafka re-authentication feature, and causes sessions to expire when the access token expires. If the access token expires before max time or if max time is reached, the client has to re-authenticate, otherwise the server will drop the connection. Not set by default - the authenticated session does not expire when the access token expires. This option only applies to SASL_OAUTHBEARER authentication mechanism (when `enableOauthBearer` is `true`)."
                            readTimeoutSeconds:
                              type: integer
                              description: "The read timeout in seconds when connecting to authorization server. If not set, the effective read timeout is 60 seconds."
                            sasl:
                              type: boolean
                              description: Enable or disable SASL on this listener.
                            secrets:
                              type: array
                              items:
                                type: object
                                properties:
                                  key:
                                    type: string
                                    description: The key under which the secret value is stored in the Kubernetes Secret.
                                  secretName:
                                    type: string
                                    description: The name of the Kubernetes Secret containing the secret value.
                                required:
                                - key
                                - secretName
                              description: Secrets to be mounted to `/opt/kafka/custom-authn-secrets/custom-listener-<listener_name>-<port>/<secret_name>`.
                            serverBearerTokenLocation:
                              type: string
                              description: Path to the file on the local filesystem that contains a bearer token to be used instead of client_id and secret when authenticating to authorization server.
                            tlsTrustedCertificates:
                              type: array
                              items:
                                type: object
                                properties:
                                  secretName:
                                    type: string
                                    description: The name of the Secret containing the certificate.
                                  certificate:
                                    type: string
                                    description: The name of the file certificate in the secret.
                                  pattern:
                                    type: string
                                    description: "Pattern for the certificate files in the secret. Use the link:https://en.wikipedia.org/wiki/Glob_(programming)[_glob syntax_] for the pattern. All files in the secret that match the pattern are used."
                                oneOf:
                                - properties:
                                    certificate: {}
                                  required:
                                  - certificate
                                - properties:
                                    pattern: {}
                                  required:
                                  - pattern
                                required:
                                - secretName
                              description: Trusted certificates for TLS connection to the OAuth server.
                            tokenEndpointUri:
                              type: string
                              description: "URI of the Token Endpoint to use with SASL_PLAIN mechanism when the client authenticates with `clientId` and a `secret`. If set, the client can authenticate over SASL_PLAIN by either setting `username` to `clientId`, and setting `password` to client `secret`, or by setting `username` to account username, and `password` to access token prefixed with `$accessToken:`. If this option is not set, the `password` is always interpreted as an access token (without a prefix), and `username` as the account username (a so called 'no-client-credentials' mode)."
                            type:
                              type: string
                              enum:
                              - tls
                              - scram-sha-512
                              - oauth
                              - custom
                              description: Authentication type. `oauth` type uses SASL OAUTHBEARER Authentication. `scram-sha-512` type uses SASL SCRAM-SHA-512 Authentication. `tls` type uses TLS Client Authentication. `tls` type is supported only on TLS listeners.`custom` type allows for any authentication type to be used.
                            userInfoEndpointUri:
                              type: string
                              description: 'URI of the User Info Endpoint to use as a fallback to obtaining the user id when the Introspection Endpoint does not return information that can be used for the user id. '
                            userNameClaim:
                              type: string
                              description: "Name of the claim from the JWT authentication token, Introspection Endpoint response or User Info Endpoint response which will be used to extract the user id. Defaults to `sub`."
                            userNamePrefix:
                              type: string
                              description: "The prefix to use with the value of `userNameClaim` to construct the user id. This only takes effect if `userNameClaim` is specified, and the value is present for the claim. When used in combination with `fallbackUserNameClaims` it ensures consistent mapping of usernames and client ids into the same user id space and prevents name collisions."
                            validIssuerUri:
                              type: string
                              description: URI of the token issuer used for authentication.
                            validTokenType:
                              type: string
                              description: "Valid value for the `token_type` attribute returned by the Introspection Endpoint. No default value, and not checked by default."
                          required:
                          - type
                          description: Authentication configuration for this listener.
                        configuration:
                          type: object
                          properties:
                            brokerCertChainAndKey:
                              type: object
                              properties:
                                secretName:
                                  type: string
                                  description: The name of the Secret containing the certificate.
                                certificate:
                                  type: string
                                  description: The name of the file certificate in the Secret.
                                key:
                                  type: string
                                  description: The name of the private key in the Secret.
                              required:
                              - secretName
                              - certificate
                              - key
                              description: Reference to the `Secret` which holds the certificate and private key pair which will be used for this listener. The certificate can optionally contain the whole chain. This field can be used only with listeners with enabled TLS encryption.
                            class:
                              type: string
                              description: |-
                                Configures a specific class for `Ingress` and `LoadBalancer` that defines which controller is used. If not specified, the default controller is used.

                                * For an `ingress` listener, the operator uses this property to set the `ingressClassName` property in the `Ingress` resources.
                                * For a `loadbalancer` listener, the operator uses this property to set the `loadBalancerClass` property  in the `Service` resources.

                                For `ingress` and `loadbalancer` listeners only.
                            externalTrafficPolicy:
                              type: string
                              enum:
                              - Local
                              - Cluster
                              description: |-
                                Specifies whether the service routes external traffic to cluster-wide or node-local endpoints:

                                * `Cluster` may cause a second hop to another node and obscures the client source IP.
                                * `Local` avoids a second hop for `LoadBalancer` and `Nodeport` type services and preserves the client source IP (when supported by the infrastructure).

                                If unspecified, Kubernetes uses `Cluster` as the default. For `loadbalancer` or `nodeport` listeners only.
                            loadBalancerSourceRanges:
                              type: array
                              items:
                                type: string
                              description: "A list of CIDR ranges (for example `10.0.0.0/8` or `130.211.204.1/32`) from which clients can connect to loadbalancer listeners. If supported by the platform, traffic through the loadbalancer is restricted to the specified CIDR ranges. This field is applicable only for loadbalancer type services and is ignored if the cloud provider does not support the feature. For `loadbalancer` listeners only."
                            bootstrap:
                              type: object
                              properties:
                                alternativeNames:
                                  type: array
                                  items:
                                    type: string
                                  description: Additional alternative names for the bootstrap service. The alternative names will be added to the list of subject alternative names of the TLS certificates.
                                host:
                                  type: string
                                  description: Specifies the hostname used for the bootstrap resource. For `route` (optional) or `ingress` (required) listeners only. Ensure the hostname resolves to the Ingress endpoints; no validation is performed by Strimzi.
                                nodePort:
                                  type: integer
                                  description: Node port for the bootstrap service. For `nodeport` listeners only.
                                loadBalancerIP:
                                  type: string
                                  description: The loadbalancer is requested with the IP address specified in this property. This feature depends on whether the underlying cloud provider supports specifying the `loadBalancerIP` when a load balancer is created. This property is ignored if the cloud provider does not support the feature. For `loadbalancer` listeners only.
                                annotations:
                                  additionalProperties:
                                    type: string
                                  type: object
                                  description: "Annotations added to `Ingress`, `Route`, or `Service` resources. You can use this property to configure DNS providers such as External DNS. For `loadbalancer`, `nodeport`, `route`, or `ingress` listeners only."
                                labels:
                                  additionalProperties:
                                    type: string
                                  type: object
                                  description: "Labels added to `Ingress`, `Route`, or `Service` resources. For `loadbalancer`, `nodeport`, `route`, or `ingress` listeners only."
                                externalIPs:
                                  type: array
                                  items:
                                    type: string
                                  description: External IPs associated to the nodeport service. These IPs are used by clients external to the Kubernetes cluster to access the Kafka brokers. This property is helpful when `nodeport` without `externalIP` is not sufficient. For example on bare-metal Kubernetes clusters that do not support Loadbalancer service types. For `nodeport` listeners only.
                              description: Bootstrap configuration.
                            brokers:
                              type: array
                              items:
                                type: object
                                properties:
                                  broker:
                                    type: integer
                                    description: ID of the kafka broker (broker identifier). Broker IDs start from 0 and correspond to the number of broker replicas.
                                  advertisedHost:
                                    type: string
                                    description: The host name used in the brokers' `advertised.listeners`.
                                  advertisedPort:
                                    type: integer
                                    description: The port number used in the brokers' `advertised.listeners`.
                                  host:
                                    type: string
                                    description: The broker host. This field will be used in the Ingress resource or in the Route resource to specify the desired hostname. This field can be used only with `route` (optional) or `ingress` (required) type listeners.
                                  nodePort:
                                    type: integer
                                    description: Node port for the per-broker service. This field can be used only with `nodeport` type listener.
                                  loadBalancerIP:
                                    type: string
                                    description: The loadbalancer is requested with the IP address specified in this field. This feature depends on whether the underlying cloud provider supports specifying the `loadBalancerIP` when a load balancer is created. This field is ignored if the cloud provider does not support the feature.This field can be used only with `loadbalancer` type listener.
                                  annotations:
                                    additionalProperties:
                                      type: string
                                    type: object
                                    description: "Annotations that will be added to the `Ingress` or `Service` resource. You can use this field to configure DNS providers such as External DNS. This field can be used only with `loadbalancer`, `nodeport`, or `ingress` type listeners."
                                  labels:
                                    additionalProperties:
                                      type: string
                                    type: object
                                    description: "Labels that will be added to the `Ingress`, `Route`, or `Service` resource. This field can be used only with `loadbalancer`, `nodeport`, `route`, or `ingress` type listeners."
                                  externalIPs:
                                    type: array
                                    items:
                                      type: string
                                    description: External IPs associated to the nodeport service. These IPs are used by clients external to the Kubernetes cluster to access the Kafka brokers. This field is helpful when `nodeport` without `externalIP` is not sufficient. For example on bare-metal Kubernetes clusters that do not support Loadbalancer service types. This field can only be used with `nodeport` type listener.
                                required:
                                - broker
                              description: Per-broker configurations.
                            ipFamilyPolicy:
                              type: string
                              enum:
                              - SingleStack
                              - PreferDualStack
                              - RequireDualStack
                              description: |-
                                Specifies the IP Family Policy used by the service. Available options are `SingleStack`, `PreferDualStack` and `RequireDualStack`:

                                * `SingleStack` is for a single IP family.
                                * `PreferDualStack` is for two IP families on dual-stack configured clusters or a single IP family on single-stack clusters.
                                * `RequireDualStack` fails unless there are two IP families on dual-stack configured clusters.

                                If unspecified, Kubernetes will choose the default value based on the service type.
                            ipFamilies:
                              type: array
                              items:
                                type: string
                                enum:
                                - IPv4
                                - IPv6
                              description: "Specifies the IP Families used by the service. Available options are `IPv4` and `IPv6`. If unspecified, Kubernetes will choose the default value based on the `ipFamilyPolicy` setting."
                            createBootstrapService:
                              type: boolean
                              description: Whether to create the bootstrap service or not. The bootstrap service is created by default (if not specified differently). This field can be used with the `loadbalancer` listener.
                            finalizers:
                              type: array
                              items:
                                type: string
                              description: "A list of finalizers configured for the `LoadBalancer` type services created for this listener. If supported by the platform, the finalizer `service.kubernetes.io/load-balancer-cleanup` to make sure that the external load balancer is deleted together with the service.For more information, see https://kubernetes.io/docs/tasks/access-application-cluster/create-external-load-balancer/#garbage-collecting-load-balancers. For `loadbalancer` listeners only."
                            useServiceDnsDomain:
                              type: boolean
                              description: |-
                                Configures whether the Kubernetes service DNS domain should be included in the generated addresses.

                                * If set to `false`, the generated addresses do not contain the service DNS domain suffix. For example, `my-cluster-kafka-0.my-cluster-kafka-brokers.myproject.svc`.
                                * If set to `true`, the generated addresses contain the service DNS domain suffix. For example, `my-cluster-kafka-0.my-cluster-kafka-brokers.myproject.svc.cluster.local`.

                                The default is `.cluster.local`, but this is customizable using the environment variable `KUBERNETES_SERVICE_DNS_DOMAIN`. For `internal` and `cluster-ip` listeners only.
                            maxConnections:
                              type: integer
                              description: The maximum number of connections we allow for this listener in the broker at any time. New connections are blocked if the limit is reached.
                            maxConnectionCreationRate:
                              type: integer
                              description: The maximum connection creation rate we allow in this listener at any time. New connections will be throttled if the limit is reached.
                            preferredNodePortAddressType:
                              type: string
                              enum:
                              - ExternalIP
                              - ExternalDNS
                              - InternalIP
                              - InternalDNS
                              - Hostname
                              description: |-
                                Defines which address type should be used as the node address. Available types are: `ExternalDNS`, `ExternalIP`, `InternalDNS`, `InternalIP` and `Hostname`. By default, the addresses are used in the following order (the first one found is used):

                                * `ExternalDNS`
                                * `ExternalIP`
                                * `InternalDNS`
                                * `InternalIP`
                                * `Hostname`

                                This property is used to select the preferred address type, which is checked first. If no address is found for this address type, the other types are checked in the default order.For `nodeport` listeners only.
                            publishNotReadyAddresses:
                              type: boolean
                              description: Configures whether the service endpoints are considered "ready" even if the Pods themselves are not. Defaults to `false`. This field can not be used with `internal` listeners.
                          description: Additional listener configuration.
                        networkPolicyPeers:
                          type: array
                          items:
                            type: object
                            properties:
                              ipBlock:
                                type: object
                                properties:
                                  cidr:
                                    type: string
                                  except:
                                    type: array
                                    items:
                                      type: string
                              namespaceSelector:
                                type: object
                                properties:
                                  matchExpressions:
                                    type: array
                                    items:
                                      type: object
                                      properties:
                                        key:
                                          type: string
                                        operator:
                                          type: string
                                        values:
                                          type: array
                                          items:
                                            type: string
                                  matchLabels:
                                    additionalProperties:
                                      type: string
                                    type: object
                              podSelector:
                                type: object
                                properties:
                                  matchExpressions:
                                    type: array
                                    items:
                                      type: object
                                      properties:
                                        key:
                                          type: string
                                        operator:
                                          type: string
                                        values:
                                          type: array
                                          items:
                                            type: string
                                  matchLabels:
                                    additionalProperties:
                                      type: string
                                    type: object
                          description: "List of peers which should be able to connect to this listener. Peers in this list are combined using a logical OR operation. If this field is empty or missing, all connections will be allowed for this listener. If this field is present and contains at least one item, the listener only allows the traffic which matches at least one item in this list."
                      required:
                      - name
                      - port
                      - type
                      - tls
                    description: Configures listeners to provide access to Kafka brokers.
                  config:
                    x-kubernetes-preserve-unknown-fields: true
                    type: object
                    description: "Kafka broker config properties with the following prefixes cannot be set: listeners, advertised., broker., listener., host.name, port, inter.broker.listener.name, sasl., ssl., security., password., log.dir, zookeeper.connect, zookeeper.set.acl, zookeeper.ssl, zookeeper.clientCnxnSocket, authorizer., super.user, cruise.control.metrics.topic, cruise.control.metrics.reporter.bootstrap.servers, node.id, process.roles, controller., metadata.log.dir, zookeeper.metadata.migration.enable, client.quota.callback.static.kafka.admin., client.quota.callback.static.produce, client.quota.callback.static.fetch, client.quota.callback.static.storage.per.volume.limit.min.available., client.quota.callback.static.excluded.principal.name.list (with the exception of: zookeeper.connection.timeout.ms, sasl.server.max.receive.size, ssl.cipher.suites, ssl.protocol, ssl.enabled.protocols, ssl.secure.random.implementation, cruise.control.metrics.topic.num.partitions, cruise.control.metrics.topic.replication.factor, cruise.control.metrics.topic.retention.ms, cruise.control.metrics.topic.auto.create.retries, cruise.control.metrics.topic.auto.create.timeout.ms, cruise.control.metrics.topic.min.insync.replicas, controller.quorum.election.backoff.max.ms, controller.quorum.election.timeout.ms, controller.quorum.fetch.timeout.ms)."
                  storage:
                    type: object
                    properties:
                      class:
                        type: string
                        description: The storage class to use for dynamic volume allocation.
                      deleteClaim:
                        type: boolean
                        description: Specifies if the persistent volume claim has to be deleted when the cluster is un-deployed.
                      id:
                        type: integer
                        minimum: 0
                        description: Storage identification number. It is mandatory only for storage volumes defined in a storage of type 'jbod'.
                      kraftMetadata:
                        type: string
                        enum:
                        - shared
                        description: "Specifies whether this volume should be used for storing KRaft metadata. This property is optional. When set, the only currently supported value is `shared`. At most one volume can have this property set."
                      overrides:
                        type: array
                        items:
                          type: object
                          properties:
                            class:
                              type: string
                              description: The storage class to use for dynamic volume allocation for this broker.
                            broker:
                              type: integer
                              description: Id of the kafka broker (broker identifier).
                        description: Overrides for individual brokers. The `overrides` field allows to specify a different configuration for different brokers.
                      selector:
                        additionalProperties:
                          type: string
                        type: object
                        description: Specifies a specific persistent volume to use. It contains key:value pairs representing labels for selecting such a volume.
                      size:
                        type: string
                        description: "When `type=persistent-claim`, defines the size of the persistent volume claim, such as 100Gi. Mandatory when `type=persistent-claim`."
                      sizeLimit:
                        type: string
                        pattern: "^([0-9.]+)([eEinumkKMGTP]*[-+]?[0-9]*)$"
                        description: "When type=ephemeral, defines the total amount of local storage required for this EmptyDir volume (for example 1Gi)."
                      type:
                        type: string
                        enum:
                        - ephemeral
                        - persistent-claim
                        - jbod
                        description: "Storage type, must be either 'ephemeral', 'persistent-claim', or 'jbod'."
                      volumes:
                        type: array
                        items:
                          type: object
                          properties:
                            class:
                              type: string
                              description: The storage class to use for dynamic volume allocation.
                            deleteClaim:
                              type: boolean
                              description: Specifies if the persistent volume claim has to be deleted when the cluster is un-deployed.
                            id:
                              type: integer
                              minimum: 0
                              description: Storage identification number. Mandatory for storage volumes defined with a `jbod` storage type configuration.
                            kraftMetadata:
                              type: string
                              enum:
                              - shared
                              description: "Specifies whether this volume should be used for storing KRaft metadata. This property is optional. When set, the only currently supported value is `shared`. At most one volume can have this property set."
                            overrides:
                              type: array
                              items:
                                type: object
                                properties:
                                  class:
                                    type: string
                                    description: The storage class to use for dynamic volume allocation for this broker.
                                  broker:
                                    type: integer
                                    description: Id of the kafka broker (broker identifier).
                              description: Overrides for individual brokers. The `overrides` field allows to specify a different configuration for different brokers.
                            selector:
                              additionalProperties:
                                type: string
                              type: object
                              description: Specifies a specific persistent volume to use. It contains key:value pairs representing labels for selecting such a volume.
                            size:
                              type: string
                              description: "When `type=persistent-claim`, defines the size of the persistent volume claim, such as 100Gi. Mandatory when `type=persistent-claim`."
                            sizeLimit:
                              type: string
                              pattern: "^([0-9.]+)([eEinumkKMGTP]*[-+]?[0-9]*)$"
                              description: "When type=ephemeral, defines the total amount of local storage required for this EmptyDir volume (for example 1Gi)."
                            type:
                              type: string
                              enum:
                              - ephemeral
                              - persistent-claim
                              description: "Storage type, must be either 'ephemeral' or 'persistent-claim'."
                          required:
                          - type
                        description: List of volumes as Storage objects representing the JBOD disks array.
                    required:
                    - type
                    description: Storage configuration (disk). Cannot be updated. This property is required when node pools are not used.
                  authorization:
                    type: object
                    properties:
                      allowOnError:
                        type: boolean
                        description: "Defines whether a Kafka client should be allowed or denied by default when the authorizer fails to query the Open Policy Agent, for example, when it is temporarily unavailable). Defaults to `false` - all actions will be denied."
                      authorizerClass:
                        type: string
                        description: "Authorization implementation class, which must be available in classpath."
                      clientId:
                        type: string
                        description: OAuth Client ID which the Kafka client can use to authenticate against the OAuth server and use the token endpoint URI.
                      connectTimeoutSeconds:
                        type: integer
                        minimum: 1
                        description: "The connect timeout in seconds when connecting to authorization server. If not set, the effective connect timeout is 60 seconds."
                      delegateToKafkaAcls:
                        type: boolean
                        description: Whether authorization decision should be delegated to the 'Simple' authorizer if DENIED by Keycloak Authorization Services policies. Default value is `false`.
                      disableTlsHostnameVerification:
                        type: boolean
                        description: Enable or disable TLS hostname verification. Default value is `false`.
                      enableMetrics:
                        type: boolean
                        description: Enable or disable OAuth metrics. The default value is `false`.
                      expireAfterMs:
                        type: integer
                        description: The expiration of the records kept in the local cache to avoid querying the Open Policy Agent for every request. Defines how often the cached authorization decisions are reloaded from the Open Policy Agent server. In milliseconds. Defaults to `3600000`.
                      grantsAlwaysLatest:
                        type: boolean
                        description: "Controls whether the latest grants are fetched for a new session. When enabled, grants are retrieved from Keycloak and cached for the user. The default value is `false`."
                      grantsGcPeriodSeconds:
                        type: integer
                        minimum: 1
                        description: "The time, in seconds, between consecutive runs of a job that cleans stale grants from the cache. The default value is 300."
                      grantsMaxIdleTimeSeconds:
                        type: integer
                        minimum: 1
                        description: "The time, in seconds, after which an idle grant can be evicted from the cache. The default value is 300."
                      grantsRefreshPeriodSeconds:
                        type: integer
                        minimum: 0
                        description: The time between two consecutive grants refresh runs in seconds. The default value is 60.
                      grantsRefreshPoolSize:
                        type: integer
                        minimum: 1
                        description: "The number of threads to use to refresh grants for active sessions. The more threads, the more parallelism, so the sooner the job completes. However, using more threads places a heavier load on the authorization server. The default value is 5."
                      httpRetries:
                        type: integer
                        minimum: 0
                        description: "The maximum number of retries to attempt if an initial HTTP request fails. If not set, the default is to not attempt any retries."
                      includeAcceptHeader:
                        type: boolean
                        description: Whether the Accept header should be set in requests to the authorization servers. The default value is `true`.
                      initialCacheCapacity:
                        type: integer
                        description: Initial capacity of the local cache used by the authorizer to avoid querying the Open Policy Agent for every request Defaults to `5000`.
                      maximumCacheSize:
                        type: integer
                        description: Maximum capacity of the local cache used by the authorizer to avoid querying the Open Policy Agent for every request. Defaults to `50000`.
                      readTimeoutSeconds:
                        type: integer
                        minimum: 1
                        description: "The read timeout in seconds when connecting to authorization server. If not set, the effective read timeout is 60 seconds."
                      superUsers:
                        type: array
                        items:
                          type: string
                        description: "List of super users, which are user principals with unlimited access rights."
                      supportsAdminApi:
                        type: boolean
                        description: Indicates whether the custom authorizer supports the APIs for managing ACLs using the Kafka Admin API. Defaults to `false`.
                      tlsTrustedCertificates:
                        type: array
                        items:
                          type: object
                          properties:
                            secretName:
                              type: string
                              description: The name of the Secret containing the certificate.
                            certificate:
                              type: string
                              description: The name of the file certificate in the secret.
                            pattern:
                              type: string
                              description: "Pattern for the certificate files in the secret. Use the link:https://en.wikipedia.org/wiki/Glob_(programming)[_glob syntax_] for the pattern. All files in the secret that match the pattern are used."
                          oneOf:
                          - properties:
                              certificate: {}
                            required:
                            - certificate
                          - properties:
                              pattern: {}
                            required:
                            - pattern
                          required:
                          - secretName
                        description: Trusted certificates for TLS connection to the OAuth server.
                      tokenEndpointUri:
                        type: string
                        description: Authorization server token endpoint URI.
                      type:
                        type: string
                        enum:
                        - simple
                        - opa
                        - keycloak
                        - custom
                        description: "Authorization type. Currently, the supported types are `simple`, `keycloak`, `opa` and `custom`. `simple` authorization type uses Kafka's built-in authorizer for authorization. `keycloak` authorization type uses Keycloak Authorization Services for authorization. `opa` authorization type uses Open Policy Agent based authorization.`custom` authorization type uses user-provided implementation for authorization."
                      url:
                        type: string
                        example: http://opa:8181/v1/data/kafka/authz/allow
                        description: The URL used to connect to the Open Policy Agent server. The URL has to include the policy which will be queried by the authorizer. This option is required.
                    required:
                    - type
                    description: Authorization configuration for Kafka brokers.
                  rack:
                    type: object
                    properties:
                      topologyKey:
                        type: string
                        example: topology.kubernetes.io/zone
                        description: "A key that matches labels assigned to the Kubernetes cluster nodes. The value of the label is used to set a broker's `broker.rack` config, and the `client.rack` config for Kafka Connect or MirrorMaker 2."
                    required:
                    - topologyKey
                    description: Configuration of the `broker.rack` broker config.
                  brokerRackInitImage:
                    type: string
                    description: The image of the init container used for initializing the `broker.rack`.
                  livenessProbe:
                    type: object
                    properties:
                      initialDelaySeconds:
                        type: integer
                        minimum: 0
                        description: The initial delay before first the health is first checked. Default to 15 seconds. Minimum value is 0.
                      timeoutSeconds:
                        type: integer
                        minimum: 1
                        description: The timeout for each attempted health check. Default to 5 seconds. Minimum value is 1.
                      periodSeconds:
                        type: integer
                        minimum: 1
                        description: How often (in seconds) to perform the probe. Default to 10 seconds. Minimum value is 1.
                      successThreshold:
                        type: integer
                        minimum: 1
                        description: Minimum consecutive successes for the probe to be considered successful after having failed. Defaults to 1. Must be 1 for liveness. Minimum value is 1.
                      failureThreshold:
                        type: integer
                        minimum: 1
                        description: Minimum consecutive failures for the probe to be considered failed after having succeeded. Defaults to 3. Minimum value is 1.
                    description: Pod liveness checking.
                  readinessProbe:
                    type: object
                    properties:
                      initialDelaySeconds:
                        type: integer
                        minimum: 0
                        description: The initial delay before first the health is first checked. Default to 15 seconds. Minimum value is 0.
                      timeoutSeconds:
                        type: integer
                        minimum: 1
                        description: The timeout for each attempted health check. Default to 5 seconds. Minimum value is 1.
                      periodSeconds:
                        type: integer
                        minimum: 1
                        description: How often (in seconds) to perform the probe. Default to 10 seconds. Minimum value is 1.
                      successThreshold:
                        type: integer
                        minimum: 1
                        description: Minimum consecutive successes for the probe to be considered successful after having failed. Defaults to 1. Must be 1 for liveness. Minimum value is 1.
                      failureThreshold:
                        type: integer
                        minimum: 1
                        description: Minimum consecutive failures for the probe to be considered failed after having succeeded. Defaults to 3. Minimum value is 1.
                    description: Pod readiness checking.
                  jvmOptions:
                    type: object
                    properties:
                      "-XX":
                        additionalProperties:
                          type: string
                        type: object
                        description: A map of -XX options to the JVM.
                      "-Xmx":
                        type: string
                        pattern: "^[0-9]+[mMgG]?$"
                        description: -Xmx option to to the JVM.
                      "-Xms":
                        type: string
                        pattern: "^[0-9]+[mMgG]?$"
                        description: -Xms option to to the JVM.
                      gcLoggingEnabled:
                        type: boolean
                        description: Specifies whether the Garbage Collection logging is enabled. The default is false.
                      javaSystemProperties:
                        type: array
                        items:
                          type: object
                          properties:
                            name:
                              type: string
                              description: The system property name.
                            value:
                              type: string
                              description: The system property value.
                        description: A map of additional system properties which will be passed using the `-D` option to the JVM.
                    description: JVM Options for pods.
                  jmxOptions:
                    type: object
                    properties:
                      authentication:
                        type: object
                        properties:
                          type:
                            type: string
                            enum:
                            - password
                            description: Authentication type. Currently the only supported types are `password`.`password` type creates a username and protected port with no TLS.
                        required:
                        - type
                        description: Authentication configuration for connecting to the JMX port.
                    description: JMX Options for Kafka brokers.
                  resources:
                    type: object
                    properties:
                      claims:
                        type: array
                        items:
                          type: object
                          properties:
                            name:
                              type: string
                      limits:
                        additionalProperties:
                          anyOf:
                          - type: integer
                          - type: string
                          pattern: "^(\\+|-)?(([0-9]+(\\.[0-9]*)?)|(\\.[0-9]+))(([KMGTPE]i)|[numkMGTPE]|([eE](\\+|-)?(([0-9]+(\\.[0-9]*)?)|(\\.[0-9]+))))?$"
                          x-kubernetes-int-or-string: true
                        type: object
                      requests:
                        additionalProperties:
                          anyOf:
                          - type: integer
                          - type: string
                          pattern: "^(\\+|-)?(([0-9]+(\\.[0-9]*)?)|(\\.[0-9]+))(([KMGTPE]i)|[numkMGTPE]|([eE](\\+|-)?(([0-9]+(\\.[0-9]*)?)|(\\.[0-9]+))))?$"
                          x-kubernetes-int-or-string: true
                        type: object
                    description: CPU and memory resources to reserve.
                  metricsConfig:
                    type: object
                    properties:
                      type:
                        type: string
                        enum:
                        - jmxPrometheusExporter
                        description: Metrics type. Only 'jmxPrometheusExporter' supported currently.
                      valueFrom:
                        type: object
                        properties:
                          configMapKeyRef:
                            type: object
                            properties:
                              key:
                                type: string
                              name:
                                type: string
                              optional:
                                type: boolean
                            description: Reference to the key in the ConfigMap containing the configuration.
                        description: 'ConfigMap entry where the Prometheus JMX Exporter configuration is stored. '
                    required:
                    - type
                    - valueFrom
                    description: Metrics configuration.
                  logging:
                    type: object
                    properties:
                      loggers:
                        additionalProperties:
                          type: string
                        type: object
                        description: A Map from logger name to logger level.
                      type:
                        type: string
                        enum:
                        - inline
                        - external
                        description: "Logging type, must be either 'inline' or 'external'."
                      valueFrom:
                        type: object
                        properties:
                          configMapKeyRef:
                            type: object
                            properties:
                              key:
                                type: string
                              name:
                                type: string
                              optional:
                                type: boolean
                            description: Reference to the key in the ConfigMap containing the configuration.
                        description: '`ConfigMap` entry where the logging configuration is stored. '
                    required:
                    - type
                    description: Logging configuration for Kafka.
                  template:
                    type: object
                    properties:
                      statefulset:
                        type: object
                        properties:
                          metadata:
                            type: object
                            properties:
                              labels:
                                additionalProperties:
                                  type: string
                                type: object
                                description: Labels added to the Kubernetes resource.
                              annotations:
                                additionalProperties:
                                  type: string
                                type: object
                                description: Annotations added to the Kubernetes resource.
                            description: Metadata applied to the resource.
                          podManagementPolicy:
                            type: string
                            enum:
                            - OrderedReady
                            - Parallel
                            description: PodManagementPolicy which will be used for this StatefulSet. Valid values are `Parallel` and `OrderedReady`. Defaults to `Parallel`.
                        description: Template for Kafka `StatefulSet`.
                      pod:
                        type: object
                        properties:
                          metadata:
                            type: object
                            properties:
                              labels:
                                additionalProperties:
                                  type: string
                                type: object
                                description: Labels added to the Kubernetes resource.
                              annotations:
                                additionalProperties:
                                  type: string
                                type: object
                                description: Annotations added to the Kubernetes resource.
                            description: Metadata applied to the resource.
                          imagePullSecrets:
                            type: array
                            items:
                              type: object
                              properties:
                                name:
                                  type: string
                            description: "List of references to secrets in the same namespace to use for pulling any of the images used by this Pod. When the `STRIMZI_IMAGE_PULL_SECRETS` environment variable in Cluster Operator and the `imagePullSecrets` option are specified, only the `imagePullSecrets` variable is used and the `STRIMZI_IMAGE_PULL_SECRETS` variable is ignored."
                          securityContext:
                            type: object
                            properties:
                              appArmorProfile:
                                type: object
                                properties:
                                  localhostProfile:
                                    type: string
                                  type:
                                    type: string
                              fsGroup:
                                type: integer
                              fsGroupChangePolicy:
                                type: string
                              runAsGroup:
                                type: integer
                              runAsNonRoot:
                                type: boolean
                              runAsUser:
                                type: integer
                              seLinuxOptions:
                                type: object
                                properties:
                                  level:
                                    type: string
                                  role:
                                    type: string
                                  type:
                                    type: string
                                  user:
                                    type: string
                              seccompProfile:
                                type: object
                                properties:
                                  localhostProfile:
                                    type: string
                                  type:
                                    type: string
                              supplementalGroups:
                                type: array
                                items:
                                  type: integer
                              sysctls:
                                type: array
                                items:
                                  type: object
                                  properties:
                                    name:
                                      type: string
                                    value:
                                      type: string
                              windowsOptions:
                                type: object
                                properties:
                                  gmsaCredentialSpec:
                                    type: string
                                  gmsaCredentialSpecName:
                                    type: string
                                  hostProcess:
                                    type: boolean
                                  runAsUserName:
                                    type: string
                            description: Configures pod-level security attributes and common container settings.
                          terminationGracePeriodSeconds:
                            type: integer
                            minimum: 0
                            description: "The grace period is the duration in seconds after the processes running in the pod are sent a termination signal, and the time when the processes are forcibly halted with a kill signal. Set this value to longer than the expected cleanup time for your process. Value must be a non-negative integer. A zero value indicates delete immediately. You might need to increase the grace period for very large Kafka clusters, so that the Kafka brokers have enough time to transfer their work to another broker before they are terminated. Defaults to 30 seconds."
                          affinity:
                            type: object
                            properties:
                              nodeAffinity:
                                type: object
                                properties:
                                  preferredDuringSchedulingIgnoredDuringExecution:
                                    type: array
                                    items:
                                      type: object
                                      properties:
                                        preference:
                                          type: object
                                          properties:
                                            matchExpressions:
                                              type: array
                                              items:
                                                type: object
                                                properties:
                                                  key:
                                                    type: string
                                                  operator:
                                                    type: string
                                                  values:
                                                    type: array
                                                    items:
                                                      type: string
                                            matchFields:
                                              type: array
                                              items:
                                                type: object
                                                properties:
                                                  key:
                                                    type: string
                                                  operator:
                                                    type: string
                                                  values:
                                                    type: array
                                                    items:
                                                      type: string
                                        weight:
                                          type: integer
                                  requiredDuringSchedulingIgnoredDuringExecution:
                                    type: object
                                    properties:
                                      nodeSelectorTerms:
                                        type: array
                                        items:
                                          type: object
                                          properties:
                                            matchExpressions:
                                              type: array
                                              items:
                                                type: object
                                                properties:
                                                  key:
                                                    type: string
                                                  operator:
                                                    type: string
                                                  values:
                                                    type: array
                                                    items:
                                                      type: string
                                            matchFields:
                                              type: array
                                              items:
                                                type: object
                                                properties:
                                                  key:
                                                    type: string
                                                  operator:
                                                    type: string
                                                  values:
                                                    type: array
                                                    items:
                                                      type: string
                              podAffinity:
                                type: object
                                properties:
                                  preferredDuringSchedulingIgnoredDuringExecution:
                                    type: array
                                    items:
                                      type: object
                                      properties:
                                        podAffinityTerm:
                                          type: object
                                          properties:
                                            labelSelector:
                                              type: object
                                              properties:
                                                matchExpressions:
                                                  type: array
                                                  items:
                                                    type: object
                                                    properties:
                                                      key:
                                                        type: string
                                                      operator:
                                                        type: string
                                                      values:
                                                        type: array
                                                        items:
                                                          type: string
                                                matchLabels:
                                                  additionalProperties:
                                                    type: string
                                                  type: object
                                            matchLabelKeys:
                                              type: array
                                              items:
                                                type: string
                                            mismatchLabelKeys:
                                              type: array
                                              items:
                                                type: string
                                            namespaceSelector:
                                              type: object
                                              properties:
                                                matchExpressions:
                                                  type: array
                                                  items:
                                                    type: object
                                                    properties:
                                                      key:
                                                        type: string
                                                      operator:
                                                        type: string
                                                      values:
                                                        type: array
                                                        items:
                                                          type: string
                                                matchLabels:
                                                  additionalProperties:
                                                    type: string
                                                  type: object
                                            namespaces:
                                              type: array
                                              items:
                                                type: string
                                            topologyKey:
                                              type: string
                                        weight:
                                          type: integer
                                  requiredDuringSchedulingIgnoredDuringExecution:
                                    type: array
                                    items:
                                      type: object
                                      properties:
                                        labelSelector:
                                          type: object
                                          properties:
                                            matchExpressions:
                                              type: array
                                              items:
                                                type: object
                                                properties:
                                                  key:
                                                    type: string
                                                  operator:
                                                    type: string
                                                  values:
                                                    type: array
                                                    items:
                                                      type: string
                                            matchLabels:
                                              additionalProperties:
                                                type: string
                                              type: object
                                        matchLabelKeys:
                                          type: array
                                          items:
                                            type: string
                                        mismatchLabelKeys:
                                          type: array
                                          items:
                                            type: string
                                        namespaceSelector:
                                          type: object
                                          properties:
                                            matchExpressions:
                                              type: array
                                              items:
                                                type: object
                                                properties:
                                                  key:
                                                    type: string
                                                  operator:
                                                    type: string
                                                  values:
                                                    type: array
                                                    items:
                                                      type: string
                                            matchLabels:
                                              additionalProperties:
                                                type: string
                                              type: object
                                        namespaces:
                                          type: array
                                          items:
                                            type: string
                                        topologyKey:
                                          type: string
                              podAntiAffinity:
                                type: object
                                properties:
                                  preferredDuringSchedulingIgnoredDuringExecution:
                                    type: array
                                    items:
                                      type: object
                                      properties:
                                        podAffinityTerm:
                                          type: object
                                          properties:
                                            labelSelector:
                                              type: object
                                              properties:
                                                matchExpressions:
                                                  type: array
                                                  items:
                                                    type: object
                                                    properties:
                                                      key:
                                                        type: string
                                                      operator:
                                                        type: string
                                                      values:
                                                        type: array
                                                        items:
                                                          type: string
                                                matchLabels:
                                                  additionalProperties:
                                                    type: string
                                                  type: object
                                            matchLabelKeys:
                                              type: array
                                              items:
                                                type: string
                                            mismatchLabelKeys:
                                              type: array
                                              items:
                                                type: string
                                            namespaceSelector:
                                              type: object
                                              properties:
                                                matchExpressions:
                                                  type: array
                                                  items:
                                                    type: object
                                                    properties:
                                                      key:
                                                        type: string
                                                      operator:
                                                        type: string
                                                      values:
                                                        type: array
                                                        items:
                                                          type: string
                                                matchLabels:
                                                  additionalProperties:
                                                    type: string
                                                  type: object
                                            namespaces:
                                              type: array
                                              items:
                                                type: string
                                            topologyKey:
                                              type: string
                                        weight:
                                          type: integer
                                  requiredDuringSchedulingIgnoredDuringExecution:
                                    type: array
                                    items:
                                      type: object
                                      properties:
                                        labelSelector:
                                          type: object
                                          properties:
                                            matchExpressions:
                                              type: array
                                              items:
                                                type: object
                                                properties:
                                                  key:
                                                    type: string
                                                  operator:
                                                    type: string
                                                  values:
                                                    type: array
                                                    items:
                                                      type: string
                                            matchLabels:
                                              additionalProperties:
                                                type: string
                                              type: object
                                        matchLabelKeys:
                                          type: array
                                          items:
                                            type: string
                                        mismatchLabelKeys:
                                          type: array
                                          items:
                                            type: string
                                        namespaceSelector:
                                          type: object
                                          properties:
                                            matchExpressions:
                                              type: array
                                              items:
                                                type: object
                                                properties:
                                                  key:
                                                    type: string
                                                  operator:
                                                    type: string
                                                  values:
                                                    type: array
                                                    items:
                                                      type: string
                                            matchLabels:
                                              additionalProperties:
                                                type: string
                                              type: object
                                        namespaces:
                                          type: array
                                          items:
                                            type: string
                                        topologyKey:
                                          type: string
                            description: The pod's affinity rules.
                          tolerations:
                            type: array
                            items:
                              type: object
                              properties:
                                effect:
                                  type: string
                                key:
                                  type: string
                                operator:
                                  type: string
                                tolerationSeconds:
                                  type: integer
                                value:
                                  type: string
                            description: The pod's tolerations.
                          topologySpreadConstraints:
                            type: array
                            items:
                              type: object
                              properties:
                                labelSelector:
                                  type: object
                                  properties:
                                    matchExpressions:
                                      type: array
                                      items:
                                        type: object
                                        properties:
                                          key:
                                            type: string
                                          operator:
                                            type: string
                                          values:
                                            type: array
                                            items:
                                              type: string
                                    matchLabels:
                                      additionalProperties:
                                        type: string
                                      type: object
                                matchLabelKeys:
                                  type: array
                                  items:
                                    type: string
                                maxSkew:
                                  type: integer
                                minDomains:
                                  type: integer
                                nodeAffinityPolicy:
                                  type: string
                                nodeTaintsPolicy:
                                  type: string
                                topologyKey:
                                  type: string
                                whenUnsatisfiable:
                                  type: string
                            description: The pod's topology spread constraints.
                          priorityClassName:
                            type: string
                            description: 'The name of the priority class used to assign priority to the pods. '
                          schedulerName:
                            type: string
                            description: "The name of the scheduler used to dispatch this `Pod`. If not specified, the default scheduler will be used."
                          hostAliases:
                            type: array
                            items:
                              type: object
                              properties:
                                hostnames:
                                  type: array
                                  items:
                                    type: string
                                ip:
                                  type: string
                            description: The pod's HostAliases. HostAliases is an optional list of hosts and IPs that will be injected into the Pod's hosts file if specified.
                          enableServiceLinks:
                            type: boolean
                            description: Indicates whether information about services should be injected into Pod's environment variables.
                          tmpDirSizeLimit:
                            type: string
                            pattern: "^([0-9.]+)([eEinumkKMGTP]*[-+]?[0-9]*)$"
<<<<<<< HEAD
                            description: Defines the total amount (for example `1Gi`) of local storage required for temporary EmptyDir volume (`/tmp`). Default value is `5Mi`.
                          volumes:
                            type: array
                            items:
                              type: object
                              properties:
                                name:
                                  type: string
                                  description: Name to use for the volume. Required.
                                secret:
                                  type: object
                                  properties:
                                    defaultMode:
                                      type: integer
                                    items:
                                      type: array
                                      items:
                                        type: object
                                        properties:
                                          key:
                                            type: string
                                          mode:
                                            type: integer
                                          path:
                                            type: string
                                    optional:
                                      type: boolean
                                    secretName:
                                      type: string
                                  description: Secret to use populate the volume.
                                configMap:
                                  type: object
                                  properties:
                                    defaultMode:
                                      type: integer
                                    items:
                                      type: array
                                      items:
                                        type: object
                                        properties:
                                          key:
                                            type: string
                                          mode:
                                            type: integer
                                          path:
                                            type: string
                                    name:
                                      type: string
                                    optional:
                                      type: boolean
                                  description: ConfigMap to use to populate the volume.
                                emptyDir:
                                  type: object
                                  properties:
                                    medium:
                                      type: string
                                    sizeLimit:
                                      type: object
                                      properties:
                                        amount:
                                          type: string
                                        format:
                                          type: string
                                  description: EmptyDir to use to populate the volume.
                                persistentVolumeClaim:
                                  type: object
                                  properties:
                                    claimName:
                                      type: string
                                    readOnly:
                                      type: boolean
                                  description: PersistentVolumeClaim object to use to populate the volume.
                              oneOf:
                              - properties:
                                  secret: {}
                                  configMap: {}
                                  emptyDir: {}
                                  persistentVolumeClaim: {}
                                required: []
                            description: Additional volumes that can be mounted to the pod.
=======
                            description: "Defines the total amount of pod memory allocated for the temporary `EmptyDir` volume `/tmp`. Specify the allocation in memory units, for example, `100Mi` for 100 mebibytes. Default value is `5Mi`. The `/tmp` volume is backed by pod memory, not disk storage, so avoid setting a high value as it consumes pod memory resources."
>>>>>>> 8248643a
                        description: Template for Kafka `Pods`.
                      bootstrapService:
                        type: object
                        properties:
                          metadata:
                            type: object
                            properties:
                              labels:
                                additionalProperties:
                                  type: string
                                type: object
                                description: Labels added to the Kubernetes resource.
                              annotations:
                                additionalProperties:
                                  type: string
                                type: object
                                description: Annotations added to the Kubernetes resource.
                            description: Metadata applied to the resource.
                          ipFamilyPolicy:
                            type: string
                            enum:
                            - SingleStack
                            - PreferDualStack
                            - RequireDualStack
                            description: "Specifies the IP Family Policy used by the service. Available options are `SingleStack`, `PreferDualStack` and `RequireDualStack`. `SingleStack` is for a single IP family. `PreferDualStack` is for two IP families on dual-stack configured clusters or a single IP family on single-stack clusters. `RequireDualStack` fails unless there are two IP families on dual-stack configured clusters. If unspecified, Kubernetes will choose the default value based on the service type."
                          ipFamilies:
                            type: array
                            items:
                              type: string
                              enum:
                              - IPv4
                              - IPv6
                            description: "Specifies the IP Families used by the service. Available options are `IPv4` and `IPv6`. If unspecified, Kubernetes will choose the default value based on the `ipFamilyPolicy` setting."
                        description: Template for Kafka bootstrap `Service`.
                      brokersService:
                        type: object
                        properties:
                          metadata:
                            type: object
                            properties:
                              labels:
                                additionalProperties:
                                  type: string
                                type: object
                                description: Labels added to the Kubernetes resource.
                              annotations:
                                additionalProperties:
                                  type: string
                                type: object
                                description: Annotations added to the Kubernetes resource.
                            description: Metadata applied to the resource.
                          ipFamilyPolicy:
                            type: string
                            enum:
                            - SingleStack
                            - PreferDualStack
                            - RequireDualStack
                            description: "Specifies the IP Family Policy used by the service. Available options are `SingleStack`, `PreferDualStack` and `RequireDualStack`. `SingleStack` is for a single IP family. `PreferDualStack` is for two IP families on dual-stack configured clusters or a single IP family on single-stack clusters. `RequireDualStack` fails unless there are two IP families on dual-stack configured clusters. If unspecified, Kubernetes will choose the default value based on the service type."
                          ipFamilies:
                            type: array
                            items:
                              type: string
                              enum:
                              - IPv4
                              - IPv6
                            description: "Specifies the IP Families used by the service. Available options are `IPv4` and `IPv6`. If unspecified, Kubernetes will choose the default value based on the `ipFamilyPolicy` setting."
                        description: Template for Kafka broker `Service`.
                      externalBootstrapService:
                        type: object
                        properties:
                          metadata:
                            type: object
                            properties:
                              labels:
                                additionalProperties:
                                  type: string
                                type: object
                                description: Labels added to the Kubernetes resource.
                              annotations:
                                additionalProperties:
                                  type: string
                                type: object
                                description: Annotations added to the Kubernetes resource.
                            description: Metadata applied to the resource.
                        description: Template for Kafka external bootstrap `Service`.
                      perPodService:
                        type: object
                        properties:
                          metadata:
                            type: object
                            properties:
                              labels:
                                additionalProperties:
                                  type: string
                                type: object
                                description: Labels added to the Kubernetes resource.
                              annotations:
                                additionalProperties:
                                  type: string
                                type: object
                                description: Annotations added to the Kubernetes resource.
                            description: Metadata applied to the resource.
                        description: Template for Kafka per-pod `Services` used for access from outside of Kubernetes.
                      externalBootstrapRoute:
                        type: object
                        properties:
                          metadata:
                            type: object
                            properties:
                              labels:
                                additionalProperties:
                                  type: string
                                type: object
                                description: Labels added to the Kubernetes resource.
                              annotations:
                                additionalProperties:
                                  type: string
                                type: object
                                description: Annotations added to the Kubernetes resource.
                            description: Metadata applied to the resource.
                        description: Template for Kafka external bootstrap `Route`.
                      perPodRoute:
                        type: object
                        properties:
                          metadata:
                            type: object
                            properties:
                              labels:
                                additionalProperties:
                                  type: string
                                type: object
                                description: Labels added to the Kubernetes resource.
                              annotations:
                                additionalProperties:
                                  type: string
                                type: object
                                description: Annotations added to the Kubernetes resource.
                            description: Metadata applied to the resource.
                        description: Template for Kafka per-pod `Routes` used for access from outside of OpenShift.
                      externalBootstrapIngress:
                        type: object
                        properties:
                          metadata:
                            type: object
                            properties:
                              labels:
                                additionalProperties:
                                  type: string
                                type: object
                                description: Labels added to the Kubernetes resource.
                              annotations:
                                additionalProperties:
                                  type: string
                                type: object
                                description: Annotations added to the Kubernetes resource.
                            description: Metadata applied to the resource.
                        description: Template for Kafka external bootstrap `Ingress`.
                      perPodIngress:
                        type: object
                        properties:
                          metadata:
                            type: object
                            properties:
                              labels:
                                additionalProperties:
                                  type: string
                                type: object
                                description: Labels added to the Kubernetes resource.
                              annotations:
                                additionalProperties:
                                  type: string
                                type: object
                                description: Annotations added to the Kubernetes resource.
                            description: Metadata applied to the resource.
                        description: Template for Kafka per-pod `Ingress` used for access from outside of Kubernetes.
                      persistentVolumeClaim:
                        type: object
                        properties:
                          metadata:
                            type: object
                            properties:
                              labels:
                                additionalProperties:
                                  type: string
                                type: object
                                description: Labels added to the Kubernetes resource.
                              annotations:
                                additionalProperties:
                                  type: string
                                type: object
                                description: Annotations added to the Kubernetes resource.
                            description: Metadata applied to the resource.
                        description: Template for all Kafka `PersistentVolumeClaims`.
                      podDisruptionBudget:
                        type: object
                        properties:
                          metadata:
                            type: object
                            properties:
                              labels:
                                additionalProperties:
                                  type: string
                                type: object
                                description: Labels added to the Kubernetes resource.
                              annotations:
                                additionalProperties:
                                  type: string
                                type: object
                                description: Annotations added to the Kubernetes resource.
                            description: Metadata to apply to the `PodDisruptionBudgetTemplate` resource.
                          maxUnavailable:
                            type: integer
                            minimum: 0
                            description: "Maximum number of unavailable pods to allow automatic Pod eviction. A Pod eviction is allowed when the `maxUnavailable` number of pods or fewer are unavailable after the eviction. Setting this value to 0 prevents all voluntary evictions, so the pods must be evicted manually. Defaults to 1."
                        description: Template for Kafka `PodDisruptionBudget`.
                      kafkaContainer:
                        type: object
                        properties:
                          env:
                            type: array
                            items:
                              type: object
                              properties:
                                name:
                                  type: string
                                  description: The environment variable key.
                                value:
                                  type: string
                                  description: The environment variable value.
                            description: Environment variables which should be applied to the container.
                          securityContext:
                            type: object
                            properties:
                              allowPrivilegeEscalation:
                                type: boolean
                              appArmorProfile:
                                type: object
                                properties:
                                  localhostProfile:
                                    type: string
                                  type:
                                    type: string
                              capabilities:
                                type: object
                                properties:
                                  add:
                                    type: array
                                    items:
                                      type: string
                                  drop:
                                    type: array
                                    items:
                                      type: string
                              privileged:
                                type: boolean
                              procMount:
                                type: string
                              readOnlyRootFilesystem:
                                type: boolean
                              runAsGroup:
                                type: integer
                              runAsNonRoot:
                                type: boolean
                              runAsUser:
                                type: integer
                              seLinuxOptions:
                                type: object
                                properties:
                                  level:
                                    type: string
                                  role:
                                    type: string
                                  type:
                                    type: string
                                  user:
                                    type: string
                              seccompProfile:
                                type: object
                                properties:
                                  localhostProfile:
                                    type: string
                                  type:
                                    type: string
                              windowsOptions:
                                type: object
                                properties:
                                  gmsaCredentialSpec:
                                    type: string
                                  gmsaCredentialSpecName:
                                    type: string
                                  hostProcess:
                                    type: boolean
                                  runAsUserName:
                                    type: string
                            description: Security context for the container.
                          volumeMounts:
                            type: array
                            items:
                              type: object
                              properties:
                                mountPath:
                                  type: string
                                mountPropagation:
                                  type: string
                                name:
                                  type: string
                                readOnly:
                                  type: boolean
                                recursiveReadOnly:
                                  type: string
                                subPath:
                                  type: string
                                subPathExpr:
                                  type: string
                            description: Additional volume mounts which should be applied to the container.
                        description: Template for the Kafka broker container.
                      initContainer:
                        type: object
                        properties:
                          env:
                            type: array
                            items:
                              type: object
                              properties:
                                name:
                                  type: string
                                  description: The environment variable key.
                                value:
                                  type: string
                                  description: The environment variable value.
                            description: Environment variables which should be applied to the container.
                          securityContext:
                            type: object
                            properties:
                              allowPrivilegeEscalation:
                                type: boolean
                              appArmorProfile:
                                type: object
                                properties:
                                  localhostProfile:
                                    type: string
                                  type:
                                    type: string
                              capabilities:
                                type: object
                                properties:
                                  add:
                                    type: array
                                    items:
                                      type: string
                                  drop:
                                    type: array
                                    items:
                                      type: string
                              privileged:
                                type: boolean
                              procMount:
                                type: string
                              readOnlyRootFilesystem:
                                type: boolean
                              runAsGroup:
                                type: integer
                              runAsNonRoot:
                                type: boolean
                              runAsUser:
                                type: integer
                              seLinuxOptions:
                                type: object
                                properties:
                                  level:
                                    type: string
                                  role:
                                    type: string
                                  type:
                                    type: string
                                  user:
                                    type: string
                              seccompProfile:
                                type: object
                                properties:
                                  localhostProfile:
                                    type: string
                                  type:
                                    type: string
                              windowsOptions:
                                type: object
                                properties:
                                  gmsaCredentialSpec:
                                    type: string
                                  gmsaCredentialSpecName:
                                    type: string
                                  hostProcess:
                                    type: boolean
                                  runAsUserName:
                                    type: string
                            description: Security context for the container.
                          volumeMounts:
                            type: array
                            items:
                              type: object
                              properties:
                                mountPath:
                                  type: string
                                mountPropagation:
                                  type: string
                                name:
                                  type: string
                                readOnly:
                                  type: boolean
                                recursiveReadOnly:
                                  type: string
                                subPath:
                                  type: string
                                subPathExpr:
                                  type: string
                            description: Additional volume mounts which should be applied to the container.
                        description: Template for the Kafka init container.
                      clusterCaCert:
                        type: object
                        properties:
                          metadata:
                            type: object
                            properties:
                              labels:
                                additionalProperties:
                                  type: string
                                type: object
                                description: Labels added to the Kubernetes resource.
                              annotations:
                                additionalProperties:
                                  type: string
                                type: object
                                description: Annotations added to the Kubernetes resource.
                            description: Metadata applied to the resource.
                        description: Template for Secret with Kafka Cluster certificate public key.
                      serviceAccount:
                        type: object
                        properties:
                          metadata:
                            type: object
                            properties:
                              labels:
                                additionalProperties:
                                  type: string
                                type: object
                                description: Labels added to the Kubernetes resource.
                              annotations:
                                additionalProperties:
                                  type: string
                                type: object
                                description: Annotations added to the Kubernetes resource.
                            description: Metadata applied to the resource.
                        description: Template for the Kafka service account.
                      jmxSecret:
                        type: object
                        properties:
                          metadata:
                            type: object
                            properties:
                              labels:
                                additionalProperties:
                                  type: string
                                type: object
                                description: Labels added to the Kubernetes resource.
                              annotations:
                                additionalProperties:
                                  type: string
                                type: object
                                description: Annotations added to the Kubernetes resource.
                            description: Metadata applied to the resource.
                        description: Template for Secret of the Kafka Cluster JMX authentication.
                      clusterRoleBinding:
                        type: object
                        properties:
                          metadata:
                            type: object
                            properties:
                              labels:
                                additionalProperties:
                                  type: string
                                type: object
                                description: Labels added to the Kubernetes resource.
                              annotations:
                                additionalProperties:
                                  type: string
                                type: object
                                description: Annotations added to the Kubernetes resource.
                            description: Metadata applied to the resource.
                        description: Template for the Kafka ClusterRoleBinding.
                      podSet:
                        type: object
                        properties:
                          metadata:
                            type: object
                            properties:
                              labels:
                                additionalProperties:
                                  type: string
                                type: object
                                description: Labels added to the Kubernetes resource.
                              annotations:
                                additionalProperties:
                                  type: string
                                type: object
                                description: Annotations added to the Kubernetes resource.
                            description: Metadata applied to the resource.
                        description: Template for Kafka `StrimziPodSet` resource.
                    description: Template for Kafka cluster resources. The template allows users to specify how the Kubernetes resources are generated.
                  tieredStorage:
                    type: object
                    properties:
                      remoteStorageManager:
                        type: object
                        properties:
                          className:
                            type: string
                            description: The class name for the `RemoteStorageManager` implementation.
                          classPath:
                            type: string
                            description: The class path for the `RemoteStorageManager` implementation.
                          config:
                            additionalProperties:
                              type: string
                            type: object
                            description: "The additional configuration map for the `RemoteStorageManager` implementation. Keys will be automatically prefixed with `rsm.config.`, and added to Kafka broker configuration."
                        description: Configuration for the Remote Storage Manager.
                      type:
                        type: string
                        enum:
                        - custom
                        description: "Storage type, only 'custom' is supported at the moment."
                    required:
                    - type
                    description: Configure the tiered storage feature for Kafka brokers.
                  quotas:
                    type: object
                    properties:
                      consumerByteRate:
                        type: integer
                        minimum: 0
                        description: "A per-broker byte-rate quota for clients consuming from a broker, independent of their number. If clients consume at maximum speed, the quota is shared equally between all non-excluded consumers. Otherwise, the quota is divided based on each client's consumption rate."
                      controllerMutationRate:
                        type: number
                        minimum: 0
                        description: "The default client quota on the rate at which mutations are accepted per second for create topic requests, create partition requests, and delete topic requests, defined for each broker. The mutations rate is measured by the number of partitions created or deleted. Applied on a per-broker basis."
                      excludedPrincipals:
                        type: array
                        items:
                          type: string
                        description: "List of principals that are excluded from the quota. The principals have to be prefixed with `User:`, for example `User:my-user;User:CN=my-other-user`."
                      minAvailableBytesPerVolume:
                        type: integer
                        minimum: 0
                        description: Stop message production if the available size (in bytes) of the storage is lower than or equal to this specified value. This condition is mutually exclusive with `minAvailableRatioPerVolume`.
                      minAvailableRatioPerVolume:
                        type: number
                        minimum: 0
                        maximum: 1
                        description: Stop message production if the percentage of available storage space falls below or equals the specified ratio (set as a decimal representing a percentage). This condition is mutually exclusive with `minAvailableBytesPerVolume`.
                      producerByteRate:
                        type: integer
                        minimum: 0
                        description: "A per-broker byte-rate quota for clients producing to a broker, independent of their number. If clients produce at maximum speed, the quota is shared equally between all non-excluded producers. Otherwise, the quota is divided based on each client's production rate."
                      requestPercentage:
                        type: integer
                        minimum: 0
                        description: The default client quota limits the maximum CPU utilization of each client as a percentage of the network and I/O threads of each broker. Applied on a per-broker basis.
                      type:
                        type: string
                        enum:
                        - kafka
                        - strimzi
                        description: "Quotas plugin type. Currently, the supported types are `kafka` and `strimzi`. `kafka` quotas type uses Kafka's built-in quotas plugin. `strimzi` quotas type uses Strimzi quotas plugin."
                    required:
                    - type
                    description: "Quotas plugin configuration for Kafka brokers allows setting quotas for disk usage, produce/fetch rates, and more. Supported plugin types include `kafka` (default) and `strimzi`. If not specified, the default `kafka` quotas plugin is used."
                required:
                - listeners
                description: Configuration of the Kafka cluster.
              zookeeper:
                type: object
                properties:
                  replicas:
                    type: integer
                    minimum: 1
                    description: The number of pods in the cluster.
                  image:
                    type: string
                    description: "The container image used for ZooKeeper pods. If no image name is explicitly specified, it is determined based on the Kafka version set in `spec.kafka.version`. The image names are specifically mapped to corresponding versions in the Cluster Operator configuration."
                  storage:
                    type: object
                    properties:
                      class:
                        type: string
                        description: The storage class to use for dynamic volume allocation.
                      deleteClaim:
                        type: boolean
                        description: Specifies if the persistent volume claim has to be deleted when the cluster is un-deployed.
                      id:
                        type: integer
                        minimum: 0
                        description: Storage identification number. Mandatory for storage volumes defined with a `jbod` storage type configuration.
                      kraftMetadata:
                        type: string
                        enum:
                        - shared
                        description: "Specifies whether this volume should be used for storing KRaft metadata. This property is optional. When set, the only currently supported value is `shared`. At most one volume can have this property set."
                      overrides:
                        type: array
                        items:
                          type: object
                          properties:
                            class:
                              type: string
                              description: The storage class to use for dynamic volume allocation for this broker.
                            broker:
                              type: integer
                              description: Id of the kafka broker (broker identifier).
                        description: Overrides for individual brokers. The `overrides` field allows to specify a different configuration for different brokers.
                      selector:
                        additionalProperties:
                          type: string
                        type: object
                        description: Specifies a specific persistent volume to use. It contains key:value pairs representing labels for selecting such a volume.
                      size:
                        type: string
                        description: "When `type=persistent-claim`, defines the size of the persistent volume claim, such as 100Gi. Mandatory when `type=persistent-claim`."
                      sizeLimit:
                        type: string
                        pattern: "^([0-9.]+)([eEinumkKMGTP]*[-+]?[0-9]*)$"
                        description: "When type=ephemeral, defines the total amount of local storage required for this EmptyDir volume (for example 1Gi)."
                      type:
                        type: string
                        enum:
                        - ephemeral
                        - persistent-claim
                        description: "Storage type, must be either 'ephemeral' or 'persistent-claim'."
                    required:
                    - type
                    description: Storage configuration (disk). Cannot be updated.
                  config:
                    x-kubernetes-preserve-unknown-fields: true
                    type: object
                    description: "The ZooKeeper broker config. Properties with the following prefixes cannot be set: server., dataDir, dataLogDir, clientPort, authProvider, quorum.auth, requireClientAuthScheme, snapshot.trust.empty, standaloneEnabled, reconfigEnabled, 4lw.commands.whitelist, secureClientPort, ssl., serverCnxnFactory, sslQuorum (with the exception of: ssl.protocol, ssl.quorum.protocol, ssl.enabledProtocols, ssl.quorum.enabledProtocols, ssl.ciphersuites, ssl.quorum.ciphersuites, ssl.hostnameVerification, ssl.quorum.hostnameVerification)."
                  livenessProbe:
                    type: object
                    properties:
                      initialDelaySeconds:
                        type: integer
                        minimum: 0
                        description: The initial delay before first the health is first checked. Default to 15 seconds. Minimum value is 0.
                      timeoutSeconds:
                        type: integer
                        minimum: 1
                        description: The timeout for each attempted health check. Default to 5 seconds. Minimum value is 1.
                      periodSeconds:
                        type: integer
                        minimum: 1
                        description: How often (in seconds) to perform the probe. Default to 10 seconds. Minimum value is 1.
                      successThreshold:
                        type: integer
                        minimum: 1
                        description: Minimum consecutive successes for the probe to be considered successful after having failed. Defaults to 1. Must be 1 for liveness. Minimum value is 1.
                      failureThreshold:
                        type: integer
                        minimum: 1
                        description: Minimum consecutive failures for the probe to be considered failed after having succeeded. Defaults to 3. Minimum value is 1.
                    description: Pod liveness checking.
                  readinessProbe:
                    type: object
                    properties:
                      initialDelaySeconds:
                        type: integer
                        minimum: 0
                        description: The initial delay before first the health is first checked. Default to 15 seconds. Minimum value is 0.
                      timeoutSeconds:
                        type: integer
                        minimum: 1
                        description: The timeout for each attempted health check. Default to 5 seconds. Minimum value is 1.
                      periodSeconds:
                        type: integer
                        minimum: 1
                        description: How often (in seconds) to perform the probe. Default to 10 seconds. Minimum value is 1.
                      successThreshold:
                        type: integer
                        minimum: 1
                        description: Minimum consecutive successes for the probe to be considered successful after having failed. Defaults to 1. Must be 1 for liveness. Minimum value is 1.
                      failureThreshold:
                        type: integer
                        minimum: 1
                        description: Minimum consecutive failures for the probe to be considered failed after having succeeded. Defaults to 3. Minimum value is 1.
                    description: Pod readiness checking.
                  jvmOptions:
                    type: object
                    properties:
                      "-XX":
                        additionalProperties:
                          type: string
                        type: object
                        description: A map of -XX options to the JVM.
                      "-Xmx":
                        type: string
                        pattern: "^[0-9]+[mMgG]?$"
                        description: -Xmx option to to the JVM.
                      "-Xms":
                        type: string
                        pattern: "^[0-9]+[mMgG]?$"
                        description: -Xms option to to the JVM.
                      gcLoggingEnabled:
                        type: boolean
                        description: Specifies whether the Garbage Collection logging is enabled. The default is false.
                      javaSystemProperties:
                        type: array
                        items:
                          type: object
                          properties:
                            name:
                              type: string
                              description: The system property name.
                            value:
                              type: string
                              description: The system property value.
                        description: A map of additional system properties which will be passed using the `-D` option to the JVM.
                    description: JVM Options for pods.
                  jmxOptions:
                    type: object
                    properties:
                      authentication:
                        type: object
                        properties:
                          type:
                            type: string
                            enum:
                            - password
                            description: Authentication type. Currently the only supported types are `password`.`password` type creates a username and protected port with no TLS.
                        required:
                        - type
                        description: Authentication configuration for connecting to the JMX port.
                    description: JMX Options for Zookeeper nodes.
                  resources:
                    type: object
                    properties:
                      claims:
                        type: array
                        items:
                          type: object
                          properties:
                            name:
                              type: string
                      limits:
                        additionalProperties:
                          anyOf:
                          - type: integer
                          - type: string
                          pattern: "^(\\+|-)?(([0-9]+(\\.[0-9]*)?)|(\\.[0-9]+))(([KMGTPE]i)|[numkMGTPE]|([eE](\\+|-)?(([0-9]+(\\.[0-9]*)?)|(\\.[0-9]+))))?$"
                          x-kubernetes-int-or-string: true
                        type: object
                      requests:
                        additionalProperties:
                          anyOf:
                          - type: integer
                          - type: string
                          pattern: "^(\\+|-)?(([0-9]+(\\.[0-9]*)?)|(\\.[0-9]+))(([KMGTPE]i)|[numkMGTPE]|([eE](\\+|-)?(([0-9]+(\\.[0-9]*)?)|(\\.[0-9]+))))?$"
                          x-kubernetes-int-or-string: true
                        type: object
                    description: CPU and memory resources to reserve.
                  metricsConfig:
                    type: object
                    properties:
                      type:
                        type: string
                        enum:
                        - jmxPrometheusExporter
                        description: Metrics type. Only 'jmxPrometheusExporter' supported currently.
                      valueFrom:
                        type: object
                        properties:
                          configMapKeyRef:
                            type: object
                            properties:
                              key:
                                type: string
                              name:
                                type: string
                              optional:
                                type: boolean
                            description: Reference to the key in the ConfigMap containing the configuration.
                        description: 'ConfigMap entry where the Prometheus JMX Exporter configuration is stored. '
                    required:
                    - type
                    - valueFrom
                    description: Metrics configuration.
                  logging:
                    type: object
                    properties:
                      loggers:
                        additionalProperties:
                          type: string
                        type: object
                        description: A Map from logger name to logger level.
                      type:
                        type: string
                        enum:
                        - inline
                        - external
                        description: "Logging type, must be either 'inline' or 'external'."
                      valueFrom:
                        type: object
                        properties:
                          configMapKeyRef:
                            type: object
                            properties:
                              key:
                                type: string
                              name:
                                type: string
                              optional:
                                type: boolean
                            description: Reference to the key in the ConfigMap containing the configuration.
                        description: '`ConfigMap` entry where the logging configuration is stored. '
                    required:
                    - type
                    description: Logging configuration for ZooKeeper.
                  template:
                    type: object
                    properties:
                      statefulset:
                        type: object
                        properties:
                          metadata:
                            type: object
                            properties:
                              labels:
                                additionalProperties:
                                  type: string
                                type: object
                                description: Labels added to the Kubernetes resource.
                              annotations:
                                additionalProperties:
                                  type: string
                                type: object
                                description: Annotations added to the Kubernetes resource.
                            description: Metadata applied to the resource.
                          podManagementPolicy:
                            type: string
                            enum:
                            - OrderedReady
                            - Parallel
                            description: PodManagementPolicy which will be used for this StatefulSet. Valid values are `Parallel` and `OrderedReady`. Defaults to `Parallel`.
                        description: Template for ZooKeeper `StatefulSet`.
                      podSet:
                        type: object
                        properties:
                          metadata:
                            type: object
                            properties:
                              labels:
                                additionalProperties:
                                  type: string
                                type: object
                                description: Labels added to the Kubernetes resource.
                              annotations:
                                additionalProperties:
                                  type: string
                                type: object
                                description: Annotations added to the Kubernetes resource.
                            description: Metadata applied to the resource.
                        description: Template for ZooKeeper `StrimziPodSet` resource.
                      pod:
                        type: object
                        properties:
                          metadata:
                            type: object
                            properties:
                              labels:
                                additionalProperties:
                                  type: string
                                type: object
                                description: Labels added to the Kubernetes resource.
                              annotations:
                                additionalProperties:
                                  type: string
                                type: object
                                description: Annotations added to the Kubernetes resource.
                            description: Metadata applied to the resource.
                          imagePullSecrets:
                            type: array
                            items:
                              type: object
                              properties:
                                name:
                                  type: string
                            description: "List of references to secrets in the same namespace to use for pulling any of the images used by this Pod. When the `STRIMZI_IMAGE_PULL_SECRETS` environment variable in Cluster Operator and the `imagePullSecrets` option are specified, only the `imagePullSecrets` variable is used and the `STRIMZI_IMAGE_PULL_SECRETS` variable is ignored."
                          securityContext:
                            type: object
                            properties:
                              appArmorProfile:
                                type: object
                                properties:
                                  localhostProfile:
                                    type: string
                                  type:
                                    type: string
                              fsGroup:
                                type: integer
                              fsGroupChangePolicy:
                                type: string
                              runAsGroup:
                                type: integer
                              runAsNonRoot:
                                type: boolean
                              runAsUser:
                                type: integer
                              seLinuxOptions:
                                type: object
                                properties:
                                  level:
                                    type: string
                                  role:
                                    type: string
                                  type:
                                    type: string
                                  user:
                                    type: string
                              seccompProfile:
                                type: object
                                properties:
                                  localhostProfile:
                                    type: string
                                  type:
                                    type: string
                              supplementalGroups:
                                type: array
                                items:
                                  type: integer
                              sysctls:
                                type: array
                                items:
                                  type: object
                                  properties:
                                    name:
                                      type: string
                                    value:
                                      type: string
                              windowsOptions:
                                type: object
                                properties:
                                  gmsaCredentialSpec:
                                    type: string
                                  gmsaCredentialSpecName:
                                    type: string
                                  hostProcess:
                                    type: boolean
                                  runAsUserName:
                                    type: string
                            description: Configures pod-level security attributes and common container settings.
                          terminationGracePeriodSeconds:
                            type: integer
                            minimum: 0
                            description: "The grace period is the duration in seconds after the processes running in the pod are sent a termination signal, and the time when the processes are forcibly halted with a kill signal. Set this value to longer than the expected cleanup time for your process. Value must be a non-negative integer. A zero value indicates delete immediately. You might need to increase the grace period for very large Kafka clusters, so that the Kafka brokers have enough time to transfer their work to another broker before they are terminated. Defaults to 30 seconds."
                          affinity:
                            type: object
                            properties:
                              nodeAffinity:
                                type: object
                                properties:
                                  preferredDuringSchedulingIgnoredDuringExecution:
                                    type: array
                                    items:
                                      type: object
                                      properties:
                                        preference:
                                          type: object
                                          properties:
                                            matchExpressions:
                                              type: array
                                              items:
                                                type: object
                                                properties:
                                                  key:
                                                    type: string
                                                  operator:
                                                    type: string
                                                  values:
                                                    type: array
                                                    items:
                                                      type: string
                                            matchFields:
                                              type: array
                                              items:
                                                type: object
                                                properties:
                                                  key:
                                                    type: string
                                                  operator:
                                                    type: string
                                                  values:
                                                    type: array
                                                    items:
                                                      type: string
                                        weight:
                                          type: integer
                                  requiredDuringSchedulingIgnoredDuringExecution:
                                    type: object
                                    properties:
                                      nodeSelectorTerms:
                                        type: array
                                        items:
                                          type: object
                                          properties:
                                            matchExpressions:
                                              type: array
                                              items:
                                                type: object
                                                properties:
                                                  key:
                                                    type: string
                                                  operator:
                                                    type: string
                                                  values:
                                                    type: array
                                                    items:
                                                      type: string
                                            matchFields:
                                              type: array
                                              items:
                                                type: object
                                                properties:
                                                  key:
                                                    type: string
                                                  operator:
                                                    type: string
                                                  values:
                                                    type: array
                                                    items:
                                                      type: string
                              podAffinity:
                                type: object
                                properties:
                                  preferredDuringSchedulingIgnoredDuringExecution:
                                    type: array
                                    items:
                                      type: object
                                      properties:
                                        podAffinityTerm:
                                          type: object
                                          properties:
                                            labelSelector:
                                              type: object
                                              properties:
                                                matchExpressions:
                                                  type: array
                                                  items:
                                                    type: object
                                                    properties:
                                                      key:
                                                        type: string
                                                      operator:
                                                        type: string
                                                      values:
                                                        type: array
                                                        items:
                                                          type: string
                                                matchLabels:
                                                  additionalProperties:
                                                    type: string
                                                  type: object
                                            matchLabelKeys:
                                              type: array
                                              items:
                                                type: string
                                            mismatchLabelKeys:
                                              type: array
                                              items:
                                                type: string
                                            namespaceSelector:
                                              type: object
                                              properties:
                                                matchExpressions:
                                                  type: array
                                                  items:
                                                    type: object
                                                    properties:
                                                      key:
                                                        type: string
                                                      operator:
                                                        type: string
                                                      values:
                                                        type: array
                                                        items:
                                                          type: string
                                                matchLabels:
                                                  additionalProperties:
                                                    type: string
                                                  type: object
                                            namespaces:
                                              type: array
                                              items:
                                                type: string
                                            topologyKey:
                                              type: string
                                        weight:
                                          type: integer
                                  requiredDuringSchedulingIgnoredDuringExecution:
                                    type: array
                                    items:
                                      type: object
                                      properties:
                                        labelSelector:
                                          type: object
                                          properties:
                                            matchExpressions:
                                              type: array
                                              items:
                                                type: object
                                                properties:
                                                  key:
                                                    type: string
                                                  operator:
                                                    type: string
                                                  values:
                                                    type: array
                                                    items:
                                                      type: string
                                            matchLabels:
                                              additionalProperties:
                                                type: string
                                              type: object
                                        matchLabelKeys:
                                          type: array
                                          items:
                                            type: string
                                        mismatchLabelKeys:
                                          type: array
                                          items:
                                            type: string
                                        namespaceSelector:
                                          type: object
                                          properties:
                                            matchExpressions:
                                              type: array
                                              items:
                                                type: object
                                                properties:
                                                  key:
                                                    type: string
                                                  operator:
                                                    type: string
                                                  values:
                                                    type: array
                                                    items:
                                                      type: string
                                            matchLabels:
                                              additionalProperties:
                                                type: string
                                              type: object
                                        namespaces:
                                          type: array
                                          items:
                                            type: string
                                        topologyKey:
                                          type: string
                              podAntiAffinity:
                                type: object
                                properties:
                                  preferredDuringSchedulingIgnoredDuringExecution:
                                    type: array
                                    items:
                                      type: object
                                      properties:
                                        podAffinityTerm:
                                          type: object
                                          properties:
                                            labelSelector:
                                              type: object
                                              properties:
                                                matchExpressions:
                                                  type: array
                                                  items:
                                                    type: object
                                                    properties:
                                                      key:
                                                        type: string
                                                      operator:
                                                        type: string
                                                      values:
                                                        type: array
                                                        items:
                                                          type: string
                                                matchLabels:
                                                  additionalProperties:
                                                    type: string
                                                  type: object
                                            matchLabelKeys:
                                              type: array
                                              items:
                                                type: string
                                            mismatchLabelKeys:
                                              type: array
                                              items:
                                                type: string
                                            namespaceSelector:
                                              type: object
                                              properties:
                                                matchExpressions:
                                                  type: array
                                                  items:
                                                    type: object
                                                    properties:
                                                      key:
                                                        type: string
                                                      operator:
                                                        type: string
                                                      values:
                                                        type: array
                                                        items:
                                                          type: string
                                                matchLabels:
                                                  additionalProperties:
                                                    type: string
                                                  type: object
                                            namespaces:
                                              type: array
                                              items:
                                                type: string
                                            topologyKey:
                                              type: string
                                        weight:
                                          type: integer
                                  requiredDuringSchedulingIgnoredDuringExecution:
                                    type: array
                                    items:
                                      type: object
                                      properties:
                                        labelSelector:
                                          type: object
                                          properties:
                                            matchExpressions:
                                              type: array
                                              items:
                                                type: object
                                                properties:
                                                  key:
                                                    type: string
                                                  operator:
                                                    type: string
                                                  values:
                                                    type: array
                                                    items:
                                                      type: string
                                            matchLabels:
                                              additionalProperties:
                                                type: string
                                              type: object
                                        matchLabelKeys:
                                          type: array
                                          items:
                                            type: string
                                        mismatchLabelKeys:
                                          type: array
                                          items:
                                            type: string
                                        namespaceSelector:
                                          type: object
                                          properties:
                                            matchExpressions:
                                              type: array
                                              items:
                                                type: object
                                                properties:
                                                  key:
                                                    type: string
                                                  operator:
                                                    type: string
                                                  values:
                                                    type: array
                                                    items:
                                                      type: string
                                            matchLabels:
                                              additionalProperties:
                                                type: string
                                              type: object
                                        namespaces:
                                          type: array
                                          items:
                                            type: string
                                        topologyKey:
                                          type: string
                            description: The pod's affinity rules.
                          tolerations:
                            type: array
                            items:
                              type: object
                              properties:
                                effect:
                                  type: string
                                key:
                                  type: string
                                operator:
                                  type: string
                                tolerationSeconds:
                                  type: integer
                                value:
                                  type: string
                            description: The pod's tolerations.
                          topologySpreadConstraints:
                            type: array
                            items:
                              type: object
                              properties:
                                labelSelector:
                                  type: object
                                  properties:
                                    matchExpressions:
                                      type: array
                                      items:
                                        type: object
                                        properties:
                                          key:
                                            type: string
                                          operator:
                                            type: string
                                          values:
                                            type: array
                                            items:
                                              type: string
                                    matchLabels:
                                      additionalProperties:
                                        type: string
                                      type: object
                                matchLabelKeys:
                                  type: array
                                  items:
                                    type: string
                                maxSkew:
                                  type: integer
                                minDomains:
                                  type: integer
                                nodeAffinityPolicy:
                                  type: string
                                nodeTaintsPolicy:
                                  type: string
                                topologyKey:
                                  type: string
                                whenUnsatisfiable:
                                  type: string
                            description: The pod's topology spread constraints.
                          priorityClassName:
                            type: string
                            description: 'The name of the priority class used to assign priority to the pods. '
                          schedulerName:
                            type: string
                            description: "The name of the scheduler used to dispatch this `Pod`. If not specified, the default scheduler will be used."
                          hostAliases:
                            type: array
                            items:
                              type: object
                              properties:
                                hostnames:
                                  type: array
                                  items:
                                    type: string
                                ip:
                                  type: string
                            description: The pod's HostAliases. HostAliases is an optional list of hosts and IPs that will be injected into the Pod's hosts file if specified.
                          enableServiceLinks:
                            type: boolean
                            description: Indicates whether information about services should be injected into Pod's environment variables.
                          tmpDirSizeLimit:
                            type: string
                            pattern: "^([0-9.]+)([eEinumkKMGTP]*[-+]?[0-9]*)$"
<<<<<<< HEAD
                            description: Defines the total amount (for example `1Gi`) of local storage required for temporary EmptyDir volume (`/tmp`). Default value is `5Mi`.
                          volumes:
                            type: array
                            items:
                              type: object
                              properties:
                                name:
                                  type: string
                                  description: Name to use for the volume. Required.
                                secret:
                                  type: object
                                  properties:
                                    defaultMode:
                                      type: integer
                                    items:
                                      type: array
                                      items:
                                        type: object
                                        properties:
                                          key:
                                            type: string
                                          mode:
                                            type: integer
                                          path:
                                            type: string
                                    optional:
                                      type: boolean
                                    secretName:
                                      type: string
                                  description: Secret to use populate the volume.
                                configMap:
                                  type: object
                                  properties:
                                    defaultMode:
                                      type: integer
                                    items:
                                      type: array
                                      items:
                                        type: object
                                        properties:
                                          key:
                                            type: string
                                          mode:
                                            type: integer
                                          path:
                                            type: string
                                    name:
                                      type: string
                                    optional:
                                      type: boolean
                                  description: ConfigMap to use to populate the volume.
                                emptyDir:
                                  type: object
                                  properties:
                                    medium:
                                      type: string
                                    sizeLimit:
                                      type: object
                                      properties:
                                        amount:
                                          type: string
                                        format:
                                          type: string
                                  description: EmptyDir to use to populate the volume.
                                persistentVolumeClaim:
                                  type: object
                                  properties:
                                    claimName:
                                      type: string
                                    readOnly:
                                      type: boolean
                                  description: PersistentVolumeClaim object to use to populate the volume.
                              oneOf:
                              - properties:
                                  secret: {}
                                  configMap: {}
                                  emptyDir: {}
                                  persistentVolumeClaim: {}
                                required: []
                            description: Additional volumes that can be mounted to the pod.
=======
                            description: "Defines the total amount of pod memory allocated for the temporary `EmptyDir` volume `/tmp`. Specify the allocation in memory units, for example, `100Mi` for 100 mebibytes. Default value is `5Mi`. The `/tmp` volume is backed by pod memory, not disk storage, so avoid setting a high value as it consumes pod memory resources."
>>>>>>> 8248643a
                        description: Template for ZooKeeper `Pods`.
                      clientService:
                        type: object
                        properties:
                          metadata:
                            type: object
                            properties:
                              labels:
                                additionalProperties:
                                  type: string
                                type: object
                                description: Labels added to the Kubernetes resource.
                              annotations:
                                additionalProperties:
                                  type: string
                                type: object
                                description: Annotations added to the Kubernetes resource.
                            description: Metadata applied to the resource.
                          ipFamilyPolicy:
                            type: string
                            enum:
                            - SingleStack
                            - PreferDualStack
                            - RequireDualStack
                            description: "Specifies the IP Family Policy used by the service. Available options are `SingleStack`, `PreferDualStack` and `RequireDualStack`. `SingleStack` is for a single IP family. `PreferDualStack` is for two IP families on dual-stack configured clusters or a single IP family on single-stack clusters. `RequireDualStack` fails unless there are two IP families on dual-stack configured clusters. If unspecified, Kubernetes will choose the default value based on the service type."
                          ipFamilies:
                            type: array
                            items:
                              type: string
                              enum:
                              - IPv4
                              - IPv6
                            description: "Specifies the IP Families used by the service. Available options are `IPv4` and `IPv6`. If unspecified, Kubernetes will choose the default value based on the `ipFamilyPolicy` setting."
                        description: Template for ZooKeeper client `Service`.
                      nodesService:
                        type: object
                        properties:
                          metadata:
                            type: object
                            properties:
                              labels:
                                additionalProperties:
                                  type: string
                                type: object
                                description: Labels added to the Kubernetes resource.
                              annotations:
                                additionalProperties:
                                  type: string
                                type: object
                                description: Annotations added to the Kubernetes resource.
                            description: Metadata applied to the resource.
                          ipFamilyPolicy:
                            type: string
                            enum:
                            - SingleStack
                            - PreferDualStack
                            - RequireDualStack
                            description: "Specifies the IP Family Policy used by the service. Available options are `SingleStack`, `PreferDualStack` and `RequireDualStack`. `SingleStack` is for a single IP family. `PreferDualStack` is for two IP families on dual-stack configured clusters or a single IP family on single-stack clusters. `RequireDualStack` fails unless there are two IP families on dual-stack configured clusters. If unspecified, Kubernetes will choose the default value based on the service type."
                          ipFamilies:
                            type: array
                            items:
                              type: string
                              enum:
                              - IPv4
                              - IPv6
                            description: "Specifies the IP Families used by the service. Available options are `IPv4` and `IPv6`. If unspecified, Kubernetes will choose the default value based on the `ipFamilyPolicy` setting."
                        description: Template for ZooKeeper nodes `Service`.
                      persistentVolumeClaim:
                        type: object
                        properties:
                          metadata:
                            type: object
                            properties:
                              labels:
                                additionalProperties:
                                  type: string
                                type: object
                                description: Labels added to the Kubernetes resource.
                              annotations:
                                additionalProperties:
                                  type: string
                                type: object
                                description: Annotations added to the Kubernetes resource.
                            description: Metadata applied to the resource.
                        description: Template for all ZooKeeper `PersistentVolumeClaims`.
                      podDisruptionBudget:
                        type: object
                        properties:
                          metadata:
                            type: object
                            properties:
                              labels:
                                additionalProperties:
                                  type: string
                                type: object
                                description: Labels added to the Kubernetes resource.
                              annotations:
                                additionalProperties:
                                  type: string
                                type: object
                                description: Annotations added to the Kubernetes resource.
                            description: Metadata to apply to the `PodDisruptionBudgetTemplate` resource.
                          maxUnavailable:
                            type: integer
                            minimum: 0
                            description: "Maximum number of unavailable pods to allow automatic Pod eviction. A Pod eviction is allowed when the `maxUnavailable` number of pods or fewer are unavailable after the eviction. Setting this value to 0 prevents all voluntary evictions, so the pods must be evicted manually. Defaults to 1."
                        description: Template for ZooKeeper `PodDisruptionBudget`.
                      zookeeperContainer:
                        type: object
                        properties:
                          env:
                            type: array
                            items:
                              type: object
                              properties:
                                name:
                                  type: string
                                  description: The environment variable key.
                                value:
                                  type: string
                                  description: The environment variable value.
                            description: Environment variables which should be applied to the container.
                          securityContext:
                            type: object
                            properties:
                              allowPrivilegeEscalation:
                                type: boolean
                              appArmorProfile:
                                type: object
                                properties:
                                  localhostProfile:
                                    type: string
                                  type:
                                    type: string
                              capabilities:
                                type: object
                                properties:
                                  add:
                                    type: array
                                    items:
                                      type: string
                                  drop:
                                    type: array
                                    items:
                                      type: string
                              privileged:
                                type: boolean
                              procMount:
                                type: string
                              readOnlyRootFilesystem:
                                type: boolean
                              runAsGroup:
                                type: integer
                              runAsNonRoot:
                                type: boolean
                              runAsUser:
                                type: integer
                              seLinuxOptions:
                                type: object
                                properties:
                                  level:
                                    type: string
                                  role:
                                    type: string
                                  type:
                                    type: string
                                  user:
                                    type: string
                              seccompProfile:
                                type: object
                                properties:
                                  localhostProfile:
                                    type: string
                                  type:
                                    type: string
                              windowsOptions:
                                type: object
                                properties:
                                  gmsaCredentialSpec:
                                    type: string
                                  gmsaCredentialSpecName:
                                    type: string
                                  hostProcess:
                                    type: boolean
                                  runAsUserName:
                                    type: string
                            description: Security context for the container.
                          volumeMounts:
                            type: array
                            items:
                              type: object
                              properties:
                                mountPath:
                                  type: string
                                mountPropagation:
                                  type: string
                                name:
                                  type: string
                                readOnly:
                                  type: boolean
                                recursiveReadOnly:
                                  type: string
                                subPath:
                                  type: string
                                subPathExpr:
                                  type: string
                            description: Additional volume mounts which should be applied to the container.
                        description: Template for the ZooKeeper container.
                      serviceAccount:
                        type: object
                        properties:
                          metadata:
                            type: object
                            properties:
                              labels:
                                additionalProperties:
                                  type: string
                                type: object
                                description: Labels added to the Kubernetes resource.
                              annotations:
                                additionalProperties:
                                  type: string
                                type: object
                                description: Annotations added to the Kubernetes resource.
                            description: Metadata applied to the resource.
                        description: Template for the ZooKeeper service account.
                      jmxSecret:
                        type: object
                        properties:
                          metadata:
                            type: object
                            properties:
                              labels:
                                additionalProperties:
                                  type: string
                                type: object
                                description: Labels added to the Kubernetes resource.
                              annotations:
                                additionalProperties:
                                  type: string
                                type: object
                                description: Annotations added to the Kubernetes resource.
                            description: Metadata applied to the resource.
                        description: Template for Secret of the Zookeeper Cluster JMX authentication.
                    description: Template for ZooKeeper cluster resources. The template allows users to specify how the Kubernetes resources are generated.
                required:
                - replicas
                - storage
                description: Configuration of the ZooKeeper cluster. This section is required when running a ZooKeeper-based Apache Kafka cluster.
              entityOperator:
                type: object
                properties:
                  topicOperator:
                    type: object
                    properties:
                      watchedNamespace:
                        type: string
                        description: The namespace the Topic Operator should watch.
                      image:
                        type: string
                        description: The image to use for the Topic Operator.
                      reconciliationIntervalSeconds:
                        type: integer
                        minimum: 0
                        description: Interval between periodic reconciliations in seconds. Ignored if reconciliationIntervalMs is set.
                      reconciliationIntervalMs:
                        type: integer
                        minimum: 0
                        description: Interval between periodic reconciliations in milliseconds.
                      zookeeperSessionTimeoutSeconds:
                        type: integer
                        minimum: 0
                        description: Timeout for the ZooKeeper session.
                      startupProbe:
                        type: object
                        properties:
                          initialDelaySeconds:
                            type: integer
                            minimum: 0
                            description: The initial delay before first the health is first checked. Default to 15 seconds. Minimum value is 0.
                          timeoutSeconds:
                            type: integer
                            minimum: 1
                            description: The timeout for each attempted health check. Default to 5 seconds. Minimum value is 1.
                          periodSeconds:
                            type: integer
                            minimum: 1
                            description: How often (in seconds) to perform the probe. Default to 10 seconds. Minimum value is 1.
                          successThreshold:
                            type: integer
                            minimum: 1
                            description: Minimum consecutive successes for the probe to be considered successful after having failed. Defaults to 1. Must be 1 for liveness. Minimum value is 1.
                          failureThreshold:
                            type: integer
                            minimum: 1
                            description: Minimum consecutive failures for the probe to be considered failed after having succeeded. Defaults to 3. Minimum value is 1.
                        description: Pod startup checking.
                      livenessProbe:
                        type: object
                        properties:
                          initialDelaySeconds:
                            type: integer
                            minimum: 0
                            description: The initial delay before first the health is first checked. Default to 15 seconds. Minimum value is 0.
                          timeoutSeconds:
                            type: integer
                            minimum: 1
                            description: The timeout for each attempted health check. Default to 5 seconds. Minimum value is 1.
                          periodSeconds:
                            type: integer
                            minimum: 1
                            description: How often (in seconds) to perform the probe. Default to 10 seconds. Minimum value is 1.
                          successThreshold:
                            type: integer
                            minimum: 1
                            description: Minimum consecutive successes for the probe to be considered successful after having failed. Defaults to 1. Must be 1 for liveness. Minimum value is 1.
                          failureThreshold:
                            type: integer
                            minimum: 1
                            description: Minimum consecutive failures for the probe to be considered failed after having succeeded. Defaults to 3. Minimum value is 1.
                        description: Pod liveness checking.
                      readinessProbe:
                        type: object
                        properties:
                          initialDelaySeconds:
                            type: integer
                            minimum: 0
                            description: The initial delay before first the health is first checked. Default to 15 seconds. Minimum value is 0.
                          timeoutSeconds:
                            type: integer
                            minimum: 1
                            description: The timeout for each attempted health check. Default to 5 seconds. Minimum value is 1.
                          periodSeconds:
                            type: integer
                            minimum: 1
                            description: How often (in seconds) to perform the probe. Default to 10 seconds. Minimum value is 1.
                          successThreshold:
                            type: integer
                            minimum: 1
                            description: Minimum consecutive successes for the probe to be considered successful after having failed. Defaults to 1. Must be 1 for liveness. Minimum value is 1.
                          failureThreshold:
                            type: integer
                            minimum: 1
                            description: Minimum consecutive failures for the probe to be considered failed after having succeeded. Defaults to 3. Minimum value is 1.
                        description: Pod readiness checking.
                      resources:
                        type: object
                        properties:
                          claims:
                            type: array
                            items:
                              type: object
                              properties:
                                name:
                                  type: string
                          limits:
                            additionalProperties:
                              anyOf:
                              - type: integer
                              - type: string
                              pattern: "^(\\+|-)?(([0-9]+(\\.[0-9]*)?)|(\\.[0-9]+))(([KMGTPE]i)|[numkMGTPE]|([eE](\\+|-)?(([0-9]+(\\.[0-9]*)?)|(\\.[0-9]+))))?$"
                              x-kubernetes-int-or-string: true
                            type: object
                          requests:
                            additionalProperties:
                              anyOf:
                              - type: integer
                              - type: string
                              pattern: "^(\\+|-)?(([0-9]+(\\.[0-9]*)?)|(\\.[0-9]+))(([KMGTPE]i)|[numkMGTPE]|([eE](\\+|-)?(([0-9]+(\\.[0-9]*)?)|(\\.[0-9]+))))?$"
                              x-kubernetes-int-or-string: true
                            type: object
                        description: CPU and memory resources to reserve.
                      topicMetadataMaxAttempts:
                        type: integer
                        minimum: 0
                        description: The number of attempts at getting topic metadata.
                      logging:
                        type: object
                        properties:
                          loggers:
                            additionalProperties:
                              type: string
                            type: object
                            description: A Map from logger name to logger level.
                          type:
                            type: string
                            enum:
                            - inline
                            - external
                            description: "Logging type, must be either 'inline' or 'external'."
                          valueFrom:
                            type: object
                            properties:
                              configMapKeyRef:
                                type: object
                                properties:
                                  key:
                                    type: string
                                  name:
                                    type: string
                                  optional:
                                    type: boolean
                                description: Reference to the key in the ConfigMap containing the configuration.
                            description: '`ConfigMap` entry where the logging configuration is stored. '
                        required:
                        - type
                        description: Logging configuration.
                      jvmOptions:
                        type: object
                        properties:
                          "-XX":
                            additionalProperties:
                              type: string
                            type: object
                            description: A map of -XX options to the JVM.
                          "-Xmx":
                            type: string
                            pattern: "^[0-9]+[mMgG]?$"
                            description: -Xmx option to to the JVM.
                          "-Xms":
                            type: string
                            pattern: "^[0-9]+[mMgG]?$"
                            description: -Xms option to to the JVM.
                          gcLoggingEnabled:
                            type: boolean
                            description: Specifies whether the Garbage Collection logging is enabled. The default is false.
                          javaSystemProperties:
                            type: array
                            items:
                              type: object
                              properties:
                                name:
                                  type: string
                                  description: The system property name.
                                value:
                                  type: string
                                  description: The system property value.
                            description: A map of additional system properties which will be passed using the `-D` option to the JVM.
                        description: JVM Options for pods.
                    description: Configuration of the Topic Operator.
                  userOperator:
                    type: object
                    properties:
                      watchedNamespace:
                        type: string
                        description: The namespace the User Operator should watch.
                      image:
                        type: string
                        description: The image to use for the User Operator.
                      reconciliationIntervalSeconds:
                        type: integer
                        minimum: 0
                        description: Interval between periodic reconciliations in seconds. Ignored if reconciliationIntervalMs is set.
                      reconciliationIntervalMs:
                        type: integer
                        minimum: 0
                        description: Interval between periodic reconciliations in milliseconds.
                      zookeeperSessionTimeoutSeconds:
                        type: integer
                        minimum: 0
                        description: Timeout for the ZooKeeper session.
                      secretPrefix:
                        type: string
                        description: The prefix that will be added to the KafkaUser name to be used as the Secret name.
                      livenessProbe:
                        type: object
                        properties:
                          initialDelaySeconds:
                            type: integer
                            minimum: 0
                            description: The initial delay before first the health is first checked. Default to 15 seconds. Minimum value is 0.
                          timeoutSeconds:
                            type: integer
                            minimum: 1
                            description: The timeout for each attempted health check. Default to 5 seconds. Minimum value is 1.
                          periodSeconds:
                            type: integer
                            minimum: 1
                            description: How often (in seconds) to perform the probe. Default to 10 seconds. Minimum value is 1.
                          successThreshold:
                            type: integer
                            minimum: 1
                            description: Minimum consecutive successes for the probe to be considered successful after having failed. Defaults to 1. Must be 1 for liveness. Minimum value is 1.
                          failureThreshold:
                            type: integer
                            minimum: 1
                            description: Minimum consecutive failures for the probe to be considered failed after having succeeded. Defaults to 3. Minimum value is 1.
                        description: Pod liveness checking.
                      readinessProbe:
                        type: object
                        properties:
                          initialDelaySeconds:
                            type: integer
                            minimum: 0
                            description: The initial delay before first the health is first checked. Default to 15 seconds. Minimum value is 0.
                          timeoutSeconds:
                            type: integer
                            minimum: 1
                            description: The timeout for each attempted health check. Default to 5 seconds. Minimum value is 1.
                          periodSeconds:
                            type: integer
                            minimum: 1
                            description: How often (in seconds) to perform the probe. Default to 10 seconds. Minimum value is 1.
                          successThreshold:
                            type: integer
                            minimum: 1
                            description: Minimum consecutive successes for the probe to be considered successful after having failed. Defaults to 1. Must be 1 for liveness. Minimum value is 1.
                          failureThreshold:
                            type: integer
                            minimum: 1
                            description: Minimum consecutive failures for the probe to be considered failed after having succeeded. Defaults to 3. Minimum value is 1.
                        description: Pod readiness checking.
                      resources:
                        type: object
                        properties:
                          claims:
                            type: array
                            items:
                              type: object
                              properties:
                                name:
                                  type: string
                          limits:
                            additionalProperties:
                              anyOf:
                              - type: integer
                              - type: string
                              pattern: "^(\\+|-)?(([0-9]+(\\.[0-9]*)?)|(\\.[0-9]+))(([KMGTPE]i)|[numkMGTPE]|([eE](\\+|-)?(([0-9]+(\\.[0-9]*)?)|(\\.[0-9]+))))?$"
                              x-kubernetes-int-or-string: true
                            type: object
                          requests:
                            additionalProperties:
                              anyOf:
                              - type: integer
                              - type: string
                              pattern: "^(\\+|-)?(([0-9]+(\\.[0-9]*)?)|(\\.[0-9]+))(([KMGTPE]i)|[numkMGTPE]|([eE](\\+|-)?(([0-9]+(\\.[0-9]*)?)|(\\.[0-9]+))))?$"
                              x-kubernetes-int-or-string: true
                            type: object
                        description: CPU and memory resources to reserve.
                      logging:
                        type: object
                        properties:
                          loggers:
                            additionalProperties:
                              type: string
                            type: object
                            description: A Map from logger name to logger level.
                          type:
                            type: string
                            enum:
                            - inline
                            - external
                            description: "Logging type, must be either 'inline' or 'external'."
                          valueFrom:
                            type: object
                            properties:
                              configMapKeyRef:
                                type: object
                                properties:
                                  key:
                                    type: string
                                  name:
                                    type: string
                                  optional:
                                    type: boolean
                                description: Reference to the key in the ConfigMap containing the configuration.
                            description: '`ConfigMap` entry where the logging configuration is stored. '
                        required:
                        - type
                        description: Logging configuration.
                      jvmOptions:
                        type: object
                        properties:
                          "-XX":
                            additionalProperties:
                              type: string
                            type: object
                            description: A map of -XX options to the JVM.
                          "-Xmx":
                            type: string
                            pattern: "^[0-9]+[mMgG]?$"
                            description: -Xmx option to to the JVM.
                          "-Xms":
                            type: string
                            pattern: "^[0-9]+[mMgG]?$"
                            description: -Xms option to to the JVM.
                          gcLoggingEnabled:
                            type: boolean
                            description: Specifies whether the Garbage Collection logging is enabled. The default is false.
                          javaSystemProperties:
                            type: array
                            items:
                              type: object
                              properties:
                                name:
                                  type: string
                                  description: The system property name.
                                value:
                                  type: string
                                  description: The system property value.
                            description: A map of additional system properties which will be passed using the `-D` option to the JVM.
                        description: JVM Options for pods.
                    description: Configuration of the User Operator.
                  tlsSidecar:
                    type: object
                    properties:
                      image:
                        type: string
                        description: The docker image for the container.
                      resources:
                        type: object
                        properties:
                          claims:
                            type: array
                            items:
                              type: object
                              properties:
                                name:
                                  type: string
                          limits:
                            additionalProperties:
                              anyOf:
                              - type: integer
                              - type: string
                              pattern: "^(\\+|-)?(([0-9]+(\\.[0-9]*)?)|(\\.[0-9]+))(([KMGTPE]i)|[numkMGTPE]|([eE](\\+|-)?(([0-9]+(\\.[0-9]*)?)|(\\.[0-9]+))))?$"
                              x-kubernetes-int-or-string: true
                            type: object
                          requests:
                            additionalProperties:
                              anyOf:
                              - type: integer
                              - type: string
                              pattern: "^(\\+|-)?(([0-9]+(\\.[0-9]*)?)|(\\.[0-9]+))(([KMGTPE]i)|[numkMGTPE]|([eE](\\+|-)?(([0-9]+(\\.[0-9]*)?)|(\\.[0-9]+))))?$"
                              x-kubernetes-int-or-string: true
                            type: object
                        description: CPU and memory resources to reserve.
                      livenessProbe:
                        type: object
                        properties:
                          initialDelaySeconds:
                            type: integer
                            minimum: 0
                            description: The initial delay before first the health is first checked. Default to 15 seconds. Minimum value is 0.
                          timeoutSeconds:
                            type: integer
                            minimum: 1
                            description: The timeout for each attempted health check. Default to 5 seconds. Minimum value is 1.
                          periodSeconds:
                            type: integer
                            minimum: 1
                            description: How often (in seconds) to perform the probe. Default to 10 seconds. Minimum value is 1.
                          successThreshold:
                            type: integer
                            minimum: 1
                            description: Minimum consecutive successes for the probe to be considered successful after having failed. Defaults to 1. Must be 1 for liveness. Minimum value is 1.
                          failureThreshold:
                            type: integer
                            minimum: 1
                            description: Minimum consecutive failures for the probe to be considered failed after having succeeded. Defaults to 3. Minimum value is 1.
                        description: Pod liveness checking.
                      readinessProbe:
                        type: object
                        properties:
                          initialDelaySeconds:
                            type: integer
                            minimum: 0
                            description: The initial delay before first the health is first checked. Default to 15 seconds. Minimum value is 0.
                          timeoutSeconds:
                            type: integer
                            minimum: 1
                            description: The timeout for each attempted health check. Default to 5 seconds. Minimum value is 1.
                          periodSeconds:
                            type: integer
                            minimum: 1
                            description: How often (in seconds) to perform the probe. Default to 10 seconds. Minimum value is 1.
                          successThreshold:
                            type: integer
                            minimum: 1
                            description: Minimum consecutive successes for the probe to be considered successful after having failed. Defaults to 1. Must be 1 for liveness. Minimum value is 1.
                          failureThreshold:
                            type: integer
                            minimum: 1
                            description: Minimum consecutive failures for the probe to be considered failed after having succeeded. Defaults to 3. Minimum value is 1.
                        description: Pod readiness checking.
                      logLevel:
                        type: string
                        enum:
                        - emerg
                        - alert
                        - crit
                        - err
                        - warning
                        - notice
                        - info
                        - debug
                        description: The log level for the TLS sidecar. Default value is `notice`.
                    description: TLS sidecar configuration.
                  template:
                    type: object
                    properties:
                      deployment:
                        type: object
                        properties:
                          metadata:
                            type: object
                            properties:
                              labels:
                                additionalProperties:
                                  type: string
                                type: object
                                description: Labels added to the Kubernetes resource.
                              annotations:
                                additionalProperties:
                                  type: string
                                type: object
                                description: Annotations added to the Kubernetes resource.
                            description: Metadata applied to the resource.
                          deploymentStrategy:
                            type: string
                            enum:
                            - RollingUpdate
                            - Recreate
                            description: Pod replacement strategy for deployment configuration changes. Valid values are `RollingUpdate` and `Recreate`. Defaults to `RollingUpdate`.
                        description: Template for Entity Operator `Deployment`.
                      pod:
                        type: object
                        properties:
                          metadata:
                            type: object
                            properties:
                              labels:
                                additionalProperties:
                                  type: string
                                type: object
                                description: Labels added to the Kubernetes resource.
                              annotations:
                                additionalProperties:
                                  type: string
                                type: object
                                description: Annotations added to the Kubernetes resource.
                            description: Metadata applied to the resource.
                          imagePullSecrets:
                            type: array
                            items:
                              type: object
                              properties:
                                name:
                                  type: string
                            description: "List of references to secrets in the same namespace to use for pulling any of the images used by this Pod. When the `STRIMZI_IMAGE_PULL_SECRETS` environment variable in Cluster Operator and the `imagePullSecrets` option are specified, only the `imagePullSecrets` variable is used and the `STRIMZI_IMAGE_PULL_SECRETS` variable is ignored."
                          securityContext:
                            type: object
                            properties:
                              appArmorProfile:
                                type: object
                                properties:
                                  localhostProfile:
                                    type: string
                                  type:
                                    type: string
                              fsGroup:
                                type: integer
                              fsGroupChangePolicy:
                                type: string
                              runAsGroup:
                                type: integer
                              runAsNonRoot:
                                type: boolean
                              runAsUser:
                                type: integer
                              seLinuxOptions:
                                type: object
                                properties:
                                  level:
                                    type: string
                                  role:
                                    type: string
                                  type:
                                    type: string
                                  user:
                                    type: string
                              seccompProfile:
                                type: object
                                properties:
                                  localhostProfile:
                                    type: string
                                  type:
                                    type: string
                              supplementalGroups:
                                type: array
                                items:
                                  type: integer
                              sysctls:
                                type: array
                                items:
                                  type: object
                                  properties:
                                    name:
                                      type: string
                                    value:
                                      type: string
                              windowsOptions:
                                type: object
                                properties:
                                  gmsaCredentialSpec:
                                    type: string
                                  gmsaCredentialSpecName:
                                    type: string
                                  hostProcess:
                                    type: boolean
                                  runAsUserName:
                                    type: string
                            description: Configures pod-level security attributes and common container settings.
                          terminationGracePeriodSeconds:
                            type: integer
                            minimum: 0
                            description: "The grace period is the duration in seconds after the processes running in the pod are sent a termination signal, and the time when the processes are forcibly halted with a kill signal. Set this value to longer than the expected cleanup time for your process. Value must be a non-negative integer. A zero value indicates delete immediately. You might need to increase the grace period for very large Kafka clusters, so that the Kafka brokers have enough time to transfer their work to another broker before they are terminated. Defaults to 30 seconds."
                          affinity:
                            type: object
                            properties:
                              nodeAffinity:
                                type: object
                                properties:
                                  preferredDuringSchedulingIgnoredDuringExecution:
                                    type: array
                                    items:
                                      type: object
                                      properties:
                                        preference:
                                          type: object
                                          properties:
                                            matchExpressions:
                                              type: array
                                              items:
                                                type: object
                                                properties:
                                                  key:
                                                    type: string
                                                  operator:
                                                    type: string
                                                  values:
                                                    type: array
                                                    items:
                                                      type: string
                                            matchFields:
                                              type: array
                                              items:
                                                type: object
                                                properties:
                                                  key:
                                                    type: string
                                                  operator:
                                                    type: string
                                                  values:
                                                    type: array
                                                    items:
                                                      type: string
                                        weight:
                                          type: integer
                                  requiredDuringSchedulingIgnoredDuringExecution:
                                    type: object
                                    properties:
                                      nodeSelectorTerms:
                                        type: array
                                        items:
                                          type: object
                                          properties:
                                            matchExpressions:
                                              type: array
                                              items:
                                                type: object
                                                properties:
                                                  key:
                                                    type: string
                                                  operator:
                                                    type: string
                                                  values:
                                                    type: array
                                                    items:
                                                      type: string
                                            matchFields:
                                              type: array
                                              items:
                                                type: object
                                                properties:
                                                  key:
                                                    type: string
                                                  operator:
                                                    type: string
                                                  values:
                                                    type: array
                                                    items:
                                                      type: string
                              podAffinity:
                                type: object
                                properties:
                                  preferredDuringSchedulingIgnoredDuringExecution:
                                    type: array
                                    items:
                                      type: object
                                      properties:
                                        podAffinityTerm:
                                          type: object
                                          properties:
                                            labelSelector:
                                              type: object
                                              properties:
                                                matchExpressions:
                                                  type: array
                                                  items:
                                                    type: object
                                                    properties:
                                                      key:
                                                        type: string
                                                      operator:
                                                        type: string
                                                      values:
                                                        type: array
                                                        items:
                                                          type: string
                                                matchLabels:
                                                  additionalProperties:
                                                    type: string
                                                  type: object
                                            matchLabelKeys:
                                              type: array
                                              items:
                                                type: string
                                            mismatchLabelKeys:
                                              type: array
                                              items:
                                                type: string
                                            namespaceSelector:
                                              type: object
                                              properties:
                                                matchExpressions:
                                                  type: array
                                                  items:
                                                    type: object
                                                    properties:
                                                      key:
                                                        type: string
                                                      operator:
                                                        type: string
                                                      values:
                                                        type: array
                                                        items:
                                                          type: string
                                                matchLabels:
                                                  additionalProperties:
                                                    type: string
                                                  type: object
                                            namespaces:
                                              type: array
                                              items:
                                                type: string
                                            topologyKey:
                                              type: string
                                        weight:
                                          type: integer
                                  requiredDuringSchedulingIgnoredDuringExecution:
                                    type: array
                                    items:
                                      type: object
                                      properties:
                                        labelSelector:
                                          type: object
                                          properties:
                                            matchExpressions:
                                              type: array
                                              items:
                                                type: object
                                                properties:
                                                  key:
                                                    type: string
                                                  operator:
                                                    type: string
                                                  values:
                                                    type: array
                                                    items:
                                                      type: string
                                            matchLabels:
                                              additionalProperties:
                                                type: string
                                              type: object
                                        matchLabelKeys:
                                          type: array
                                          items:
                                            type: string
                                        mismatchLabelKeys:
                                          type: array
                                          items:
                                            type: string
                                        namespaceSelector:
                                          type: object
                                          properties:
                                            matchExpressions:
                                              type: array
                                              items:
                                                type: object
                                                properties:
                                                  key:
                                                    type: string
                                                  operator:
                                                    type: string
                                                  values:
                                                    type: array
                                                    items:
                                                      type: string
                                            matchLabels:
                                              additionalProperties:
                                                type: string
                                              type: object
                                        namespaces:
                                          type: array
                                          items:
                                            type: string
                                        topologyKey:
                                          type: string
                              podAntiAffinity:
                                type: object
                                properties:
                                  preferredDuringSchedulingIgnoredDuringExecution:
                                    type: array
                                    items:
                                      type: object
                                      properties:
                                        podAffinityTerm:
                                          type: object
                                          properties:
                                            labelSelector:
                                              type: object
                                              properties:
                                                matchExpressions:
                                                  type: array
                                                  items:
                                                    type: object
                                                    properties:
                                                      key:
                                                        type: string
                                                      operator:
                                                        type: string
                                                      values:
                                                        type: array
                                                        items:
                                                          type: string
                                                matchLabels:
                                                  additionalProperties:
                                                    type: string
                                                  type: object
                                            matchLabelKeys:
                                              type: array
                                              items:
                                                type: string
                                            mismatchLabelKeys:
                                              type: array
                                              items:
                                                type: string
                                            namespaceSelector:
                                              type: object
                                              properties:
                                                matchExpressions:
                                                  type: array
                                                  items:
                                                    type: object
                                                    properties:
                                                      key:
                                                        type: string
                                                      operator:
                                                        type: string
                                                      values:
                                                        type: array
                                                        items:
                                                          type: string
                                                matchLabels:
                                                  additionalProperties:
                                                    type: string
                                                  type: object
                                            namespaces:
                                              type: array
                                              items:
                                                type: string
                                            topologyKey:
                                              type: string
                                        weight:
                                          type: integer
                                  requiredDuringSchedulingIgnoredDuringExecution:
                                    type: array
                                    items:
                                      type: object
                                      properties:
                                        labelSelector:
                                          type: object
                                          properties:
                                            matchExpressions:
                                              type: array
                                              items:
                                                type: object
                                                properties:
                                                  key:
                                                    type: string
                                                  operator:
                                                    type: string
                                                  values:
                                                    type: array
                                                    items:
                                                      type: string
                                            matchLabels:
                                              additionalProperties:
                                                type: string
                                              type: object
                                        matchLabelKeys:
                                          type: array
                                          items:
                                            type: string
                                        mismatchLabelKeys:
                                          type: array
                                          items:
                                            type: string
                                        namespaceSelector:
                                          type: object
                                          properties:
                                            matchExpressions:
                                              type: array
                                              items:
                                                type: object
                                                properties:
                                                  key:
                                                    type: string
                                                  operator:
                                                    type: string
                                                  values:
                                                    type: array
                                                    items:
                                                      type: string
                                            matchLabels:
                                              additionalProperties:
                                                type: string
                                              type: object
                                        namespaces:
                                          type: array
                                          items:
                                            type: string
                                        topologyKey:
                                          type: string
                            description: The pod's affinity rules.
                          tolerations:
                            type: array
                            items:
                              type: object
                              properties:
                                effect:
                                  type: string
                                key:
                                  type: string
                                operator:
                                  type: string
                                tolerationSeconds:
                                  type: integer
                                value:
                                  type: string
                            description: The pod's tolerations.
                          topologySpreadConstraints:
                            type: array
                            items:
                              type: object
                              properties:
                                labelSelector:
                                  type: object
                                  properties:
                                    matchExpressions:
                                      type: array
                                      items:
                                        type: object
                                        properties:
                                          key:
                                            type: string
                                          operator:
                                            type: string
                                          values:
                                            type: array
                                            items:
                                              type: string
                                    matchLabels:
                                      additionalProperties:
                                        type: string
                                      type: object
                                matchLabelKeys:
                                  type: array
                                  items:
                                    type: string
                                maxSkew:
                                  type: integer
                                minDomains:
                                  type: integer
                                nodeAffinityPolicy:
                                  type: string
                                nodeTaintsPolicy:
                                  type: string
                                topologyKey:
                                  type: string
                                whenUnsatisfiable:
                                  type: string
                            description: The pod's topology spread constraints.
                          priorityClassName:
                            type: string
                            description: 'The name of the priority class used to assign priority to the pods. '
                          schedulerName:
                            type: string
                            description: "The name of the scheduler used to dispatch this `Pod`. If not specified, the default scheduler will be used."
                          hostAliases:
                            type: array
                            items:
                              type: object
                              properties:
                                hostnames:
                                  type: array
                                  items:
                                    type: string
                                ip:
                                  type: string
                            description: The pod's HostAliases. HostAliases is an optional list of hosts and IPs that will be injected into the Pod's hosts file if specified.
                          enableServiceLinks:
                            type: boolean
                            description: Indicates whether information about services should be injected into Pod's environment variables.
                          tmpDirSizeLimit:
                            type: string
                            pattern: "^([0-9.]+)([eEinumkKMGTP]*[-+]?[0-9]*)$"
<<<<<<< HEAD
                            description: Defines the total amount (for example `1Gi`) of local storage required for temporary EmptyDir volume (`/tmp`). Default value is `5Mi`.
                          volumes:
                            type: array
                            items:
                              type: object
                              properties:
                                name:
                                  type: string
                                  description: Name to use for the volume. Required.
                                secret:
                                  type: object
                                  properties:
                                    defaultMode:
                                      type: integer
                                    items:
                                      type: array
                                      items:
                                        type: object
                                        properties:
                                          key:
                                            type: string
                                          mode:
                                            type: integer
                                          path:
                                            type: string
                                    optional:
                                      type: boolean
                                    secretName:
                                      type: string
                                  description: Secret to use populate the volume.
                                configMap:
                                  type: object
                                  properties:
                                    defaultMode:
                                      type: integer
                                    items:
                                      type: array
                                      items:
                                        type: object
                                        properties:
                                          key:
                                            type: string
                                          mode:
                                            type: integer
                                          path:
                                            type: string
                                    name:
                                      type: string
                                    optional:
                                      type: boolean
                                  description: ConfigMap to use to populate the volume.
                                emptyDir:
                                  type: object
                                  properties:
                                    medium:
                                      type: string
                                    sizeLimit:
                                      type: object
                                      properties:
                                        amount:
                                          type: string
                                        format:
                                          type: string
                                  description: EmptyDir to use to populate the volume.
                                persistentVolumeClaim:
                                  type: object
                                  properties:
                                    claimName:
                                      type: string
                                    readOnly:
                                      type: boolean
                                  description: PersistentVolumeClaim object to use to populate the volume.
                              oneOf:
                              - properties:
                                  secret: {}
                                  configMap: {}
                                  emptyDir: {}
                                  persistentVolumeClaim: {}
                                required: []
                            description: Additional volumes that can be mounted to the pod.
=======
                            description: "Defines the total amount of pod memory allocated for the temporary `EmptyDir` volume `/tmp`. Specify the allocation in memory units, for example, `100Mi` for 100 mebibytes. Default value is `5Mi`. The `/tmp` volume is backed by pod memory, not disk storage, so avoid setting a high value as it consumes pod memory resources."
>>>>>>> 8248643a
                        description: Template for Entity Operator `Pods`.
                      topicOperatorContainer:
                        type: object
                        properties:
                          env:
                            type: array
                            items:
                              type: object
                              properties:
                                name:
                                  type: string
                                  description: The environment variable key.
                                value:
                                  type: string
                                  description: The environment variable value.
                            description: Environment variables which should be applied to the container.
                          securityContext:
                            type: object
                            properties:
                              allowPrivilegeEscalation:
                                type: boolean
                              appArmorProfile:
                                type: object
                                properties:
                                  localhostProfile:
                                    type: string
                                  type:
                                    type: string
                              capabilities:
                                type: object
                                properties:
                                  add:
                                    type: array
                                    items:
                                      type: string
                                  drop:
                                    type: array
                                    items:
                                      type: string
                              privileged:
                                type: boolean
                              procMount:
                                type: string
                              readOnlyRootFilesystem:
                                type: boolean
                              runAsGroup:
                                type: integer
                              runAsNonRoot:
                                type: boolean
                              runAsUser:
                                type: integer
                              seLinuxOptions:
                                type: object
                                properties:
                                  level:
                                    type: string
                                  role:
                                    type: string
                                  type:
                                    type: string
                                  user:
                                    type: string
                              seccompProfile:
                                type: object
                                properties:
                                  localhostProfile:
                                    type: string
                                  type:
                                    type: string
                              windowsOptions:
                                type: object
                                properties:
                                  gmsaCredentialSpec:
                                    type: string
                                  gmsaCredentialSpecName:
                                    type: string
                                  hostProcess:
                                    type: boolean
                                  runAsUserName:
                                    type: string
                            description: Security context for the container.
                          volumeMounts:
                            type: array
                            items:
                              type: object
                              properties:
                                mountPath:
                                  type: string
                                mountPropagation:
                                  type: string
                                name:
                                  type: string
                                readOnly:
                                  type: boolean
                                recursiveReadOnly:
                                  type: string
                                subPath:
                                  type: string
                                subPathExpr:
                                  type: string
                            description: Additional volume mounts which should be applied to the container.
                        description: Template for the Entity Topic Operator container.
                      userOperatorContainer:
                        type: object
                        properties:
                          env:
                            type: array
                            items:
                              type: object
                              properties:
                                name:
                                  type: string
                                  description: The environment variable key.
                                value:
                                  type: string
                                  description: The environment variable value.
                            description: Environment variables which should be applied to the container.
                          securityContext:
                            type: object
                            properties:
                              allowPrivilegeEscalation:
                                type: boolean
                              appArmorProfile:
                                type: object
                                properties:
                                  localhostProfile:
                                    type: string
                                  type:
                                    type: string
                              capabilities:
                                type: object
                                properties:
                                  add:
                                    type: array
                                    items:
                                      type: string
                                  drop:
                                    type: array
                                    items:
                                      type: string
                              privileged:
                                type: boolean
                              procMount:
                                type: string
                              readOnlyRootFilesystem:
                                type: boolean
                              runAsGroup:
                                type: integer
                              runAsNonRoot:
                                type: boolean
                              runAsUser:
                                type: integer
                              seLinuxOptions:
                                type: object
                                properties:
                                  level:
                                    type: string
                                  role:
                                    type: string
                                  type:
                                    type: string
                                  user:
                                    type: string
                              seccompProfile:
                                type: object
                                properties:
                                  localhostProfile:
                                    type: string
                                  type:
                                    type: string
                              windowsOptions:
                                type: object
                                properties:
                                  gmsaCredentialSpec:
                                    type: string
                                  gmsaCredentialSpecName:
                                    type: string
                                  hostProcess:
                                    type: boolean
                                  runAsUserName:
                                    type: string
                            description: Security context for the container.
                          volumeMounts:
                            type: array
                            items:
                              type: object
                              properties:
                                mountPath:
                                  type: string
                                mountPropagation:
                                  type: string
                                name:
                                  type: string
                                readOnly:
                                  type: boolean
                                recursiveReadOnly:
                                  type: string
                                subPath:
                                  type: string
                                subPathExpr:
                                  type: string
                            description: Additional volume mounts which should be applied to the container.
                        description: Template for the Entity User Operator container.
                      tlsSidecarContainer:
                        type: object
                        properties:
                          env:
                            type: array
                            items:
                              type: object
                              properties:
                                name:
                                  type: string
                                  description: The environment variable key.
                                value:
                                  type: string
                                  description: The environment variable value.
                            description: Environment variables which should be applied to the container.
                          securityContext:
                            type: object
                            properties:
                              allowPrivilegeEscalation:
                                type: boolean
                              appArmorProfile:
                                type: object
                                properties:
                                  localhostProfile:
                                    type: string
                                  type:
                                    type: string
                              capabilities:
                                type: object
                                properties:
                                  add:
                                    type: array
                                    items:
                                      type: string
                                  drop:
                                    type: array
                                    items:
                                      type: string
                              privileged:
                                type: boolean
                              procMount:
                                type: string
                              readOnlyRootFilesystem:
                                type: boolean
                              runAsGroup:
                                type: integer
                              runAsNonRoot:
                                type: boolean
                              runAsUser:
                                type: integer
                              seLinuxOptions:
                                type: object
                                properties:
                                  level:
                                    type: string
                                  role:
                                    type: string
                                  type:
                                    type: string
                                  user:
                                    type: string
                              seccompProfile:
                                type: object
                                properties:
                                  localhostProfile:
                                    type: string
                                  type:
                                    type: string
                              windowsOptions:
                                type: object
                                properties:
                                  gmsaCredentialSpec:
                                    type: string
                                  gmsaCredentialSpecName:
                                    type: string
                                  hostProcess:
                                    type: boolean
                                  runAsUserName:
                                    type: string
                            description: Security context for the container.
                          volumeMounts:
                            type: array
                            items:
                              type: object
                              properties:
                                mountPath:
                                  type: string
                                mountPropagation:
                                  type: string
                                name:
                                  type: string
                                readOnly:
                                  type: boolean
                                recursiveReadOnly:
                                  type: string
                                subPath:
                                  type: string
                                subPathExpr:
                                  type: string
                            description: Additional volume mounts which should be applied to the container.
                        description: Template for the Entity Operator TLS sidecar container.
                      serviceAccount:
                        type: object
                        properties:
                          metadata:
                            type: object
                            properties:
                              labels:
                                additionalProperties:
                                  type: string
                                type: object
                                description: Labels added to the Kubernetes resource.
                              annotations:
                                additionalProperties:
                                  type: string
                                type: object
                                description: Annotations added to the Kubernetes resource.
                            description: Metadata applied to the resource.
                        description: Template for the Entity Operator service account.
                      entityOperatorRole:
                        type: object
                        properties:
                          metadata:
                            type: object
                            properties:
                              labels:
                                additionalProperties:
                                  type: string
                                type: object
                                description: Labels added to the Kubernetes resource.
                              annotations:
                                additionalProperties:
                                  type: string
                                type: object
                                description: Annotations added to the Kubernetes resource.
                            description: Metadata applied to the resource.
                        description: Template for the Entity Operator Role.
                      topicOperatorRoleBinding:
                        type: object
                        properties:
                          metadata:
                            type: object
                            properties:
                              labels:
                                additionalProperties:
                                  type: string
                                type: object
                                description: Labels added to the Kubernetes resource.
                              annotations:
                                additionalProperties:
                                  type: string
                                type: object
                                description: Annotations added to the Kubernetes resource.
                            description: Metadata applied to the resource.
                        description: Template for the Entity Topic Operator RoleBinding.
                      userOperatorRoleBinding:
                        type: object
                        properties:
                          metadata:
                            type: object
                            properties:
                              labels:
                                additionalProperties:
                                  type: string
                                type: object
                                description: Labels added to the Kubernetes resource.
                              annotations:
                                additionalProperties:
                                  type: string
                                type: object
                                description: Annotations added to the Kubernetes resource.
                            description: Metadata applied to the resource.
                        description: Template for the Entity Topic Operator RoleBinding.
                    description: Template for Entity Operator resources. The template allows users to specify how a `Deployment` and `Pod` is generated.
                description: Configuration of the Entity Operator.
              clusterCa:
                type: object
                properties:
                  generateCertificateAuthority:
                    type: boolean
                    description: If true then Certificate Authority certificates will be generated automatically. Otherwise the user will need to provide a Secret with the CA certificate. Default is true.
                  generateSecretOwnerReference:
                    type: boolean
                    description: "If `true`, the Cluster and Client CA Secrets are configured with the `ownerReference` set to the `Kafka` resource. If the `Kafka` resource is deleted when `true`, the CA Secrets are also deleted. If `false`, the `ownerReference` is disabled. If the `Kafka` resource is deleted when `false`, the CA Secrets are retained and available for reuse. Default is `true`."
                  validityDays:
                    type: integer
                    minimum: 1
                    description: The number of days generated certificates should be valid for. The default is 365.
                  renewalDays:
                    type: integer
                    minimum: 1
                    description: "The number of days in the certificate renewal period. This is the number of days before the a certificate expires during which renewal actions may be performed. When `generateCertificateAuthority` is true, this will cause the generation of a new certificate. When `generateCertificateAuthority` is true, this will cause extra logging at WARN level about the pending certificate expiry. Default is 30."
                  certificateExpirationPolicy:
                    type: string
                    enum:
                    - renew-certificate
                    - replace-key
                    description: How should CA certificate expiration be handled when `generateCertificateAuthority=true`. The default is for a new CA certificate to be generated reusing the existing private key.
                description: Configuration of the cluster certificate authority.
              clientsCa:
                type: object
                properties:
                  generateCertificateAuthority:
                    type: boolean
                    description: If true then Certificate Authority certificates will be generated automatically. Otherwise the user will need to provide a Secret with the CA certificate. Default is true.
                  generateSecretOwnerReference:
                    type: boolean
                    description: "If `true`, the Cluster and Client CA Secrets are configured with the `ownerReference` set to the `Kafka` resource. If the `Kafka` resource is deleted when `true`, the CA Secrets are also deleted. If `false`, the `ownerReference` is disabled. If the `Kafka` resource is deleted when `false`, the CA Secrets are retained and available for reuse. Default is `true`."
                  validityDays:
                    type: integer
                    minimum: 1
                    description: The number of days generated certificates should be valid for. The default is 365.
                  renewalDays:
                    type: integer
                    minimum: 1
                    description: "The number of days in the certificate renewal period. This is the number of days before the a certificate expires during which renewal actions may be performed. When `generateCertificateAuthority` is true, this will cause the generation of a new certificate. When `generateCertificateAuthority` is true, this will cause extra logging at WARN level about the pending certificate expiry. Default is 30."
                  certificateExpirationPolicy:
                    type: string
                    enum:
                    - renew-certificate
                    - replace-key
                    description: How should CA certificate expiration be handled when `generateCertificateAuthority=true`. The default is for a new CA certificate to be generated reusing the existing private key.
                description: Configuration of the clients certificate authority.
              cruiseControl:
                type: object
                properties:
                  image:
                    type: string
                    description: "The container image used for Cruise Control pods. If no image name is explicitly specified, the image name corresponds to the name specified in the Cluster Operator configuration. If an image name is not defined in the Cluster Operator configuration, a default value is used."
                  tlsSidecar:
                    type: object
                    properties:
                      image:
                        type: string
                        description: The docker image for the container.
                      resources:
                        type: object
                        properties:
                          claims:
                            type: array
                            items:
                              type: object
                              properties:
                                name:
                                  type: string
                          limits:
                            additionalProperties:
                              anyOf:
                              - type: integer
                              - type: string
                              pattern: "^(\\+|-)?(([0-9]+(\\.[0-9]*)?)|(\\.[0-9]+))(([KMGTPE]i)|[numkMGTPE]|([eE](\\+|-)?(([0-9]+(\\.[0-9]*)?)|(\\.[0-9]+))))?$"
                              x-kubernetes-int-or-string: true
                            type: object
                          requests:
                            additionalProperties:
                              anyOf:
                              - type: integer
                              - type: string
                              pattern: "^(\\+|-)?(([0-9]+(\\.[0-9]*)?)|(\\.[0-9]+))(([KMGTPE]i)|[numkMGTPE]|([eE](\\+|-)?(([0-9]+(\\.[0-9]*)?)|(\\.[0-9]+))))?$"
                              x-kubernetes-int-or-string: true
                            type: object
                        description: CPU and memory resources to reserve.
                      livenessProbe:
                        type: object
                        properties:
                          initialDelaySeconds:
                            type: integer
                            minimum: 0
                            description: The initial delay before first the health is first checked. Default to 15 seconds. Minimum value is 0.
                          timeoutSeconds:
                            type: integer
                            minimum: 1
                            description: The timeout for each attempted health check. Default to 5 seconds. Minimum value is 1.
                          periodSeconds:
                            type: integer
                            minimum: 1
                            description: How often (in seconds) to perform the probe. Default to 10 seconds. Minimum value is 1.
                          successThreshold:
                            type: integer
                            minimum: 1
                            description: Minimum consecutive successes for the probe to be considered successful after having failed. Defaults to 1. Must be 1 for liveness. Minimum value is 1.
                          failureThreshold:
                            type: integer
                            minimum: 1
                            description: Minimum consecutive failures for the probe to be considered failed after having succeeded. Defaults to 3. Minimum value is 1.
                        description: Pod liveness checking.
                      readinessProbe:
                        type: object
                        properties:
                          initialDelaySeconds:
                            type: integer
                            minimum: 0
                            description: The initial delay before first the health is first checked. Default to 15 seconds. Minimum value is 0.
                          timeoutSeconds:
                            type: integer
                            minimum: 1
                            description: The timeout for each attempted health check. Default to 5 seconds. Minimum value is 1.
                          periodSeconds:
                            type: integer
                            minimum: 1
                            description: How often (in seconds) to perform the probe. Default to 10 seconds. Minimum value is 1.
                          successThreshold:
                            type: integer
                            minimum: 1
                            description: Minimum consecutive successes for the probe to be considered successful after having failed. Defaults to 1. Must be 1 for liveness. Minimum value is 1.
                          failureThreshold:
                            type: integer
                            minimum: 1
                            description: Minimum consecutive failures for the probe to be considered failed after having succeeded. Defaults to 3. Minimum value is 1.
                        description: Pod readiness checking.
                      logLevel:
                        type: string
                        enum:
                        - emerg
                        - alert
                        - crit
                        - err
                        - warning
                        - notice
                        - info
                        - debug
                        description: The log level for the TLS sidecar. Default value is `notice`.
                    description: TLS sidecar configuration.
                  resources:
                    type: object
                    properties:
                      claims:
                        type: array
                        items:
                          type: object
                          properties:
                            name:
                              type: string
                      limits:
                        additionalProperties:
                          anyOf:
                          - type: integer
                          - type: string
                          pattern: "^(\\+|-)?(([0-9]+(\\.[0-9]*)?)|(\\.[0-9]+))(([KMGTPE]i)|[numkMGTPE]|([eE](\\+|-)?(([0-9]+(\\.[0-9]*)?)|(\\.[0-9]+))))?$"
                          x-kubernetes-int-or-string: true
                        type: object
                      requests:
                        additionalProperties:
                          anyOf:
                          - type: integer
                          - type: string
                          pattern: "^(\\+|-)?(([0-9]+(\\.[0-9]*)?)|(\\.[0-9]+))(([KMGTPE]i)|[numkMGTPE]|([eE](\\+|-)?(([0-9]+(\\.[0-9]*)?)|(\\.[0-9]+))))?$"
                          x-kubernetes-int-or-string: true
                        type: object
                    description: CPU and memory resources to reserve for the Cruise Control container.
                  livenessProbe:
                    type: object
                    properties:
                      initialDelaySeconds:
                        type: integer
                        minimum: 0
                        description: The initial delay before first the health is first checked. Default to 15 seconds. Minimum value is 0.
                      timeoutSeconds:
                        type: integer
                        minimum: 1
                        description: The timeout for each attempted health check. Default to 5 seconds. Minimum value is 1.
                      periodSeconds:
                        type: integer
                        minimum: 1
                        description: How often (in seconds) to perform the probe. Default to 10 seconds. Minimum value is 1.
                      successThreshold:
                        type: integer
                        minimum: 1
                        description: Minimum consecutive successes for the probe to be considered successful after having failed. Defaults to 1. Must be 1 for liveness. Minimum value is 1.
                      failureThreshold:
                        type: integer
                        minimum: 1
                        description: Minimum consecutive failures for the probe to be considered failed after having succeeded. Defaults to 3. Minimum value is 1.
                    description: Pod liveness checking for the Cruise Control container.
                  readinessProbe:
                    type: object
                    properties:
                      initialDelaySeconds:
                        type: integer
                        minimum: 0
                        description: The initial delay before first the health is first checked. Default to 15 seconds. Minimum value is 0.
                      timeoutSeconds:
                        type: integer
                        minimum: 1
                        description: The timeout for each attempted health check. Default to 5 seconds. Minimum value is 1.
                      periodSeconds:
                        type: integer
                        minimum: 1
                        description: How often (in seconds) to perform the probe. Default to 10 seconds. Minimum value is 1.
                      successThreshold:
                        type: integer
                        minimum: 1
                        description: Minimum consecutive successes for the probe to be considered successful after having failed. Defaults to 1. Must be 1 for liveness. Minimum value is 1.
                      failureThreshold:
                        type: integer
                        minimum: 1
                        description: Minimum consecutive failures for the probe to be considered failed after having succeeded. Defaults to 3. Minimum value is 1.
                    description: Pod readiness checking for the Cruise Control container.
                  jvmOptions:
                    type: object
                    properties:
                      "-XX":
                        additionalProperties:
                          type: string
                        type: object
                        description: A map of -XX options to the JVM.
                      "-Xmx":
                        type: string
                        pattern: "^[0-9]+[mMgG]?$"
                        description: -Xmx option to to the JVM.
                      "-Xms":
                        type: string
                        pattern: "^[0-9]+[mMgG]?$"
                        description: -Xms option to to the JVM.
                      gcLoggingEnabled:
                        type: boolean
                        description: Specifies whether the Garbage Collection logging is enabled. The default is false.
                      javaSystemProperties:
                        type: array
                        items:
                          type: object
                          properties:
                            name:
                              type: string
                              description: The system property name.
                            value:
                              type: string
                              description: The system property value.
                        description: A map of additional system properties which will be passed using the `-D` option to the JVM.
                    description: JVM Options for the Cruise Control container.
                  logging:
                    type: object
                    properties:
                      loggers:
                        additionalProperties:
                          type: string
                        type: object
                        description: A Map from logger name to logger level.
                      type:
                        type: string
                        enum:
                        - inline
                        - external
                        description: "Logging type, must be either 'inline' or 'external'."
                      valueFrom:
                        type: object
                        properties:
                          configMapKeyRef:
                            type: object
                            properties:
                              key:
                                type: string
                              name:
                                type: string
                              optional:
                                type: boolean
                            description: Reference to the key in the ConfigMap containing the configuration.
                        description: '`ConfigMap` entry where the logging configuration is stored. '
                    required:
                    - type
                    description: Logging configuration (Log4j 2) for Cruise Control.
                  template:
                    type: object
                    properties:
                      deployment:
                        type: object
                        properties:
                          metadata:
                            type: object
                            properties:
                              labels:
                                additionalProperties:
                                  type: string
                                type: object
                                description: Labels added to the Kubernetes resource.
                              annotations:
                                additionalProperties:
                                  type: string
                                type: object
                                description: Annotations added to the Kubernetes resource.
                            description: Metadata applied to the resource.
                          deploymentStrategy:
                            type: string
                            enum:
                            - RollingUpdate
                            - Recreate
                            description: Pod replacement strategy for deployment configuration changes. Valid values are `RollingUpdate` and `Recreate`. Defaults to `RollingUpdate`.
                        description: Template for Cruise Control `Deployment`.
                      pod:
                        type: object
                        properties:
                          metadata:
                            type: object
                            properties:
                              labels:
                                additionalProperties:
                                  type: string
                                type: object
                                description: Labels added to the Kubernetes resource.
                              annotations:
                                additionalProperties:
                                  type: string
                                type: object
                                description: Annotations added to the Kubernetes resource.
                            description: Metadata applied to the resource.
                          imagePullSecrets:
                            type: array
                            items:
                              type: object
                              properties:
                                name:
                                  type: string
                            description: "List of references to secrets in the same namespace to use for pulling any of the images used by this Pod. When the `STRIMZI_IMAGE_PULL_SECRETS` environment variable in Cluster Operator and the `imagePullSecrets` option are specified, only the `imagePullSecrets` variable is used and the `STRIMZI_IMAGE_PULL_SECRETS` variable is ignored."
                          securityContext:
                            type: object
                            properties:
                              appArmorProfile:
                                type: object
                                properties:
                                  localhostProfile:
                                    type: string
                                  type:
                                    type: string
                              fsGroup:
                                type: integer
                              fsGroupChangePolicy:
                                type: string
                              runAsGroup:
                                type: integer
                              runAsNonRoot:
                                type: boolean
                              runAsUser:
                                type: integer
                              seLinuxOptions:
                                type: object
                                properties:
                                  level:
                                    type: string
                                  role:
                                    type: string
                                  type:
                                    type: string
                                  user:
                                    type: string
                              seccompProfile:
                                type: object
                                properties:
                                  localhostProfile:
                                    type: string
                                  type:
                                    type: string
                              supplementalGroups:
                                type: array
                                items:
                                  type: integer
                              sysctls:
                                type: array
                                items:
                                  type: object
                                  properties:
                                    name:
                                      type: string
                                    value:
                                      type: string
                              windowsOptions:
                                type: object
                                properties:
                                  gmsaCredentialSpec:
                                    type: string
                                  gmsaCredentialSpecName:
                                    type: string
                                  hostProcess:
                                    type: boolean
                                  runAsUserName:
                                    type: string
                            description: Configures pod-level security attributes and common container settings.
                          terminationGracePeriodSeconds:
                            type: integer
                            minimum: 0
                            description: "The grace period is the duration in seconds after the processes running in the pod are sent a termination signal, and the time when the processes are forcibly halted with a kill signal. Set this value to longer than the expected cleanup time for your process. Value must be a non-negative integer. A zero value indicates delete immediately. You might need to increase the grace period for very large Kafka clusters, so that the Kafka brokers have enough time to transfer their work to another broker before they are terminated. Defaults to 30 seconds."
                          affinity:
                            type: object
                            properties:
                              nodeAffinity:
                                type: object
                                properties:
                                  preferredDuringSchedulingIgnoredDuringExecution:
                                    type: array
                                    items:
                                      type: object
                                      properties:
                                        preference:
                                          type: object
                                          properties:
                                            matchExpressions:
                                              type: array
                                              items:
                                                type: object
                                                properties:
                                                  key:
                                                    type: string
                                                  operator:
                                                    type: string
                                                  values:
                                                    type: array
                                                    items:
                                                      type: string
                                            matchFields:
                                              type: array
                                              items:
                                                type: object
                                                properties:
                                                  key:
                                                    type: string
                                                  operator:
                                                    type: string
                                                  values:
                                                    type: array
                                                    items:
                                                      type: string
                                        weight:
                                          type: integer
                                  requiredDuringSchedulingIgnoredDuringExecution:
                                    type: object
                                    properties:
                                      nodeSelectorTerms:
                                        type: array
                                        items:
                                          type: object
                                          properties:
                                            matchExpressions:
                                              type: array
                                              items:
                                                type: object
                                                properties:
                                                  key:
                                                    type: string
                                                  operator:
                                                    type: string
                                                  values:
                                                    type: array
                                                    items:
                                                      type: string
                                            matchFields:
                                              type: array
                                              items:
                                                type: object
                                                properties:
                                                  key:
                                                    type: string
                                                  operator:
                                                    type: string
                                                  values:
                                                    type: array
                                                    items:
                                                      type: string
                              podAffinity:
                                type: object
                                properties:
                                  preferredDuringSchedulingIgnoredDuringExecution:
                                    type: array
                                    items:
                                      type: object
                                      properties:
                                        podAffinityTerm:
                                          type: object
                                          properties:
                                            labelSelector:
                                              type: object
                                              properties:
                                                matchExpressions:
                                                  type: array
                                                  items:
                                                    type: object
                                                    properties:
                                                      key:
                                                        type: string
                                                      operator:
                                                        type: string
                                                      values:
                                                        type: array
                                                        items:
                                                          type: string
                                                matchLabels:
                                                  additionalProperties:
                                                    type: string
                                                  type: object
                                            matchLabelKeys:
                                              type: array
                                              items:
                                                type: string
                                            mismatchLabelKeys:
                                              type: array
                                              items:
                                                type: string
                                            namespaceSelector:
                                              type: object
                                              properties:
                                                matchExpressions:
                                                  type: array
                                                  items:
                                                    type: object
                                                    properties:
                                                      key:
                                                        type: string
                                                      operator:
                                                        type: string
                                                      values:
                                                        type: array
                                                        items:
                                                          type: string
                                                matchLabels:
                                                  additionalProperties:
                                                    type: string
                                                  type: object
                                            namespaces:
                                              type: array
                                              items:
                                                type: string
                                            topologyKey:
                                              type: string
                                        weight:
                                          type: integer
                                  requiredDuringSchedulingIgnoredDuringExecution:
                                    type: array
                                    items:
                                      type: object
                                      properties:
                                        labelSelector:
                                          type: object
                                          properties:
                                            matchExpressions:
                                              type: array
                                              items:
                                                type: object
                                                properties:
                                                  key:
                                                    type: string
                                                  operator:
                                                    type: string
                                                  values:
                                                    type: array
                                                    items:
                                                      type: string
                                            matchLabels:
                                              additionalProperties:
                                                type: string
                                              type: object
                                        matchLabelKeys:
                                          type: array
                                          items:
                                            type: string
                                        mismatchLabelKeys:
                                          type: array
                                          items:
                                            type: string
                                        namespaceSelector:
                                          type: object
                                          properties:
                                            matchExpressions:
                                              type: array
                                              items:
                                                type: object
                                                properties:
                                                  key:
                                                    type: string
                                                  operator:
                                                    type: string
                                                  values:
                                                    type: array
                                                    items:
                                                      type: string
                                            matchLabels:
                                              additionalProperties:
                                                type: string
                                              type: object
                                        namespaces:
                                          type: array
                                          items:
                                            type: string
                                        topologyKey:
                                          type: string
                              podAntiAffinity:
                                type: object
                                properties:
                                  preferredDuringSchedulingIgnoredDuringExecution:
                                    type: array
                                    items:
                                      type: object
                                      properties:
                                        podAffinityTerm:
                                          type: object
                                          properties:
                                            labelSelector:
                                              type: object
                                              properties:
                                                matchExpressions:
                                                  type: array
                                                  items:
                                                    type: object
                                                    properties:
                                                      key:
                                                        type: string
                                                      operator:
                                                        type: string
                                                      values:
                                                        type: array
                                                        items:
                                                          type: string
                                                matchLabels:
                                                  additionalProperties:
                                                    type: string
                                                  type: object
                                            matchLabelKeys:
                                              type: array
                                              items:
                                                type: string
                                            mismatchLabelKeys:
                                              type: array
                                              items:
                                                type: string
                                            namespaceSelector:
                                              type: object
                                              properties:
                                                matchExpressions:
                                                  type: array
                                                  items:
                                                    type: object
                                                    properties:
                                                      key:
                                                        type: string
                                                      operator:
                                                        type: string
                                                      values:
                                                        type: array
                                                        items:
                                                          type: string
                                                matchLabels:
                                                  additionalProperties:
                                                    type: string
                                                  type: object
                                            namespaces:
                                              type: array
                                              items:
                                                type: string
                                            topologyKey:
                                              type: string
                                        weight:
                                          type: integer
                                  requiredDuringSchedulingIgnoredDuringExecution:
                                    type: array
                                    items:
                                      type: object
                                      properties:
                                        labelSelector:
                                          type: object
                                          properties:
                                            matchExpressions:
                                              type: array
                                              items:
                                                type: object
                                                properties:
                                                  key:
                                                    type: string
                                                  operator:
                                                    type: string
                                                  values:
                                                    type: array
                                                    items:
                                                      type: string
                                            matchLabels:
                                              additionalProperties:
                                                type: string
                                              type: object
                                        matchLabelKeys:
                                          type: array
                                          items:
                                            type: string
                                        mismatchLabelKeys:
                                          type: array
                                          items:
                                            type: string
                                        namespaceSelector:
                                          type: object
                                          properties:
                                            matchExpressions:
                                              type: array
                                              items:
                                                type: object
                                                properties:
                                                  key:
                                                    type: string
                                                  operator:
                                                    type: string
                                                  values:
                                                    type: array
                                                    items:
                                                      type: string
                                            matchLabels:
                                              additionalProperties:
                                                type: string
                                              type: object
                                        namespaces:
                                          type: array
                                          items:
                                            type: string
                                        topologyKey:
                                          type: string
                            description: The pod's affinity rules.
                          tolerations:
                            type: array
                            items:
                              type: object
                              properties:
                                effect:
                                  type: string
                                key:
                                  type: string
                                operator:
                                  type: string
                                tolerationSeconds:
                                  type: integer
                                value:
                                  type: string
                            description: The pod's tolerations.
                          topologySpreadConstraints:
                            type: array
                            items:
                              type: object
                              properties:
                                labelSelector:
                                  type: object
                                  properties:
                                    matchExpressions:
                                      type: array
                                      items:
                                        type: object
                                        properties:
                                          key:
                                            type: string
                                          operator:
                                            type: string
                                          values:
                                            type: array
                                            items:
                                              type: string
                                    matchLabels:
                                      additionalProperties:
                                        type: string
                                      type: object
                                matchLabelKeys:
                                  type: array
                                  items:
                                    type: string
                                maxSkew:
                                  type: integer
                                minDomains:
                                  type: integer
                                nodeAffinityPolicy:
                                  type: string
                                nodeTaintsPolicy:
                                  type: string
                                topologyKey:
                                  type: string
                                whenUnsatisfiable:
                                  type: string
                            description: The pod's topology spread constraints.
                          priorityClassName:
                            type: string
                            description: 'The name of the priority class used to assign priority to the pods. '
                          schedulerName:
                            type: string
                            description: "The name of the scheduler used to dispatch this `Pod`. If not specified, the default scheduler will be used."
                          hostAliases:
                            type: array
                            items:
                              type: object
                              properties:
                                hostnames:
                                  type: array
                                  items:
                                    type: string
                                ip:
                                  type: string
                            description: The pod's HostAliases. HostAliases is an optional list of hosts and IPs that will be injected into the Pod's hosts file if specified.
                          enableServiceLinks:
                            type: boolean
                            description: Indicates whether information about services should be injected into Pod's environment variables.
                          tmpDirSizeLimit:
                            type: string
                            pattern: "^([0-9.]+)([eEinumkKMGTP]*[-+]?[0-9]*)$"
<<<<<<< HEAD
                            description: Defines the total amount (for example `1Gi`) of local storage required for temporary EmptyDir volume (`/tmp`). Default value is `5Mi`.
                          volumes:
                            type: array
                            items:
                              type: object
                              properties:
                                name:
                                  type: string
                                  description: Name to use for the volume. Required.
                                secret:
                                  type: object
                                  properties:
                                    defaultMode:
                                      type: integer
                                    items:
                                      type: array
                                      items:
                                        type: object
                                        properties:
                                          key:
                                            type: string
                                          mode:
                                            type: integer
                                          path:
                                            type: string
                                    optional:
                                      type: boolean
                                    secretName:
                                      type: string
                                  description: Secret to use populate the volume.
                                configMap:
                                  type: object
                                  properties:
                                    defaultMode:
                                      type: integer
                                    items:
                                      type: array
                                      items:
                                        type: object
                                        properties:
                                          key:
                                            type: string
                                          mode:
                                            type: integer
                                          path:
                                            type: string
                                    name:
                                      type: string
                                    optional:
                                      type: boolean
                                  description: ConfigMap to use to populate the volume.
                                emptyDir:
                                  type: object
                                  properties:
                                    medium:
                                      type: string
                                    sizeLimit:
                                      type: object
                                      properties:
                                        amount:
                                          type: string
                                        format:
                                          type: string
                                  description: EmptyDir to use to populate the volume.
                                persistentVolumeClaim:
                                  type: object
                                  properties:
                                    claimName:
                                      type: string
                                    readOnly:
                                      type: boolean
                                  description: PersistentVolumeClaim object to use to populate the volume.
                              oneOf:
                              - properties:
                                  secret: {}
                                  configMap: {}
                                  emptyDir: {}
                                  persistentVolumeClaim: {}
                                required: []
                            description: Additional volumes that can be mounted to the pod.
=======
                            description: "Defines the total amount of pod memory allocated for the temporary `EmptyDir` volume `/tmp`. Specify the allocation in memory units, for example, `100Mi` for 100 mebibytes. Default value is `5Mi`. The `/tmp` volume is backed by pod memory, not disk storage, so avoid setting a high value as it consumes pod memory resources."
>>>>>>> 8248643a
                        description: Template for Cruise Control `Pods`.
                      apiService:
                        type: object
                        properties:
                          metadata:
                            type: object
                            properties:
                              labels:
                                additionalProperties:
                                  type: string
                                type: object
                                description: Labels added to the Kubernetes resource.
                              annotations:
                                additionalProperties:
                                  type: string
                                type: object
                                description: Annotations added to the Kubernetes resource.
                            description: Metadata applied to the resource.
                          ipFamilyPolicy:
                            type: string
                            enum:
                            - SingleStack
                            - PreferDualStack
                            - RequireDualStack
                            description: "Specifies the IP Family Policy used by the service. Available options are `SingleStack`, `PreferDualStack` and `RequireDualStack`. `SingleStack` is for a single IP family. `PreferDualStack` is for two IP families on dual-stack configured clusters or a single IP family on single-stack clusters. `RequireDualStack` fails unless there are two IP families on dual-stack configured clusters. If unspecified, Kubernetes will choose the default value based on the service type."
                          ipFamilies:
                            type: array
                            items:
                              type: string
                              enum:
                              - IPv4
                              - IPv6
                            description: "Specifies the IP Families used by the service. Available options are `IPv4` and `IPv6`. If unspecified, Kubernetes will choose the default value based on the `ipFamilyPolicy` setting."
                        description: Template for Cruise Control API `Service`.
                      podDisruptionBudget:
                        type: object
                        properties:
                          metadata:
                            type: object
                            properties:
                              labels:
                                additionalProperties:
                                  type: string
                                type: object
                                description: Labels added to the Kubernetes resource.
                              annotations:
                                additionalProperties:
                                  type: string
                                type: object
                                description: Annotations added to the Kubernetes resource.
                            description: Metadata to apply to the `PodDisruptionBudgetTemplate` resource.
                          maxUnavailable:
                            type: integer
                            minimum: 0
                            description: "Maximum number of unavailable pods to allow automatic Pod eviction. A Pod eviction is allowed when the `maxUnavailable` number of pods or fewer are unavailable after the eviction. Setting this value to 0 prevents all voluntary evictions, so the pods must be evicted manually. Defaults to 1."
                        description: Template for Cruise Control `PodDisruptionBudget`.
                      cruiseControlContainer:
                        type: object
                        properties:
                          env:
                            type: array
                            items:
                              type: object
                              properties:
                                name:
                                  type: string
                                  description: The environment variable key.
                                value:
                                  type: string
                                  description: The environment variable value.
                            description: Environment variables which should be applied to the container.
                          securityContext:
                            type: object
                            properties:
                              allowPrivilegeEscalation:
                                type: boolean
                              appArmorProfile:
                                type: object
                                properties:
                                  localhostProfile:
                                    type: string
                                  type:
                                    type: string
                              capabilities:
                                type: object
                                properties:
                                  add:
                                    type: array
                                    items:
                                      type: string
                                  drop:
                                    type: array
                                    items:
                                      type: string
                              privileged:
                                type: boolean
                              procMount:
                                type: string
                              readOnlyRootFilesystem:
                                type: boolean
                              runAsGroup:
                                type: integer
                              runAsNonRoot:
                                type: boolean
                              runAsUser:
                                type: integer
                              seLinuxOptions:
                                type: object
                                properties:
                                  level:
                                    type: string
                                  role:
                                    type: string
                                  type:
                                    type: string
                                  user:
                                    type: string
                              seccompProfile:
                                type: object
                                properties:
                                  localhostProfile:
                                    type: string
                                  type:
                                    type: string
                              windowsOptions:
                                type: object
                                properties:
                                  gmsaCredentialSpec:
                                    type: string
                                  gmsaCredentialSpecName:
                                    type: string
                                  hostProcess:
                                    type: boolean
                                  runAsUserName:
                                    type: string
                            description: Security context for the container.
                          volumeMounts:
                            type: array
                            items:
                              type: object
                              properties:
                                mountPath:
                                  type: string
                                mountPropagation:
                                  type: string
                                name:
                                  type: string
                                readOnly:
                                  type: boolean
                                recursiveReadOnly:
                                  type: string
                                subPath:
                                  type: string
                                subPathExpr:
                                  type: string
                            description: Additional volume mounts which should be applied to the container.
                        description: Template for the Cruise Control container.
                      tlsSidecarContainer:
                        type: object
                        properties:
                          env:
                            type: array
                            items:
                              type: object
                              properties:
                                name:
                                  type: string
                                  description: The environment variable key.
                                value:
                                  type: string
                                  description: The environment variable value.
                            description: Environment variables which should be applied to the container.
                          securityContext:
                            type: object
                            properties:
                              allowPrivilegeEscalation:
                                type: boolean
                              appArmorProfile:
                                type: object
                                properties:
                                  localhostProfile:
                                    type: string
                                  type:
                                    type: string
                              capabilities:
                                type: object
                                properties:
                                  add:
                                    type: array
                                    items:
                                      type: string
                                  drop:
                                    type: array
                                    items:
                                      type: string
                              privileged:
                                type: boolean
                              procMount:
                                type: string
                              readOnlyRootFilesystem:
                                type: boolean
                              runAsGroup:
                                type: integer
                              runAsNonRoot:
                                type: boolean
                              runAsUser:
                                type: integer
                              seLinuxOptions:
                                type: object
                                properties:
                                  level:
                                    type: string
                                  role:
                                    type: string
                                  type:
                                    type: string
                                  user:
                                    type: string
                              seccompProfile:
                                type: object
                                properties:
                                  localhostProfile:
                                    type: string
                                  type:
                                    type: string
                              windowsOptions:
                                type: object
                                properties:
                                  gmsaCredentialSpec:
                                    type: string
                                  gmsaCredentialSpecName:
                                    type: string
                                  hostProcess:
                                    type: boolean
                                  runAsUserName:
                                    type: string
                            description: Security context for the container.
                          volumeMounts:
                            type: array
                            items:
                              type: object
                              properties:
                                mountPath:
                                  type: string
                                mountPropagation:
                                  type: string
                                name:
                                  type: string
                                readOnly:
                                  type: boolean
                                recursiveReadOnly:
                                  type: string
                                subPath:
                                  type: string
                                subPathExpr:
                                  type: string
                            description: Additional volume mounts which should be applied to the container.
                        description: Template for the Cruise Control TLS sidecar container.
                      serviceAccount:
                        type: object
                        properties:
                          metadata:
                            type: object
                            properties:
                              labels:
                                additionalProperties:
                                  type: string
                                type: object
                                description: Labels added to the Kubernetes resource.
                              annotations:
                                additionalProperties:
                                  type: string
                                type: object
                                description: Annotations added to the Kubernetes resource.
                            description: Metadata applied to the resource.
                        description: Template for the Cruise Control service account.
                    description: "Template to specify how Cruise Control resources, `Deployments` and `Pods`, are generated."
                  brokerCapacity:
                    type: object
                    properties:
                      disk:
                        type: string
                        pattern: "^[0-9]+([.][0-9]*)?([KMGTPE]i?|e[0-9]+)?$"
                        description: "Broker capacity for disk in bytes. Use a number value with either standard Kubernetes byte units (K, M, G, or T), their bibyte (power of two) equivalents (Ki, Mi, Gi, or Ti), or a byte value with or without E notation. For example, 100000M, 100000Mi, 104857600000, or 1e+11."
                      cpuUtilization:
                        type: integer
                        minimum: 0
                        maximum: 100
                        description: Broker capacity for CPU resource utilization as a percentage (0 - 100).
                      cpu:
                        type: string
                        pattern: "^[0-9]+([.][0-9]{0,3}|[m]?)$"
                        description: "Broker capacity for CPU resource in cores or millicores. For example, 1, 1.500, 1500m. For more information on valid CPU resource units see https://kubernetes.io/docs/concepts/configuration/manage-resources-containers/#meaning-of-cpu."
                      inboundNetwork:
                        type: string
                        pattern: "^[0-9]+([KMG]i?)?B/s$"
                        description: "Broker capacity for inbound network throughput in bytes per second. Use an integer value with standard Kubernetes byte units (K, M, G) or their bibyte (power of two) equivalents (Ki, Mi, Gi) per second. For example, 10000KiB/s."
                      outboundNetwork:
                        type: string
                        pattern: "^[0-9]+([KMG]i?)?B/s$"
                        description: "Broker capacity for outbound network throughput in bytes per second. Use an integer value with standard Kubernetes byte units (K, M, G) or their bibyte (power of two) equivalents (Ki, Mi, Gi) per second. For example, 10000KiB/s."
                      overrides:
                        type: array
                        items:
                          type: object
                          properties:
                            brokers:
                              type: array
                              items:
                                type: integer
                              description: List of Kafka brokers (broker identifiers).
                            cpu:
                              type: string
                              pattern: "^[0-9]+([.][0-9]{0,3}|[m]?)$"
                              description: "Broker capacity for CPU resource in cores or millicores. For example, 1, 1.500, 1500m. For more information on valid CPU resource units see https://kubernetes.io/docs/concepts/configuration/manage-resources-containers/#meaning-of-cpu."
                            inboundNetwork:
                              type: string
                              pattern: "^[0-9]+([KMG]i?)?B/s$"
                              description: "Broker capacity for inbound network throughput in bytes per second. Use an integer value with standard Kubernetes byte units (K, M, G) or their bibyte (power of two) equivalents (Ki, Mi, Gi) per second. For example, 10000KiB/s."
                            outboundNetwork:
                              type: string
                              pattern: "^[0-9]+([KMG]i?)?B/s$"
                              description: "Broker capacity for outbound network throughput in bytes per second. Use an integer value with standard Kubernetes byte units (K, M, G) or their bibyte (power of two) equivalents (Ki, Mi, Gi) per second. For example, 10000KiB/s."
                          required:
                          - brokers
                        description: Overrides for individual brokers. The `overrides` property lets you specify a different capacity configuration for different brokers.
                    description: The Cruise Control `brokerCapacity` configuration.
                  config:
                    x-kubernetes-preserve-unknown-fields: true
                    type: object
                    description: "The Cruise Control configuration. For a full list of configuration options refer to https://github.com/linkedin/cruise-control/wiki/Configurations. Note that properties with the following prefixes cannot be set: bootstrap.servers, client.id, zookeeper., network., security., failed.brokers.zk.path,webserver.http., webserver.api.urlprefix, webserver.session.path, webserver.accesslog., two.step., request.reason.required,metric.reporter.sampler.bootstrap.servers, capacity.config.file, self.healing., ssl., kafka.broker.failure.detection.enable, topic.config.provider.class (with the exception of: ssl.cipher.suites, ssl.protocol, ssl.enabled.protocols, webserver.http.cors.enabled, webserver.http.cors.origin, webserver.http.cors.exposeheaders, webserver.security.enable, webserver.ssl.enable)."
                  metricsConfig:
                    type: object
                    properties:
                      type:
                        type: string
                        enum:
                        - jmxPrometheusExporter
                        description: Metrics type. Only 'jmxPrometheusExporter' supported currently.
                      valueFrom:
                        type: object
                        properties:
                          configMapKeyRef:
                            type: object
                            properties:
                              key:
                                type: string
                              name:
                                type: string
                              optional:
                                type: boolean
                            description: Reference to the key in the ConfigMap containing the configuration.
                        description: 'ConfigMap entry where the Prometheus JMX Exporter configuration is stored. '
                    required:
                    - type
                    - valueFrom
                    description: Metrics configuration.
                description: Configuration for Cruise Control deployment. Deploys a Cruise Control instance when specified.
              jmxTrans:
                type: object
                properties:
                  image:
                    type: string
                    description: The image to use for the JmxTrans.
                  outputDefinitions:
                    type: array
                    items:
                      type: object
                      properties:
                        outputType:
                          type: string
                          description: "Template for setting the format of the data that will be pushed.For more information see https://github.com/jmxtrans/jmxtrans/wiki/OutputWriters[JmxTrans OutputWriters]."
                        host:
                          type: string
                          description: The DNS/hostname of the remote host that the data is pushed to.
                        port:
                          type: integer
                          description: The port of the remote host that the data is pushed to.
                        flushDelayInSeconds:
                          type: integer
                          description: How many seconds the JmxTrans waits before pushing a new set of data out.
                        typeNames:
                          type: array
                          items:
                            type: string
                          description: "Template for filtering data to be included in response to a wildcard query. For more information see https://github.com/jmxtrans/jmxtrans/wiki/Queries[JmxTrans queries]."
                        name:
                          type: string
                          description: Template for setting the name of the output definition. This is used to identify where to send the results of queries should be sent.
                      required:
                      - outputType
                      - name
                    description: "Defines the output hosts that will be referenced later on. For more information on these properties see, xref:type-JmxTransOutputDefinitionTemplate-reference[`JmxTransOutputDefinitionTemplate` schema reference]."
                  logLevel:
                    type: string
                    description: "Sets the logging level of the JmxTrans deployment.For more information see, https://github.com/jmxtrans/jmxtrans-agent/wiki/Troubleshooting[JmxTrans Logging Level]."
                  kafkaQueries:
                    type: array
                    items:
                      type: object
                      properties:
                        targetMBean:
                          type: string
                          description: If using wildcards instead of a specific MBean then the data is gathered from multiple MBeans. Otherwise if specifying an MBean then data is gathered from that specified MBean.
                        attributes:
                          type: array
                          items:
                            type: string
                          description: Determine which attributes of the targeted MBean should be included.
                        outputs:
                          type: array
                          items:
                            type: string
                          description: "List of the names of output definitions specified in the spec.kafka.jmxTrans.outputDefinitions that have defined where JMX metrics are pushed to, and in which data format."
                      required:
                      - targetMBean
                      - attributes
                      - outputs
                    description: "Queries to send to the Kafka brokers to define what data should be read from each broker. For more information on these properties see, xref:type-JmxTransQueryTemplate-reference[`JmxTransQueryTemplate` schema reference]."
                  resources:
                    type: object
                    properties:
                      claims:
                        type: array
                        items:
                          type: object
                          properties:
                            name:
                              type: string
                      limits:
                        additionalProperties:
                          anyOf:
                          - type: integer
                          - type: string
                          pattern: "^(\\+|-)?(([0-9]+(\\.[0-9]*)?)|(\\.[0-9]+))(([KMGTPE]i)|[numkMGTPE]|([eE](\\+|-)?(([0-9]+(\\.[0-9]*)?)|(\\.[0-9]+))))?$"
                          x-kubernetes-int-or-string: true
                        type: object
                      requests:
                        additionalProperties:
                          anyOf:
                          - type: integer
                          - type: string
                          pattern: "^(\\+|-)?(([0-9]+(\\.[0-9]*)?)|(\\.[0-9]+))(([KMGTPE]i)|[numkMGTPE]|([eE](\\+|-)?(([0-9]+(\\.[0-9]*)?)|(\\.[0-9]+))))?$"
                          x-kubernetes-int-or-string: true
                        type: object
                    description: CPU and memory resources to reserve.
                  template:
                    type: object
                    properties:
                      deployment:
                        type: object
                        properties:
                          metadata:
                            type: object
                            properties:
                              labels:
                                additionalProperties:
                                  type: string
                                type: object
                                description: Labels added to the Kubernetes resource.
                              annotations:
                                additionalProperties:
                                  type: string
                                type: object
                                description: Annotations added to the Kubernetes resource.
                            description: Metadata applied to the resource.
                          deploymentStrategy:
                            type: string
                            enum:
                            - RollingUpdate
                            - Recreate
                            description: Pod replacement strategy for deployment configuration changes. Valid values are `RollingUpdate` and `Recreate`. Defaults to `RollingUpdate`.
                        description: Template for JmxTrans `Deployment`.
                      pod:
                        type: object
                        properties:
                          metadata:
                            type: object
                            properties:
                              labels:
                                additionalProperties:
                                  type: string
                                type: object
                                description: Labels added to the Kubernetes resource.
                              annotations:
                                additionalProperties:
                                  type: string
                                type: object
                                description: Annotations added to the Kubernetes resource.
                            description: Metadata applied to the resource.
                          imagePullSecrets:
                            type: array
                            items:
                              type: object
                              properties:
                                name:
                                  type: string
                            description: "List of references to secrets in the same namespace to use for pulling any of the images used by this Pod. When the `STRIMZI_IMAGE_PULL_SECRETS` environment variable in Cluster Operator and the `imagePullSecrets` option are specified, only the `imagePullSecrets` variable is used and the `STRIMZI_IMAGE_PULL_SECRETS` variable is ignored."
                          securityContext:
                            type: object
                            properties:
                              appArmorProfile:
                                type: object
                                properties:
                                  localhostProfile:
                                    type: string
                                  type:
                                    type: string
                              fsGroup:
                                type: integer
                              fsGroupChangePolicy:
                                type: string
                              runAsGroup:
                                type: integer
                              runAsNonRoot:
                                type: boolean
                              runAsUser:
                                type: integer
                              seLinuxOptions:
                                type: object
                                properties:
                                  level:
                                    type: string
                                  role:
                                    type: string
                                  type:
                                    type: string
                                  user:
                                    type: string
                              seccompProfile:
                                type: object
                                properties:
                                  localhostProfile:
                                    type: string
                                  type:
                                    type: string
                              supplementalGroups:
                                type: array
                                items:
                                  type: integer
                              sysctls:
                                type: array
                                items:
                                  type: object
                                  properties:
                                    name:
                                      type: string
                                    value:
                                      type: string
                              windowsOptions:
                                type: object
                                properties:
                                  gmsaCredentialSpec:
                                    type: string
                                  gmsaCredentialSpecName:
                                    type: string
                                  hostProcess:
                                    type: boolean
                                  runAsUserName:
                                    type: string
                            description: Configures pod-level security attributes and common container settings.
                          terminationGracePeriodSeconds:
                            type: integer
                            minimum: 0
                            description: "The grace period is the duration in seconds after the processes running in the pod are sent a termination signal, and the time when the processes are forcibly halted with a kill signal. Set this value to longer than the expected cleanup time for your process. Value must be a non-negative integer. A zero value indicates delete immediately. You might need to increase the grace period for very large Kafka clusters, so that the Kafka brokers have enough time to transfer their work to another broker before they are terminated. Defaults to 30 seconds."
                          affinity:
                            type: object
                            properties:
                              nodeAffinity:
                                type: object
                                properties:
                                  preferredDuringSchedulingIgnoredDuringExecution:
                                    type: array
                                    items:
                                      type: object
                                      properties:
                                        preference:
                                          type: object
                                          properties:
                                            matchExpressions:
                                              type: array
                                              items:
                                                type: object
                                                properties:
                                                  key:
                                                    type: string
                                                  operator:
                                                    type: string
                                                  values:
                                                    type: array
                                                    items:
                                                      type: string
                                            matchFields:
                                              type: array
                                              items:
                                                type: object
                                                properties:
                                                  key:
                                                    type: string
                                                  operator:
                                                    type: string
                                                  values:
                                                    type: array
                                                    items:
                                                      type: string
                                        weight:
                                          type: integer
                                  requiredDuringSchedulingIgnoredDuringExecution:
                                    type: object
                                    properties:
                                      nodeSelectorTerms:
                                        type: array
                                        items:
                                          type: object
                                          properties:
                                            matchExpressions:
                                              type: array
                                              items:
                                                type: object
                                                properties:
                                                  key:
                                                    type: string
                                                  operator:
                                                    type: string
                                                  values:
                                                    type: array
                                                    items:
                                                      type: string
                                            matchFields:
                                              type: array
                                              items:
                                                type: object
                                                properties:
                                                  key:
                                                    type: string
                                                  operator:
                                                    type: string
                                                  values:
                                                    type: array
                                                    items:
                                                      type: string
                              podAffinity:
                                type: object
                                properties:
                                  preferredDuringSchedulingIgnoredDuringExecution:
                                    type: array
                                    items:
                                      type: object
                                      properties:
                                        podAffinityTerm:
                                          type: object
                                          properties:
                                            labelSelector:
                                              type: object
                                              properties:
                                                matchExpressions:
                                                  type: array
                                                  items:
                                                    type: object
                                                    properties:
                                                      key:
                                                        type: string
                                                      operator:
                                                        type: string
                                                      values:
                                                        type: array
                                                        items:
                                                          type: string
                                                matchLabels:
                                                  additionalProperties:
                                                    type: string
                                                  type: object
                                            matchLabelKeys:
                                              type: array
                                              items:
                                                type: string
                                            mismatchLabelKeys:
                                              type: array
                                              items:
                                                type: string
                                            namespaceSelector:
                                              type: object
                                              properties:
                                                matchExpressions:
                                                  type: array
                                                  items:
                                                    type: object
                                                    properties:
                                                      key:
                                                        type: string
                                                      operator:
                                                        type: string
                                                      values:
                                                        type: array
                                                        items:
                                                          type: string
                                                matchLabels:
                                                  additionalProperties:
                                                    type: string
                                                  type: object
                                            namespaces:
                                              type: array
                                              items:
                                                type: string
                                            topologyKey:
                                              type: string
                                        weight:
                                          type: integer
                                  requiredDuringSchedulingIgnoredDuringExecution:
                                    type: array
                                    items:
                                      type: object
                                      properties:
                                        labelSelector:
                                          type: object
                                          properties:
                                            matchExpressions:
                                              type: array
                                              items:
                                                type: object
                                                properties:
                                                  key:
                                                    type: string
                                                  operator:
                                                    type: string
                                                  values:
                                                    type: array
                                                    items:
                                                      type: string
                                            matchLabels:
                                              additionalProperties:
                                                type: string
                                              type: object
                                        matchLabelKeys:
                                          type: array
                                          items:
                                            type: string
                                        mismatchLabelKeys:
                                          type: array
                                          items:
                                            type: string
                                        namespaceSelector:
                                          type: object
                                          properties:
                                            matchExpressions:
                                              type: array
                                              items:
                                                type: object
                                                properties:
                                                  key:
                                                    type: string
                                                  operator:
                                                    type: string
                                                  values:
                                                    type: array
                                                    items:
                                                      type: string
                                            matchLabels:
                                              additionalProperties:
                                                type: string
                                              type: object
                                        namespaces:
                                          type: array
                                          items:
                                            type: string
                                        topologyKey:
                                          type: string
                              podAntiAffinity:
                                type: object
                                properties:
                                  preferredDuringSchedulingIgnoredDuringExecution:
                                    type: array
                                    items:
                                      type: object
                                      properties:
                                        podAffinityTerm:
                                          type: object
                                          properties:
                                            labelSelector:
                                              type: object
                                              properties:
                                                matchExpressions:
                                                  type: array
                                                  items:
                                                    type: object
                                                    properties:
                                                      key:
                                                        type: string
                                                      operator:
                                                        type: string
                                                      values:
                                                        type: array
                                                        items:
                                                          type: string
                                                matchLabels:
                                                  additionalProperties:
                                                    type: string
                                                  type: object
                                            matchLabelKeys:
                                              type: array
                                              items:
                                                type: string
                                            mismatchLabelKeys:
                                              type: array
                                              items:
                                                type: string
                                            namespaceSelector:
                                              type: object
                                              properties:
                                                matchExpressions:
                                                  type: array
                                                  items:
                                                    type: object
                                                    properties:
                                                      key:
                                                        type: string
                                                      operator:
                                                        type: string
                                                      values:
                                                        type: array
                                                        items:
                                                          type: string
                                                matchLabels:
                                                  additionalProperties:
                                                    type: string
                                                  type: object
                                            namespaces:
                                              type: array
                                              items:
                                                type: string
                                            topologyKey:
                                              type: string
                                        weight:
                                          type: integer
                                  requiredDuringSchedulingIgnoredDuringExecution:
                                    type: array
                                    items:
                                      type: object
                                      properties:
                                        labelSelector:
                                          type: object
                                          properties:
                                            matchExpressions:
                                              type: array
                                              items:
                                                type: object
                                                properties:
                                                  key:
                                                    type: string
                                                  operator:
                                                    type: string
                                                  values:
                                                    type: array
                                                    items:
                                                      type: string
                                            matchLabels:
                                              additionalProperties:
                                                type: string
                                              type: object
                                        matchLabelKeys:
                                          type: array
                                          items:
                                            type: string
                                        mismatchLabelKeys:
                                          type: array
                                          items:
                                            type: string
                                        namespaceSelector:
                                          type: object
                                          properties:
                                            matchExpressions:
                                              type: array
                                              items:
                                                type: object
                                                properties:
                                                  key:
                                                    type: string
                                                  operator:
                                                    type: string
                                                  values:
                                                    type: array
                                                    items:
                                                      type: string
                                            matchLabels:
                                              additionalProperties:
                                                type: string
                                              type: object
                                        namespaces:
                                          type: array
                                          items:
                                            type: string
                                        topologyKey:
                                          type: string
                            description: The pod's affinity rules.
                          tolerations:
                            type: array
                            items:
                              type: object
                              properties:
                                effect:
                                  type: string
                                key:
                                  type: string
                                operator:
                                  type: string
                                tolerationSeconds:
                                  type: integer
                                value:
                                  type: string
                            description: The pod's tolerations.
                          topologySpreadConstraints:
                            type: array
                            items:
                              type: object
                              properties:
                                labelSelector:
                                  type: object
                                  properties:
                                    matchExpressions:
                                      type: array
                                      items:
                                        type: object
                                        properties:
                                          key:
                                            type: string
                                          operator:
                                            type: string
                                          values:
                                            type: array
                                            items:
                                              type: string
                                    matchLabels:
                                      additionalProperties:
                                        type: string
                                      type: object
                                matchLabelKeys:
                                  type: array
                                  items:
                                    type: string
                                maxSkew:
                                  type: integer
                                minDomains:
                                  type: integer
                                nodeAffinityPolicy:
                                  type: string
                                nodeTaintsPolicy:
                                  type: string
                                topologyKey:
                                  type: string
                                whenUnsatisfiable:
                                  type: string
                            description: The pod's topology spread constraints.
                          priorityClassName:
                            type: string
                            description: 'The name of the priority class used to assign priority to the pods. '
                          schedulerName:
                            type: string
                            description: "The name of the scheduler used to dispatch this `Pod`. If not specified, the default scheduler will be used."
                          hostAliases:
                            type: array
                            items:
                              type: object
                              properties:
                                hostnames:
                                  type: array
                                  items:
                                    type: string
                                ip:
                                  type: string
                            description: The pod's HostAliases. HostAliases is an optional list of hosts and IPs that will be injected into the Pod's hosts file if specified.
                          enableServiceLinks:
                            type: boolean
                            description: Indicates whether information about services should be injected into Pod's environment variables.
                          tmpDirSizeLimit:
                            type: string
                            pattern: "^([0-9.]+)([eEinumkKMGTP]*[-+]?[0-9]*)$"
<<<<<<< HEAD
                            description: Defines the total amount (for example `1Gi`) of local storage required for temporary EmptyDir volume (`/tmp`). Default value is `5Mi`.
                          volumes:
                            type: array
                            items:
                              type: object
                              properties:
                                name:
                                  type: string
                                  description: Name to use for the volume. Required.
                                secret:
                                  type: object
                                  properties:
                                    defaultMode:
                                      type: integer
                                    items:
                                      type: array
                                      items:
                                        type: object
                                        properties:
                                          key:
                                            type: string
                                          mode:
                                            type: integer
                                          path:
                                            type: string
                                    optional:
                                      type: boolean
                                    secretName:
                                      type: string
                                  description: Secret to use populate the volume.
                                configMap:
                                  type: object
                                  properties:
                                    defaultMode:
                                      type: integer
                                    items:
                                      type: array
                                      items:
                                        type: object
                                        properties:
                                          key:
                                            type: string
                                          mode:
                                            type: integer
                                          path:
                                            type: string
                                    name:
                                      type: string
                                    optional:
                                      type: boolean
                                  description: ConfigMap to use to populate the volume.
                                emptyDir:
                                  type: object
                                  properties:
                                    medium:
                                      type: string
                                    sizeLimit:
                                      type: object
                                      properties:
                                        amount:
                                          type: string
                                        format:
                                          type: string
                                  description: EmptyDir to use to populate the volume.
                                persistentVolumeClaim:
                                  type: object
                                  properties:
                                    claimName:
                                      type: string
                                    readOnly:
                                      type: boolean
                                  description: PersistentVolumeClaim object to use to populate the volume.
                              oneOf:
                              - properties:
                                  secret: {}
                                  configMap: {}
                                  emptyDir: {}
                                  persistentVolumeClaim: {}
                                required: []
                            description: Additional volumes that can be mounted to the pod.
=======
                            description: "Defines the total amount of pod memory allocated for the temporary `EmptyDir` volume `/tmp`. Specify the allocation in memory units, for example, `100Mi` for 100 mebibytes. Default value is `5Mi`. The `/tmp` volume is backed by pod memory, not disk storage, so avoid setting a high value as it consumes pod memory resources."
>>>>>>> 8248643a
                        description: Template for JmxTrans `Pods`.
                      container:
                        type: object
                        properties:
                          env:
                            type: array
                            items:
                              type: object
                              properties:
                                name:
                                  type: string
                                  description: The environment variable key.
                                value:
                                  type: string
                                  description: The environment variable value.
                            description: Environment variables which should be applied to the container.
                          securityContext:
                            type: object
                            properties:
                              allowPrivilegeEscalation:
                                type: boolean
                              appArmorProfile:
                                type: object
                                properties:
                                  localhostProfile:
                                    type: string
                                  type:
                                    type: string
                              capabilities:
                                type: object
                                properties:
                                  add:
                                    type: array
                                    items:
                                      type: string
                                  drop:
                                    type: array
                                    items:
                                      type: string
                              privileged:
                                type: boolean
                              procMount:
                                type: string
                              readOnlyRootFilesystem:
                                type: boolean
                              runAsGroup:
                                type: integer
                              runAsNonRoot:
                                type: boolean
                              runAsUser:
                                type: integer
                              seLinuxOptions:
                                type: object
                                properties:
                                  level:
                                    type: string
                                  role:
                                    type: string
                                  type:
                                    type: string
                                  user:
                                    type: string
                              seccompProfile:
                                type: object
                                properties:
                                  localhostProfile:
                                    type: string
                                  type:
                                    type: string
                              windowsOptions:
                                type: object
                                properties:
                                  gmsaCredentialSpec:
                                    type: string
                                  gmsaCredentialSpecName:
                                    type: string
                                  hostProcess:
                                    type: boolean
                                  runAsUserName:
                                    type: string
                            description: Security context for the container.
                          volumeMounts:
                            type: array
                            items:
                              type: object
                              properties:
                                mountPath:
                                  type: string
                                mountPropagation:
                                  type: string
                                name:
                                  type: string
                                readOnly:
                                  type: boolean
                                recursiveReadOnly:
                                  type: string
                                subPath:
                                  type: string
                                subPathExpr:
                                  type: string
                            description: Additional volume mounts which should be applied to the container.
                        description: Template for JmxTrans container.
                      serviceAccount:
                        type: object
                        properties:
                          metadata:
                            type: object
                            properties:
                              labels:
                                additionalProperties:
                                  type: string
                                type: object
                                description: Labels added to the Kubernetes resource.
                              annotations:
                                additionalProperties:
                                  type: string
                                type: object
                                description: Annotations added to the Kubernetes resource.
                            description: Metadata applied to the resource.
                        description: Template for the JmxTrans service account.
                    description: Template for JmxTrans resources.
                required:
                - outputDefinitions
                - kafkaQueries
                description: "As of Strimzi 0.35.0, JMXTrans is not supported anymore and this option is ignored."
              kafkaExporter:
                type: object
                properties:
                  image:
                    type: string
                    description: "The container image used for the Kafka Exporter pods. If no image name is explicitly specified, the image name corresponds to the version specified in the Cluster Operator configuration. If an image name is not defined in the Cluster Operator configuration, a default value is used."
                  groupRegex:
                    type: string
                    description: Regular expression to specify which consumer groups to collect. Default value is `.*`.
                  topicRegex:
                    type: string
                    description: Regular expression to specify which topics to collect. Default value is `.*`.
                  groupExcludeRegex:
                    type: string
                    description: Regular expression to specify which consumer groups to exclude.
                  topicExcludeRegex:
                    type: string
                    description: Regular expression to specify which topics to exclude.
                  resources:
                    type: object
                    properties:
                      claims:
                        type: array
                        items:
                          type: object
                          properties:
                            name:
                              type: string
                      limits:
                        additionalProperties:
                          anyOf:
                          - type: integer
                          - type: string
                          pattern: "^(\\+|-)?(([0-9]+(\\.[0-9]*)?)|(\\.[0-9]+))(([KMGTPE]i)|[numkMGTPE]|([eE](\\+|-)?(([0-9]+(\\.[0-9]*)?)|(\\.[0-9]+))))?$"
                          x-kubernetes-int-or-string: true
                        type: object
                      requests:
                        additionalProperties:
                          anyOf:
                          - type: integer
                          - type: string
                          pattern: "^(\\+|-)?(([0-9]+(\\.[0-9]*)?)|(\\.[0-9]+))(([KMGTPE]i)|[numkMGTPE]|([eE](\\+|-)?(([0-9]+(\\.[0-9]*)?)|(\\.[0-9]+))))?$"
                          x-kubernetes-int-or-string: true
                        type: object
                    description: CPU and memory resources to reserve.
                  logging:
                    type: string
                    description: "Only log messages with the given severity or above. Valid levels: [`info`, `debug`, `trace`]. Default log level is `info`."
                  livenessProbe:
                    type: object
                    properties:
                      initialDelaySeconds:
                        type: integer
                        minimum: 0
                        description: The initial delay before first the health is first checked. Default to 15 seconds. Minimum value is 0.
                      timeoutSeconds:
                        type: integer
                        minimum: 1
                        description: The timeout for each attempted health check. Default to 5 seconds. Minimum value is 1.
                      periodSeconds:
                        type: integer
                        minimum: 1
                        description: How often (in seconds) to perform the probe. Default to 10 seconds. Minimum value is 1.
                      successThreshold:
                        type: integer
                        minimum: 1
                        description: Minimum consecutive successes for the probe to be considered successful after having failed. Defaults to 1. Must be 1 for liveness. Minimum value is 1.
                      failureThreshold:
                        type: integer
                        minimum: 1
                        description: Minimum consecutive failures for the probe to be considered failed after having succeeded. Defaults to 3. Minimum value is 1.
                    description: Pod liveness check.
                  readinessProbe:
                    type: object
                    properties:
                      initialDelaySeconds:
                        type: integer
                        minimum: 0
                        description: The initial delay before first the health is first checked. Default to 15 seconds. Minimum value is 0.
                      timeoutSeconds:
                        type: integer
                        minimum: 1
                        description: The timeout for each attempted health check. Default to 5 seconds. Minimum value is 1.
                      periodSeconds:
                        type: integer
                        minimum: 1
                        description: How often (in seconds) to perform the probe. Default to 10 seconds. Minimum value is 1.
                      successThreshold:
                        type: integer
                        minimum: 1
                        description: Minimum consecutive successes for the probe to be considered successful after having failed. Defaults to 1. Must be 1 for liveness. Minimum value is 1.
                      failureThreshold:
                        type: integer
                        minimum: 1
                        description: Minimum consecutive failures for the probe to be considered failed after having succeeded. Defaults to 3. Minimum value is 1.
                    description: Pod readiness check.
                  enableSaramaLogging:
                    type: boolean
                    description: "Enable Sarama logging, a Go client library used by the Kafka Exporter."
                  showAllOffsets:
                    type: boolean
                    description: "Whether show the offset/lag for all consumer group, otherwise, only show connected consumer groups."
                  template:
                    type: object
                    properties:
                      deployment:
                        type: object
                        properties:
                          metadata:
                            type: object
                            properties:
                              labels:
                                additionalProperties:
                                  type: string
                                type: object
                                description: Labels added to the Kubernetes resource.
                              annotations:
                                additionalProperties:
                                  type: string
                                type: object
                                description: Annotations added to the Kubernetes resource.
                            description: Metadata applied to the resource.
                          deploymentStrategy:
                            type: string
                            enum:
                            - RollingUpdate
                            - Recreate
                            description: Pod replacement strategy for deployment configuration changes. Valid values are `RollingUpdate` and `Recreate`. Defaults to `RollingUpdate`.
                        description: Template for Kafka Exporter `Deployment`.
                      pod:
                        type: object
                        properties:
                          metadata:
                            type: object
                            properties:
                              labels:
                                additionalProperties:
                                  type: string
                                type: object
                                description: Labels added to the Kubernetes resource.
                              annotations:
                                additionalProperties:
                                  type: string
                                type: object
                                description: Annotations added to the Kubernetes resource.
                            description: Metadata applied to the resource.
                          imagePullSecrets:
                            type: array
                            items:
                              type: object
                              properties:
                                name:
                                  type: string
                            description: "List of references to secrets in the same namespace to use for pulling any of the images used by this Pod. When the `STRIMZI_IMAGE_PULL_SECRETS` environment variable in Cluster Operator and the `imagePullSecrets` option are specified, only the `imagePullSecrets` variable is used and the `STRIMZI_IMAGE_PULL_SECRETS` variable is ignored."
                          securityContext:
                            type: object
                            properties:
                              appArmorProfile:
                                type: object
                                properties:
                                  localhostProfile:
                                    type: string
                                  type:
                                    type: string
                              fsGroup:
                                type: integer
                              fsGroupChangePolicy:
                                type: string
                              runAsGroup:
                                type: integer
                              runAsNonRoot:
                                type: boolean
                              runAsUser:
                                type: integer
                              seLinuxOptions:
                                type: object
                                properties:
                                  level:
                                    type: string
                                  role:
                                    type: string
                                  type:
                                    type: string
                                  user:
                                    type: string
                              seccompProfile:
                                type: object
                                properties:
                                  localhostProfile:
                                    type: string
                                  type:
                                    type: string
                              supplementalGroups:
                                type: array
                                items:
                                  type: integer
                              sysctls:
                                type: array
                                items:
                                  type: object
                                  properties:
                                    name:
                                      type: string
                                    value:
                                      type: string
                              windowsOptions:
                                type: object
                                properties:
                                  gmsaCredentialSpec:
                                    type: string
                                  gmsaCredentialSpecName:
                                    type: string
                                  hostProcess:
                                    type: boolean
                                  runAsUserName:
                                    type: string
                            description: Configures pod-level security attributes and common container settings.
                          terminationGracePeriodSeconds:
                            type: integer
                            minimum: 0
                            description: "The grace period is the duration in seconds after the processes running in the pod are sent a termination signal, and the time when the processes are forcibly halted with a kill signal. Set this value to longer than the expected cleanup time for your process. Value must be a non-negative integer. A zero value indicates delete immediately. You might need to increase the grace period for very large Kafka clusters, so that the Kafka brokers have enough time to transfer their work to another broker before they are terminated. Defaults to 30 seconds."
                          affinity:
                            type: object
                            properties:
                              nodeAffinity:
                                type: object
                                properties:
                                  preferredDuringSchedulingIgnoredDuringExecution:
                                    type: array
                                    items:
                                      type: object
                                      properties:
                                        preference:
                                          type: object
                                          properties:
                                            matchExpressions:
                                              type: array
                                              items:
                                                type: object
                                                properties:
                                                  key:
                                                    type: string
                                                  operator:
                                                    type: string
                                                  values:
                                                    type: array
                                                    items:
                                                      type: string
                                            matchFields:
                                              type: array
                                              items:
                                                type: object
                                                properties:
                                                  key:
                                                    type: string
                                                  operator:
                                                    type: string
                                                  values:
                                                    type: array
                                                    items:
                                                      type: string
                                        weight:
                                          type: integer
                                  requiredDuringSchedulingIgnoredDuringExecution:
                                    type: object
                                    properties:
                                      nodeSelectorTerms:
                                        type: array
                                        items:
                                          type: object
                                          properties:
                                            matchExpressions:
                                              type: array
                                              items:
                                                type: object
                                                properties:
                                                  key:
                                                    type: string
                                                  operator:
                                                    type: string
                                                  values:
                                                    type: array
                                                    items:
                                                      type: string
                                            matchFields:
                                              type: array
                                              items:
                                                type: object
                                                properties:
                                                  key:
                                                    type: string
                                                  operator:
                                                    type: string
                                                  values:
                                                    type: array
                                                    items:
                                                      type: string
                              podAffinity:
                                type: object
                                properties:
                                  preferredDuringSchedulingIgnoredDuringExecution:
                                    type: array
                                    items:
                                      type: object
                                      properties:
                                        podAffinityTerm:
                                          type: object
                                          properties:
                                            labelSelector:
                                              type: object
                                              properties:
                                                matchExpressions:
                                                  type: array
                                                  items:
                                                    type: object
                                                    properties:
                                                      key:
                                                        type: string
                                                      operator:
                                                        type: string
                                                      values:
                                                        type: array
                                                        items:
                                                          type: string
                                                matchLabels:
                                                  additionalProperties:
                                                    type: string
                                                  type: object
                                            matchLabelKeys:
                                              type: array
                                              items:
                                                type: string
                                            mismatchLabelKeys:
                                              type: array
                                              items:
                                                type: string
                                            namespaceSelector:
                                              type: object
                                              properties:
                                                matchExpressions:
                                                  type: array
                                                  items:
                                                    type: object
                                                    properties:
                                                      key:
                                                        type: string
                                                      operator:
                                                        type: string
                                                      values:
                                                        type: array
                                                        items:
                                                          type: string
                                                matchLabels:
                                                  additionalProperties:
                                                    type: string
                                                  type: object
                                            namespaces:
                                              type: array
                                              items:
                                                type: string
                                            topologyKey:
                                              type: string
                                        weight:
                                          type: integer
                                  requiredDuringSchedulingIgnoredDuringExecution:
                                    type: array
                                    items:
                                      type: object
                                      properties:
                                        labelSelector:
                                          type: object
                                          properties:
                                            matchExpressions:
                                              type: array
                                              items:
                                                type: object
                                                properties:
                                                  key:
                                                    type: string
                                                  operator:
                                                    type: string
                                                  values:
                                                    type: array
                                                    items:
                                                      type: string
                                            matchLabels:
                                              additionalProperties:
                                                type: string
                                              type: object
                                        matchLabelKeys:
                                          type: array
                                          items:
                                            type: string
                                        mismatchLabelKeys:
                                          type: array
                                          items:
                                            type: string
                                        namespaceSelector:
                                          type: object
                                          properties:
                                            matchExpressions:
                                              type: array
                                              items:
                                                type: object
                                                properties:
                                                  key:
                                                    type: string
                                                  operator:
                                                    type: string
                                                  values:
                                                    type: array
                                                    items:
                                                      type: string
                                            matchLabels:
                                              additionalProperties:
                                                type: string
                                              type: object
                                        namespaces:
                                          type: array
                                          items:
                                            type: string
                                        topologyKey:
                                          type: string
                              podAntiAffinity:
                                type: object
                                properties:
                                  preferredDuringSchedulingIgnoredDuringExecution:
                                    type: array
                                    items:
                                      type: object
                                      properties:
                                        podAffinityTerm:
                                          type: object
                                          properties:
                                            labelSelector:
                                              type: object
                                              properties:
                                                matchExpressions:
                                                  type: array
                                                  items:
                                                    type: object
                                                    properties:
                                                      key:
                                                        type: string
                                                      operator:
                                                        type: string
                                                      values:
                                                        type: array
                                                        items:
                                                          type: string
                                                matchLabels:
                                                  additionalProperties:
                                                    type: string
                                                  type: object
                                            matchLabelKeys:
                                              type: array
                                              items:
                                                type: string
                                            mismatchLabelKeys:
                                              type: array
                                              items:
                                                type: string
                                            namespaceSelector:
                                              type: object
                                              properties:
                                                matchExpressions:
                                                  type: array
                                                  items:
                                                    type: object
                                                    properties:
                                                      key:
                                                        type: string
                                                      operator:
                                                        type: string
                                                      values:
                                                        type: array
                                                        items:
                                                          type: string
                                                matchLabels:
                                                  additionalProperties:
                                                    type: string
                                                  type: object
                                            namespaces:
                                              type: array
                                              items:
                                                type: string
                                            topologyKey:
                                              type: string
                                        weight:
                                          type: integer
                                  requiredDuringSchedulingIgnoredDuringExecution:
                                    type: array
                                    items:
                                      type: object
                                      properties:
                                        labelSelector:
                                          type: object
                                          properties:
                                            matchExpressions:
                                              type: array
                                              items:
                                                type: object
                                                properties:
                                                  key:
                                                    type: string
                                                  operator:
                                                    type: string
                                                  values:
                                                    type: array
                                                    items:
                                                      type: string
                                            matchLabels:
                                              additionalProperties:
                                                type: string
                                              type: object
                                        matchLabelKeys:
                                          type: array
                                          items:
                                            type: string
                                        mismatchLabelKeys:
                                          type: array
                                          items:
                                            type: string
                                        namespaceSelector:
                                          type: object
                                          properties:
                                            matchExpressions:
                                              type: array
                                              items:
                                                type: object
                                                properties:
                                                  key:
                                                    type: string
                                                  operator:
                                                    type: string
                                                  values:
                                                    type: array
                                                    items:
                                                      type: string
                                            matchLabels:
                                              additionalProperties:
                                                type: string
                                              type: object
                                        namespaces:
                                          type: array
                                          items:
                                            type: string
                                        topologyKey:
                                          type: string
                            description: The pod's affinity rules.
                          tolerations:
                            type: array
                            items:
                              type: object
                              properties:
                                effect:
                                  type: string
                                key:
                                  type: string
                                operator:
                                  type: string
                                tolerationSeconds:
                                  type: integer
                                value:
                                  type: string
                            description: The pod's tolerations.
                          topologySpreadConstraints:
                            type: array
                            items:
                              type: object
                              properties:
                                labelSelector:
                                  type: object
                                  properties:
                                    matchExpressions:
                                      type: array
                                      items:
                                        type: object
                                        properties:
                                          key:
                                            type: string
                                          operator:
                                            type: string
                                          values:
                                            type: array
                                            items:
                                              type: string
                                    matchLabels:
                                      additionalProperties:
                                        type: string
                                      type: object
                                matchLabelKeys:
                                  type: array
                                  items:
                                    type: string
                                maxSkew:
                                  type: integer
                                minDomains:
                                  type: integer
                                nodeAffinityPolicy:
                                  type: string
                                nodeTaintsPolicy:
                                  type: string
                                topologyKey:
                                  type: string
                                whenUnsatisfiable:
                                  type: string
                            description: The pod's topology spread constraints.
                          priorityClassName:
                            type: string
                            description: 'The name of the priority class used to assign priority to the pods. '
                          schedulerName:
                            type: string
                            description: "The name of the scheduler used to dispatch this `Pod`. If not specified, the default scheduler will be used."
                          hostAliases:
                            type: array
                            items:
                              type: object
                              properties:
                                hostnames:
                                  type: array
                                  items:
                                    type: string
                                ip:
                                  type: string
                            description: The pod's HostAliases. HostAliases is an optional list of hosts and IPs that will be injected into the Pod's hosts file if specified.
                          enableServiceLinks:
                            type: boolean
                            description: Indicates whether information about services should be injected into Pod's environment variables.
                          tmpDirSizeLimit:
                            type: string
                            pattern: "^([0-9.]+)([eEinumkKMGTP]*[-+]?[0-9]*)$"
<<<<<<< HEAD
                            description: Defines the total amount (for example `1Gi`) of local storage required for temporary EmptyDir volume (`/tmp`). Default value is `5Mi`.
                          volumes:
                            type: array
                            items:
                              type: object
                              properties:
                                name:
                                  type: string
                                  description: Name to use for the volume. Required.
                                secret:
                                  type: object
                                  properties:
                                    defaultMode:
                                      type: integer
                                    items:
                                      type: array
                                      items:
                                        type: object
                                        properties:
                                          key:
                                            type: string
                                          mode:
                                            type: integer
                                          path:
                                            type: string
                                    optional:
                                      type: boolean
                                    secretName:
                                      type: string
                                  description: Secret to use populate the volume.
                                configMap:
                                  type: object
                                  properties:
                                    defaultMode:
                                      type: integer
                                    items:
                                      type: array
                                      items:
                                        type: object
                                        properties:
                                          key:
                                            type: string
                                          mode:
                                            type: integer
                                          path:
                                            type: string
                                    name:
                                      type: string
                                    optional:
                                      type: boolean
                                  description: ConfigMap to use to populate the volume.
                                emptyDir:
                                  type: object
                                  properties:
                                    medium:
                                      type: string
                                    sizeLimit:
                                      type: object
                                      properties:
                                        amount:
                                          type: string
                                        format:
                                          type: string
                                  description: EmptyDir to use to populate the volume.
                                persistentVolumeClaim:
                                  type: object
                                  properties:
                                    claimName:
                                      type: string
                                    readOnly:
                                      type: boolean
                                  description: PersistentVolumeClaim object to use to populate the volume.
                              oneOf:
                              - properties:
                                  secret: {}
                                  configMap: {}
                                  emptyDir: {}
                                  persistentVolumeClaim: {}
                                required: []
                            description: Additional volumes that can be mounted to the pod.
=======
                            description: "Defines the total amount of pod memory allocated for the temporary `EmptyDir` volume `/tmp`. Specify the allocation in memory units, for example, `100Mi` for 100 mebibytes. Default value is `5Mi`. The `/tmp` volume is backed by pod memory, not disk storage, so avoid setting a high value as it consumes pod memory resources."
>>>>>>> 8248643a
                        description: Template for Kafka Exporter `Pods`.
                      service:
                        type: object
                        properties:
                          metadata:
                            type: object
                            properties:
                              labels:
                                additionalProperties:
                                  type: string
                                type: object
                                description: Labels added to the Kubernetes resource.
                              annotations:
                                additionalProperties:
                                  type: string
                                type: object
                                description: Annotations added to the Kubernetes resource.
                            description: Metadata applied to the resource.
                        description: Template for Kafka Exporter `Service`.
                      container:
                        type: object
                        properties:
                          env:
                            type: array
                            items:
                              type: object
                              properties:
                                name:
                                  type: string
                                  description: The environment variable key.
                                value:
                                  type: string
                                  description: The environment variable value.
                            description: Environment variables which should be applied to the container.
                          securityContext:
                            type: object
                            properties:
                              allowPrivilegeEscalation:
                                type: boolean
                              appArmorProfile:
                                type: object
                                properties:
                                  localhostProfile:
                                    type: string
                                  type:
                                    type: string
                              capabilities:
                                type: object
                                properties:
                                  add:
                                    type: array
                                    items:
                                      type: string
                                  drop:
                                    type: array
                                    items:
                                      type: string
                              privileged:
                                type: boolean
                              procMount:
                                type: string
                              readOnlyRootFilesystem:
                                type: boolean
                              runAsGroup:
                                type: integer
                              runAsNonRoot:
                                type: boolean
                              runAsUser:
                                type: integer
                              seLinuxOptions:
                                type: object
                                properties:
                                  level:
                                    type: string
                                  role:
                                    type: string
                                  type:
                                    type: string
                                  user:
                                    type: string
                              seccompProfile:
                                type: object
                                properties:
                                  localhostProfile:
                                    type: string
                                  type:
                                    type: string
                              windowsOptions:
                                type: object
                                properties:
                                  gmsaCredentialSpec:
                                    type: string
                                  gmsaCredentialSpecName:
                                    type: string
                                  hostProcess:
                                    type: boolean
                                  runAsUserName:
                                    type: string
                            description: Security context for the container.
                          volumeMounts:
                            type: array
                            items:
                              type: object
                              properties:
                                mountPath:
                                  type: string
                                mountPropagation:
                                  type: string
                                name:
                                  type: string
                                readOnly:
                                  type: boolean
                                recursiveReadOnly:
                                  type: string
                                subPath:
                                  type: string
                                subPathExpr:
                                  type: string
                            description: Additional volume mounts which should be applied to the container.
                        description: Template for the Kafka Exporter container.
                      serviceAccount:
                        type: object
                        properties:
                          metadata:
                            type: object
                            properties:
                              labels:
                                additionalProperties:
                                  type: string
                                type: object
                                description: Labels added to the Kubernetes resource.
                              annotations:
                                additionalProperties:
                                  type: string
                                type: object
                                description: Annotations added to the Kubernetes resource.
                            description: Metadata applied to the resource.
                        description: Template for the Kafka Exporter service account.
                    description: Customization of deployment templates and pods.
                description: "Configuration of the Kafka Exporter. Kafka Exporter can provide additional metrics, for example lag of consumer group at topic/partition."
              maintenanceTimeWindows:
                type: array
                items:
                  type: string
                description: "A list of time windows for maintenance tasks (that is, certificates renewal). Each time window is defined by a cron expression."
            required:
            - kafka
            description: "The specification of the Kafka and ZooKeeper clusters, and Topic Operator."
          status:
            type: object
            properties:
              conditions:
                type: array
                items:
                  type: object
                  properties:
                    type:
                      type: string
                      description: "The unique identifier of a condition, used to distinguish between other conditions in the resource."
                    status:
                      type: string
                      description: "The status of the condition, either True, False or Unknown."
                    lastTransitionTime:
                      type: string
                      description: "Last time the condition of a type changed from one status to another. The required format is 'yyyy-MM-ddTHH:mm:ssZ', in the UTC time zone."
                    reason:
                      type: string
                      description: The reason for the condition's last transition (a single word in CamelCase).
                    message:
                      type: string
                      description: Human-readable message indicating details about the condition's last transition.
                description: List of status conditions.
              observedGeneration:
                type: integer
                description: The generation of the CRD that was last reconciled by the operator.
              listeners:
                type: array
                items:
                  type: object
                  properties:
                    type:
                      type: string
                      description: The name of the listener.
                    name:
                      type: string
                      description: The name of the listener.
                    addresses:
                      type: array
                      items:
                        type: object
                        properties:
                          host:
                            type: string
                            description: The DNS name or IP address of the Kafka bootstrap service.
                          port:
                            type: integer
                            description: The port of the Kafka bootstrap service.
                      description: A list of the addresses for this listener.
                    bootstrapServers:
                      type: string
                      description: A comma-separated list of `host:port` pairs for connecting to the Kafka cluster using this listener.
                    certificates:
                      type: array
                      items:
                        type: string
                      description: A list of TLS certificates which can be used to verify the identity of the server when connecting to the given listener. Set only for `tls` and `external` listeners.
                description: Addresses of the internal and external listeners.
              kafkaNodePools:
                type: array
                items:
                  type: object
                  properties:
                    name:
                      type: string
                      description: The name of the KafkaNodePool used by this Kafka resource.
                description: List of the KafkaNodePools used by this Kafka cluster.
              clusterId:
                type: string
                description: Kafka cluster Id.
              operatorLastSuccessfulVersion:
                type: string
                description: The version of the Strimzi Cluster Operator which performed the last successful reconciliation.
              kafkaVersion:
                type: string
                description: The version of Kafka currently deployed in the cluster.
              kafkaMetadataVersion:
                type: string
                description: The KRaft metadata.version currently used by the Kafka cluster.
              kafkaMetadataState:
                type: string
                enum:
                - ZooKeeper
                - KRaftMigration
                - KRaftDualWriting
                - KRaftPostMigration
                - PreKRaft
                - KRaft
                description: "Defines where cluster metadata are stored. Possible values are: ZooKeeper if the metadata are stored in ZooKeeper; KRaftMigration if the controllers are connected to ZooKeeper, brokers are being rolled with Zookeeper migration enabled and connection information to controllers, and the metadata migration process is running; KRaftDualWriting if the metadata migration process finished and the cluster is in dual-write mode; KRaftPostMigration if the brokers are fully KRaft-based but controllers being rolled to disconnect from ZooKeeper; PreKRaft if brokers and controller are fully KRaft-based, metadata are stored in KRaft, but ZooKeeper must be deleted; KRaft if the metadata are stored in KRaft."
            description: "The status of the Kafka and ZooKeeper clusters, and Topic Operator."<|MERGE_RESOLUTION|>--- conflicted
+++ resolved
@@ -1488,8 +1488,7 @@
                           tmpDirSizeLimit:
                             type: string
                             pattern: "^([0-9.]+)([eEinumkKMGTP]*[-+]?[0-9]*)$"
-<<<<<<< HEAD
-                            description: Defines the total amount (for example `1Gi`) of local storage required for temporary EmptyDir volume (`/tmp`). Default value is `5Mi`.
+                            description: "Defines the total amount of pod memory allocated for the temporary `EmptyDir` volume `/tmp`. Specify the allocation in memory units, for example, `100Mi` for 100 mebibytes. Default value is `5Mi`. The `/tmp` volume is backed by pod memory, not disk storage, so avoid setting a high value as it consumes pod memory resources."
                           volumes:
                             type: array
                             items:
@@ -1569,9 +1568,6 @@
                                   persistentVolumeClaim: {}
                                 required: []
                             description: Additional volumes that can be mounted to the pod.
-=======
-                            description: "Defines the total amount of pod memory allocated for the temporary `EmptyDir` volume `/tmp`. Specify the allocation in memory units, for example, `100Mi` for 100 mebibytes. Default value is `5Mi`. The `/tmp` volume is backed by pod memory, not disk storage, so avoid setting a high value as it consumes pod memory resources."
->>>>>>> 8248643a
                         description: Template for Kafka `Pods`.
                       bootstrapService:
                         type: object
@@ -2943,8 +2939,7 @@
                           tmpDirSizeLimit:
                             type: string
                             pattern: "^([0-9.]+)([eEinumkKMGTP]*[-+]?[0-9]*)$"
-<<<<<<< HEAD
-                            description: Defines the total amount (for example `1Gi`) of local storage required for temporary EmptyDir volume (`/tmp`). Default value is `5Mi`.
+                            description: "Defines the total amount of pod memory allocated for the temporary `EmptyDir` volume `/tmp`. Specify the allocation in memory units, for example, `100Mi` for 100 mebibytes. Default value is `5Mi`. The `/tmp` volume is backed by pod memory, not disk storage, so avoid setting a high value as it consumes pod memory resources."
                           volumes:
                             type: array
                             items:
@@ -3024,9 +3019,6 @@
                                   persistentVolumeClaim: {}
                                 required: []
                             description: Additional volumes that can be mounted to the pod.
-=======
-                            description: "Defines the total amount of pod memory allocated for the temporary `EmptyDir` volume `/tmp`. Specify the allocation in memory units, for example, `100Mi` for 100 mebibytes. Default value is `5Mi`. The `/tmp` volume is backed by pod memory, not disk storage, so avoid setting a high value as it consumes pod memory resources."
->>>>>>> 8248643a
                         description: Template for ZooKeeper `Pods`.
                       clientService:
                         type: object
@@ -4254,8 +4246,7 @@
                           tmpDirSizeLimit:
                             type: string
                             pattern: "^([0-9.]+)([eEinumkKMGTP]*[-+]?[0-9]*)$"
-<<<<<<< HEAD
-                            description: Defines the total amount (for example `1Gi`) of local storage required for temporary EmptyDir volume (`/tmp`). Default value is `5Mi`.
+                            description: "Defines the total amount of pod memory allocated for the temporary `EmptyDir` volume `/tmp`. Specify the allocation in memory units, for example, `100Mi` for 100 mebibytes. Default value is `5Mi`. The `/tmp` volume is backed by pod memory, not disk storage, so avoid setting a high value as it consumes pod memory resources."
                           volumes:
                             type: array
                             items:
@@ -4335,9 +4326,6 @@
                                   persistentVolumeClaim: {}
                                 required: []
                             description: Additional volumes that can be mounted to the pod.
-=======
-                            description: "Defines the total amount of pod memory allocated for the temporary `EmptyDir` volume `/tmp`. Specify the allocation in memory units, for example, `100Mi` for 100 mebibytes. Default value is `5Mi`. The `/tmp` volume is backed by pod memory, not disk storage, so avoid setting a high value as it consumes pod memory resources."
->>>>>>> 8248643a
                         description: Template for Entity Operator `Pods`.
                       topicOperatorContainer:
                         type: object
@@ -5532,8 +5520,7 @@
                           tmpDirSizeLimit:
                             type: string
                             pattern: "^([0-9.]+)([eEinumkKMGTP]*[-+]?[0-9]*)$"
-<<<<<<< HEAD
-                            description: Defines the total amount (for example `1Gi`) of local storage required for temporary EmptyDir volume (`/tmp`). Default value is `5Mi`.
+                            description: "Defines the total amount of pod memory allocated for the temporary `EmptyDir` volume `/tmp`. Specify the allocation in memory units, for example, `100Mi` for 100 mebibytes. Default value is `5Mi`. The `/tmp` volume is backed by pod memory, not disk storage, so avoid setting a high value as it consumes pod memory resources."
                           volumes:
                             type: array
                             items:
@@ -5613,9 +5600,6 @@
                                   persistentVolumeClaim: {}
                                 required: []
                             description: Additional volumes that can be mounted to the pod.
-=======
-                            description: "Defines the total amount of pod memory allocated for the temporary `EmptyDir` volume `/tmp`. Specify the allocation in memory units, for example, `100Mi` for 100 mebibytes. Default value is `5Mi`. The `/tmp` volume is backed by pod memory, not disk storage, so avoid setting a high value as it consumes pod memory resources."
->>>>>>> 8248643a
                         description: Template for Cruise Control `Pods`.
                       apiService:
                         type: object
@@ -6592,8 +6576,7 @@
                           tmpDirSizeLimit:
                             type: string
                             pattern: "^([0-9.]+)([eEinumkKMGTP]*[-+]?[0-9]*)$"
-<<<<<<< HEAD
-                            description: Defines the total amount (for example `1Gi`) of local storage required for temporary EmptyDir volume (`/tmp`). Default value is `5Mi`.
+                            description: "Defines the total amount of pod memory allocated for the temporary `EmptyDir` volume `/tmp`. Specify the allocation in memory units, for example, `100Mi` for 100 mebibytes. Default value is `5Mi`. The `/tmp` volume is backed by pod memory, not disk storage, so avoid setting a high value as it consumes pod memory resources."
                           volumes:
                             type: array
                             items:
@@ -6673,9 +6656,6 @@
                                   persistentVolumeClaim: {}
                                 required: []
                             description: Additional volumes that can be mounted to the pod.
-=======
-                            description: "Defines the total amount of pod memory allocated for the temporary `EmptyDir` volume `/tmp`. Specify the allocation in memory units, for example, `100Mi` for 100 mebibytes. Default value is `5Mi`. The `/tmp` volume is backed by pod memory, not disk storage, so avoid setting a high value as it consumes pod memory resources."
->>>>>>> 8248643a
                         description: Template for JmxTrans `Pods`.
                       container:
                         type: object
@@ -7433,8 +7413,7 @@
                           tmpDirSizeLimit:
                             type: string
                             pattern: "^([0-9.]+)([eEinumkKMGTP]*[-+]?[0-9]*)$"
-<<<<<<< HEAD
-                            description: Defines the total amount (for example `1Gi`) of local storage required for temporary EmptyDir volume (`/tmp`). Default value is `5Mi`.
+                            description: "Defines the total amount of pod memory allocated for the temporary `EmptyDir` volume `/tmp`. Specify the allocation in memory units, for example, `100Mi` for 100 mebibytes. Default value is `5Mi`. The `/tmp` volume is backed by pod memory, not disk storage, so avoid setting a high value as it consumes pod memory resources."
                           volumes:
                             type: array
                             items:
@@ -7514,9 +7493,6 @@
                                   persistentVolumeClaim: {}
                                 required: []
                             description: Additional volumes that can be mounted to the pod.
-=======
-                            description: "Defines the total amount of pod memory allocated for the temporary `EmptyDir` volume `/tmp`. Specify the allocation in memory units, for example, `100Mi` for 100 mebibytes. Default value is `5Mi`. The `/tmp` volume is backed by pod memory, not disk storage, so avoid setting a high value as it consumes pod memory resources."
->>>>>>> 8248643a
                         description: Template for Kafka Exporter `Pods`.
                       service:
                         type: object
