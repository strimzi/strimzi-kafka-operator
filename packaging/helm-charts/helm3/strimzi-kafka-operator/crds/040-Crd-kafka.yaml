apiVersion: apiextensions.k8s.io/v1
kind: CustomResourceDefinition
metadata:
  name: kafkas.kafka.strimzi.io
  labels:
    app: strimzi
    strimzi.io/crd-install: "true"
    component: kafkas.kafka.strimzi.io-crd
spec:
  group: kafka.strimzi.io
  names:
    kind: Kafka
    listKind: KafkaList
    singular: kafka
    plural: kafkas
    shortNames:
      - k
    categories:
      - strimzi
  scope: Namespaced
  conversion:
    strategy: None
  versions:
    - name: v1beta2
      served: true
      storage: true
      subresources:
        status: {}
      additionalPrinterColumns:
        - name: Desired Kafka replicas
          description: The desired number of Kafka replicas in the cluster
          jsonPath: .spec.kafka.replicas
          type: integer
        - name: Desired ZK replicas
          description: The desired number of ZooKeeper replicas in the cluster
          jsonPath: .spec.zookeeper.replicas
          type: integer
        - name: Ready
          description: The state of the custom resource
          jsonPath: ".status.conditions[?(@.type==\"Ready\")].status"
          type: string
        - name: Metadata State
          description: The state of the cluster metadata
          jsonPath: .status.kafkaMetadataState
          type: string
        - name: Warnings
          description: Warnings related to the custom resource
          jsonPath: ".status.conditions[?(@.type==\"Warning\")].status"
          type: string
      schema:
        openAPIV3Schema:
          type: object
          properties:
            apiVersion:
              type: string
              description: "APIVersion defines the versioned schema of this representation of an object. Servers should convert recognized schemas to the latest internal value, and may reject unrecognized values. More info: https://git.k8s.io/community/contributors/devel/sig-architecture/api-conventions.md#resources"
            kind:
              type: string
              description: "Kind is a string value representing the REST resource this object represents. Servers may infer this from the endpoint the client submits requests to. Cannot be updated. In CamelCase. More info: https://git.k8s.io/community/contributors/devel/sig-architecture/api-conventions.md#types-kinds"
            metadata:
              type: object
            spec:
              type: object
              properties:
                kafka:
                  type: object
                  properties:
                    version:
                      type: string
                      description: The Kafka broker version. Defaults to the latest version. Consult the user documentation to understand the process required to upgrade or downgrade the version.
                    metadataVersion:
                      type: string
                      description: "The KRaft metadata version used by the Kafka cluster. This property is ignored when running in ZooKeeper mode. If the property is not set, it defaults to the metadata version that corresponds to the `version` property."
                    replicas:
                      type: integer
                      minimum: 1
                      description: The number of pods in the cluster. This property is required when node pools are not used.
                    image:
                      type: string
                      description: "The container image used for Kafka pods. If the property is not set, the default Kafka image version is determined based on the `version` configuration. The image names are specifically mapped to corresponding versions in the Cluster Operator configuration. Changing the Kafka image version does not automatically update the image versions for other components, such as Kafka Exporter. "
                    listeners:
                      type: array
                      minItems: 1
                      items:
                        type: object
                        properties:
                          name:
                            type: string
                            pattern: "^[a-z0-9]{1,11}$"
                            description: Name of the listener. The name will be used to identify the listener and the related Kubernetes objects. The name has to be unique within given a Kafka cluster. The name can consist of lowercase characters and numbers and be up to 11 characters long.
                          port:
                            type: integer
                            minimum: 9092
                            description: "Port number used by the listener inside Kafka. The port number has to be unique within a given Kafka cluster. Allowed port numbers are 9092 and higher with the exception of ports 9404 and 9999, which are already used for Prometheus and JMX. Depending on the listener type, the port number might not be the same as the port number that connects Kafka clients."
                          type:
                            type: string
                            enum:
                              - internal
                              - route
                              - loadbalancer
                              - nodeport
                              - ingress
                              - cluster-ip
                            description: "Type of the listener. The supported types are as follows: \n\n* `internal` type exposes Kafka internally only within the Kubernetes cluster.\n* `route` type uses OpenShift Routes to expose Kafka.\n* `loadbalancer` type uses LoadBalancer type services to expose Kafka.\n* `nodeport` type uses NodePort type services to expose Kafka.\n* `ingress` type uses Kubernetes Nginx Ingress to expose Kafka with TLS passthrough.\n* `cluster-ip` type uses a per-broker `ClusterIP` service.\n"
                          tls:
                            type: boolean
                            description: "Enables TLS encryption on the listener. This is a required property. For `route` and `ingress` type listeners, TLS encryption must be always enabled."
                          authentication:
                            type: object
                            properties:
                              accessTokenIsJwt:
                                type: boolean
                                description: Configure whether the access token is treated as JWT. This must be set to `false` if the authorization server returns opaque tokens. Defaults to `true`.
                              checkAccessTokenType:
                                type: boolean
                                description: Configure whether the access token type check is performed or not. This should be set to `false` if the authorization server does not include 'typ' claim in JWT token. Defaults to `true`.
                              checkAudience:
                                type: boolean
                                description: "Enable or disable audience checking. Audience checks identify the recipients of tokens. If audience checking is enabled, the OAuth Client ID also has to be configured using the `clientId` property. The Kafka broker will reject tokens that do not have its `clientId` in their `aud` (audience) claim.Default value is `false`."
                              checkIssuer:
                                type: boolean
                                description: Enable or disable issuer checking. By default issuer is checked using the value configured by `validIssuerUri`. Default value is `true`.
                              clientAudience:
                                type: string
                                description: The audience to use when making requests to the authorization server's token endpoint. Used for inter-broker authentication and for configuring OAuth 2.0 over PLAIN using the `clientId` and `secret` method.
                              clientId:
                                type: string
                                description: OAuth Client ID which the Kafka broker can use to authenticate against the authorization server and use the introspect endpoint URI.
                              clientScope:
                                type: string
                                description: The scope to use when making requests to the authorization server's token endpoint. Used for inter-broker authentication and for configuring OAuth 2.0 over PLAIN using the `clientId` and `secret` method.
                              clientSecret:
                                type: object
                                properties:
                                  key:
                                    type: string
                                    description: The key under which the secret value is stored in the Kubernetes Secret.
                                  secretName:
                                    type: string
                                    description: The name of the Kubernetes Secret containing the secret value.
                                required:
                                  - key
                                  - secretName
                                description: Link to Kubernetes Secret containing the OAuth client secret which the Kafka broker can use to authenticate against the authorization server and use the introspect endpoint URI.
                              connectTimeoutSeconds:
                                type: integer
                                description: "The connect timeout in seconds when connecting to authorization server. If not set, the effective connect timeout is 60 seconds."
                              customClaimCheck:
                                type: string
                                description: JsonPath filter query to be applied to the JWT token or to the response of the introspection endpoint for additional token validation. Not set by default.
                              disableTlsHostnameVerification:
                                type: boolean
                                description: Enable or disable TLS hostname verification. Default value is `false`.
                              enableECDSA:
                                type: boolean
                                description: Enable or disable ECDSA support by installing BouncyCastle crypto provider. ECDSA support is always enabled. The BouncyCastle libraries are no longer packaged with Strimzi. Value is ignored.
                              enableMetrics:
                                type: boolean
                                description: Enable or disable OAuth metrics. Default value is `false`.
                              enableOauthBearer:
                                type: boolean
                                description: Enable or disable OAuth authentication over SASL_OAUTHBEARER. Default value is `true`.
                              enablePlain:
                                type: boolean
                                description: Enable or disable OAuth authentication over SASL_PLAIN. There is no re-authentication support when this mechanism is used. Default value is `false`.
                              failFast:
                                type: boolean
                                description: Enable or disable termination of Kafka broker processes due to potentially recoverable runtime errors during startup. Default value is `true`.
                              fallbackUserNameClaim:
                                type: string
                                description: The fallback username claim to be used for the user id if the claim specified by `userNameClaim` is not present. This is useful when `client_credentials` authentication only results in the client id being provided in another claim. It only takes effect if `userNameClaim` is set.
                              fallbackUserNamePrefix:
                                type: string
                                description: "The prefix to use with the value of `fallbackUserNameClaim` to construct the user id. This only takes effect if `fallbackUserNameClaim` is true, and the value is present for the claim. Mapping usernames and client ids into the same user id space is useful in preventing name collisions."
                              groupsClaim:
                                type: string
                                description: JsonPath query used to extract groups for the user during authentication. Extracted groups can be used by a custom authorizer. By default no groups are extracted.
                              groupsClaimDelimiter:
                                type: string
                                description: "A delimiter used to parse groups when they are extracted as a single String value rather than a JSON array. Default value is ',' (comma)."
                              httpRetries:
                                type: integer
                                description: "The maximum number of retries to attempt if an initial HTTP request fails. If not set, the default is to not attempt any retries."
                              httpRetryPauseMs:
                                type: integer
                                description: "The pause to take before retrying a failed HTTP request. If not set, the default is to not pause at all but to immediately repeat a request."
                              includeAcceptHeader:
                                type: boolean
                                description: Whether the Accept header should be set in requests to the authorization servers. The default value is `true`.
                              introspectionEndpointUri:
                                type: string
                                description: URI of the token introspection endpoint which can be used to validate opaque non-JWT tokens.
                              jwksEndpointUri:
                                type: string
                                description: "URI of the JWKS certificate endpoint, which can be used for local JWT validation."
                              jwksExpirySeconds:
                                type: integer
                                minimum: 1
                                description: Configures how often are the JWKS certificates considered valid. The expiry interval has to be at least 60 seconds longer then the refresh interval specified in `jwksRefreshSeconds`. Defaults to 360 seconds.
                              jwksIgnoreKeyUse:
                                type: boolean
                                description: Flag to ignore the 'use' attribute of `key` declarations in a JWKS endpoint response. Default value is `false`.
                              jwksMinRefreshPauseSeconds:
                                type: integer
                                minimum: 0
                                description: "The minimum pause between two consecutive refreshes. When an unknown signing key is encountered the refresh is scheduled immediately, but will always wait for this minimum pause. Defaults to 1 second."
                              jwksRefreshSeconds:
                                type: integer
                                minimum: 1
                                description: Configures how often are the JWKS certificates refreshed. The refresh interval has to be at least 60 seconds shorter then the expiry interval specified in `jwksExpirySeconds`. Defaults to 300 seconds.
                              listenerConfig:
                                x-kubernetes-preserve-unknown-fields: true
                                type: object
                                description: Configuration to be used for a specific listener. All values are prefixed with `listener.name.<listener_name>`.
                              maxSecondsWithoutReauthentication:
                                type: integer
                                description: "Maximum number of seconds the authenticated session remains valid without re-authentication. This enables Apache Kafka re-authentication feature, and causes sessions to expire when the access token expires. If the access token expires before max time or if max time is reached, the client has to re-authenticate, otherwise the server will drop the connection. Not set by default - the authenticated session does not expire when the access token expires. This option only applies to SASL_OAUTHBEARER authentication mechanism (when `enableOauthBearer` is `true`)."
                              readTimeoutSeconds:
                                type: integer
                                description: "The read timeout in seconds when connecting to authorization server. If not set, the effective read timeout is 60 seconds."
                              sasl:
                                type: boolean
                                description: Enable or disable SASL on this listener.
                              secrets:
                                type: array
                                items:
                                  type: object
                                  properties:
                                    key:
                                      type: string
                                      description: The key under which the secret value is stored in the Kubernetes Secret.
                                    secretName:
                                      type: string
                                      description: The name of the Kubernetes Secret containing the secret value.
                                  required:
                                    - key
                                    - secretName
                                description: Secrets to be mounted to `/opt/kafka/custom-authn-secrets/custom-listener-<listener_name>-<port>/<secret_name>`.
                              serverBearerTokenLocation:
                                type: string
                                description: Path to the file on the local filesystem that contains a bearer token to be used instead of client_id and secret when authenticating to authorization server.
                              tlsTrustedCertificates:
                                type: array
                                items:
                                  type: object
                                  properties:
                                    secretName:
                                      type: string
                                      description: The name of the Secret containing the certificate.
                                    certificate:
                                      type: string
                                      description: The name of the file certificate in the secret.
                                    pattern:
                                      type: string
                                      description: "Pattern for the certificate files in the secret. Use the link:https://en.wikipedia.org/wiki/Glob_(programming)[_glob syntax_] for the pattern. All files in the secret that match the pattern are used."
                                  oneOf:
                                    - properties:
                                        certificate: {}
                                      required:
                                        - certificate
                                    - properties:
                                        pattern: {}
                                      required:
                                        - pattern
                                  required:
                                    - secretName
                                description: Trusted certificates for TLS connection to the OAuth server.
                              tokenEndpointUri:
                                type: string
                                description: "URI of the Token Endpoint to use with SASL_PLAIN mechanism when the client authenticates with `clientId` and a `secret`. If set, the client can authenticate over SASL_PLAIN by either setting `username` to `clientId`, and setting `password` to client `secret`, or by setting `username` to account username, and `password` to access token prefixed with `$accessToken:`. If this option is not set, the `password` is always interpreted as an access token (without a prefix), and `username` as the account username (a so called 'no-client-credentials' mode)."
                              type:
                                type: string
                                enum:
                                  - tls
                                  - scram-sha-512
                                  - oauth
                                  - custom
                                description: Authentication type. `oauth` type uses SASL OAUTHBEARER Authentication. `scram-sha-512` type uses SASL SCRAM-SHA-512 Authentication. `tls` type uses TLS Client Authentication. `tls` type is supported only on TLS listeners.`custom` type allows for any authentication type to be used.
                              userInfoEndpointUri:
                                type: string
                                description: 'URI of the User Info Endpoint to use as a fallback to obtaining the user id when the Introspection Endpoint does not return information that can be used for the user id. '
                              userNameClaim:
                                type: string
                                description: "Name of the claim from the JWT authentication token, Introspection Endpoint response or User Info Endpoint response which will be used to extract the user id. Defaults to `sub`."
                              userNamePrefix:
                                type: string
                                description: "The prefix to use with the value of `userNameClaim` to construct the user id. This only takes effect if `userNameClaim` is specified, and the value is present for the claim. When used in combination with `fallbackUserNameClaims` it ensures consistent mapping of usernames and client ids into the same user id space and prevents name collisions."
                              validIssuerUri:
                                type: string
                                description: URI of the token issuer used for authentication.
                              validTokenType:
                                type: string
                                description: "Valid value for the `token_type` attribute returned by the Introspection Endpoint. No default value, and not checked by default."
                            required:
                              - type
                            description: Authentication configuration for this listener.
                          configuration:
                            type: object
                            properties:
                              brokerCertChainAndKey:
                                type: object
                                properties:
                                  secretName:
                                    type: string
                                    description: The name of the Secret containing the certificate.
                                  certificate:
                                    type: string
                                    description: The name of the file certificate in the Secret.
                                  key:
                                    type: string
                                    description: The name of the private key in the Secret.
                                required:
                                  - secretName
                                  - certificate
                                  - key
                                description: Reference to the `Secret` which holds the certificate and private key pair which will be used for this listener. The certificate can optionally contain the whole chain. This field can be used only with listeners with enabled TLS encryption.
                              class:
                                type: string
                                description: |-
                                  Configures a specific class for `Ingress` and `LoadBalancer` that defines which controller is used. If not specified, the default controller is used.

                                  * For an `ingress` listener, the operator uses this property to set the `ingressClassName` property in the `Ingress` resources.
                                  * For a `loadbalancer` listener, the operator uses this property to set the `loadBalancerClass` property  in the `Service` resources.

                                  For `ingress` and `loadbalancer` listeners only.
                              externalTrafficPolicy:
                                type: string
                                enum:
                                  - Local
                                  - Cluster
                                description: |-
                                  Specifies whether the service routes external traffic to cluster-wide or node-local endpoints:

                                  * `Cluster` may cause a second hop to another node and obscures the client source IP.
                                  * `Local` avoids a second hop for `LoadBalancer` and `Nodeport` type services and preserves the client source IP (when supported by the infrastructure).

                                  If unspecified, Kubernetes uses `Cluster` as the default. For `loadbalancer` or `nodeport` listeners only.
                              loadBalancerSourceRanges:
                                type: array
                                items:
                                  type: string
                                description: "A list of CIDR ranges (for example `10.0.0.0/8` or `130.211.204.1/32`) from which clients can connect to loadbalancer listeners. If supported by the platform, traffic through the loadbalancer is restricted to the specified CIDR ranges. This field is applicable only for loadbalancer type services and is ignored if the cloud provider does not support the feature. For `loadbalancer` listeners only."
                              bootstrap:
                                type: object
                                properties:
                                  alternativeNames:
                                    type: array
                                    items:
                                      type: string
                                    description: Additional alternative names for the bootstrap service. The alternative names will be added to the list of subject alternative names of the TLS certificates.
                                  host:
                                    type: string
                                    description: Specifies the hostname used for the bootstrap resource. For `route` (optional) or `ingress` (required) listeners only. Ensure the hostname resolves to the Ingress endpoints; no validation is performed by Strimzi.
                                  nodePort:
                                    type: integer
                                    description: Node port for the bootstrap service. For `nodeport` listeners only.
                                  loadBalancerIP:
                                    type: string
                                    description: The loadbalancer is requested with the IP address specified in this property. This feature depends on whether the underlying cloud provider supports specifying the `loadBalancerIP` when a load balancer is created. This property is ignored if the cloud provider does not support the feature. For `loadbalancer` listeners only.
                                  annotations:
                                    additionalProperties:
                                      type: string
                                    type: object
                                    description: "Annotations added to `Ingress`, `Route`, or `Service` resources. You can use this property to configure DNS providers such as External DNS. For `loadbalancer`, `nodeport`, `route`, or `ingress` listeners only."
                                  labels:
                                    additionalProperties:
                                      type: string
                                    type: object
                                    description: "Labels added to `Ingress`, `Route`, or `Service` resources. For `loadbalancer`, `nodeport`, `route`, or `ingress` listeners only."
                                  externalIPs:
                                    type: array
                                    items:
                                      type: string
                                    description: External IPs associated to the nodeport service. These IPs are used by clients external to the Kubernetes cluster to access the Kafka brokers. This property is helpful when `nodeport` without `externalIP` is not sufficient. For example on bare-metal Kubernetes clusters that do not support Loadbalancer service types. For `nodeport` listeners only.
                                description: Bootstrap configuration.
                              brokers:
                                type: array
                                items:
                                  type: object
                                  properties:
                                    broker:
                                      type: integer
                                      description: ID of the kafka broker (broker identifier). Broker IDs start from 0 and correspond to the number of broker replicas.
                                    advertisedHost:
                                      type: string
                                      description: The host name used in the brokers' `advertised.listeners`.
                                    advertisedPort:
                                      type: integer
                                      description: The port number used in the brokers' `advertised.listeners`.
                                    host:
                                      type: string
                                      description: The broker host. This field will be used in the Ingress resource or in the Route resource to specify the desired hostname. This field can be used only with `route` (optional) or `ingress` (required) type listeners.
                                    nodePort:
                                      type: integer
                                      description: Node port for the per-broker service. This field can be used only with `nodeport` type listener.
                                    loadBalancerIP:
                                      type: string
                                      description: The loadbalancer is requested with the IP address specified in this field. This feature depends on whether the underlying cloud provider supports specifying the `loadBalancerIP` when a load balancer is created. This field is ignored if the cloud provider does not support the feature.This field can be used only with `loadbalancer` type listener.
                                    annotations:
                                      additionalProperties:
                                        type: string
                                      type: object
                                      description: "Annotations that will be added to the `Ingress` or `Service` resource. You can use this field to configure DNS providers such as External DNS. This field can be used only with `loadbalancer`, `nodeport`, or `ingress` type listeners."
                                    labels:
                                      additionalProperties:
                                        type: string
                                      type: object
                                      description: "Labels that will be added to the `Ingress`, `Route`, or `Service` resource. This field can be used only with `loadbalancer`, `nodeport`, `route`, or `ingress` type listeners."
                                    externalIPs:
                                      type: array
                                      items:
                                        type: string
                                      description: External IPs associated to the nodeport service. These IPs are used by clients external to the Kubernetes cluster to access the Kafka brokers. This field is helpful when `nodeport` without `externalIP` is not sufficient. For example on bare-metal Kubernetes clusters that do not support Loadbalancer service types. This field can only be used with `nodeport` type listener.
                                  required:
                                    - broker
                                description: Per-broker configurations.
                              ipFamilyPolicy:
                                type: string
                                enum:
                                  - SingleStack
                                  - PreferDualStack
                                  - RequireDualStack
                                description: |-
                                  Specifies the IP Family Policy used by the service. Available options are `SingleStack`, `PreferDualStack` and `RequireDualStack`:

                                  * `SingleStack` is for a single IP family.
                                  * `PreferDualStack` is for two IP families on dual-stack configured clusters or a single IP family on single-stack clusters.
                                  * `RequireDualStack` fails unless there are two IP families on dual-stack configured clusters.

                                  If unspecified, Kubernetes will choose the default value based on the service type.
                              ipFamilies:
                                type: array
                                items:
                                  type: string
                                  enum:
                                    - IPv4
                                    - IPv6
                                description: "Specifies the IP Families used by the service. Available options are `IPv4` and `IPv6`. If unspecified, Kubernetes will choose the default value based on the `ipFamilyPolicy` setting."
                              createBootstrapService:
                                type: boolean
                                description: Whether to create the bootstrap service or not. The bootstrap service is created by default (if not specified differently). This field can be used with the `loadbalancer` listener.
                              finalizers:
                                type: array
                                items:
                                  type: string
                                description: "A list of finalizers configured for the `LoadBalancer` type services created for this listener. If supported by the platform, the finalizer `service.kubernetes.io/load-balancer-cleanup` to make sure that the external load balancer is deleted together with the service.For more information, see https://kubernetes.io/docs/tasks/access-application-cluster/create-external-load-balancer/#garbage-collecting-load-balancers. For `loadbalancer` listeners only."
                              useServiceDnsDomain:
                                type: boolean
                                description: |-
                                  Configures whether the Kubernetes service DNS domain should be included in the generated addresses.

                                  * If set to `false`, the generated addresses do not contain the service DNS domain suffix. For example, `my-cluster-kafka-0.my-cluster-kafka-brokers.myproject.svc`.
                                  * If set to `true`, the generated addresses contain the service DNS domain suffix. For example, `my-cluster-kafka-0.my-cluster-kafka-brokers.myproject.svc.cluster.local`.

                                  The default is `.cluster.local`, but this is customizable using the environment variable `KUBERNETES_SERVICE_DNS_DOMAIN`. For `internal` and `cluster-ip` listeners only.
                              maxConnections:
                                type: integer
                                description: The maximum number of connections we allow for this listener in the broker at any time. New connections are blocked if the limit is reached.
                              maxConnectionCreationRate:
                                type: integer
                                description: The maximum connection creation rate we allow in this listener at any time. New connections will be throttled if the limit is reached.
                              preferredNodePortAddressType:
                                type: string
                                enum:
                                  - ExternalIP
                                  - ExternalDNS
                                  - InternalIP
                                  - InternalDNS
                                  - Hostname
                                description: |-
                                  Defines which address type should be used as the node address. Available types are: `ExternalDNS`, `ExternalIP`, `InternalDNS`, `InternalIP` and `Hostname`. By default, the addresses are used in the following order (the first one found is used):

                                  * `ExternalDNS`
                                  * `ExternalIP`
                                  * `InternalDNS`
                                  * `InternalIP`
                                  * `Hostname`

                                  This property is used to select the preferred address type, which is checked first. If no address is found for this address type, the other types are checked in the default order.For `nodeport` listeners only.
                              publishNotReadyAddresses:
                                type: boolean
                                description: Configures whether the service endpoints are considered "ready" even if the Pods themselves are not. Defaults to `false`. This field can not be used with `internal` listeners.
                            description: Additional listener configuration.
                          networkPolicyPeers:
                            type: array
                            items:
                              type: object
                              properties:
                                ipBlock:
                                  type: object
                                  properties:
                                    cidr:
                                      type: string
                                    except:
                                      type: array
                                      items:
                                        type: string
                                namespaceSelector:
                                  type: object
                                  properties:
                                    matchExpressions:
                                      type: array
                                      items:
                                        type: object
                                        properties:
                                          key:
                                            type: string
                                          operator:
                                            type: string
                                          values:
                                            type: array
                                            items:
                                              type: string
                                    matchLabels:
                                      additionalProperties:
                                        type: string
                                      type: object
                                podSelector:
                                  type: object
                                  properties:
                                    matchExpressions:
                                      type: array
                                      items:
                                        type: object
                                        properties:
                                          key:
                                            type: string
                                          operator:
                                            type: string
                                          values:
                                            type: array
                                            items:
                                              type: string
                                    matchLabels:
                                      additionalProperties:
                                        type: string
                                      type: object
                            description: "List of peers which should be able to connect to this listener. Peers in this list are combined using a logical OR operation. If this field is empty or missing, all connections will be allowed for this listener. If this field is present and contains at least one item, the listener only allows the traffic which matches at least one item in this list."
                        required:
                          - name
                          - port
                          - type
                          - tls
                      description: Configures listeners to provide access to Kafka brokers.
                    config:
                      x-kubernetes-preserve-unknown-fields: true
                      type: object
                      description: "Kafka broker config properties with the following prefixes cannot be set: listeners, advertised., broker., listener., host.name, port, inter.broker.listener.name, sasl., ssl., security., password., log.dir, zookeeper.connect, zookeeper.set.acl, zookeeper.ssl, zookeeper.clientCnxnSocket, authorizer., super.user, cruise.control.metrics.topic, cruise.control.metrics.reporter.bootstrap.servers, node.id, process.roles, controller., metadata.log.dir, zookeeper.metadata.migration.enable, client.quota.callback.static.kafka.admin., client.quota.callback.static.produce, client.quota.callback.static.fetch, client.quota.callback.static.storage.per.volume.limit.min.available., client.quota.callback.static.excluded.principal.name.list (with the exception of: zookeeper.connection.timeout.ms, sasl.server.max.receive.size, ssl.cipher.suites, ssl.protocol, ssl.enabled.protocols, ssl.secure.random.implementation, cruise.control.metrics.topic.num.partitions, cruise.control.metrics.topic.replication.factor, cruise.control.metrics.topic.retention.ms, cruise.control.metrics.topic.auto.create.retries, cruise.control.metrics.topic.auto.create.timeout.ms, cruise.control.metrics.topic.min.insync.replicas, controller.quorum.election.backoff.max.ms, controller.quorum.election.timeout.ms, controller.quorum.fetch.timeout.ms)."
                    storage:
                      type: object
                      properties:
                        class:
                          type: string
                          description: The storage class to use for dynamic volume allocation.
                        deleteClaim:
                          type: boolean
                          description: Specifies if the persistent volume claim has to be deleted when the cluster is un-deployed.
                        id:
                          type: integer
                          minimum: 0
                          description: Storage identification number. It is mandatory only for storage volumes defined in a storage of type 'jbod'.
                        kraftMetadata:
                          type: string
                          enum:
                            - shared
                          description: "Specifies whether this volume should be used for storing KRaft metadata. This property is optional. When set, the only currently supported value is `shared`. At most one volume can have this property set."
                        overrides:
                          type: array
                          items:
                            type: object
                            properties:
                              class:
                                type: string
                                description: The storage class to use for dynamic volume allocation for this broker.
                              broker:
                                type: integer
                                description: Id of the kafka broker (broker identifier).
                          description: Overrides for individual brokers. The `overrides` field allows to specify a different configuration for different brokers.
                        selector:
                          additionalProperties:
                            type: string
                          type: object
                          description: Specifies a specific persistent volume to use. It contains key:value pairs representing labels for selecting such a volume.
                        size:
                          type: string
                          description: "When `type=persistent-claim`, defines the size of the persistent volume claim, such as 100Gi. Mandatory when `type=persistent-claim`."
                        sizeLimit:
                          type: string
                          pattern: "^([0-9.]+)([eEinumkKMGTP]*[-+]?[0-9]*)$"
                          description: "When type=ephemeral, defines the total amount of local storage required for this EmptyDir volume (for example 1Gi)."
                        type:
                          type: string
                          enum:
                            - ephemeral
                            - persistent-claim
                            - jbod
                          description: "Storage type, must be either 'ephemeral', 'persistent-claim', or 'jbod'."
                        volumes:
                          type: array
                          items:
                            type: object
                            properties:
                              class:
                                type: string
                                description: The storage class to use for dynamic volume allocation.
                              deleteClaim:
                                type: boolean
                                description: Specifies if the persistent volume claim has to be deleted when the cluster is un-deployed.
                              id:
                                type: integer
                                minimum: 0
                                description: Storage identification number. Mandatory for storage volumes defined with a `jbod` storage type configuration.
                              kraftMetadata:
                                type: string
                                enum:
                                  - shared
                                description: "Specifies whether this volume should be used for storing KRaft metadata. This property is optional. When set, the only currently supported value is `shared`. At most one volume can have this property set."
                              overrides:
                                type: array
                                items:
                                  type: object
                                  properties:
                                    class:
                                      type: string
                                      description: The storage class to use for dynamic volume allocation for this broker.
                                    broker:
                                      type: integer
                                      description: Id of the kafka broker (broker identifier).
                                description: Overrides for individual brokers. The `overrides` field allows to specify a different configuration for different brokers.
                              selector:
                                additionalProperties:
                                  type: string
                                type: object
                                description: Specifies a specific persistent volume to use. It contains key:value pairs representing labels for selecting such a volume.
                              size:
                                type: string
                                description: "When `type=persistent-claim`, defines the size of the persistent volume claim, such as 100Gi. Mandatory when `type=persistent-claim`."
                              sizeLimit:
                                type: string
                                pattern: "^([0-9.]+)([eEinumkKMGTP]*[-+]?[0-9]*)$"
                                description: "When type=ephemeral, defines the total amount of local storage required for this EmptyDir volume (for example 1Gi)."
                              type:
                                type: string
                                enum:
                                  - ephemeral
                                  - persistent-claim
                                description: "Storage type, must be either 'ephemeral' or 'persistent-claim'."
                            required:
                              - type
                          description: List of volumes as Storage objects representing the JBOD disks array.
                      required:
                        - type
                      description: Storage configuration (disk). Cannot be updated. This property is required when node pools are not used.
                    authorization:
                      type: object
                      properties:
                        allowOnError:
                          type: boolean
                          description: "Defines whether a Kafka client should be allowed or denied by default when the authorizer fails to query the Open Policy Agent, for example, when it is temporarily unavailable). Defaults to `false` - all actions will be denied."
                        authorizerClass:
                          type: string
                          description: "Authorization implementation class, which must be available in classpath."
                        clientId:
                          type: string
                          description: OAuth Client ID which the Kafka client can use to authenticate against the OAuth server and use the token endpoint URI.
                        connectTimeoutSeconds:
                          type: integer
                          minimum: 1
                          description: "The connect timeout in seconds when connecting to authorization server. If not set, the effective connect timeout is 60 seconds."
                        delegateToKafkaAcls:
                          type: boolean
                          description: Whether authorization decision should be delegated to the 'Simple' authorizer if DENIED by Keycloak Authorization Services policies. Default value is `false`.
                        disableTlsHostnameVerification:
                          type: boolean
                          description: Enable or disable TLS hostname verification. Default value is `false`.
                        enableMetrics:
                          type: boolean
                          description: Enable or disable OAuth metrics. The default value is `false`.
                        expireAfterMs:
                          type: integer
                          description: The expiration of the records kept in the local cache to avoid querying the Open Policy Agent for every request. Defines how often the cached authorization decisions are reloaded from the Open Policy Agent server. In milliseconds. Defaults to `3600000`.
                        grantsAlwaysLatest:
                          type: boolean
                          description: "Controls whether the latest grants are fetched for a new session. When enabled, grants are retrieved from Keycloak and cached for the user. The default value is `false`."
                        grantsGcPeriodSeconds:
                          type: integer
                          minimum: 1
                          description: "The time, in seconds, between consecutive runs of a job that cleans stale grants from the cache. The default value is 300."
                        grantsMaxIdleTimeSeconds:
                          type: integer
                          minimum: 1
                          description: "The time, in seconds, after which an idle grant can be evicted from the cache. The default value is 300."
                        grantsRefreshPeriodSeconds:
                          type: integer
                          minimum: 0
                          description: The time between two consecutive grants refresh runs in seconds. The default value is 60.
                        grantsRefreshPoolSize:
                          type: integer
                          minimum: 1
                          description: "The number of threads to use to refresh grants for active sessions. The more threads, the more parallelism, so the sooner the job completes. However, using more threads places a heavier load on the authorization server. The default value is 5."
                        httpRetries:
                          type: integer
                          minimum: 0
                          description: "The maximum number of retries to attempt if an initial HTTP request fails. If not set, the default is to not attempt any retries."
                        includeAcceptHeader:
                          type: boolean
                          description: Whether the Accept header should be set in requests to the authorization servers. The default value is `true`.
                        initialCacheCapacity:
                          type: integer
                          description: Initial capacity of the local cache used by the authorizer to avoid querying the Open Policy Agent for every request Defaults to `5000`.
                        maximumCacheSize:
                          type: integer
                          description: Maximum capacity of the local cache used by the authorizer to avoid querying the Open Policy Agent for every request. Defaults to `50000`.
                        readTimeoutSeconds:
                          type: integer
                          minimum: 1
                          description: "The read timeout in seconds when connecting to authorization server. If not set, the effective read timeout is 60 seconds."
                        superUsers:
                          type: array
                          items:
                            type: string
                          description: "List of super users, which are user principals with unlimited access rights."
                        supportsAdminApi:
                          type: boolean
                          description: Indicates whether the custom authorizer supports the APIs for managing ACLs using the Kafka Admin API. Defaults to `false`.
                        tlsTrustedCertificates:
                          type: array
                          items:
                            type: object
                            properties:
                              secretName:
                                type: string
                                description: The name of the Secret containing the certificate.
                              certificate:
                                type: string
                                description: The name of the file certificate in the secret.
                              pattern:
                                type: string
                                description: "Pattern for the certificate files in the secret. Use the link:https://en.wikipedia.org/wiki/Glob_(programming)[_glob syntax_] for the pattern. All files in the secret that match the pattern are used."
                            oneOf:
                              - properties:
                                  certificate: {}
                                required:
                                  - certificate
                              - properties:
                                  pattern: {}
                                required:
                                  - pattern
                            required:
                              - secretName
                          description: Trusted certificates for TLS connection to the OAuth server.
                        tokenEndpointUri:
                          type: string
                          description: Authorization server token endpoint URI.
                        type:
                          type: string
                          enum:
                            - simple
                            - opa
                            - keycloak
                            - custom
                          description: "Authorization type. Currently, the supported types are `simple`, `keycloak`, `opa` and `custom`. `simple` authorization type uses Kafka's built-in authorizer for authorization. `keycloak` authorization type uses Keycloak Authorization Services for authorization. `opa` authorization type uses Open Policy Agent based authorization.`custom` authorization type uses user-provided implementation for authorization."
                        url:
                          type: string
                          example: http://opa:8181/v1/data/kafka/authz/allow
                          description: The URL used to connect to the Open Policy Agent server. The URL has to include the policy which will be queried by the authorizer. This option is required.
                      required:
                        - type
                      description: Authorization configuration for Kafka brokers.
                    rack:
                      type: object
                      properties:
                        topologyKey:
                          type: string
                          example: topology.kubernetes.io/zone
                          description: "A key that matches labels assigned to the Kubernetes cluster nodes. The value of the label is used to set a broker's `broker.rack` config, and the `client.rack` config for Kafka Connect or MirrorMaker 2."
                      required:
                        - topologyKey
                      description: Configuration of the `broker.rack` broker config.
                    brokerRackInitImage:
                      type: string
                      description: The image of the init container used for initializing the `broker.rack`.
                    livenessProbe:
                      type: object
                      properties:
                        initialDelaySeconds:
                          type: integer
                          minimum: 0
                          description: The initial delay before first the health is first checked. Default to 15 seconds. Minimum value is 0.
                        timeoutSeconds:
                          type: integer
                          minimum: 1
                          description: The timeout for each attempted health check. Default to 5 seconds. Minimum value is 1.
                        periodSeconds:
                          type: integer
                          minimum: 1
                          description: How often (in seconds) to perform the probe. Default to 10 seconds. Minimum value is 1.
                        successThreshold:
                          type: integer
                          minimum: 1
                          description: Minimum consecutive successes for the probe to be considered successful after having failed. Defaults to 1. Must be 1 for liveness. Minimum value is 1.
                        failureThreshold:
                          type: integer
                          minimum: 1
                          description: Minimum consecutive failures for the probe to be considered failed after having succeeded. Defaults to 3. Minimum value is 1.
                      description: Pod liveness checking.
                    readinessProbe:
                      type: object
                      properties:
                        initialDelaySeconds:
                          type: integer
                          minimum: 0
                          description: The initial delay before first the health is first checked. Default to 15 seconds. Minimum value is 0.
                        timeoutSeconds:
                          type: integer
                          minimum: 1
                          description: The timeout for each attempted health check. Default to 5 seconds. Minimum value is 1.
                        periodSeconds:
                          type: integer
                          minimum: 1
                          description: How often (in seconds) to perform the probe. Default to 10 seconds. Minimum value is 1.
                        successThreshold:
                          type: integer
                          minimum: 1
                          description: Minimum consecutive successes for the probe to be considered successful after having failed. Defaults to 1. Must be 1 for liveness. Minimum value is 1.
                        failureThreshold:
                          type: integer
                          minimum: 1
                          description: Minimum consecutive failures for the probe to be considered failed after having succeeded. Defaults to 3. Minimum value is 1.
                      description: Pod readiness checking.
                    jvmOptions:
                      type: object
                      properties:
                        "-XX":
                          additionalProperties:
                            type: string
                          type: object
                          description: A map of -XX options to the JVM.
                        "-Xmx":
                          type: string
                          pattern: "^[0-9]+[mMgG]?$"
                          description: -Xmx option to to the JVM.
                        "-Xms":
                          type: string
                          pattern: "^[0-9]+[mMgG]?$"
                          description: -Xms option to to the JVM.
                        gcLoggingEnabled:
                          type: boolean
                          description: Specifies whether the Garbage Collection logging is enabled. The default is false.
                        javaSystemProperties:
                          type: array
                          items:
                            type: object
                            properties:
                              name:
                                type: string
                                description: The system property name.
                              value:
                                type: string
                                description: The system property value.
                          description: A map of additional system properties which will be passed using the `-D` option to the JVM.
                      description: JVM Options for pods.
                    jmxOptions:
                      type: object
                      properties:
                        authentication:
                          type: object
                          properties:
                            type:
                              type: string
                              enum:
                                - password
                              description: Authentication type. Currently the only supported types are `password`.`password` type creates a username and protected port with no TLS.
                          required:
                            - type
                          description: Authentication configuration for connecting to the JMX port.
                      description: JMX Options for Kafka brokers.
                    resources:
                      type: object
                      properties:
                        claims:
                          type: array
                          items:
                            type: object
                            properties:
                              name:
                                type: string
                        limits:
                          additionalProperties:
                            anyOf:
                              - type: integer
                              - type: string
                            pattern: "^(\\+|-)?(([0-9]+(\\.[0-9]*)?)|(\\.[0-9]+))(([KMGTPE]i)|[numkMGTPE]|([eE](\\+|-)?(([0-9]+(\\.[0-9]*)?)|(\\.[0-9]+))))?$"
                            x-kubernetes-int-or-string: true
                          type: object
                        requests:
                          additionalProperties:
                            anyOf:
                              - type: integer
                              - type: string
                            pattern: "^(\\+|-)?(([0-9]+(\\.[0-9]*)?)|(\\.[0-9]+))(([KMGTPE]i)|[numkMGTPE]|([eE](\\+|-)?(([0-9]+(\\.[0-9]*)?)|(\\.[0-9]+))))?$"
                            x-kubernetes-int-or-string: true
                          type: object
                      description: CPU and memory resources to reserve.
                    metricsConfig:
                      type: object
                      properties:
                        type:
                          type: string
                          enum:
                            - jmxPrometheusExporter
                          description: Metrics type. Only 'jmxPrometheusExporter' supported currently.
                        valueFrom:
                          type: object
                          properties:
                            configMapKeyRef:
                              type: object
                              properties:
                                key:
                                  type: string
                                name:
                                  type: string
                                optional:
                                  type: boolean
                              description: Reference to the key in the ConfigMap containing the configuration.
                          description: 'ConfigMap entry where the Prometheus JMX Exporter configuration is stored. '
                      required:
                        - type
                        - valueFrom
                      description: Metrics configuration.
                    logging:
                      type: object
                      properties:
                        loggers:
                          additionalProperties:
                            type: string
                          type: object
                          description: A Map from logger name to logger level.
                        type:
                          type: string
                          enum:
                            - inline
                            - external
                          description: "Logging type, must be either 'inline' or 'external'."
                        valueFrom:
                          type: object
                          properties:
                            configMapKeyRef:
                              type: object
                              properties:
                                key:
                                  type: string
                                name:
                                  type: string
                                optional:
                                  type: boolean
                              description: Reference to the key in the ConfigMap containing the configuration.
                          description: '`ConfigMap` entry where the logging configuration is stored. '
                      required:
                        - type
                      description: Logging configuration for Kafka.
                    template:
                      type: object
                      properties:
                        statefulset:
                          type: object
                          properties:
                            metadata:
                              type: object
                              properties:
                                labels:
                                  additionalProperties:
                                    type: string
                                  type: object
                                  description: Labels added to the Kubernetes resource.
                                annotations:
                                  additionalProperties:
                                    type: string
                                  type: object
                                  description: Annotations added to the Kubernetes resource.
                              description: Metadata applied to the resource.
                            podManagementPolicy:
                              type: string
                              enum:
                                - OrderedReady
                                - Parallel
                              description: PodManagementPolicy which will be used for this StatefulSet. Valid values are `Parallel` and `OrderedReady`. Defaults to `Parallel`.
                          description: Template for Kafka `StatefulSet`.
                        pod:
                          type: object
                          properties:
                            metadata:
                              type: object
                              properties:
                                labels:
                                  additionalProperties:
                                    type: string
                                  type: object
                                  description: Labels added to the Kubernetes resource.
                                annotations:
                                  additionalProperties:
                                    type: string
                                  type: object
                                  description: Annotations added to the Kubernetes resource.
                              description: Metadata applied to the resource.
                            imagePullSecrets:
                              type: array
                              items:
                                type: object
                                properties:
                                  name:
                                    type: string
                              description: "List of references to secrets in the same namespace to use for pulling any of the images used by this Pod. When the `STRIMZI_IMAGE_PULL_SECRETS` environment variable in Cluster Operator and the `imagePullSecrets` option are specified, only the `imagePullSecrets` variable is used and the `STRIMZI_IMAGE_PULL_SECRETS` variable is ignored."
                            securityContext:
                              type: object
                              properties:
                                appArmorProfile:
                                  type: object
                                  properties:
                                    localhostProfile:
                                      type: string
                                    type:
                                      type: string
                                fsGroup:
                                  type: integer
                                fsGroupChangePolicy:
                                  type: string
                                runAsGroup:
                                  type: integer
                                runAsNonRoot:
                                  type: boolean
                                runAsUser:
                                  type: integer
                                seLinuxOptions:
                                  type: object
                                  properties:
                                    level:
                                      type: string
                                    role:
                                      type: string
                                    type:
                                      type: string
                                    user:
                                      type: string
                                seccompProfile:
                                  type: object
                                  properties:
                                    localhostProfile:
                                      type: string
                                    type:
                                      type: string
                                supplementalGroups:
                                  type: array
                                  items:
                                    type: integer
                                sysctls:
                                  type: array
                                  items:
                                    type: object
                                    properties:
                                      name:
                                        type: string
                                      value:
                                        type: string
                                windowsOptions:
                                  type: object
                                  properties:
                                    gmsaCredentialSpec:
                                      type: string
                                    gmsaCredentialSpecName:
                                      type: string
                                    hostProcess:
                                      type: boolean
                                    runAsUserName:
                                      type: string
                              description: Configures pod-level security attributes and common container settings.
                            terminationGracePeriodSeconds:
                              type: integer
                              minimum: 0
                              description: "The grace period is the duration in seconds after the processes running in the pod are sent a termination signal, and the time when the processes are forcibly halted with a kill signal. Set this value to longer than the expected cleanup time for your process. Value must be a non-negative integer. A zero value indicates delete immediately. You might need to increase the grace period for very large Kafka clusters, so that the Kafka brokers have enough time to transfer their work to another broker before they are terminated. Defaults to 30 seconds."
                            affinity:
                              type: object
                              properties:
                                nodeAffinity:
                                  type: object
                                  properties:
                                    preferredDuringSchedulingIgnoredDuringExecution:
                                      type: array
                                      items:
                                        type: object
                                        properties:
                                          preference:
                                            type: object
                                            properties:
                                              matchExpressions:
                                                type: array
                                                items:
                                                  type: object
                                                  properties:
                                                    key:
                                                      type: string
                                                    operator:
                                                      type: string
                                                    values:
                                                      type: array
                                                      items:
                                                        type: string
                                              matchFields:
                                                type: array
                                                items:
                                                  type: object
                                                  properties:
                                                    key:
                                                      type: string
                                                    operator:
                                                      type: string
                                                    values:
                                                      type: array
                                                      items:
                                                        type: string
                                          weight:
                                            type: integer
                                    requiredDuringSchedulingIgnoredDuringExecution:
                                      type: object
                                      properties:
                                        nodeSelectorTerms:
                                          type: array
                                          items:
                                            type: object
                                            properties:
                                              matchExpressions:
                                                type: array
                                                items:
                                                  type: object
                                                  properties:
                                                    key:
                                                      type: string
                                                    operator:
                                                      type: string
                                                    values:
                                                      type: array
                                                      items:
                                                        type: string
                                              matchFields:
                                                type: array
                                                items:
                                                  type: object
                                                  properties:
                                                    key:
                                                      type: string
                                                    operator:
                                                      type: string
                                                    values:
                                                      type: array
                                                      items:
                                                        type: string
                                podAffinity:
                                  type: object
                                  properties:
                                    preferredDuringSchedulingIgnoredDuringExecution:
                                      type: array
                                      items:
                                        type: object
                                        properties:
                                          podAffinityTerm:
                                            type: object
                                            properties:
                                              labelSelector:
                                                type: object
                                                properties:
                                                  matchExpressions:
                                                    type: array
                                                    items:
                                                      type: object
                                                      properties:
                                                        key:
                                                          type: string
                                                        operator:
                                                          type: string
                                                        values:
                                                          type: array
                                                          items:
                                                            type: string
                                                  matchLabels:
                                                    additionalProperties:
                                                      type: string
                                                    type: object
                                              matchLabelKeys:
                                                type: array
                                                items:
                                                  type: string
                                              mismatchLabelKeys:
                                                type: array
                                                items:
                                                  type: string
                                              namespaceSelector:
                                                type: object
                                                properties:
                                                  matchExpressions:
                                                    type: array
                                                    items:
                                                      type: object
                                                      properties:
                                                        key:
                                                          type: string
                                                        operator:
                                                          type: string
                                                        values:
                                                          type: array
                                                          items:
                                                            type: string
                                                  matchLabels:
                                                    additionalProperties:
                                                      type: string
                                                    type: object
                                              namespaces:
                                                type: array
                                                items:
                                                  type: string
                                              topologyKey:
                                                type: string
                                          weight:
                                            type: integer
                                    requiredDuringSchedulingIgnoredDuringExecution:
                                      type: array
                                      items:
                                        type: object
                                        properties:
                                          labelSelector:
                                            type: object
                                            properties:
                                              matchExpressions:
                                                type: array
                                                items:
                                                  type: object
                                                  properties:
                                                    key:
                                                      type: string
                                                    operator:
                                                      type: string
                                                    values:
                                                      type: array
                                                      items:
                                                        type: string
                                              matchLabels:
                                                additionalProperties:
                                                  type: string
                                                type: object
                                          matchLabelKeys:
                                            type: array
                                            items:
                                              type: string
                                          mismatchLabelKeys:
                                            type: array
                                            items:
                                              type: string
                                          namespaceSelector:
                                            type: object
                                            properties:
                                              matchExpressions:
                                                type: array
                                                items:
                                                  type: object
                                                  properties:
                                                    key:
                                                      type: string
                                                    operator:
                                                      type: string
                                                    values:
                                                      type: array
                                                      items:
                                                        type: string
                                              matchLabels:
                                                additionalProperties:
                                                  type: string
                                                type: object
                                          namespaces:
                                            type: array
                                            items:
                                              type: string
                                          topologyKey:
                                            type: string
                                podAntiAffinity:
                                  type: object
                                  properties:
                                    preferredDuringSchedulingIgnoredDuringExecution:
                                      type: array
                                      items:
                                        type: object
                                        properties:
                                          podAffinityTerm:
                                            type: object
                                            properties:
                                              labelSelector:
                                                type: object
                                                properties:
                                                  matchExpressions:
                                                    type: array
                                                    items:
                                                      type: object
                                                      properties:
                                                        key:
                                                          type: string
                                                        operator:
                                                          type: string
                                                        values:
                                                          type: array
                                                          items:
                                                            type: string
                                                  matchLabels:
                                                    additionalProperties:
                                                      type: string
                                                    type: object
                                              matchLabelKeys:
                                                type: array
                                                items:
                                                  type: string
                                              mismatchLabelKeys:
                                                type: array
                                                items:
                                                  type: string
                                              namespaceSelector:
                                                type: object
                                                properties:
                                                  matchExpressions:
                                                    type: array
                                                    items:
                                                      type: object
                                                      properties:
                                                        key:
                                                          type: string
                                                        operator:
                                                          type: string
                                                        values:
                                                          type: array
                                                          items:
                                                            type: string
                                                  matchLabels:
                                                    additionalProperties:
                                                      type: string
                                                    type: object
                                              namespaces:
                                                type: array
                                                items:
                                                  type: string
                                              topologyKey:
                                                type: string
                                          weight:
                                            type: integer
                                    requiredDuringSchedulingIgnoredDuringExecution:
                                      type: array
                                      items:
                                        type: object
                                        properties:
                                          labelSelector:
                                            type: object
                                            properties:
                                              matchExpressions:
                                                type: array
                                                items:
                                                  type: object
                                                  properties:
                                                    key:
                                                      type: string
                                                    operator:
                                                      type: string
                                                    values:
                                                      type: array
                                                      items:
                                                        type: string
                                              matchLabels:
                                                additionalProperties:
                                                  type: string
                                                type: object
                                          matchLabelKeys:
                                            type: array
                                            items:
                                              type: string
                                          mismatchLabelKeys:
                                            type: array
                                            items:
                                              type: string
                                          namespaceSelector:
                                            type: object
                                            properties:
                                              matchExpressions:
                                                type: array
                                                items:
                                                  type: object
                                                  properties:
                                                    key:
                                                      type: string
                                                    operator:
                                                      type: string
                                                    values:
                                                      type: array
                                                      items:
                                                        type: string
                                              matchLabels:
                                                additionalProperties:
                                                  type: string
                                                type: object
                                          namespaces:
                                            type: array
                                            items:
                                              type: string
                                          topologyKey:
                                            type: string
                              description: The pod's affinity rules.
                            tolerations:
                              type: array
                              items:
                                type: object
                                properties:
                                  effect:
                                    type: string
                                  key:
                                    type: string
                                  operator:
                                    type: string
                                  tolerationSeconds:
                                    type: integer
                                  value:
                                    type: string
                              description: The pod's tolerations.
                            topologySpreadConstraints:
                              type: array
                              items:
                                type: object
                                properties:
                                  labelSelector:
                                    type: object
                                    properties:
                                      matchExpressions:
                                        type: array
                                        items:
                                          type: object
                                          properties:
                                            key:
                                              type: string
                                            operator:
                                              type: string
                                            values:
                                              type: array
                                              items:
                                                type: string
                                      matchLabels:
                                        additionalProperties:
                                          type: string
                                        type: object
                                  matchLabelKeys:
                                    type: array
                                    items:
                                      type: string
                                  maxSkew:
                                    type: integer
                                  minDomains:
                                    type: integer
                                  nodeAffinityPolicy:
                                    type: string
                                  nodeTaintsPolicy:
                                    type: string
                                  topologyKey:
                                    type: string
                                  whenUnsatisfiable:
                                    type: string
                              description: The pod's topology spread constraints.
                            priorityClassName:
                              type: string
                              description: 'The name of the priority class used to assign priority to the pods. '
                            schedulerName:
                              type: string
                              description: "The name of the scheduler used to dispatch this `Pod`. If not specified, the default scheduler will be used."
                            hostAliases:
                              type: array
                              items:
                                type: object
                                properties:
                                  hostnames:
                                    type: array
                                    items:
                                      type: string
                                  ip:
                                    type: string
                              description: The pod's HostAliases. HostAliases is an optional list of hosts and IPs that will be injected into the Pod's hosts file if specified.
                            enableServiceLinks:
                              type: boolean
                              description: Indicates whether information about services should be injected into Pod's environment variables.
                            tmpDirSizeLimit:
                              type: string
                              pattern: "^([0-9.]+)([eEinumkKMGTP]*[-+]?[0-9]*)$"
<<<<<<< HEAD
                              description: Defines the total amount (for example `1Gi`) of local storage required for temporary EmptyDir volume (`/tmp`). Default value is `5Mi`.
                            volumes:
                              type: array
                              items:
                                type: object
                                properties:
                                  name:
                                    type: string
                                    description: Name to use for the volume. Required.
                                  secret:
                                    type: object
                                    properties:
                                      defaultMode:
                                        type: integer
                                      items:
                                        type: array
                                        items:
                                          type: object
                                          properties:
                                            key:
                                              type: string
                                            mode:
                                              type: integer
                                            path:
                                              type: string
                                      optional:
                                        type: boolean
                                      secretName:
                                        type: string
                                    description: Secret to use populate the volume.
                                  configMap:
                                    type: object
                                    properties:
                                      defaultMode:
                                        type: integer
                                      items:
                                        type: array
                                        items:
                                          type: object
                                          properties:
                                            key:
                                              type: string
                                            mode:
                                              type: integer
                                            path:
                                              type: string
                                      name:
                                        type: string
                                      optional:
                                        type: boolean
                                    description: ConfigMap to use to populate the volume.
                                  emptyDir:
                                    type: object
                                    properties:
                                      medium:
                                        type: string
                                      sizeLimit:
                                        type: object
                                        properties:
                                          amount:
                                            type: string
                                          format:
                                            type: string
                                    description: EmptyDir to use to populate the volume.
                                  persistentVolumeClaim:
                                    type: object
                                    properties:
                                      claimName:
                                        type: string
                                      readOnly:
                                        type: boolean
                                    description: PersistentVolumeClaim object to use to populate the volume.
                                oneOf:
                                  - properties:
                                      secret: {}
                                      configMap: {}
                                      emptyDir: {}
                                      persistentVolumeClaim: {}
                                    required: []
                              description: Additional volumes that can be mounted to the pod.
=======
                              description: "Defines the total amount of pod memory allocated for the temporary `EmptyDir` volume `/tmp`. Specify the allocation in memory units, for example, `100Mi` for 100 mebibytes. Default value is `5Mi`. The `/tmp` volume is backed by pod memory, not disk storage, so avoid setting a high value as it consumes pod memory resources."
>>>>>>> 8248643a
                          description: Template for Kafka `Pods`.
                        bootstrapService:
                          type: object
                          properties:
                            metadata:
                              type: object
                              properties:
                                labels:
                                  additionalProperties:
                                    type: string
                                  type: object
                                  description: Labels added to the Kubernetes resource.
                                annotations:
                                  additionalProperties:
                                    type: string
                                  type: object
                                  description: Annotations added to the Kubernetes resource.
                              description: Metadata applied to the resource.
                            ipFamilyPolicy:
                              type: string
                              enum:
                                - SingleStack
                                - PreferDualStack
                                - RequireDualStack
                              description: "Specifies the IP Family Policy used by the service. Available options are `SingleStack`, `PreferDualStack` and `RequireDualStack`. `SingleStack` is for a single IP family. `PreferDualStack` is for two IP families on dual-stack configured clusters or a single IP family on single-stack clusters. `RequireDualStack` fails unless there are two IP families on dual-stack configured clusters. If unspecified, Kubernetes will choose the default value based on the service type."
                            ipFamilies:
                              type: array
                              items:
                                type: string
                                enum:
                                  - IPv4
                                  - IPv6
                              description: "Specifies the IP Families used by the service. Available options are `IPv4` and `IPv6`. If unspecified, Kubernetes will choose the default value based on the `ipFamilyPolicy` setting."
                          description: Template for Kafka bootstrap `Service`.
                        brokersService:
                          type: object
                          properties:
                            metadata:
                              type: object
                              properties:
                                labels:
                                  additionalProperties:
                                    type: string
                                  type: object
                                  description: Labels added to the Kubernetes resource.
                                annotations:
                                  additionalProperties:
                                    type: string
                                  type: object
                                  description: Annotations added to the Kubernetes resource.
                              description: Metadata applied to the resource.
                            ipFamilyPolicy:
                              type: string
                              enum:
                                - SingleStack
                                - PreferDualStack
                                - RequireDualStack
                              description: "Specifies the IP Family Policy used by the service. Available options are `SingleStack`, `PreferDualStack` and `RequireDualStack`. `SingleStack` is for a single IP family. `PreferDualStack` is for two IP families on dual-stack configured clusters or a single IP family on single-stack clusters. `RequireDualStack` fails unless there are two IP families on dual-stack configured clusters. If unspecified, Kubernetes will choose the default value based on the service type."
                            ipFamilies:
                              type: array
                              items:
                                type: string
                                enum:
                                  - IPv4
                                  - IPv6
                              description: "Specifies the IP Families used by the service. Available options are `IPv4` and `IPv6`. If unspecified, Kubernetes will choose the default value based on the `ipFamilyPolicy` setting."
                          description: Template for Kafka broker `Service`.
                        externalBootstrapService:
                          type: object
                          properties:
                            metadata:
                              type: object
                              properties:
                                labels:
                                  additionalProperties:
                                    type: string
                                  type: object
                                  description: Labels added to the Kubernetes resource.
                                annotations:
                                  additionalProperties:
                                    type: string
                                  type: object
                                  description: Annotations added to the Kubernetes resource.
                              description: Metadata applied to the resource.
                          description: Template for Kafka external bootstrap `Service`.
                        perPodService:
                          type: object
                          properties:
                            metadata:
                              type: object
                              properties:
                                labels:
                                  additionalProperties:
                                    type: string
                                  type: object
                                  description: Labels added to the Kubernetes resource.
                                annotations:
                                  additionalProperties:
                                    type: string
                                  type: object
                                  description: Annotations added to the Kubernetes resource.
                              description: Metadata applied to the resource.
                          description: Template for Kafka per-pod `Services` used for access from outside of Kubernetes.
                        externalBootstrapRoute:
                          type: object
                          properties:
                            metadata:
                              type: object
                              properties:
                                labels:
                                  additionalProperties:
                                    type: string
                                  type: object
                                  description: Labels added to the Kubernetes resource.
                                annotations:
                                  additionalProperties:
                                    type: string
                                  type: object
                                  description: Annotations added to the Kubernetes resource.
                              description: Metadata applied to the resource.
                          description: Template for Kafka external bootstrap `Route`.
                        perPodRoute:
                          type: object
                          properties:
                            metadata:
                              type: object
                              properties:
                                labels:
                                  additionalProperties:
                                    type: string
                                  type: object
                                  description: Labels added to the Kubernetes resource.
                                annotations:
                                  additionalProperties:
                                    type: string
                                  type: object
                                  description: Annotations added to the Kubernetes resource.
                              description: Metadata applied to the resource.
                          description: Template for Kafka per-pod `Routes` used for access from outside of OpenShift.
                        externalBootstrapIngress:
                          type: object
                          properties:
                            metadata:
                              type: object
                              properties:
                                labels:
                                  additionalProperties:
                                    type: string
                                  type: object
                                  description: Labels added to the Kubernetes resource.
                                annotations:
                                  additionalProperties:
                                    type: string
                                  type: object
                                  description: Annotations added to the Kubernetes resource.
                              description: Metadata applied to the resource.
                          description: Template for Kafka external bootstrap `Ingress`.
                        perPodIngress:
                          type: object
                          properties:
                            metadata:
                              type: object
                              properties:
                                labels:
                                  additionalProperties:
                                    type: string
                                  type: object
                                  description: Labels added to the Kubernetes resource.
                                annotations:
                                  additionalProperties:
                                    type: string
                                  type: object
                                  description: Annotations added to the Kubernetes resource.
                              description: Metadata applied to the resource.
                          description: Template for Kafka per-pod `Ingress` used for access from outside of Kubernetes.
                        persistentVolumeClaim:
                          type: object
                          properties:
                            metadata:
                              type: object
                              properties:
                                labels:
                                  additionalProperties:
                                    type: string
                                  type: object
                                  description: Labels added to the Kubernetes resource.
                                annotations:
                                  additionalProperties:
                                    type: string
                                  type: object
                                  description: Annotations added to the Kubernetes resource.
                              description: Metadata applied to the resource.
                          description: Template for all Kafka `PersistentVolumeClaims`.
                        podDisruptionBudget:
                          type: object
                          properties:
                            metadata:
                              type: object
                              properties:
                                labels:
                                  additionalProperties:
                                    type: string
                                  type: object
                                  description: Labels added to the Kubernetes resource.
                                annotations:
                                  additionalProperties:
                                    type: string
                                  type: object
                                  description: Annotations added to the Kubernetes resource.
                              description: Metadata to apply to the `PodDisruptionBudgetTemplate` resource.
                            maxUnavailable:
                              type: integer
                              minimum: 0
                              description: "Maximum number of unavailable pods to allow automatic Pod eviction. A Pod eviction is allowed when the `maxUnavailable` number of pods or fewer are unavailable after the eviction. Setting this value to 0 prevents all voluntary evictions, so the pods must be evicted manually. Defaults to 1."
                          description: Template for Kafka `PodDisruptionBudget`.
                        kafkaContainer:
                          type: object
                          properties:
                            env:
                              type: array
                              items:
                                type: object
                                properties:
                                  name:
                                    type: string
                                    description: The environment variable key.
                                  value:
                                    type: string
                                    description: The environment variable value.
                              description: Environment variables which should be applied to the container.
                            securityContext:
                              type: object
                              properties:
                                allowPrivilegeEscalation:
                                  type: boolean
                                appArmorProfile:
                                  type: object
                                  properties:
                                    localhostProfile:
                                      type: string
                                    type:
                                      type: string
                                capabilities:
                                  type: object
                                  properties:
                                    add:
                                      type: array
                                      items:
                                        type: string
                                    drop:
                                      type: array
                                      items:
                                        type: string
                                privileged:
                                  type: boolean
                                procMount:
                                  type: string
                                readOnlyRootFilesystem:
                                  type: boolean
                                runAsGroup:
                                  type: integer
                                runAsNonRoot:
                                  type: boolean
                                runAsUser:
                                  type: integer
                                seLinuxOptions:
                                  type: object
                                  properties:
                                    level:
                                      type: string
                                    role:
                                      type: string
                                    type:
                                      type: string
                                    user:
                                      type: string
                                seccompProfile:
                                  type: object
                                  properties:
                                    localhostProfile:
                                      type: string
                                    type:
                                      type: string
                                windowsOptions:
                                  type: object
                                  properties:
                                    gmsaCredentialSpec:
                                      type: string
                                    gmsaCredentialSpecName:
                                      type: string
                                    hostProcess:
                                      type: boolean
                                    runAsUserName:
                                      type: string
                              description: Security context for the container.
                            volumeMounts:
                              type: array
                              items:
                                type: object
                                properties:
                                  mountPath:
                                    type: string
                                  mountPropagation:
                                    type: string
                                  name:
                                    type: string
                                  readOnly:
                                    type: boolean
                                  recursiveReadOnly:
                                    type: string
                                  subPath:
                                    type: string
                                  subPathExpr:
                                    type: string
                              description: Additional volume mounts which should be applied to the container.
                          description: Template for the Kafka broker container.
                        initContainer:
                          type: object
                          properties:
                            env:
                              type: array
                              items:
                                type: object
                                properties:
                                  name:
                                    type: string
                                    description: The environment variable key.
                                  value:
                                    type: string
                                    description: The environment variable value.
                              description: Environment variables which should be applied to the container.
                            securityContext:
                              type: object
                              properties:
                                allowPrivilegeEscalation:
                                  type: boolean
                                appArmorProfile:
                                  type: object
                                  properties:
                                    localhostProfile:
                                      type: string
                                    type:
                                      type: string
                                capabilities:
                                  type: object
                                  properties:
                                    add:
                                      type: array
                                      items:
                                        type: string
                                    drop:
                                      type: array
                                      items:
                                        type: string
                                privileged:
                                  type: boolean
                                procMount:
                                  type: string
                                readOnlyRootFilesystem:
                                  type: boolean
                                runAsGroup:
                                  type: integer
                                runAsNonRoot:
                                  type: boolean
                                runAsUser:
                                  type: integer
                                seLinuxOptions:
                                  type: object
                                  properties:
                                    level:
                                      type: string
                                    role:
                                      type: string
                                    type:
                                      type: string
                                    user:
                                      type: string
                                seccompProfile:
                                  type: object
                                  properties:
                                    localhostProfile:
                                      type: string
                                    type:
                                      type: string
                                windowsOptions:
                                  type: object
                                  properties:
                                    gmsaCredentialSpec:
                                      type: string
                                    gmsaCredentialSpecName:
                                      type: string
                                    hostProcess:
                                      type: boolean
                                    runAsUserName:
                                      type: string
                              description: Security context for the container.
                            volumeMounts:
                              type: array
                              items:
                                type: object
                                properties:
                                  mountPath:
                                    type: string
                                  mountPropagation:
                                    type: string
                                  name:
                                    type: string
                                  readOnly:
                                    type: boolean
                                  recursiveReadOnly:
                                    type: string
                                  subPath:
                                    type: string
                                  subPathExpr:
                                    type: string
                              description: Additional volume mounts which should be applied to the container.
                          description: Template for the Kafka init container.
                        clusterCaCert:
                          type: object
                          properties:
                            metadata:
                              type: object
                              properties:
                                labels:
                                  additionalProperties:
                                    type: string
                                  type: object
                                  description: Labels added to the Kubernetes resource.
                                annotations:
                                  additionalProperties:
                                    type: string
                                  type: object
                                  description: Annotations added to the Kubernetes resource.
                              description: Metadata applied to the resource.
                          description: Template for Secret with Kafka Cluster certificate public key.
                        serviceAccount:
                          type: object
                          properties:
                            metadata:
                              type: object
                              properties:
                                labels:
                                  additionalProperties:
                                    type: string
                                  type: object
                                  description: Labels added to the Kubernetes resource.
                                annotations:
                                  additionalProperties:
                                    type: string
                                  type: object
                                  description: Annotations added to the Kubernetes resource.
                              description: Metadata applied to the resource.
                          description: Template for the Kafka service account.
                        jmxSecret:
                          type: object
                          properties:
                            metadata:
                              type: object
                              properties:
                                labels:
                                  additionalProperties:
                                    type: string
                                  type: object
                                  description: Labels added to the Kubernetes resource.
                                annotations:
                                  additionalProperties:
                                    type: string
                                  type: object
                                  description: Annotations added to the Kubernetes resource.
                              description: Metadata applied to the resource.
                          description: Template for Secret of the Kafka Cluster JMX authentication.
                        clusterRoleBinding:
                          type: object
                          properties:
                            metadata:
                              type: object
                              properties:
                                labels:
                                  additionalProperties:
                                    type: string
                                  type: object
                                  description: Labels added to the Kubernetes resource.
                                annotations:
                                  additionalProperties:
                                    type: string
                                  type: object
                                  description: Annotations added to the Kubernetes resource.
                              description: Metadata applied to the resource.
                          description: Template for the Kafka ClusterRoleBinding.
                        podSet:
                          type: object
                          properties:
                            metadata:
                              type: object
                              properties:
                                labels:
                                  additionalProperties:
                                    type: string
                                  type: object
                                  description: Labels added to the Kubernetes resource.
                                annotations:
                                  additionalProperties:
                                    type: string
                                  type: object
                                  description: Annotations added to the Kubernetes resource.
                              description: Metadata applied to the resource.
                          description: Template for Kafka `StrimziPodSet` resource.
                      description: Template for Kafka cluster resources. The template allows users to specify how the Kubernetes resources are generated.
                    tieredStorage:
                      type: object
                      properties:
                        remoteStorageManager:
                          type: object
                          properties:
                            className:
                              type: string
                              description: The class name for the `RemoteStorageManager` implementation.
                            classPath:
                              type: string
                              description: The class path for the `RemoteStorageManager` implementation.
                            config:
                              additionalProperties:
                                type: string
                              type: object
                              description: "The additional configuration map for the `RemoteStorageManager` implementation. Keys will be automatically prefixed with `rsm.config.`, and added to Kafka broker configuration."
                          description: Configuration for the Remote Storage Manager.
                        type:
                          type: string
                          enum:
                            - custom
                          description: "Storage type, only 'custom' is supported at the moment."
                      required:
                        - type
                      description: Configure the tiered storage feature for Kafka brokers.
                    quotas:
                      type: object
                      properties:
                        consumerByteRate:
                          type: integer
                          minimum: 0
                          description: "A per-broker byte-rate quota for clients consuming from a broker, independent of their number. If clients consume at maximum speed, the quota is shared equally between all non-excluded consumers. Otherwise, the quota is divided based on each client's consumption rate."
                        controllerMutationRate:
                          type: number
                          minimum: 0
                          description: "The default client quota on the rate at which mutations are accepted per second for create topic requests, create partition requests, and delete topic requests, defined for each broker. The mutations rate is measured by the number of partitions created or deleted. Applied on a per-broker basis."
                        excludedPrincipals:
                          type: array
                          items:
                            type: string
                          description: "List of principals that are excluded from the quota. The principals have to be prefixed with `User:`, for example `User:my-user;User:CN=my-other-user`."
                        minAvailableBytesPerVolume:
                          type: integer
                          minimum: 0
                          description: Stop message production if the available size (in bytes) of the storage is lower than or equal to this specified value. This condition is mutually exclusive with `minAvailableRatioPerVolume`.
                        minAvailableRatioPerVolume:
                          type: number
                          minimum: 0
                          maximum: 1
                          description: Stop message production if the percentage of available storage space falls below or equals the specified ratio (set as a decimal representing a percentage). This condition is mutually exclusive with `minAvailableBytesPerVolume`.
                        producerByteRate:
                          type: integer
                          minimum: 0
                          description: "A per-broker byte-rate quota for clients producing to a broker, independent of their number. If clients produce at maximum speed, the quota is shared equally between all non-excluded producers. Otherwise, the quota is divided based on each client's production rate."
                        requestPercentage:
                          type: integer
                          minimum: 0
                          description: The default client quota limits the maximum CPU utilization of each client as a percentage of the network and I/O threads of each broker. Applied on a per-broker basis.
                        type:
                          type: string
                          enum:
                            - kafka
                            - strimzi
                          description: "Quotas plugin type. Currently, the supported types are `kafka` and `strimzi`. `kafka` quotas type uses Kafka's built-in quotas plugin. `strimzi` quotas type uses Strimzi quotas plugin."
                      required:
                        - type
                      description: "Quotas plugin configuration for Kafka brokers allows setting quotas for disk usage, produce/fetch rates, and more. Supported plugin types include `kafka` (default) and `strimzi`. If not specified, the default `kafka` quotas plugin is used."
                  required:
                    - listeners
                  description: Configuration of the Kafka cluster.
                zookeeper:
                  type: object
                  properties:
                    replicas:
                      type: integer
                      minimum: 1
                      description: The number of pods in the cluster.
                    image:
                      type: string
                      description: "The container image used for ZooKeeper pods. If no image name is explicitly specified, it is determined based on the Kafka version set in `spec.kafka.version`. The image names are specifically mapped to corresponding versions in the Cluster Operator configuration."
                    storage:
                      type: object
                      properties:
                        class:
                          type: string
                          description: The storage class to use for dynamic volume allocation.
                        deleteClaim:
                          type: boolean
                          description: Specifies if the persistent volume claim has to be deleted when the cluster is un-deployed.
                        id:
                          type: integer
                          minimum: 0
                          description: Storage identification number. Mandatory for storage volumes defined with a `jbod` storage type configuration.
                        kraftMetadata:
                          type: string
                          enum:
                            - shared
                          description: "Specifies whether this volume should be used for storing KRaft metadata. This property is optional. When set, the only currently supported value is `shared`. At most one volume can have this property set."
                        overrides:
                          type: array
                          items:
                            type: object
                            properties:
                              class:
                                type: string
                                description: The storage class to use for dynamic volume allocation for this broker.
                              broker:
                                type: integer
                                description: Id of the kafka broker (broker identifier).
                          description: Overrides for individual brokers. The `overrides` field allows to specify a different configuration for different brokers.
                        selector:
                          additionalProperties:
                            type: string
                          type: object
                          description: Specifies a specific persistent volume to use. It contains key:value pairs representing labels for selecting such a volume.
                        size:
                          type: string
                          description: "When `type=persistent-claim`, defines the size of the persistent volume claim, such as 100Gi. Mandatory when `type=persistent-claim`."
                        sizeLimit:
                          type: string
                          pattern: "^([0-9.]+)([eEinumkKMGTP]*[-+]?[0-9]*)$"
                          description: "When type=ephemeral, defines the total amount of local storage required for this EmptyDir volume (for example 1Gi)."
                        type:
                          type: string
                          enum:
                            - ephemeral
                            - persistent-claim
                          description: "Storage type, must be either 'ephemeral' or 'persistent-claim'."
                      required:
                        - type
                      description: Storage configuration (disk). Cannot be updated.
                    config:
                      x-kubernetes-preserve-unknown-fields: true
                      type: object
                      description: "The ZooKeeper broker config. Properties with the following prefixes cannot be set: server., dataDir, dataLogDir, clientPort, authProvider, quorum.auth, requireClientAuthScheme, snapshot.trust.empty, standaloneEnabled, reconfigEnabled, 4lw.commands.whitelist, secureClientPort, ssl., serverCnxnFactory, sslQuorum (with the exception of: ssl.protocol, ssl.quorum.protocol, ssl.enabledProtocols, ssl.quorum.enabledProtocols, ssl.ciphersuites, ssl.quorum.ciphersuites, ssl.hostnameVerification, ssl.quorum.hostnameVerification)."
                    livenessProbe:
                      type: object
                      properties:
                        initialDelaySeconds:
                          type: integer
                          minimum: 0
                          description: The initial delay before first the health is first checked. Default to 15 seconds. Minimum value is 0.
                        timeoutSeconds:
                          type: integer
                          minimum: 1
                          description: The timeout for each attempted health check. Default to 5 seconds. Minimum value is 1.
                        periodSeconds:
                          type: integer
                          minimum: 1
                          description: How often (in seconds) to perform the probe. Default to 10 seconds. Minimum value is 1.
                        successThreshold:
                          type: integer
                          minimum: 1
                          description: Minimum consecutive successes for the probe to be considered successful after having failed. Defaults to 1. Must be 1 for liveness. Minimum value is 1.
                        failureThreshold:
                          type: integer
                          minimum: 1
                          description: Minimum consecutive failures for the probe to be considered failed after having succeeded. Defaults to 3. Minimum value is 1.
                      description: Pod liveness checking.
                    readinessProbe:
                      type: object
                      properties:
                        initialDelaySeconds:
                          type: integer
                          minimum: 0
                          description: The initial delay before first the health is first checked. Default to 15 seconds. Minimum value is 0.
                        timeoutSeconds:
                          type: integer
                          minimum: 1
                          description: The timeout for each attempted health check. Default to 5 seconds. Minimum value is 1.
                        periodSeconds:
                          type: integer
                          minimum: 1
                          description: How often (in seconds) to perform the probe. Default to 10 seconds. Minimum value is 1.
                        successThreshold:
                          type: integer
                          minimum: 1
                          description: Minimum consecutive successes for the probe to be considered successful after having failed. Defaults to 1. Must be 1 for liveness. Minimum value is 1.
                        failureThreshold:
                          type: integer
                          minimum: 1
                          description: Minimum consecutive failures for the probe to be considered failed after having succeeded. Defaults to 3. Minimum value is 1.
                      description: Pod readiness checking.
                    jvmOptions:
                      type: object
                      properties:
                        "-XX":
                          additionalProperties:
                            type: string
                          type: object
                          description: A map of -XX options to the JVM.
                        "-Xmx":
                          type: string
                          pattern: "^[0-9]+[mMgG]?$"
                          description: -Xmx option to to the JVM.
                        "-Xms":
                          type: string
                          pattern: "^[0-9]+[mMgG]?$"
                          description: -Xms option to to the JVM.
                        gcLoggingEnabled:
                          type: boolean
                          description: Specifies whether the Garbage Collection logging is enabled. The default is false.
                        javaSystemProperties:
                          type: array
                          items:
                            type: object
                            properties:
                              name:
                                type: string
                                description: The system property name.
                              value:
                                type: string
                                description: The system property value.
                          description: A map of additional system properties which will be passed using the `-D` option to the JVM.
                      description: JVM Options for pods.
                    jmxOptions:
                      type: object
                      properties:
                        authentication:
                          type: object
                          properties:
                            type:
                              type: string
                              enum:
                                - password
                              description: Authentication type. Currently the only supported types are `password`.`password` type creates a username and protected port with no TLS.
                          required:
                            - type
                          description: Authentication configuration for connecting to the JMX port.
                      description: JMX Options for Zookeeper nodes.
                    resources:
                      type: object
                      properties:
                        claims:
                          type: array
                          items:
                            type: object
                            properties:
                              name:
                                type: string
                        limits:
                          additionalProperties:
                            anyOf:
                              - type: integer
                              - type: string
                            pattern: "^(\\+|-)?(([0-9]+(\\.[0-9]*)?)|(\\.[0-9]+))(([KMGTPE]i)|[numkMGTPE]|([eE](\\+|-)?(([0-9]+(\\.[0-9]*)?)|(\\.[0-9]+))))?$"
                            x-kubernetes-int-or-string: true
                          type: object
                        requests:
                          additionalProperties:
                            anyOf:
                              - type: integer
                              - type: string
                            pattern: "^(\\+|-)?(([0-9]+(\\.[0-9]*)?)|(\\.[0-9]+))(([KMGTPE]i)|[numkMGTPE]|([eE](\\+|-)?(([0-9]+(\\.[0-9]*)?)|(\\.[0-9]+))))?$"
                            x-kubernetes-int-or-string: true
                          type: object
                      description: CPU and memory resources to reserve.
                    metricsConfig:
                      type: object
                      properties:
                        type:
                          type: string
                          enum:
                            - jmxPrometheusExporter
                          description: Metrics type. Only 'jmxPrometheusExporter' supported currently.
                        valueFrom:
                          type: object
                          properties:
                            configMapKeyRef:
                              type: object
                              properties:
                                key:
                                  type: string
                                name:
                                  type: string
                                optional:
                                  type: boolean
                              description: Reference to the key in the ConfigMap containing the configuration.
                          description: 'ConfigMap entry where the Prometheus JMX Exporter configuration is stored. '
                      required:
                        - type
                        - valueFrom
                      description: Metrics configuration.
                    logging:
                      type: object
                      properties:
                        loggers:
                          additionalProperties:
                            type: string
                          type: object
                          description: A Map from logger name to logger level.
                        type:
                          type: string
                          enum:
                            - inline
                            - external
                          description: "Logging type, must be either 'inline' or 'external'."
                        valueFrom:
                          type: object
                          properties:
                            configMapKeyRef:
                              type: object
                              properties:
                                key:
                                  type: string
                                name:
                                  type: string
                                optional:
                                  type: boolean
                              description: Reference to the key in the ConfigMap containing the configuration.
                          description: '`ConfigMap` entry where the logging configuration is stored. '
                      required:
                        - type
                      description: Logging configuration for ZooKeeper.
                    template:
                      type: object
                      properties:
                        statefulset:
                          type: object
                          properties:
                            metadata:
                              type: object
                              properties:
                                labels:
                                  additionalProperties:
                                    type: string
                                  type: object
                                  description: Labels added to the Kubernetes resource.
                                annotations:
                                  additionalProperties:
                                    type: string
                                  type: object
                                  description: Annotations added to the Kubernetes resource.
                              description: Metadata applied to the resource.
                            podManagementPolicy:
                              type: string
                              enum:
                                - OrderedReady
                                - Parallel
                              description: PodManagementPolicy which will be used for this StatefulSet. Valid values are `Parallel` and `OrderedReady`. Defaults to `Parallel`.
                          description: Template for ZooKeeper `StatefulSet`.
                        podSet:
                          type: object
                          properties:
                            metadata:
                              type: object
                              properties:
                                labels:
                                  additionalProperties:
                                    type: string
                                  type: object
                                  description: Labels added to the Kubernetes resource.
                                annotations:
                                  additionalProperties:
                                    type: string
                                  type: object
                                  description: Annotations added to the Kubernetes resource.
                              description: Metadata applied to the resource.
                          description: Template for ZooKeeper `StrimziPodSet` resource.
                        pod:
                          type: object
                          properties:
                            metadata:
                              type: object
                              properties:
                                labels:
                                  additionalProperties:
                                    type: string
                                  type: object
                                  description: Labels added to the Kubernetes resource.
                                annotations:
                                  additionalProperties:
                                    type: string
                                  type: object
                                  description: Annotations added to the Kubernetes resource.
                              description: Metadata applied to the resource.
                            imagePullSecrets:
                              type: array
                              items:
                                type: object
                                properties:
                                  name:
                                    type: string
                              description: "List of references to secrets in the same namespace to use for pulling any of the images used by this Pod. When the `STRIMZI_IMAGE_PULL_SECRETS` environment variable in Cluster Operator and the `imagePullSecrets` option are specified, only the `imagePullSecrets` variable is used and the `STRIMZI_IMAGE_PULL_SECRETS` variable is ignored."
                            securityContext:
                              type: object
                              properties:
                                appArmorProfile:
                                  type: object
                                  properties:
                                    localhostProfile:
                                      type: string
                                    type:
                                      type: string
                                fsGroup:
                                  type: integer
                                fsGroupChangePolicy:
                                  type: string
                                runAsGroup:
                                  type: integer
                                runAsNonRoot:
                                  type: boolean
                                runAsUser:
                                  type: integer
                                seLinuxOptions:
                                  type: object
                                  properties:
                                    level:
                                      type: string
                                    role:
                                      type: string
                                    type:
                                      type: string
                                    user:
                                      type: string
                                seccompProfile:
                                  type: object
                                  properties:
                                    localhostProfile:
                                      type: string
                                    type:
                                      type: string
                                supplementalGroups:
                                  type: array
                                  items:
                                    type: integer
                                sysctls:
                                  type: array
                                  items:
                                    type: object
                                    properties:
                                      name:
                                        type: string
                                      value:
                                        type: string
                                windowsOptions:
                                  type: object
                                  properties:
                                    gmsaCredentialSpec:
                                      type: string
                                    gmsaCredentialSpecName:
                                      type: string
                                    hostProcess:
                                      type: boolean
                                    runAsUserName:
                                      type: string
                              description: Configures pod-level security attributes and common container settings.
                            terminationGracePeriodSeconds:
                              type: integer
                              minimum: 0
                              description: "The grace period is the duration in seconds after the processes running in the pod are sent a termination signal, and the time when the processes are forcibly halted with a kill signal. Set this value to longer than the expected cleanup time for your process. Value must be a non-negative integer. A zero value indicates delete immediately. You might need to increase the grace period for very large Kafka clusters, so that the Kafka brokers have enough time to transfer their work to another broker before they are terminated. Defaults to 30 seconds."
                            affinity:
                              type: object
                              properties:
                                nodeAffinity:
                                  type: object
                                  properties:
                                    preferredDuringSchedulingIgnoredDuringExecution:
                                      type: array
                                      items:
                                        type: object
                                        properties:
                                          preference:
                                            type: object
                                            properties:
                                              matchExpressions:
                                                type: array
                                                items:
                                                  type: object
                                                  properties:
                                                    key:
                                                      type: string
                                                    operator:
                                                      type: string
                                                    values:
                                                      type: array
                                                      items:
                                                        type: string
                                              matchFields:
                                                type: array
                                                items:
                                                  type: object
                                                  properties:
                                                    key:
                                                      type: string
                                                    operator:
                                                      type: string
                                                    values:
                                                      type: array
                                                      items:
                                                        type: string
                                          weight:
                                            type: integer
                                    requiredDuringSchedulingIgnoredDuringExecution:
                                      type: object
                                      properties:
                                        nodeSelectorTerms:
                                          type: array
                                          items:
                                            type: object
                                            properties:
                                              matchExpressions:
                                                type: array
                                                items:
                                                  type: object
                                                  properties:
                                                    key:
                                                      type: string
                                                    operator:
                                                      type: string
                                                    values:
                                                      type: array
                                                      items:
                                                        type: string
                                              matchFields:
                                                type: array
                                                items:
                                                  type: object
                                                  properties:
                                                    key:
                                                      type: string
                                                    operator:
                                                      type: string
                                                    values:
                                                      type: array
                                                      items:
                                                        type: string
                                podAffinity:
                                  type: object
                                  properties:
                                    preferredDuringSchedulingIgnoredDuringExecution:
                                      type: array
                                      items:
                                        type: object
                                        properties:
                                          podAffinityTerm:
                                            type: object
                                            properties:
                                              labelSelector:
                                                type: object
                                                properties:
                                                  matchExpressions:
                                                    type: array
                                                    items:
                                                      type: object
                                                      properties:
                                                        key:
                                                          type: string
                                                        operator:
                                                          type: string
                                                        values:
                                                          type: array
                                                          items:
                                                            type: string
                                                  matchLabels:
                                                    additionalProperties:
                                                      type: string
                                                    type: object
                                              matchLabelKeys:
                                                type: array
                                                items:
                                                  type: string
                                              mismatchLabelKeys:
                                                type: array
                                                items:
                                                  type: string
                                              namespaceSelector:
                                                type: object
                                                properties:
                                                  matchExpressions:
                                                    type: array
                                                    items:
                                                      type: object
                                                      properties:
                                                        key:
                                                          type: string
                                                        operator:
                                                          type: string
                                                        values:
                                                          type: array
                                                          items:
                                                            type: string
                                                  matchLabels:
                                                    additionalProperties:
                                                      type: string
                                                    type: object
                                              namespaces:
                                                type: array
                                                items:
                                                  type: string
                                              topologyKey:
                                                type: string
                                          weight:
                                            type: integer
                                    requiredDuringSchedulingIgnoredDuringExecution:
                                      type: array
                                      items:
                                        type: object
                                        properties:
                                          labelSelector:
                                            type: object
                                            properties:
                                              matchExpressions:
                                                type: array
                                                items:
                                                  type: object
                                                  properties:
                                                    key:
                                                      type: string
                                                    operator:
                                                      type: string
                                                    values:
                                                      type: array
                                                      items:
                                                        type: string
                                              matchLabels:
                                                additionalProperties:
                                                  type: string
                                                type: object
                                          matchLabelKeys:
                                            type: array
                                            items:
                                              type: string
                                          mismatchLabelKeys:
                                            type: array
                                            items:
                                              type: string
                                          namespaceSelector:
                                            type: object
                                            properties:
                                              matchExpressions:
                                                type: array
                                                items:
                                                  type: object
                                                  properties:
                                                    key:
                                                      type: string
                                                    operator:
                                                      type: string
                                                    values:
                                                      type: array
                                                      items:
                                                        type: string
                                              matchLabels:
                                                additionalProperties:
                                                  type: string
                                                type: object
                                          namespaces:
                                            type: array
                                            items:
                                              type: string
                                          topologyKey:
                                            type: string
                                podAntiAffinity:
                                  type: object
                                  properties:
                                    preferredDuringSchedulingIgnoredDuringExecution:
                                      type: array
                                      items:
                                        type: object
                                        properties:
                                          podAffinityTerm:
                                            type: object
                                            properties:
                                              labelSelector:
                                                type: object
                                                properties:
                                                  matchExpressions:
                                                    type: array
                                                    items:
                                                      type: object
                                                      properties:
                                                        key:
                                                          type: string
                                                        operator:
                                                          type: string
                                                        values:
                                                          type: array
                                                          items:
                                                            type: string
                                                  matchLabels:
                                                    additionalProperties:
                                                      type: string
                                                    type: object
                                              matchLabelKeys:
                                                type: array
                                                items:
                                                  type: string
                                              mismatchLabelKeys:
                                                type: array
                                                items:
                                                  type: string
                                              namespaceSelector:
                                                type: object
                                                properties:
                                                  matchExpressions:
                                                    type: array
                                                    items:
                                                      type: object
                                                      properties:
                                                        key:
                                                          type: string
                                                        operator:
                                                          type: string
                                                        values:
                                                          type: array
                                                          items:
                                                            type: string
                                                  matchLabels:
                                                    additionalProperties:
                                                      type: string
                                                    type: object
                                              namespaces:
                                                type: array
                                                items:
                                                  type: string
                                              topologyKey:
                                                type: string
                                          weight:
                                            type: integer
                                    requiredDuringSchedulingIgnoredDuringExecution:
                                      type: array
                                      items:
                                        type: object
                                        properties:
                                          labelSelector:
                                            type: object
                                            properties:
                                              matchExpressions:
                                                type: array
                                                items:
                                                  type: object
                                                  properties:
                                                    key:
                                                      type: string
                                                    operator:
                                                      type: string
                                                    values:
                                                      type: array
                                                      items:
                                                        type: string
                                              matchLabels:
                                                additionalProperties:
                                                  type: string
                                                type: object
                                          matchLabelKeys:
                                            type: array
                                            items:
                                              type: string
                                          mismatchLabelKeys:
                                            type: array
                                            items:
                                              type: string
                                          namespaceSelector:
                                            type: object
                                            properties:
                                              matchExpressions:
                                                type: array
                                                items:
                                                  type: object
                                                  properties:
                                                    key:
                                                      type: string
                                                    operator:
                                                      type: string
                                                    values:
                                                      type: array
                                                      items:
                                                        type: string
                                              matchLabels:
                                                additionalProperties:
                                                  type: string
                                                type: object
                                          namespaces:
                                            type: array
                                            items:
                                              type: string
                                          topologyKey:
                                            type: string
                              description: The pod's affinity rules.
                            tolerations:
                              type: array
                              items:
                                type: object
                                properties:
                                  effect:
                                    type: string
                                  key:
                                    type: string
                                  operator:
                                    type: string
                                  tolerationSeconds:
                                    type: integer
                                  value:
                                    type: string
                              description: The pod's tolerations.
                            topologySpreadConstraints:
                              type: array
                              items:
                                type: object
                                properties:
                                  labelSelector:
                                    type: object
                                    properties:
                                      matchExpressions:
                                        type: array
                                        items:
                                          type: object
                                          properties:
                                            key:
                                              type: string
                                            operator:
                                              type: string
                                            values:
                                              type: array
                                              items:
                                                type: string
                                      matchLabels:
                                        additionalProperties:
                                          type: string
                                        type: object
                                  matchLabelKeys:
                                    type: array
                                    items:
                                      type: string
                                  maxSkew:
                                    type: integer
                                  minDomains:
                                    type: integer
                                  nodeAffinityPolicy:
                                    type: string
                                  nodeTaintsPolicy:
                                    type: string
                                  topologyKey:
                                    type: string
                                  whenUnsatisfiable:
                                    type: string
                              description: The pod's topology spread constraints.
                            priorityClassName:
                              type: string
                              description: 'The name of the priority class used to assign priority to the pods. '
                            schedulerName:
                              type: string
                              description: "The name of the scheduler used to dispatch this `Pod`. If not specified, the default scheduler will be used."
                            hostAliases:
                              type: array
                              items:
                                type: object
                                properties:
                                  hostnames:
                                    type: array
                                    items:
                                      type: string
                                  ip:
                                    type: string
                              description: The pod's HostAliases. HostAliases is an optional list of hosts and IPs that will be injected into the Pod's hosts file if specified.
                            enableServiceLinks:
                              type: boolean
                              description: Indicates whether information about services should be injected into Pod's environment variables.
                            tmpDirSizeLimit:
                              type: string
                              pattern: "^([0-9.]+)([eEinumkKMGTP]*[-+]?[0-9]*)$"
<<<<<<< HEAD
                              description: Defines the total amount (for example `1Gi`) of local storage required for temporary EmptyDir volume (`/tmp`). Default value is `5Mi`.
                            volumes:
                              type: array
                              items:
                                type: object
                                properties:
                                  name:
                                    type: string
                                    description: Name to use for the volume. Required.
                                  secret:
                                    type: object
                                    properties:
                                      defaultMode:
                                        type: integer
                                      items:
                                        type: array
                                        items:
                                          type: object
                                          properties:
                                            key:
                                              type: string
                                            mode:
                                              type: integer
                                            path:
                                              type: string
                                      optional:
                                        type: boolean
                                      secretName:
                                        type: string
                                    description: Secret to use populate the volume.
                                  configMap:
                                    type: object
                                    properties:
                                      defaultMode:
                                        type: integer
                                      items:
                                        type: array
                                        items:
                                          type: object
                                          properties:
                                            key:
                                              type: string
                                            mode:
                                              type: integer
                                            path:
                                              type: string
                                      name:
                                        type: string
                                      optional:
                                        type: boolean
                                    description: ConfigMap to use to populate the volume.
                                  emptyDir:
                                    type: object
                                    properties:
                                      medium:
                                        type: string
                                      sizeLimit:
                                        type: object
                                        properties:
                                          amount:
                                            type: string
                                          format:
                                            type: string
                                    description: EmptyDir to use to populate the volume.
                                  persistentVolumeClaim:
                                    type: object
                                    properties:
                                      claimName:
                                        type: string
                                      readOnly:
                                        type: boolean
                                    description: PersistentVolumeClaim object to use to populate the volume.
                                oneOf:
                                  - properties:
                                      secret: {}
                                      configMap: {}
                                      emptyDir: {}
                                      persistentVolumeClaim: {}
                                    required: []
                              description: Additional volumes that can be mounted to the pod.
=======
                              description: "Defines the total amount of pod memory allocated for the temporary `EmptyDir` volume `/tmp`. Specify the allocation in memory units, for example, `100Mi` for 100 mebibytes. Default value is `5Mi`. The `/tmp` volume is backed by pod memory, not disk storage, so avoid setting a high value as it consumes pod memory resources."
>>>>>>> 8248643a
                          description: Template for ZooKeeper `Pods`.
                        clientService:
                          type: object
                          properties:
                            metadata:
                              type: object
                              properties:
                                labels:
                                  additionalProperties:
                                    type: string
                                  type: object
                                  description: Labels added to the Kubernetes resource.
                                annotations:
                                  additionalProperties:
                                    type: string
                                  type: object
                                  description: Annotations added to the Kubernetes resource.
                              description: Metadata applied to the resource.
                            ipFamilyPolicy:
                              type: string
                              enum:
                                - SingleStack
                                - PreferDualStack
                                - RequireDualStack
                              description: "Specifies the IP Family Policy used by the service. Available options are `SingleStack`, `PreferDualStack` and `RequireDualStack`. `SingleStack` is for a single IP family. `PreferDualStack` is for two IP families on dual-stack configured clusters or a single IP family on single-stack clusters. `RequireDualStack` fails unless there are two IP families on dual-stack configured clusters. If unspecified, Kubernetes will choose the default value based on the service type."
                            ipFamilies:
                              type: array
                              items:
                                type: string
                                enum:
                                  - IPv4
                                  - IPv6
                              description: "Specifies the IP Families used by the service. Available options are `IPv4` and `IPv6`. If unspecified, Kubernetes will choose the default value based on the `ipFamilyPolicy` setting."
                          description: Template for ZooKeeper client `Service`.
                        nodesService:
                          type: object
                          properties:
                            metadata:
                              type: object
                              properties:
                                labels:
                                  additionalProperties:
                                    type: string
                                  type: object
                                  description: Labels added to the Kubernetes resource.
                                annotations:
                                  additionalProperties:
                                    type: string
                                  type: object
                                  description: Annotations added to the Kubernetes resource.
                              description: Metadata applied to the resource.
                            ipFamilyPolicy:
                              type: string
                              enum:
                                - SingleStack
                                - PreferDualStack
                                - RequireDualStack
                              description: "Specifies the IP Family Policy used by the service. Available options are `SingleStack`, `PreferDualStack` and `RequireDualStack`. `SingleStack` is for a single IP family. `PreferDualStack` is for two IP families on dual-stack configured clusters or a single IP family on single-stack clusters. `RequireDualStack` fails unless there are two IP families on dual-stack configured clusters. If unspecified, Kubernetes will choose the default value based on the service type."
                            ipFamilies:
                              type: array
                              items:
                                type: string
                                enum:
                                  - IPv4
                                  - IPv6
                              description: "Specifies the IP Families used by the service. Available options are `IPv4` and `IPv6`. If unspecified, Kubernetes will choose the default value based on the `ipFamilyPolicy` setting."
                          description: Template for ZooKeeper nodes `Service`.
                        persistentVolumeClaim:
                          type: object
                          properties:
                            metadata:
                              type: object
                              properties:
                                labels:
                                  additionalProperties:
                                    type: string
                                  type: object
                                  description: Labels added to the Kubernetes resource.
                                annotations:
                                  additionalProperties:
                                    type: string
                                  type: object
                                  description: Annotations added to the Kubernetes resource.
                              description: Metadata applied to the resource.
                          description: Template for all ZooKeeper `PersistentVolumeClaims`.
                        podDisruptionBudget:
                          type: object
                          properties:
                            metadata:
                              type: object
                              properties:
                                labels:
                                  additionalProperties:
                                    type: string
                                  type: object
                                  description: Labels added to the Kubernetes resource.
                                annotations:
                                  additionalProperties:
                                    type: string
                                  type: object
                                  description: Annotations added to the Kubernetes resource.
                              description: Metadata to apply to the `PodDisruptionBudgetTemplate` resource.
                            maxUnavailable:
                              type: integer
                              minimum: 0
                              description: "Maximum number of unavailable pods to allow automatic Pod eviction. A Pod eviction is allowed when the `maxUnavailable` number of pods or fewer are unavailable after the eviction. Setting this value to 0 prevents all voluntary evictions, so the pods must be evicted manually. Defaults to 1."
                          description: Template for ZooKeeper `PodDisruptionBudget`.
                        zookeeperContainer:
                          type: object
                          properties:
                            env:
                              type: array
                              items:
                                type: object
                                properties:
                                  name:
                                    type: string
                                    description: The environment variable key.
                                  value:
                                    type: string
                                    description: The environment variable value.
                              description: Environment variables which should be applied to the container.
                            securityContext:
                              type: object
                              properties:
                                allowPrivilegeEscalation:
                                  type: boolean
                                appArmorProfile:
                                  type: object
                                  properties:
                                    localhostProfile:
                                      type: string
                                    type:
                                      type: string
                                capabilities:
                                  type: object
                                  properties:
                                    add:
                                      type: array
                                      items:
                                        type: string
                                    drop:
                                      type: array
                                      items:
                                        type: string
                                privileged:
                                  type: boolean
                                procMount:
                                  type: string
                                readOnlyRootFilesystem:
                                  type: boolean
                                runAsGroup:
                                  type: integer
                                runAsNonRoot:
                                  type: boolean
                                runAsUser:
                                  type: integer
                                seLinuxOptions:
                                  type: object
                                  properties:
                                    level:
                                      type: string
                                    role:
                                      type: string
                                    type:
                                      type: string
                                    user:
                                      type: string
                                seccompProfile:
                                  type: object
                                  properties:
                                    localhostProfile:
                                      type: string
                                    type:
                                      type: string
                                windowsOptions:
                                  type: object
                                  properties:
                                    gmsaCredentialSpec:
                                      type: string
                                    gmsaCredentialSpecName:
                                      type: string
                                    hostProcess:
                                      type: boolean
                                    runAsUserName:
                                      type: string
                              description: Security context for the container.
                            volumeMounts:
                              type: array
                              items:
                                type: object
                                properties:
                                  mountPath:
                                    type: string
                                  mountPropagation:
                                    type: string
                                  name:
                                    type: string
                                  readOnly:
                                    type: boolean
                                  recursiveReadOnly:
                                    type: string
                                  subPath:
                                    type: string
                                  subPathExpr:
                                    type: string
                              description: Additional volume mounts which should be applied to the container.
                          description: Template for the ZooKeeper container.
                        serviceAccount:
                          type: object
                          properties:
                            metadata:
                              type: object
                              properties:
                                labels:
                                  additionalProperties:
                                    type: string
                                  type: object
                                  description: Labels added to the Kubernetes resource.
                                annotations:
                                  additionalProperties:
                                    type: string
                                  type: object
                                  description: Annotations added to the Kubernetes resource.
                              description: Metadata applied to the resource.
                          description: Template for the ZooKeeper service account.
                        jmxSecret:
                          type: object
                          properties:
                            metadata:
                              type: object
                              properties:
                                labels:
                                  additionalProperties:
                                    type: string
                                  type: object
                                  description: Labels added to the Kubernetes resource.
                                annotations:
                                  additionalProperties:
                                    type: string
                                  type: object
                                  description: Annotations added to the Kubernetes resource.
                              description: Metadata applied to the resource.
                          description: Template for Secret of the Zookeeper Cluster JMX authentication.
                      description: Template for ZooKeeper cluster resources. The template allows users to specify how the Kubernetes resources are generated.
                  required:
                    - replicas
                    - storage
                  description: Configuration of the ZooKeeper cluster. This section is required when running a ZooKeeper-based Apache Kafka cluster.
                entityOperator:
                  type: object
                  properties:
                    topicOperator:
                      type: object
                      properties:
                        watchedNamespace:
                          type: string
                          description: The namespace the Topic Operator should watch.
                        image:
                          type: string
                          description: The image to use for the Topic Operator.
                        reconciliationIntervalSeconds:
                          type: integer
                          minimum: 0
                          description: Interval between periodic reconciliations in seconds. Ignored if reconciliationIntervalMs is set.
                        reconciliationIntervalMs:
                          type: integer
                          minimum: 0
                          description: Interval between periodic reconciliations in milliseconds.
                        zookeeperSessionTimeoutSeconds:
                          type: integer
                          minimum: 0
                          description: Timeout for the ZooKeeper session.
                        startupProbe:
                          type: object
                          properties:
                            initialDelaySeconds:
                              type: integer
                              minimum: 0
                              description: The initial delay before first the health is first checked. Default to 15 seconds. Minimum value is 0.
                            timeoutSeconds:
                              type: integer
                              minimum: 1
                              description: The timeout for each attempted health check. Default to 5 seconds. Minimum value is 1.
                            periodSeconds:
                              type: integer
                              minimum: 1
                              description: How often (in seconds) to perform the probe. Default to 10 seconds. Minimum value is 1.
                            successThreshold:
                              type: integer
                              minimum: 1
                              description: Minimum consecutive successes for the probe to be considered successful after having failed. Defaults to 1. Must be 1 for liveness. Minimum value is 1.
                            failureThreshold:
                              type: integer
                              minimum: 1
                              description: Minimum consecutive failures for the probe to be considered failed after having succeeded. Defaults to 3. Minimum value is 1.
                          description: Pod startup checking.
                        livenessProbe:
                          type: object
                          properties:
                            initialDelaySeconds:
                              type: integer
                              minimum: 0
                              description: The initial delay before first the health is first checked. Default to 15 seconds. Minimum value is 0.
                            timeoutSeconds:
                              type: integer
                              minimum: 1
                              description: The timeout for each attempted health check. Default to 5 seconds. Minimum value is 1.
                            periodSeconds:
                              type: integer
                              minimum: 1
                              description: How often (in seconds) to perform the probe. Default to 10 seconds. Minimum value is 1.
                            successThreshold:
                              type: integer
                              minimum: 1
                              description: Minimum consecutive successes for the probe to be considered successful after having failed. Defaults to 1. Must be 1 for liveness. Minimum value is 1.
                            failureThreshold:
                              type: integer
                              minimum: 1
                              description: Minimum consecutive failures for the probe to be considered failed after having succeeded. Defaults to 3. Minimum value is 1.
                          description: Pod liveness checking.
                        readinessProbe:
                          type: object
                          properties:
                            initialDelaySeconds:
                              type: integer
                              minimum: 0
                              description: The initial delay before first the health is first checked. Default to 15 seconds. Minimum value is 0.
                            timeoutSeconds:
                              type: integer
                              minimum: 1
                              description: The timeout for each attempted health check. Default to 5 seconds. Minimum value is 1.
                            periodSeconds:
                              type: integer
                              minimum: 1
                              description: How often (in seconds) to perform the probe. Default to 10 seconds. Minimum value is 1.
                            successThreshold:
                              type: integer
                              minimum: 1
                              description: Minimum consecutive successes for the probe to be considered successful after having failed. Defaults to 1. Must be 1 for liveness. Minimum value is 1.
                            failureThreshold:
                              type: integer
                              minimum: 1
                              description: Minimum consecutive failures for the probe to be considered failed after having succeeded. Defaults to 3. Minimum value is 1.
                          description: Pod readiness checking.
                        resources:
                          type: object
                          properties:
                            claims:
                              type: array
                              items:
                                type: object
                                properties:
                                  name:
                                    type: string
                            limits:
                              additionalProperties:
                                anyOf:
                                  - type: integer
                                  - type: string
                                pattern: "^(\\+|-)?(([0-9]+(\\.[0-9]*)?)|(\\.[0-9]+))(([KMGTPE]i)|[numkMGTPE]|([eE](\\+|-)?(([0-9]+(\\.[0-9]*)?)|(\\.[0-9]+))))?$"
                                x-kubernetes-int-or-string: true
                              type: object
                            requests:
                              additionalProperties:
                                anyOf:
                                  - type: integer
                                  - type: string
                                pattern: "^(\\+|-)?(([0-9]+(\\.[0-9]*)?)|(\\.[0-9]+))(([KMGTPE]i)|[numkMGTPE]|([eE](\\+|-)?(([0-9]+(\\.[0-9]*)?)|(\\.[0-9]+))))?$"
                                x-kubernetes-int-or-string: true
                              type: object
                          description: CPU and memory resources to reserve.
                        topicMetadataMaxAttempts:
                          type: integer
                          minimum: 0
                          description: The number of attempts at getting topic metadata.
                        logging:
                          type: object
                          properties:
                            loggers:
                              additionalProperties:
                                type: string
                              type: object
                              description: A Map from logger name to logger level.
                            type:
                              type: string
                              enum:
                                - inline
                                - external
                              description: "Logging type, must be either 'inline' or 'external'."
                            valueFrom:
                              type: object
                              properties:
                                configMapKeyRef:
                                  type: object
                                  properties:
                                    key:
                                      type: string
                                    name:
                                      type: string
                                    optional:
                                      type: boolean
                                  description: Reference to the key in the ConfigMap containing the configuration.
                              description: '`ConfigMap` entry where the logging configuration is stored. '
                          required:
                            - type
                          description: Logging configuration.
                        jvmOptions:
                          type: object
                          properties:
                            "-XX":
                              additionalProperties:
                                type: string
                              type: object
                              description: A map of -XX options to the JVM.
                            "-Xmx":
                              type: string
                              pattern: "^[0-9]+[mMgG]?$"
                              description: -Xmx option to to the JVM.
                            "-Xms":
                              type: string
                              pattern: "^[0-9]+[mMgG]?$"
                              description: -Xms option to to the JVM.
                            gcLoggingEnabled:
                              type: boolean
                              description: Specifies whether the Garbage Collection logging is enabled. The default is false.
                            javaSystemProperties:
                              type: array
                              items:
                                type: object
                                properties:
                                  name:
                                    type: string
                                    description: The system property name.
                                  value:
                                    type: string
                                    description: The system property value.
                              description: A map of additional system properties which will be passed using the `-D` option to the JVM.
                          description: JVM Options for pods.
                      description: Configuration of the Topic Operator.
                    userOperator:
                      type: object
                      properties:
                        watchedNamespace:
                          type: string
                          description: The namespace the User Operator should watch.
                        image:
                          type: string
                          description: The image to use for the User Operator.
                        reconciliationIntervalSeconds:
                          type: integer
                          minimum: 0
                          description: Interval between periodic reconciliations in seconds. Ignored if reconciliationIntervalMs is set.
                        reconciliationIntervalMs:
                          type: integer
                          minimum: 0
                          description: Interval between periodic reconciliations in milliseconds.
                        zookeeperSessionTimeoutSeconds:
                          type: integer
                          minimum: 0
                          description: Timeout for the ZooKeeper session.
                        secretPrefix:
                          type: string
                          description: The prefix that will be added to the KafkaUser name to be used as the Secret name.
                        livenessProbe:
                          type: object
                          properties:
                            initialDelaySeconds:
                              type: integer
                              minimum: 0
                              description: The initial delay before first the health is first checked. Default to 15 seconds. Minimum value is 0.
                            timeoutSeconds:
                              type: integer
                              minimum: 1
                              description: The timeout for each attempted health check. Default to 5 seconds. Minimum value is 1.
                            periodSeconds:
                              type: integer
                              minimum: 1
                              description: How often (in seconds) to perform the probe. Default to 10 seconds. Minimum value is 1.
                            successThreshold:
                              type: integer
                              minimum: 1
                              description: Minimum consecutive successes for the probe to be considered successful after having failed. Defaults to 1. Must be 1 for liveness. Minimum value is 1.
                            failureThreshold:
                              type: integer
                              minimum: 1
                              description: Minimum consecutive failures for the probe to be considered failed after having succeeded. Defaults to 3. Minimum value is 1.
                          description: Pod liveness checking.
                        readinessProbe:
                          type: object
                          properties:
                            initialDelaySeconds:
                              type: integer
                              minimum: 0
                              description: The initial delay before first the health is first checked. Default to 15 seconds. Minimum value is 0.
                            timeoutSeconds:
                              type: integer
                              minimum: 1
                              description: The timeout for each attempted health check. Default to 5 seconds. Minimum value is 1.
                            periodSeconds:
                              type: integer
                              minimum: 1
                              description: How often (in seconds) to perform the probe. Default to 10 seconds. Minimum value is 1.
                            successThreshold:
                              type: integer
                              minimum: 1
                              description: Minimum consecutive successes for the probe to be considered successful after having failed. Defaults to 1. Must be 1 for liveness. Minimum value is 1.
                            failureThreshold:
                              type: integer
                              minimum: 1
                              description: Minimum consecutive failures for the probe to be considered failed after having succeeded. Defaults to 3. Minimum value is 1.
                          description: Pod readiness checking.
                        resources:
                          type: object
                          properties:
                            claims:
                              type: array
                              items:
                                type: object
                                properties:
                                  name:
                                    type: string
                            limits:
                              additionalProperties:
                                anyOf:
                                  - type: integer
                                  - type: string
                                pattern: "^(\\+|-)?(([0-9]+(\\.[0-9]*)?)|(\\.[0-9]+))(([KMGTPE]i)|[numkMGTPE]|([eE](\\+|-)?(([0-9]+(\\.[0-9]*)?)|(\\.[0-9]+))))?$"
                                x-kubernetes-int-or-string: true
                              type: object
                            requests:
                              additionalProperties:
                                anyOf:
                                  - type: integer
                                  - type: string
                                pattern: "^(\\+|-)?(([0-9]+(\\.[0-9]*)?)|(\\.[0-9]+))(([KMGTPE]i)|[numkMGTPE]|([eE](\\+|-)?(([0-9]+(\\.[0-9]*)?)|(\\.[0-9]+))))?$"
                                x-kubernetes-int-or-string: true
                              type: object
                          description: CPU and memory resources to reserve.
                        logging:
                          type: object
                          properties:
                            loggers:
                              additionalProperties:
                                type: string
                              type: object
                              description: A Map from logger name to logger level.
                            type:
                              type: string
                              enum:
                                - inline
                                - external
                              description: "Logging type, must be either 'inline' or 'external'."
                            valueFrom:
                              type: object
                              properties:
                                configMapKeyRef:
                                  type: object
                                  properties:
                                    key:
                                      type: string
                                    name:
                                      type: string
                                    optional:
                                      type: boolean
                                  description: Reference to the key in the ConfigMap containing the configuration.
                              description: '`ConfigMap` entry where the logging configuration is stored. '
                          required:
                            - type
                          description: Logging configuration.
                        jvmOptions:
                          type: object
                          properties:
                            "-XX":
                              additionalProperties:
                                type: string
                              type: object
                              description: A map of -XX options to the JVM.
                            "-Xmx":
                              type: string
                              pattern: "^[0-9]+[mMgG]?$"
                              description: -Xmx option to to the JVM.
                            "-Xms":
                              type: string
                              pattern: "^[0-9]+[mMgG]?$"
                              description: -Xms option to to the JVM.
                            gcLoggingEnabled:
                              type: boolean
                              description: Specifies whether the Garbage Collection logging is enabled. The default is false.
                            javaSystemProperties:
                              type: array
                              items:
                                type: object
                                properties:
                                  name:
                                    type: string
                                    description: The system property name.
                                  value:
                                    type: string
                                    description: The system property value.
                              description: A map of additional system properties which will be passed using the `-D` option to the JVM.
                          description: JVM Options for pods.
                      description: Configuration of the User Operator.
                    tlsSidecar:
                      type: object
                      properties:
                        image:
                          type: string
                          description: The docker image for the container.
                        resources:
                          type: object
                          properties:
                            claims:
                              type: array
                              items:
                                type: object
                                properties:
                                  name:
                                    type: string
                            limits:
                              additionalProperties:
                                anyOf:
                                  - type: integer
                                  - type: string
                                pattern: "^(\\+|-)?(([0-9]+(\\.[0-9]*)?)|(\\.[0-9]+))(([KMGTPE]i)|[numkMGTPE]|([eE](\\+|-)?(([0-9]+(\\.[0-9]*)?)|(\\.[0-9]+))))?$"
                                x-kubernetes-int-or-string: true
                              type: object
                            requests:
                              additionalProperties:
                                anyOf:
                                  - type: integer
                                  - type: string
                                pattern: "^(\\+|-)?(([0-9]+(\\.[0-9]*)?)|(\\.[0-9]+))(([KMGTPE]i)|[numkMGTPE]|([eE](\\+|-)?(([0-9]+(\\.[0-9]*)?)|(\\.[0-9]+))))?$"
                                x-kubernetes-int-or-string: true
                              type: object
                          description: CPU and memory resources to reserve.
                        livenessProbe:
                          type: object
                          properties:
                            initialDelaySeconds:
                              type: integer
                              minimum: 0
                              description: The initial delay before first the health is first checked. Default to 15 seconds. Minimum value is 0.
                            timeoutSeconds:
                              type: integer
                              minimum: 1
                              description: The timeout for each attempted health check. Default to 5 seconds. Minimum value is 1.
                            periodSeconds:
                              type: integer
                              minimum: 1
                              description: How often (in seconds) to perform the probe. Default to 10 seconds. Minimum value is 1.
                            successThreshold:
                              type: integer
                              minimum: 1
                              description: Minimum consecutive successes for the probe to be considered successful after having failed. Defaults to 1. Must be 1 for liveness. Minimum value is 1.
                            failureThreshold:
                              type: integer
                              minimum: 1
                              description: Minimum consecutive failures for the probe to be considered failed after having succeeded. Defaults to 3. Minimum value is 1.
                          description: Pod liveness checking.
                        readinessProbe:
                          type: object
                          properties:
                            initialDelaySeconds:
                              type: integer
                              minimum: 0
                              description: The initial delay before first the health is first checked. Default to 15 seconds. Minimum value is 0.
                            timeoutSeconds:
                              type: integer
                              minimum: 1
                              description: The timeout for each attempted health check. Default to 5 seconds. Minimum value is 1.
                            periodSeconds:
                              type: integer
                              minimum: 1
                              description: How often (in seconds) to perform the probe. Default to 10 seconds. Minimum value is 1.
                            successThreshold:
                              type: integer
                              minimum: 1
                              description: Minimum consecutive successes for the probe to be considered successful after having failed. Defaults to 1. Must be 1 for liveness. Minimum value is 1.
                            failureThreshold:
                              type: integer
                              minimum: 1
                              description: Minimum consecutive failures for the probe to be considered failed after having succeeded. Defaults to 3. Minimum value is 1.
                          description: Pod readiness checking.
                        logLevel:
                          type: string
                          enum:
                            - emerg
                            - alert
                            - crit
                            - err
                            - warning
                            - notice
                            - info
                            - debug
                          description: The log level for the TLS sidecar. Default value is `notice`.
                      description: TLS sidecar configuration.
                    template:
                      type: object
                      properties:
                        deployment:
                          type: object
                          properties:
                            metadata:
                              type: object
                              properties:
                                labels:
                                  additionalProperties:
                                    type: string
                                  type: object
                                  description: Labels added to the Kubernetes resource.
                                annotations:
                                  additionalProperties:
                                    type: string
                                  type: object
                                  description: Annotations added to the Kubernetes resource.
                              description: Metadata applied to the resource.
                            deploymentStrategy:
                              type: string
                              enum:
                                - RollingUpdate
                                - Recreate
                              description: Pod replacement strategy for deployment configuration changes. Valid values are `RollingUpdate` and `Recreate`. Defaults to `RollingUpdate`.
                          description: Template for Entity Operator `Deployment`.
                        pod:
                          type: object
                          properties:
                            metadata:
                              type: object
                              properties:
                                labels:
                                  additionalProperties:
                                    type: string
                                  type: object
                                  description: Labels added to the Kubernetes resource.
                                annotations:
                                  additionalProperties:
                                    type: string
                                  type: object
                                  description: Annotations added to the Kubernetes resource.
                              description: Metadata applied to the resource.
                            imagePullSecrets:
                              type: array
                              items:
                                type: object
                                properties:
                                  name:
                                    type: string
                              description: "List of references to secrets in the same namespace to use for pulling any of the images used by this Pod. When the `STRIMZI_IMAGE_PULL_SECRETS` environment variable in Cluster Operator and the `imagePullSecrets` option are specified, only the `imagePullSecrets` variable is used and the `STRIMZI_IMAGE_PULL_SECRETS` variable is ignored."
                            securityContext:
                              type: object
                              properties:
                                appArmorProfile:
                                  type: object
                                  properties:
                                    localhostProfile:
                                      type: string
                                    type:
                                      type: string
                                fsGroup:
                                  type: integer
                                fsGroupChangePolicy:
                                  type: string
                                runAsGroup:
                                  type: integer
                                runAsNonRoot:
                                  type: boolean
                                runAsUser:
                                  type: integer
                                seLinuxOptions:
                                  type: object
                                  properties:
                                    level:
                                      type: string
                                    role:
                                      type: string
                                    type:
                                      type: string
                                    user:
                                      type: string
                                seccompProfile:
                                  type: object
                                  properties:
                                    localhostProfile:
                                      type: string
                                    type:
                                      type: string
                                supplementalGroups:
                                  type: array
                                  items:
                                    type: integer
                                sysctls:
                                  type: array
                                  items:
                                    type: object
                                    properties:
                                      name:
                                        type: string
                                      value:
                                        type: string
                                windowsOptions:
                                  type: object
                                  properties:
                                    gmsaCredentialSpec:
                                      type: string
                                    gmsaCredentialSpecName:
                                      type: string
                                    hostProcess:
                                      type: boolean
                                    runAsUserName:
                                      type: string
                              description: Configures pod-level security attributes and common container settings.
                            terminationGracePeriodSeconds:
                              type: integer
                              minimum: 0
                              description: "The grace period is the duration in seconds after the processes running in the pod are sent a termination signal, and the time when the processes are forcibly halted with a kill signal. Set this value to longer than the expected cleanup time for your process. Value must be a non-negative integer. A zero value indicates delete immediately. You might need to increase the grace period for very large Kafka clusters, so that the Kafka brokers have enough time to transfer their work to another broker before they are terminated. Defaults to 30 seconds."
                            affinity:
                              type: object
                              properties:
                                nodeAffinity:
                                  type: object
                                  properties:
                                    preferredDuringSchedulingIgnoredDuringExecution:
                                      type: array
                                      items:
                                        type: object
                                        properties:
                                          preference:
                                            type: object
                                            properties:
                                              matchExpressions:
                                                type: array
                                                items:
                                                  type: object
                                                  properties:
                                                    key:
                                                      type: string
                                                    operator:
                                                      type: string
                                                    values:
                                                      type: array
                                                      items:
                                                        type: string
                                              matchFields:
                                                type: array
                                                items:
                                                  type: object
                                                  properties:
                                                    key:
                                                      type: string
                                                    operator:
                                                      type: string
                                                    values:
                                                      type: array
                                                      items:
                                                        type: string
                                          weight:
                                            type: integer
                                    requiredDuringSchedulingIgnoredDuringExecution:
                                      type: object
                                      properties:
                                        nodeSelectorTerms:
                                          type: array
                                          items:
                                            type: object
                                            properties:
                                              matchExpressions:
                                                type: array
                                                items:
                                                  type: object
                                                  properties:
                                                    key:
                                                      type: string
                                                    operator:
                                                      type: string
                                                    values:
                                                      type: array
                                                      items:
                                                        type: string
                                              matchFields:
                                                type: array
                                                items:
                                                  type: object
                                                  properties:
                                                    key:
                                                      type: string
                                                    operator:
                                                      type: string
                                                    values:
                                                      type: array
                                                      items:
                                                        type: string
                                podAffinity:
                                  type: object
                                  properties:
                                    preferredDuringSchedulingIgnoredDuringExecution:
                                      type: array
                                      items:
                                        type: object
                                        properties:
                                          podAffinityTerm:
                                            type: object
                                            properties:
                                              labelSelector:
                                                type: object
                                                properties:
                                                  matchExpressions:
                                                    type: array
                                                    items:
                                                      type: object
                                                      properties:
                                                        key:
                                                          type: string
                                                        operator:
                                                          type: string
                                                        values:
                                                          type: array
                                                          items:
                                                            type: string
                                                  matchLabels:
                                                    additionalProperties:
                                                      type: string
                                                    type: object
                                              matchLabelKeys:
                                                type: array
                                                items:
                                                  type: string
                                              mismatchLabelKeys:
                                                type: array
                                                items:
                                                  type: string
                                              namespaceSelector:
                                                type: object
                                                properties:
                                                  matchExpressions:
                                                    type: array
                                                    items:
                                                      type: object
                                                      properties:
                                                        key:
                                                          type: string
                                                        operator:
                                                          type: string
                                                        values:
                                                          type: array
                                                          items:
                                                            type: string
                                                  matchLabels:
                                                    additionalProperties:
                                                      type: string
                                                    type: object
                                              namespaces:
                                                type: array
                                                items:
                                                  type: string
                                              topologyKey:
                                                type: string
                                          weight:
                                            type: integer
                                    requiredDuringSchedulingIgnoredDuringExecution:
                                      type: array
                                      items:
                                        type: object
                                        properties:
                                          labelSelector:
                                            type: object
                                            properties:
                                              matchExpressions:
                                                type: array
                                                items:
                                                  type: object
                                                  properties:
                                                    key:
                                                      type: string
                                                    operator:
                                                      type: string
                                                    values:
                                                      type: array
                                                      items:
                                                        type: string
                                              matchLabels:
                                                additionalProperties:
                                                  type: string
                                                type: object
                                          matchLabelKeys:
                                            type: array
                                            items:
                                              type: string
                                          mismatchLabelKeys:
                                            type: array
                                            items:
                                              type: string
                                          namespaceSelector:
                                            type: object
                                            properties:
                                              matchExpressions:
                                                type: array
                                                items:
                                                  type: object
                                                  properties:
                                                    key:
                                                      type: string
                                                    operator:
                                                      type: string
                                                    values:
                                                      type: array
                                                      items:
                                                        type: string
                                              matchLabels:
                                                additionalProperties:
                                                  type: string
                                                type: object
                                          namespaces:
                                            type: array
                                            items:
                                              type: string
                                          topologyKey:
                                            type: string
                                podAntiAffinity:
                                  type: object
                                  properties:
                                    preferredDuringSchedulingIgnoredDuringExecution:
                                      type: array
                                      items:
                                        type: object
                                        properties:
                                          podAffinityTerm:
                                            type: object
                                            properties:
                                              labelSelector:
                                                type: object
                                                properties:
                                                  matchExpressions:
                                                    type: array
                                                    items:
                                                      type: object
                                                      properties:
                                                        key:
                                                          type: string
                                                        operator:
                                                          type: string
                                                        values:
                                                          type: array
                                                          items:
                                                            type: string
                                                  matchLabels:
                                                    additionalProperties:
                                                      type: string
                                                    type: object
                                              matchLabelKeys:
                                                type: array
                                                items:
                                                  type: string
                                              mismatchLabelKeys:
                                                type: array
                                                items:
                                                  type: string
                                              namespaceSelector:
                                                type: object
                                                properties:
                                                  matchExpressions:
                                                    type: array
                                                    items:
                                                      type: object
                                                      properties:
                                                        key:
                                                          type: string
                                                        operator:
                                                          type: string
                                                        values:
                                                          type: array
                                                          items:
                                                            type: string
                                                  matchLabels:
                                                    additionalProperties:
                                                      type: string
                                                    type: object
                                              namespaces:
                                                type: array
                                                items:
                                                  type: string
                                              topologyKey:
                                                type: string
                                          weight:
                                            type: integer
                                    requiredDuringSchedulingIgnoredDuringExecution:
                                      type: array
                                      items:
                                        type: object
                                        properties:
                                          labelSelector:
                                            type: object
                                            properties:
                                              matchExpressions:
                                                type: array
                                                items:
                                                  type: object
                                                  properties:
                                                    key:
                                                      type: string
                                                    operator:
                                                      type: string
                                                    values:
                                                      type: array
                                                      items:
                                                        type: string
                                              matchLabels:
                                                additionalProperties:
                                                  type: string
                                                type: object
                                          matchLabelKeys:
                                            type: array
                                            items:
                                              type: string
                                          mismatchLabelKeys:
                                            type: array
                                            items:
                                              type: string
                                          namespaceSelector:
                                            type: object
                                            properties:
                                              matchExpressions:
                                                type: array
                                                items:
                                                  type: object
                                                  properties:
                                                    key:
                                                      type: string
                                                    operator:
                                                      type: string
                                                    values:
                                                      type: array
                                                      items:
                                                        type: string
                                              matchLabels:
                                                additionalProperties:
                                                  type: string
                                                type: object
                                          namespaces:
                                            type: array
                                            items:
                                              type: string
                                          topologyKey:
                                            type: string
                              description: The pod's affinity rules.
                            tolerations:
                              type: array
                              items:
                                type: object
                                properties:
                                  effect:
                                    type: string
                                  key:
                                    type: string
                                  operator:
                                    type: string
                                  tolerationSeconds:
                                    type: integer
                                  value:
                                    type: string
                              description: The pod's tolerations.
                            topologySpreadConstraints:
                              type: array
                              items:
                                type: object
                                properties:
                                  labelSelector:
                                    type: object
                                    properties:
                                      matchExpressions:
                                        type: array
                                        items:
                                          type: object
                                          properties:
                                            key:
                                              type: string
                                            operator:
                                              type: string
                                            values:
                                              type: array
                                              items:
                                                type: string
                                      matchLabels:
                                        additionalProperties:
                                          type: string
                                        type: object
                                  matchLabelKeys:
                                    type: array
                                    items:
                                      type: string
                                  maxSkew:
                                    type: integer
                                  minDomains:
                                    type: integer
                                  nodeAffinityPolicy:
                                    type: string
                                  nodeTaintsPolicy:
                                    type: string
                                  topologyKey:
                                    type: string
                                  whenUnsatisfiable:
                                    type: string
                              description: The pod's topology spread constraints.
                            priorityClassName:
                              type: string
                              description: 'The name of the priority class used to assign priority to the pods. '
                            schedulerName:
                              type: string
                              description: "The name of the scheduler used to dispatch this `Pod`. If not specified, the default scheduler will be used."
                            hostAliases:
                              type: array
                              items:
                                type: object
                                properties:
                                  hostnames:
                                    type: array
                                    items:
                                      type: string
                                  ip:
                                    type: string
                              description: The pod's HostAliases. HostAliases is an optional list of hosts and IPs that will be injected into the Pod's hosts file if specified.
                            enableServiceLinks:
                              type: boolean
                              description: Indicates whether information about services should be injected into Pod's environment variables.
                            tmpDirSizeLimit:
                              type: string
                              pattern: "^([0-9.]+)([eEinumkKMGTP]*[-+]?[0-9]*)$"
<<<<<<< HEAD
                              description: Defines the total amount (for example `1Gi`) of local storage required for temporary EmptyDir volume (`/tmp`). Default value is `5Mi`.
                            volumes:
                              type: array
                              items:
                                type: object
                                properties:
                                  name:
                                    type: string
                                    description: Name to use for the volume. Required.
                                  secret:
                                    type: object
                                    properties:
                                      defaultMode:
                                        type: integer
                                      items:
                                        type: array
                                        items:
                                          type: object
                                          properties:
                                            key:
                                              type: string
                                            mode:
                                              type: integer
                                            path:
                                              type: string
                                      optional:
                                        type: boolean
                                      secretName:
                                        type: string
                                    description: Secret to use populate the volume.
                                  configMap:
                                    type: object
                                    properties:
                                      defaultMode:
                                        type: integer
                                      items:
                                        type: array
                                        items:
                                          type: object
                                          properties:
                                            key:
                                              type: string
                                            mode:
                                              type: integer
                                            path:
                                              type: string
                                      name:
                                        type: string
                                      optional:
                                        type: boolean
                                    description: ConfigMap to use to populate the volume.
                                  emptyDir:
                                    type: object
                                    properties:
                                      medium:
                                        type: string
                                      sizeLimit:
                                        type: object
                                        properties:
                                          amount:
                                            type: string
                                          format:
                                            type: string
                                    description: EmptyDir to use to populate the volume.
                                  persistentVolumeClaim:
                                    type: object
                                    properties:
                                      claimName:
                                        type: string
                                      readOnly:
                                        type: boolean
                                    description: PersistentVolumeClaim object to use to populate the volume.
                                oneOf:
                                  - properties:
                                      secret: {}
                                      configMap: {}
                                      emptyDir: {}
                                      persistentVolumeClaim: {}
                                    required: []
                              description: Additional volumes that can be mounted to the pod.
=======
                              description: "Defines the total amount of pod memory allocated for the temporary `EmptyDir` volume `/tmp`. Specify the allocation in memory units, for example, `100Mi` for 100 mebibytes. Default value is `5Mi`. The `/tmp` volume is backed by pod memory, not disk storage, so avoid setting a high value as it consumes pod memory resources."
>>>>>>> 8248643a
                          description: Template for Entity Operator `Pods`.
                        topicOperatorContainer:
                          type: object
                          properties:
                            env:
                              type: array
                              items:
                                type: object
                                properties:
                                  name:
                                    type: string
                                    description: The environment variable key.
                                  value:
                                    type: string
                                    description: The environment variable value.
                              description: Environment variables which should be applied to the container.
                            securityContext:
                              type: object
                              properties:
                                allowPrivilegeEscalation:
                                  type: boolean
                                appArmorProfile:
                                  type: object
                                  properties:
                                    localhostProfile:
                                      type: string
                                    type:
                                      type: string
                                capabilities:
                                  type: object
                                  properties:
                                    add:
                                      type: array
                                      items:
                                        type: string
                                    drop:
                                      type: array
                                      items:
                                        type: string
                                privileged:
                                  type: boolean
                                procMount:
                                  type: string
                                readOnlyRootFilesystem:
                                  type: boolean
                                runAsGroup:
                                  type: integer
                                runAsNonRoot:
                                  type: boolean
                                runAsUser:
                                  type: integer
                                seLinuxOptions:
                                  type: object
                                  properties:
                                    level:
                                      type: string
                                    role:
                                      type: string
                                    type:
                                      type: string
                                    user:
                                      type: string
                                seccompProfile:
                                  type: object
                                  properties:
                                    localhostProfile:
                                      type: string
                                    type:
                                      type: string
                                windowsOptions:
                                  type: object
                                  properties:
                                    gmsaCredentialSpec:
                                      type: string
                                    gmsaCredentialSpecName:
                                      type: string
                                    hostProcess:
                                      type: boolean
                                    runAsUserName:
                                      type: string
                              description: Security context for the container.
                            volumeMounts:
                              type: array
                              items:
                                type: object
                                properties:
                                  mountPath:
                                    type: string
                                  mountPropagation:
                                    type: string
                                  name:
                                    type: string
                                  readOnly:
                                    type: boolean
                                  recursiveReadOnly:
                                    type: string
                                  subPath:
                                    type: string
                                  subPathExpr:
                                    type: string
                              description: Additional volume mounts which should be applied to the container.
                          description: Template for the Entity Topic Operator container.
                        userOperatorContainer:
                          type: object
                          properties:
                            env:
                              type: array
                              items:
                                type: object
                                properties:
                                  name:
                                    type: string
                                    description: The environment variable key.
                                  value:
                                    type: string
                                    description: The environment variable value.
                              description: Environment variables which should be applied to the container.
                            securityContext:
                              type: object
                              properties:
                                allowPrivilegeEscalation:
                                  type: boolean
                                appArmorProfile:
                                  type: object
                                  properties:
                                    localhostProfile:
                                      type: string
                                    type:
                                      type: string
                                capabilities:
                                  type: object
                                  properties:
                                    add:
                                      type: array
                                      items:
                                        type: string
                                    drop:
                                      type: array
                                      items:
                                        type: string
                                privileged:
                                  type: boolean
                                procMount:
                                  type: string
                                readOnlyRootFilesystem:
                                  type: boolean
                                runAsGroup:
                                  type: integer
                                runAsNonRoot:
                                  type: boolean
                                runAsUser:
                                  type: integer
                                seLinuxOptions:
                                  type: object
                                  properties:
                                    level:
                                      type: string
                                    role:
                                      type: string
                                    type:
                                      type: string
                                    user:
                                      type: string
                                seccompProfile:
                                  type: object
                                  properties:
                                    localhostProfile:
                                      type: string
                                    type:
                                      type: string
                                windowsOptions:
                                  type: object
                                  properties:
                                    gmsaCredentialSpec:
                                      type: string
                                    gmsaCredentialSpecName:
                                      type: string
                                    hostProcess:
                                      type: boolean
                                    runAsUserName:
                                      type: string
                              description: Security context for the container.
                            volumeMounts:
                              type: array
                              items:
                                type: object
                                properties:
                                  mountPath:
                                    type: string
                                  mountPropagation:
                                    type: string
                                  name:
                                    type: string
                                  readOnly:
                                    type: boolean
                                  recursiveReadOnly:
                                    type: string
                                  subPath:
                                    type: string
                                  subPathExpr:
                                    type: string
                              description: Additional volume mounts which should be applied to the container.
                          description: Template for the Entity User Operator container.
                        tlsSidecarContainer:
                          type: object
                          properties:
                            env:
                              type: array
                              items:
                                type: object
                                properties:
                                  name:
                                    type: string
                                    description: The environment variable key.
                                  value:
                                    type: string
                                    description: The environment variable value.
                              description: Environment variables which should be applied to the container.
                            securityContext:
                              type: object
                              properties:
                                allowPrivilegeEscalation:
                                  type: boolean
                                appArmorProfile:
                                  type: object
                                  properties:
                                    localhostProfile:
                                      type: string
                                    type:
                                      type: string
                                capabilities:
                                  type: object
                                  properties:
                                    add:
                                      type: array
                                      items:
                                        type: string
                                    drop:
                                      type: array
                                      items:
                                        type: string
                                privileged:
                                  type: boolean
                                procMount:
                                  type: string
                                readOnlyRootFilesystem:
                                  type: boolean
                                runAsGroup:
                                  type: integer
                                runAsNonRoot:
                                  type: boolean
                                runAsUser:
                                  type: integer
                                seLinuxOptions:
                                  type: object
                                  properties:
                                    level:
                                      type: string
                                    role:
                                      type: string
                                    type:
                                      type: string
                                    user:
                                      type: string
                                seccompProfile:
                                  type: object
                                  properties:
                                    localhostProfile:
                                      type: string
                                    type:
                                      type: string
                                windowsOptions:
                                  type: object
                                  properties:
                                    gmsaCredentialSpec:
                                      type: string
                                    gmsaCredentialSpecName:
                                      type: string
                                    hostProcess:
                                      type: boolean
                                    runAsUserName:
                                      type: string
                              description: Security context for the container.
                            volumeMounts:
                              type: array
                              items:
                                type: object
                                properties:
                                  mountPath:
                                    type: string
                                  mountPropagation:
                                    type: string
                                  name:
                                    type: string
                                  readOnly:
                                    type: boolean
                                  recursiveReadOnly:
                                    type: string
                                  subPath:
                                    type: string
                                  subPathExpr:
                                    type: string
                              description: Additional volume mounts which should be applied to the container.
                          description: Template for the Entity Operator TLS sidecar container.
                        serviceAccount:
                          type: object
                          properties:
                            metadata:
                              type: object
                              properties:
                                labels:
                                  additionalProperties:
                                    type: string
                                  type: object
                                  description: Labels added to the Kubernetes resource.
                                annotations:
                                  additionalProperties:
                                    type: string
                                  type: object
                                  description: Annotations added to the Kubernetes resource.
                              description: Metadata applied to the resource.
                          description: Template for the Entity Operator service account.
                        entityOperatorRole:
                          type: object
                          properties:
                            metadata:
                              type: object
                              properties:
                                labels:
                                  additionalProperties:
                                    type: string
                                  type: object
                                  description: Labels added to the Kubernetes resource.
                                annotations:
                                  additionalProperties:
                                    type: string
                                  type: object
                                  description: Annotations added to the Kubernetes resource.
                              description: Metadata applied to the resource.
                          description: Template for the Entity Operator Role.
                        topicOperatorRoleBinding:
                          type: object
                          properties:
                            metadata:
                              type: object
                              properties:
                                labels:
                                  additionalProperties:
                                    type: string
                                  type: object
                                  description: Labels added to the Kubernetes resource.
                                annotations:
                                  additionalProperties:
                                    type: string
                                  type: object
                                  description: Annotations added to the Kubernetes resource.
                              description: Metadata applied to the resource.
                          description: Template for the Entity Topic Operator RoleBinding.
                        userOperatorRoleBinding:
                          type: object
                          properties:
                            metadata:
                              type: object
                              properties:
                                labels:
                                  additionalProperties:
                                    type: string
                                  type: object
                                  description: Labels added to the Kubernetes resource.
                                annotations:
                                  additionalProperties:
                                    type: string
                                  type: object
                                  description: Annotations added to the Kubernetes resource.
                              description: Metadata applied to the resource.
                          description: Template for the Entity Topic Operator RoleBinding.
                      description: Template for Entity Operator resources. The template allows users to specify how a `Deployment` and `Pod` is generated.
                  description: Configuration of the Entity Operator.
                clusterCa:
                  type: object
                  properties:
                    generateCertificateAuthority:
                      type: boolean
                      description: If true then Certificate Authority certificates will be generated automatically. Otherwise the user will need to provide a Secret with the CA certificate. Default is true.
                    generateSecretOwnerReference:
                      type: boolean
                      description: "If `true`, the Cluster and Client CA Secrets are configured with the `ownerReference` set to the `Kafka` resource. If the `Kafka` resource is deleted when `true`, the CA Secrets are also deleted. If `false`, the `ownerReference` is disabled. If the `Kafka` resource is deleted when `false`, the CA Secrets are retained and available for reuse. Default is `true`."
                    validityDays:
                      type: integer
                      minimum: 1
                      description: The number of days generated certificates should be valid for. The default is 365.
                    renewalDays:
                      type: integer
                      minimum: 1
                      description: "The number of days in the certificate renewal period. This is the number of days before the a certificate expires during which renewal actions may be performed. When `generateCertificateAuthority` is true, this will cause the generation of a new certificate. When `generateCertificateAuthority` is true, this will cause extra logging at WARN level about the pending certificate expiry. Default is 30."
                    certificateExpirationPolicy:
                      type: string
                      enum:
                        - renew-certificate
                        - replace-key
                      description: How should CA certificate expiration be handled when `generateCertificateAuthority=true`. The default is for a new CA certificate to be generated reusing the existing private key.
                  description: Configuration of the cluster certificate authority.
                clientsCa:
                  type: object
                  properties:
                    generateCertificateAuthority:
                      type: boolean
                      description: If true then Certificate Authority certificates will be generated automatically. Otherwise the user will need to provide a Secret with the CA certificate. Default is true.
                    generateSecretOwnerReference:
                      type: boolean
                      description: "If `true`, the Cluster and Client CA Secrets are configured with the `ownerReference` set to the `Kafka` resource. If the `Kafka` resource is deleted when `true`, the CA Secrets are also deleted. If `false`, the `ownerReference` is disabled. If the `Kafka` resource is deleted when `false`, the CA Secrets are retained and available for reuse. Default is `true`."
                    validityDays:
                      type: integer
                      minimum: 1
                      description: The number of days generated certificates should be valid for. The default is 365.
                    renewalDays:
                      type: integer
                      minimum: 1
                      description: "The number of days in the certificate renewal period. This is the number of days before the a certificate expires during which renewal actions may be performed. When `generateCertificateAuthority` is true, this will cause the generation of a new certificate. When `generateCertificateAuthority` is true, this will cause extra logging at WARN level about the pending certificate expiry. Default is 30."
                    certificateExpirationPolicy:
                      type: string
                      enum:
                        - renew-certificate
                        - replace-key
                      description: How should CA certificate expiration be handled when `generateCertificateAuthority=true`. The default is for a new CA certificate to be generated reusing the existing private key.
                  description: Configuration of the clients certificate authority.
                cruiseControl:
                  type: object
                  properties:
                    image:
                      type: string
                      description: "The container image used for Cruise Control pods. If no image name is explicitly specified, the image name corresponds to the name specified in the Cluster Operator configuration. If an image name is not defined in the Cluster Operator configuration, a default value is used."
                    tlsSidecar:
                      type: object
                      properties:
                        image:
                          type: string
                          description: The docker image for the container.
                        resources:
                          type: object
                          properties:
                            claims:
                              type: array
                              items:
                                type: object
                                properties:
                                  name:
                                    type: string
                            limits:
                              additionalProperties:
                                anyOf:
                                  - type: integer
                                  - type: string
                                pattern: "^(\\+|-)?(([0-9]+(\\.[0-9]*)?)|(\\.[0-9]+))(([KMGTPE]i)|[numkMGTPE]|([eE](\\+|-)?(([0-9]+(\\.[0-9]*)?)|(\\.[0-9]+))))?$"
                                x-kubernetes-int-or-string: true
                              type: object
                            requests:
                              additionalProperties:
                                anyOf:
                                  - type: integer
                                  - type: string
                                pattern: "^(\\+|-)?(([0-9]+(\\.[0-9]*)?)|(\\.[0-9]+))(([KMGTPE]i)|[numkMGTPE]|([eE](\\+|-)?(([0-9]+(\\.[0-9]*)?)|(\\.[0-9]+))))?$"
                                x-kubernetes-int-or-string: true
                              type: object
                          description: CPU and memory resources to reserve.
                        livenessProbe:
                          type: object
                          properties:
                            initialDelaySeconds:
                              type: integer
                              minimum: 0
                              description: The initial delay before first the health is first checked. Default to 15 seconds. Minimum value is 0.
                            timeoutSeconds:
                              type: integer
                              minimum: 1
                              description: The timeout for each attempted health check. Default to 5 seconds. Minimum value is 1.
                            periodSeconds:
                              type: integer
                              minimum: 1
                              description: How often (in seconds) to perform the probe. Default to 10 seconds. Minimum value is 1.
                            successThreshold:
                              type: integer
                              minimum: 1
                              description: Minimum consecutive successes for the probe to be considered successful after having failed. Defaults to 1. Must be 1 for liveness. Minimum value is 1.
                            failureThreshold:
                              type: integer
                              minimum: 1
                              description: Minimum consecutive failures for the probe to be considered failed after having succeeded. Defaults to 3. Minimum value is 1.
                          description: Pod liveness checking.
                        readinessProbe:
                          type: object
                          properties:
                            initialDelaySeconds:
                              type: integer
                              minimum: 0
                              description: The initial delay before first the health is first checked. Default to 15 seconds. Minimum value is 0.
                            timeoutSeconds:
                              type: integer
                              minimum: 1
                              description: The timeout for each attempted health check. Default to 5 seconds. Minimum value is 1.
                            periodSeconds:
                              type: integer
                              minimum: 1
                              description: How often (in seconds) to perform the probe. Default to 10 seconds. Minimum value is 1.
                            successThreshold:
                              type: integer
                              minimum: 1
                              description: Minimum consecutive successes for the probe to be considered successful after having failed. Defaults to 1. Must be 1 for liveness. Minimum value is 1.
                            failureThreshold:
                              type: integer
                              minimum: 1
                              description: Minimum consecutive failures for the probe to be considered failed after having succeeded. Defaults to 3. Minimum value is 1.
                          description: Pod readiness checking.
                        logLevel:
                          type: string
                          enum:
                            - emerg
                            - alert
                            - crit
                            - err
                            - warning
                            - notice
                            - info
                            - debug
                          description: The log level for the TLS sidecar. Default value is `notice`.
                      description: TLS sidecar configuration.
                    resources:
                      type: object
                      properties:
                        claims:
                          type: array
                          items:
                            type: object
                            properties:
                              name:
                                type: string
                        limits:
                          additionalProperties:
                            anyOf:
                              - type: integer
                              - type: string
                            pattern: "^(\\+|-)?(([0-9]+(\\.[0-9]*)?)|(\\.[0-9]+))(([KMGTPE]i)|[numkMGTPE]|([eE](\\+|-)?(([0-9]+(\\.[0-9]*)?)|(\\.[0-9]+))))?$"
                            x-kubernetes-int-or-string: true
                          type: object
                        requests:
                          additionalProperties:
                            anyOf:
                              - type: integer
                              - type: string
                            pattern: "^(\\+|-)?(([0-9]+(\\.[0-9]*)?)|(\\.[0-9]+))(([KMGTPE]i)|[numkMGTPE]|([eE](\\+|-)?(([0-9]+(\\.[0-9]*)?)|(\\.[0-9]+))))?$"
                            x-kubernetes-int-or-string: true
                          type: object
                      description: CPU and memory resources to reserve for the Cruise Control container.
                    livenessProbe:
                      type: object
                      properties:
                        initialDelaySeconds:
                          type: integer
                          minimum: 0
                          description: The initial delay before first the health is first checked. Default to 15 seconds. Minimum value is 0.
                        timeoutSeconds:
                          type: integer
                          minimum: 1
                          description: The timeout for each attempted health check. Default to 5 seconds. Minimum value is 1.
                        periodSeconds:
                          type: integer
                          minimum: 1
                          description: How often (in seconds) to perform the probe. Default to 10 seconds. Minimum value is 1.
                        successThreshold:
                          type: integer
                          minimum: 1
                          description: Minimum consecutive successes for the probe to be considered successful after having failed. Defaults to 1. Must be 1 for liveness. Minimum value is 1.
                        failureThreshold:
                          type: integer
                          minimum: 1
                          description: Minimum consecutive failures for the probe to be considered failed after having succeeded. Defaults to 3. Minimum value is 1.
                      description: Pod liveness checking for the Cruise Control container.
                    readinessProbe:
                      type: object
                      properties:
                        initialDelaySeconds:
                          type: integer
                          minimum: 0
                          description: The initial delay before first the health is first checked. Default to 15 seconds. Minimum value is 0.
                        timeoutSeconds:
                          type: integer
                          minimum: 1
                          description: The timeout for each attempted health check. Default to 5 seconds. Minimum value is 1.
                        periodSeconds:
                          type: integer
                          minimum: 1
                          description: How often (in seconds) to perform the probe. Default to 10 seconds. Minimum value is 1.
                        successThreshold:
                          type: integer
                          minimum: 1
                          description: Minimum consecutive successes for the probe to be considered successful after having failed. Defaults to 1. Must be 1 for liveness. Minimum value is 1.
                        failureThreshold:
                          type: integer
                          minimum: 1
                          description: Minimum consecutive failures for the probe to be considered failed after having succeeded. Defaults to 3. Minimum value is 1.
                      description: Pod readiness checking for the Cruise Control container.
                    jvmOptions:
                      type: object
                      properties:
                        "-XX":
                          additionalProperties:
                            type: string
                          type: object
                          description: A map of -XX options to the JVM.
                        "-Xmx":
                          type: string
                          pattern: "^[0-9]+[mMgG]?$"
                          description: -Xmx option to to the JVM.
                        "-Xms":
                          type: string
                          pattern: "^[0-9]+[mMgG]?$"
                          description: -Xms option to to the JVM.
                        gcLoggingEnabled:
                          type: boolean
                          description: Specifies whether the Garbage Collection logging is enabled. The default is false.
                        javaSystemProperties:
                          type: array
                          items:
                            type: object
                            properties:
                              name:
                                type: string
                                description: The system property name.
                              value:
                                type: string
                                description: The system property value.
                          description: A map of additional system properties which will be passed using the `-D` option to the JVM.
                      description: JVM Options for the Cruise Control container.
                    logging:
                      type: object
                      properties:
                        loggers:
                          additionalProperties:
                            type: string
                          type: object
                          description: A Map from logger name to logger level.
                        type:
                          type: string
                          enum:
                            - inline
                            - external
                          description: "Logging type, must be either 'inline' or 'external'."
                        valueFrom:
                          type: object
                          properties:
                            configMapKeyRef:
                              type: object
                              properties:
                                key:
                                  type: string
                                name:
                                  type: string
                                optional:
                                  type: boolean
                              description: Reference to the key in the ConfigMap containing the configuration.
                          description: '`ConfigMap` entry where the logging configuration is stored. '
                      required:
                        - type
                      description: Logging configuration (Log4j 2) for Cruise Control.
                    template:
                      type: object
                      properties:
                        deployment:
                          type: object
                          properties:
                            metadata:
                              type: object
                              properties:
                                labels:
                                  additionalProperties:
                                    type: string
                                  type: object
                                  description: Labels added to the Kubernetes resource.
                                annotations:
                                  additionalProperties:
                                    type: string
                                  type: object
                                  description: Annotations added to the Kubernetes resource.
                              description: Metadata applied to the resource.
                            deploymentStrategy:
                              type: string
                              enum:
                                - RollingUpdate
                                - Recreate
                              description: Pod replacement strategy for deployment configuration changes. Valid values are `RollingUpdate` and `Recreate`. Defaults to `RollingUpdate`.
                          description: Template for Cruise Control `Deployment`.
                        pod:
                          type: object
                          properties:
                            metadata:
                              type: object
                              properties:
                                labels:
                                  additionalProperties:
                                    type: string
                                  type: object
                                  description: Labels added to the Kubernetes resource.
                                annotations:
                                  additionalProperties:
                                    type: string
                                  type: object
                                  description: Annotations added to the Kubernetes resource.
                              description: Metadata applied to the resource.
                            imagePullSecrets:
                              type: array
                              items:
                                type: object
                                properties:
                                  name:
                                    type: string
                              description: "List of references to secrets in the same namespace to use for pulling any of the images used by this Pod. When the `STRIMZI_IMAGE_PULL_SECRETS` environment variable in Cluster Operator and the `imagePullSecrets` option are specified, only the `imagePullSecrets` variable is used and the `STRIMZI_IMAGE_PULL_SECRETS` variable is ignored."
                            securityContext:
                              type: object
                              properties:
                                appArmorProfile:
                                  type: object
                                  properties:
                                    localhostProfile:
                                      type: string
                                    type:
                                      type: string
                                fsGroup:
                                  type: integer
                                fsGroupChangePolicy:
                                  type: string
                                runAsGroup:
                                  type: integer
                                runAsNonRoot:
                                  type: boolean
                                runAsUser:
                                  type: integer
                                seLinuxOptions:
                                  type: object
                                  properties:
                                    level:
                                      type: string
                                    role:
                                      type: string
                                    type:
                                      type: string
                                    user:
                                      type: string
                                seccompProfile:
                                  type: object
                                  properties:
                                    localhostProfile:
                                      type: string
                                    type:
                                      type: string
                                supplementalGroups:
                                  type: array
                                  items:
                                    type: integer
                                sysctls:
                                  type: array
                                  items:
                                    type: object
                                    properties:
                                      name:
                                        type: string
                                      value:
                                        type: string
                                windowsOptions:
                                  type: object
                                  properties:
                                    gmsaCredentialSpec:
                                      type: string
                                    gmsaCredentialSpecName:
                                      type: string
                                    hostProcess:
                                      type: boolean
                                    runAsUserName:
                                      type: string
                              description: Configures pod-level security attributes and common container settings.
                            terminationGracePeriodSeconds:
                              type: integer
                              minimum: 0
                              description: "The grace period is the duration in seconds after the processes running in the pod are sent a termination signal, and the time when the processes are forcibly halted with a kill signal. Set this value to longer than the expected cleanup time for your process. Value must be a non-negative integer. A zero value indicates delete immediately. You might need to increase the grace period for very large Kafka clusters, so that the Kafka brokers have enough time to transfer their work to another broker before they are terminated. Defaults to 30 seconds."
                            affinity:
                              type: object
                              properties:
                                nodeAffinity:
                                  type: object
                                  properties:
                                    preferredDuringSchedulingIgnoredDuringExecution:
                                      type: array
                                      items:
                                        type: object
                                        properties:
                                          preference:
                                            type: object
                                            properties:
                                              matchExpressions:
                                                type: array
                                                items:
                                                  type: object
                                                  properties:
                                                    key:
                                                      type: string
                                                    operator:
                                                      type: string
                                                    values:
                                                      type: array
                                                      items:
                                                        type: string
                                              matchFields:
                                                type: array
                                                items:
                                                  type: object
                                                  properties:
                                                    key:
                                                      type: string
                                                    operator:
                                                      type: string
                                                    values:
                                                      type: array
                                                      items:
                                                        type: string
                                          weight:
                                            type: integer
                                    requiredDuringSchedulingIgnoredDuringExecution:
                                      type: object
                                      properties:
                                        nodeSelectorTerms:
                                          type: array
                                          items:
                                            type: object
                                            properties:
                                              matchExpressions:
                                                type: array
                                                items:
                                                  type: object
                                                  properties:
                                                    key:
                                                      type: string
                                                    operator:
                                                      type: string
                                                    values:
                                                      type: array
                                                      items:
                                                        type: string
                                              matchFields:
                                                type: array
                                                items:
                                                  type: object
                                                  properties:
                                                    key:
                                                      type: string
                                                    operator:
                                                      type: string
                                                    values:
                                                      type: array
                                                      items:
                                                        type: string
                                podAffinity:
                                  type: object
                                  properties:
                                    preferredDuringSchedulingIgnoredDuringExecution:
                                      type: array
                                      items:
                                        type: object
                                        properties:
                                          podAffinityTerm:
                                            type: object
                                            properties:
                                              labelSelector:
                                                type: object
                                                properties:
                                                  matchExpressions:
                                                    type: array
                                                    items:
                                                      type: object
                                                      properties:
                                                        key:
                                                          type: string
                                                        operator:
                                                          type: string
                                                        values:
                                                          type: array
                                                          items:
                                                            type: string
                                                  matchLabels:
                                                    additionalProperties:
                                                      type: string
                                                    type: object
                                              matchLabelKeys:
                                                type: array
                                                items:
                                                  type: string
                                              mismatchLabelKeys:
                                                type: array
                                                items:
                                                  type: string
                                              namespaceSelector:
                                                type: object
                                                properties:
                                                  matchExpressions:
                                                    type: array
                                                    items:
                                                      type: object
                                                      properties:
                                                        key:
                                                          type: string
                                                        operator:
                                                          type: string
                                                        values:
                                                          type: array
                                                          items:
                                                            type: string
                                                  matchLabels:
                                                    additionalProperties:
                                                      type: string
                                                    type: object
                                              namespaces:
                                                type: array
                                                items:
                                                  type: string
                                              topologyKey:
                                                type: string
                                          weight:
                                            type: integer
                                    requiredDuringSchedulingIgnoredDuringExecution:
                                      type: array
                                      items:
                                        type: object
                                        properties:
                                          labelSelector:
                                            type: object
                                            properties:
                                              matchExpressions:
                                                type: array
                                                items:
                                                  type: object
                                                  properties:
                                                    key:
                                                      type: string
                                                    operator:
                                                      type: string
                                                    values:
                                                      type: array
                                                      items:
                                                        type: string
                                              matchLabels:
                                                additionalProperties:
                                                  type: string
                                                type: object
                                          matchLabelKeys:
                                            type: array
                                            items:
                                              type: string
                                          mismatchLabelKeys:
                                            type: array
                                            items:
                                              type: string
                                          namespaceSelector:
                                            type: object
                                            properties:
                                              matchExpressions:
                                                type: array
                                                items:
                                                  type: object
                                                  properties:
                                                    key:
                                                      type: string
                                                    operator:
                                                      type: string
                                                    values:
                                                      type: array
                                                      items:
                                                        type: string
                                              matchLabels:
                                                additionalProperties:
                                                  type: string
                                                type: object
                                          namespaces:
                                            type: array
                                            items:
                                              type: string
                                          topologyKey:
                                            type: string
                                podAntiAffinity:
                                  type: object
                                  properties:
                                    preferredDuringSchedulingIgnoredDuringExecution:
                                      type: array
                                      items:
                                        type: object
                                        properties:
                                          podAffinityTerm:
                                            type: object
                                            properties:
                                              labelSelector:
                                                type: object
                                                properties:
                                                  matchExpressions:
                                                    type: array
                                                    items:
                                                      type: object
                                                      properties:
                                                        key:
                                                          type: string
                                                        operator:
                                                          type: string
                                                        values:
                                                          type: array
                                                          items:
                                                            type: string
                                                  matchLabels:
                                                    additionalProperties:
                                                      type: string
                                                    type: object
                                              matchLabelKeys:
                                                type: array
                                                items:
                                                  type: string
                                              mismatchLabelKeys:
                                                type: array
                                                items:
                                                  type: string
                                              namespaceSelector:
                                                type: object
                                                properties:
                                                  matchExpressions:
                                                    type: array
                                                    items:
                                                      type: object
                                                      properties:
                                                        key:
                                                          type: string
                                                        operator:
                                                          type: string
                                                        values:
                                                          type: array
                                                          items:
                                                            type: string
                                                  matchLabels:
                                                    additionalProperties:
                                                      type: string
                                                    type: object
                                              namespaces:
                                                type: array
                                                items:
                                                  type: string
                                              topologyKey:
                                                type: string
                                          weight:
                                            type: integer
                                    requiredDuringSchedulingIgnoredDuringExecution:
                                      type: array
                                      items:
                                        type: object
                                        properties:
                                          labelSelector:
                                            type: object
                                            properties:
                                              matchExpressions:
                                                type: array
                                                items:
                                                  type: object
                                                  properties:
                                                    key:
                                                      type: string
                                                    operator:
                                                      type: string
                                                    values:
                                                      type: array
                                                      items:
                                                        type: string
                                              matchLabels:
                                                additionalProperties:
                                                  type: string
                                                type: object
                                          matchLabelKeys:
                                            type: array
                                            items:
                                              type: string
                                          mismatchLabelKeys:
                                            type: array
                                            items:
                                              type: string
                                          namespaceSelector:
                                            type: object
                                            properties:
                                              matchExpressions:
                                                type: array
                                                items:
                                                  type: object
                                                  properties:
                                                    key:
                                                      type: string
                                                    operator:
                                                      type: string
                                                    values:
                                                      type: array
                                                      items:
                                                        type: string
                                              matchLabels:
                                                additionalProperties:
                                                  type: string
                                                type: object
                                          namespaces:
                                            type: array
                                            items:
                                              type: string
                                          topologyKey:
                                            type: string
                              description: The pod's affinity rules.
                            tolerations:
                              type: array
                              items:
                                type: object
                                properties:
                                  effect:
                                    type: string
                                  key:
                                    type: string
                                  operator:
                                    type: string
                                  tolerationSeconds:
                                    type: integer
                                  value:
                                    type: string
                              description: The pod's tolerations.
                            topologySpreadConstraints:
                              type: array
                              items:
                                type: object
                                properties:
                                  labelSelector:
                                    type: object
                                    properties:
                                      matchExpressions:
                                        type: array
                                        items:
                                          type: object
                                          properties:
                                            key:
                                              type: string
                                            operator:
                                              type: string
                                            values:
                                              type: array
                                              items:
                                                type: string
                                      matchLabels:
                                        additionalProperties:
                                          type: string
                                        type: object
                                  matchLabelKeys:
                                    type: array
                                    items:
                                      type: string
                                  maxSkew:
                                    type: integer
                                  minDomains:
                                    type: integer
                                  nodeAffinityPolicy:
                                    type: string
                                  nodeTaintsPolicy:
                                    type: string
                                  topologyKey:
                                    type: string
                                  whenUnsatisfiable:
                                    type: string
                              description: The pod's topology spread constraints.
                            priorityClassName:
                              type: string
                              description: 'The name of the priority class used to assign priority to the pods. '
                            schedulerName:
                              type: string
                              description: "The name of the scheduler used to dispatch this `Pod`. If not specified, the default scheduler will be used."
                            hostAliases:
                              type: array
                              items:
                                type: object
                                properties:
                                  hostnames:
                                    type: array
                                    items:
                                      type: string
                                  ip:
                                    type: string
                              description: The pod's HostAliases. HostAliases is an optional list of hosts and IPs that will be injected into the Pod's hosts file if specified.
                            enableServiceLinks:
                              type: boolean
                              description: Indicates whether information about services should be injected into Pod's environment variables.
                            tmpDirSizeLimit:
                              type: string
                              pattern: "^([0-9.]+)([eEinumkKMGTP]*[-+]?[0-9]*)$"
<<<<<<< HEAD
                              description: Defines the total amount (for example `1Gi`) of local storage required for temporary EmptyDir volume (`/tmp`). Default value is `5Mi`.
                            volumes:
                              type: array
                              items:
                                type: object
                                properties:
                                  name:
                                    type: string
                                    description: Name to use for the volume. Required.
                                  secret:
                                    type: object
                                    properties:
                                      defaultMode:
                                        type: integer
                                      items:
                                        type: array
                                        items:
                                          type: object
                                          properties:
                                            key:
                                              type: string
                                            mode:
                                              type: integer
                                            path:
                                              type: string
                                      optional:
                                        type: boolean
                                      secretName:
                                        type: string
                                    description: Secret to use populate the volume.
                                  configMap:
                                    type: object
                                    properties:
                                      defaultMode:
                                        type: integer
                                      items:
                                        type: array
                                        items:
                                          type: object
                                          properties:
                                            key:
                                              type: string
                                            mode:
                                              type: integer
                                            path:
                                              type: string
                                      name:
                                        type: string
                                      optional:
                                        type: boolean
                                    description: ConfigMap to use to populate the volume.
                                  emptyDir:
                                    type: object
                                    properties:
                                      medium:
                                        type: string
                                      sizeLimit:
                                        type: object
                                        properties:
                                          amount:
                                            type: string
                                          format:
                                            type: string
                                    description: EmptyDir to use to populate the volume.
                                  persistentVolumeClaim:
                                    type: object
                                    properties:
                                      claimName:
                                        type: string
                                      readOnly:
                                        type: boolean
                                    description: PersistentVolumeClaim object to use to populate the volume.
                                oneOf:
                                  - properties:
                                      secret: {}
                                      configMap: {}
                                      emptyDir: {}
                                      persistentVolumeClaim: {}
                                    required: []
                              description: Additional volumes that can be mounted to the pod.
=======
                              description: "Defines the total amount of pod memory allocated for the temporary `EmptyDir` volume `/tmp`. Specify the allocation in memory units, for example, `100Mi` for 100 mebibytes. Default value is `5Mi`. The `/tmp` volume is backed by pod memory, not disk storage, so avoid setting a high value as it consumes pod memory resources."
>>>>>>> 8248643a
                          description: Template for Cruise Control `Pods`.
                        apiService:
                          type: object
                          properties:
                            metadata:
                              type: object
                              properties:
                                labels:
                                  additionalProperties:
                                    type: string
                                  type: object
                                  description: Labels added to the Kubernetes resource.
                                annotations:
                                  additionalProperties:
                                    type: string
                                  type: object
                                  description: Annotations added to the Kubernetes resource.
                              description: Metadata applied to the resource.
                            ipFamilyPolicy:
                              type: string
                              enum:
                                - SingleStack
                                - PreferDualStack
                                - RequireDualStack
                              description: "Specifies the IP Family Policy used by the service. Available options are `SingleStack`, `PreferDualStack` and `RequireDualStack`. `SingleStack` is for a single IP family. `PreferDualStack` is for two IP families on dual-stack configured clusters or a single IP family on single-stack clusters. `RequireDualStack` fails unless there are two IP families on dual-stack configured clusters. If unspecified, Kubernetes will choose the default value based on the service type."
                            ipFamilies:
                              type: array
                              items:
                                type: string
                                enum:
                                  - IPv4
                                  - IPv6
                              description: "Specifies the IP Families used by the service. Available options are `IPv4` and `IPv6`. If unspecified, Kubernetes will choose the default value based on the `ipFamilyPolicy` setting."
                          description: Template for Cruise Control API `Service`.
                        podDisruptionBudget:
                          type: object
                          properties:
                            metadata:
                              type: object
                              properties:
                                labels:
                                  additionalProperties:
                                    type: string
                                  type: object
                                  description: Labels added to the Kubernetes resource.
                                annotations:
                                  additionalProperties:
                                    type: string
                                  type: object
                                  description: Annotations added to the Kubernetes resource.
                              description: Metadata to apply to the `PodDisruptionBudgetTemplate` resource.
                            maxUnavailable:
                              type: integer
                              minimum: 0
                              description: "Maximum number of unavailable pods to allow automatic Pod eviction. A Pod eviction is allowed when the `maxUnavailable` number of pods or fewer are unavailable after the eviction. Setting this value to 0 prevents all voluntary evictions, so the pods must be evicted manually. Defaults to 1."
                          description: Template for Cruise Control `PodDisruptionBudget`.
                        cruiseControlContainer:
                          type: object
                          properties:
                            env:
                              type: array
                              items:
                                type: object
                                properties:
                                  name:
                                    type: string
                                    description: The environment variable key.
                                  value:
                                    type: string
                                    description: The environment variable value.
                              description: Environment variables which should be applied to the container.
                            securityContext:
                              type: object
                              properties:
                                allowPrivilegeEscalation:
                                  type: boolean
                                appArmorProfile:
                                  type: object
                                  properties:
                                    localhostProfile:
                                      type: string
                                    type:
                                      type: string
                                capabilities:
                                  type: object
                                  properties:
                                    add:
                                      type: array
                                      items:
                                        type: string
                                    drop:
                                      type: array
                                      items:
                                        type: string
                                privileged:
                                  type: boolean
                                procMount:
                                  type: string
                                readOnlyRootFilesystem:
                                  type: boolean
                                runAsGroup:
                                  type: integer
                                runAsNonRoot:
                                  type: boolean
                                runAsUser:
                                  type: integer
                                seLinuxOptions:
                                  type: object
                                  properties:
                                    level:
                                      type: string
                                    role:
                                      type: string
                                    type:
                                      type: string
                                    user:
                                      type: string
                                seccompProfile:
                                  type: object
                                  properties:
                                    localhostProfile:
                                      type: string
                                    type:
                                      type: string
                                windowsOptions:
                                  type: object
                                  properties:
                                    gmsaCredentialSpec:
                                      type: string
                                    gmsaCredentialSpecName:
                                      type: string
                                    hostProcess:
                                      type: boolean
                                    runAsUserName:
                                      type: string
                              description: Security context for the container.
                            volumeMounts:
                              type: array
                              items:
                                type: object
                                properties:
                                  mountPath:
                                    type: string
                                  mountPropagation:
                                    type: string
                                  name:
                                    type: string
                                  readOnly:
                                    type: boolean
                                  recursiveReadOnly:
                                    type: string
                                  subPath:
                                    type: string
                                  subPathExpr:
                                    type: string
                              description: Additional volume mounts which should be applied to the container.
                          description: Template for the Cruise Control container.
                        tlsSidecarContainer:
                          type: object
                          properties:
                            env:
                              type: array
                              items:
                                type: object
                                properties:
                                  name:
                                    type: string
                                    description: The environment variable key.
                                  value:
                                    type: string
                                    description: The environment variable value.
                              description: Environment variables which should be applied to the container.
                            securityContext:
                              type: object
                              properties:
                                allowPrivilegeEscalation:
                                  type: boolean
                                appArmorProfile:
                                  type: object
                                  properties:
                                    localhostProfile:
                                      type: string
                                    type:
                                      type: string
                                capabilities:
                                  type: object
                                  properties:
                                    add:
                                      type: array
                                      items:
                                        type: string
                                    drop:
                                      type: array
                                      items:
                                        type: string
                                privileged:
                                  type: boolean
                                procMount:
                                  type: string
                                readOnlyRootFilesystem:
                                  type: boolean
                                runAsGroup:
                                  type: integer
                                runAsNonRoot:
                                  type: boolean
                                runAsUser:
                                  type: integer
                                seLinuxOptions:
                                  type: object
                                  properties:
                                    level:
                                      type: string
                                    role:
                                      type: string
                                    type:
                                      type: string
                                    user:
                                      type: string
                                seccompProfile:
                                  type: object
                                  properties:
                                    localhostProfile:
                                      type: string
                                    type:
                                      type: string
                                windowsOptions:
                                  type: object
                                  properties:
                                    gmsaCredentialSpec:
                                      type: string
                                    gmsaCredentialSpecName:
                                      type: string
                                    hostProcess:
                                      type: boolean
                                    runAsUserName:
                                      type: string
                              description: Security context for the container.
                            volumeMounts:
                              type: array
                              items:
                                type: object
                                properties:
                                  mountPath:
                                    type: string
                                  mountPropagation:
                                    type: string
                                  name:
                                    type: string
                                  readOnly:
                                    type: boolean
                                  recursiveReadOnly:
                                    type: string
                                  subPath:
                                    type: string
                                  subPathExpr:
                                    type: string
                              description: Additional volume mounts which should be applied to the container.
                          description: Template for the Cruise Control TLS sidecar container.
                        serviceAccount:
                          type: object
                          properties:
                            metadata:
                              type: object
                              properties:
                                labels:
                                  additionalProperties:
                                    type: string
                                  type: object
                                  description: Labels added to the Kubernetes resource.
                                annotations:
                                  additionalProperties:
                                    type: string
                                  type: object
                                  description: Annotations added to the Kubernetes resource.
                              description: Metadata applied to the resource.
                          description: Template for the Cruise Control service account.
                      description: "Template to specify how Cruise Control resources, `Deployments` and `Pods`, are generated."
                    brokerCapacity:
                      type: object
                      properties:
                        disk:
                          type: string
                          pattern: "^[0-9]+([.][0-9]*)?([KMGTPE]i?|e[0-9]+)?$"
                          description: "Broker capacity for disk in bytes. Use a number value with either standard Kubernetes byte units (K, M, G, or T), their bibyte (power of two) equivalents (Ki, Mi, Gi, or Ti), or a byte value with or without E notation. For example, 100000M, 100000Mi, 104857600000, or 1e+11."
                        cpuUtilization:
                          type: integer
                          minimum: 0
                          maximum: 100
                          description: Broker capacity for CPU resource utilization as a percentage (0 - 100).
                        cpu:
                          type: string
                          pattern: "^[0-9]+([.][0-9]{0,3}|[m]?)$"
                          description: "Broker capacity for CPU resource in cores or millicores. For example, 1, 1.500, 1500m. For more information on valid CPU resource units see https://kubernetes.io/docs/concepts/configuration/manage-resources-containers/#meaning-of-cpu."
                        inboundNetwork:
                          type: string
                          pattern: "^[0-9]+([KMG]i?)?B/s$"
                          description: "Broker capacity for inbound network throughput in bytes per second. Use an integer value with standard Kubernetes byte units (K, M, G) or their bibyte (power of two) equivalents (Ki, Mi, Gi) per second. For example, 10000KiB/s."
                        outboundNetwork:
                          type: string
                          pattern: "^[0-9]+([KMG]i?)?B/s$"
                          description: "Broker capacity for outbound network throughput in bytes per second. Use an integer value with standard Kubernetes byte units (K, M, G) or their bibyte (power of two) equivalents (Ki, Mi, Gi) per second. For example, 10000KiB/s."
                        overrides:
                          type: array
                          items:
                            type: object
                            properties:
                              brokers:
                                type: array
                                items:
                                  type: integer
                                description: List of Kafka brokers (broker identifiers).
                              cpu:
                                type: string
                                pattern: "^[0-9]+([.][0-9]{0,3}|[m]?)$"
                                description: "Broker capacity for CPU resource in cores or millicores. For example, 1, 1.500, 1500m. For more information on valid CPU resource units see https://kubernetes.io/docs/concepts/configuration/manage-resources-containers/#meaning-of-cpu."
                              inboundNetwork:
                                type: string
                                pattern: "^[0-9]+([KMG]i?)?B/s$"
                                description: "Broker capacity for inbound network throughput in bytes per second. Use an integer value with standard Kubernetes byte units (K, M, G) or their bibyte (power of two) equivalents (Ki, Mi, Gi) per second. For example, 10000KiB/s."
                              outboundNetwork:
                                type: string
                                pattern: "^[0-9]+([KMG]i?)?B/s$"
                                description: "Broker capacity for outbound network throughput in bytes per second. Use an integer value with standard Kubernetes byte units (K, M, G) or their bibyte (power of two) equivalents (Ki, Mi, Gi) per second. For example, 10000KiB/s."
                            required:
                              - brokers
                          description: Overrides for individual brokers. The `overrides` property lets you specify a different capacity configuration for different brokers.
                      description: The Cruise Control `brokerCapacity` configuration.
                    config:
                      x-kubernetes-preserve-unknown-fields: true
                      type: object
                      description: "The Cruise Control configuration. For a full list of configuration options refer to https://github.com/linkedin/cruise-control/wiki/Configurations. Note that properties with the following prefixes cannot be set: bootstrap.servers, client.id, zookeeper., network., security., failed.brokers.zk.path,webserver.http., webserver.api.urlprefix, webserver.session.path, webserver.accesslog., two.step., request.reason.required,metric.reporter.sampler.bootstrap.servers, capacity.config.file, self.healing., ssl., kafka.broker.failure.detection.enable, topic.config.provider.class (with the exception of: ssl.cipher.suites, ssl.protocol, ssl.enabled.protocols, webserver.http.cors.enabled, webserver.http.cors.origin, webserver.http.cors.exposeheaders, webserver.security.enable, webserver.ssl.enable)."
                    metricsConfig:
                      type: object
                      properties:
                        type:
                          type: string
                          enum:
                            - jmxPrometheusExporter
                          description: Metrics type. Only 'jmxPrometheusExporter' supported currently.
                        valueFrom:
                          type: object
                          properties:
                            configMapKeyRef:
                              type: object
                              properties:
                                key:
                                  type: string
                                name:
                                  type: string
                                optional:
                                  type: boolean
                              description: Reference to the key in the ConfigMap containing the configuration.
                          description: 'ConfigMap entry where the Prometheus JMX Exporter configuration is stored. '
                      required:
                        - type
                        - valueFrom
                      description: Metrics configuration.
                  description: Configuration for Cruise Control deployment. Deploys a Cruise Control instance when specified.
                jmxTrans:
                  type: object
                  properties:
                    image:
                      type: string
                      description: The image to use for the JmxTrans.
                    outputDefinitions:
                      type: array
                      items:
                        type: object
                        properties:
                          outputType:
                            type: string
                            description: "Template for setting the format of the data that will be pushed.For more information see https://github.com/jmxtrans/jmxtrans/wiki/OutputWriters[JmxTrans OutputWriters]."
                          host:
                            type: string
                            description: The DNS/hostname of the remote host that the data is pushed to.
                          port:
                            type: integer
                            description: The port of the remote host that the data is pushed to.
                          flushDelayInSeconds:
                            type: integer
                            description: How many seconds the JmxTrans waits before pushing a new set of data out.
                          typeNames:
                            type: array
                            items:
                              type: string
                            description: "Template for filtering data to be included in response to a wildcard query. For more information see https://github.com/jmxtrans/jmxtrans/wiki/Queries[JmxTrans queries]."
                          name:
                            type: string
                            description: Template for setting the name of the output definition. This is used to identify where to send the results of queries should be sent.
                        required:
                          - outputType
                          - name
                      description: "Defines the output hosts that will be referenced later on. For more information on these properties see, xref:type-JmxTransOutputDefinitionTemplate-reference[`JmxTransOutputDefinitionTemplate` schema reference]."
                    logLevel:
                      type: string
                      description: "Sets the logging level of the JmxTrans deployment.For more information see, https://github.com/jmxtrans/jmxtrans-agent/wiki/Troubleshooting[JmxTrans Logging Level]."
                    kafkaQueries:
                      type: array
                      items:
                        type: object
                        properties:
                          targetMBean:
                            type: string
                            description: If using wildcards instead of a specific MBean then the data is gathered from multiple MBeans. Otherwise if specifying an MBean then data is gathered from that specified MBean.
                          attributes:
                            type: array
                            items:
                              type: string
                            description: Determine which attributes of the targeted MBean should be included.
                          outputs:
                            type: array
                            items:
                              type: string
                            description: "List of the names of output definitions specified in the spec.kafka.jmxTrans.outputDefinitions that have defined where JMX metrics are pushed to, and in which data format."
                        required:
                          - targetMBean
                          - attributes
                          - outputs
                      description: "Queries to send to the Kafka brokers to define what data should be read from each broker. For more information on these properties see, xref:type-JmxTransQueryTemplate-reference[`JmxTransQueryTemplate` schema reference]."
                    resources:
                      type: object
                      properties:
                        claims:
                          type: array
                          items:
                            type: object
                            properties:
                              name:
                                type: string
                        limits:
                          additionalProperties:
                            anyOf:
                              - type: integer
                              - type: string
                            pattern: "^(\\+|-)?(([0-9]+(\\.[0-9]*)?)|(\\.[0-9]+))(([KMGTPE]i)|[numkMGTPE]|([eE](\\+|-)?(([0-9]+(\\.[0-9]*)?)|(\\.[0-9]+))))?$"
                            x-kubernetes-int-or-string: true
                          type: object
                        requests:
                          additionalProperties:
                            anyOf:
                              - type: integer
                              - type: string
                            pattern: "^(\\+|-)?(([0-9]+(\\.[0-9]*)?)|(\\.[0-9]+))(([KMGTPE]i)|[numkMGTPE]|([eE](\\+|-)?(([0-9]+(\\.[0-9]*)?)|(\\.[0-9]+))))?$"
                            x-kubernetes-int-or-string: true
                          type: object
                      description: CPU and memory resources to reserve.
                    template:
                      type: object
                      properties:
                        deployment:
                          type: object
                          properties:
                            metadata:
                              type: object
                              properties:
                                labels:
                                  additionalProperties:
                                    type: string
                                  type: object
                                  description: Labels added to the Kubernetes resource.
                                annotations:
                                  additionalProperties:
                                    type: string
                                  type: object
                                  description: Annotations added to the Kubernetes resource.
                              description: Metadata applied to the resource.
                            deploymentStrategy:
                              type: string
                              enum:
                                - RollingUpdate
                                - Recreate
                              description: Pod replacement strategy for deployment configuration changes. Valid values are `RollingUpdate` and `Recreate`. Defaults to `RollingUpdate`.
                          description: Template for JmxTrans `Deployment`.
                        pod:
                          type: object
                          properties:
                            metadata:
                              type: object
                              properties:
                                labels:
                                  additionalProperties:
                                    type: string
                                  type: object
                                  description: Labels added to the Kubernetes resource.
                                annotations:
                                  additionalProperties:
                                    type: string
                                  type: object
                                  description: Annotations added to the Kubernetes resource.
                              description: Metadata applied to the resource.
                            imagePullSecrets:
                              type: array
                              items:
                                type: object
                                properties:
                                  name:
                                    type: string
                              description: "List of references to secrets in the same namespace to use for pulling any of the images used by this Pod. When the `STRIMZI_IMAGE_PULL_SECRETS` environment variable in Cluster Operator and the `imagePullSecrets` option are specified, only the `imagePullSecrets` variable is used and the `STRIMZI_IMAGE_PULL_SECRETS` variable is ignored."
                            securityContext:
                              type: object
                              properties:
                                appArmorProfile:
                                  type: object
                                  properties:
                                    localhostProfile:
                                      type: string
                                    type:
                                      type: string
                                fsGroup:
                                  type: integer
                                fsGroupChangePolicy:
                                  type: string
                                runAsGroup:
                                  type: integer
                                runAsNonRoot:
                                  type: boolean
                                runAsUser:
                                  type: integer
                                seLinuxOptions:
                                  type: object
                                  properties:
                                    level:
                                      type: string
                                    role:
                                      type: string
                                    type:
                                      type: string
                                    user:
                                      type: string
                                seccompProfile:
                                  type: object
                                  properties:
                                    localhostProfile:
                                      type: string
                                    type:
                                      type: string
                                supplementalGroups:
                                  type: array
                                  items:
                                    type: integer
                                sysctls:
                                  type: array
                                  items:
                                    type: object
                                    properties:
                                      name:
                                        type: string
                                      value:
                                        type: string
                                windowsOptions:
                                  type: object
                                  properties:
                                    gmsaCredentialSpec:
                                      type: string
                                    gmsaCredentialSpecName:
                                      type: string
                                    hostProcess:
                                      type: boolean
                                    runAsUserName:
                                      type: string
                              description: Configures pod-level security attributes and common container settings.
                            terminationGracePeriodSeconds:
                              type: integer
                              minimum: 0
                              description: "The grace period is the duration in seconds after the processes running in the pod are sent a termination signal, and the time when the processes are forcibly halted with a kill signal. Set this value to longer than the expected cleanup time for your process. Value must be a non-negative integer. A zero value indicates delete immediately. You might need to increase the grace period for very large Kafka clusters, so that the Kafka brokers have enough time to transfer their work to another broker before they are terminated. Defaults to 30 seconds."
                            affinity:
                              type: object
                              properties:
                                nodeAffinity:
                                  type: object
                                  properties:
                                    preferredDuringSchedulingIgnoredDuringExecution:
                                      type: array
                                      items:
                                        type: object
                                        properties:
                                          preference:
                                            type: object
                                            properties:
                                              matchExpressions:
                                                type: array
                                                items:
                                                  type: object
                                                  properties:
                                                    key:
                                                      type: string
                                                    operator:
                                                      type: string
                                                    values:
                                                      type: array
                                                      items:
                                                        type: string
                                              matchFields:
                                                type: array
                                                items:
                                                  type: object
                                                  properties:
                                                    key:
                                                      type: string
                                                    operator:
                                                      type: string
                                                    values:
                                                      type: array
                                                      items:
                                                        type: string
                                          weight:
                                            type: integer
                                    requiredDuringSchedulingIgnoredDuringExecution:
                                      type: object
                                      properties:
                                        nodeSelectorTerms:
                                          type: array
                                          items:
                                            type: object
                                            properties:
                                              matchExpressions:
                                                type: array
                                                items:
                                                  type: object
                                                  properties:
                                                    key:
                                                      type: string
                                                    operator:
                                                      type: string
                                                    values:
                                                      type: array
                                                      items:
                                                        type: string
                                              matchFields:
                                                type: array
                                                items:
                                                  type: object
                                                  properties:
                                                    key:
                                                      type: string
                                                    operator:
                                                      type: string
                                                    values:
                                                      type: array
                                                      items:
                                                        type: string
                                podAffinity:
                                  type: object
                                  properties:
                                    preferredDuringSchedulingIgnoredDuringExecution:
                                      type: array
                                      items:
                                        type: object
                                        properties:
                                          podAffinityTerm:
                                            type: object
                                            properties:
                                              labelSelector:
                                                type: object
                                                properties:
                                                  matchExpressions:
                                                    type: array
                                                    items:
                                                      type: object
                                                      properties:
                                                        key:
                                                          type: string
                                                        operator:
                                                          type: string
                                                        values:
                                                          type: array
                                                          items:
                                                            type: string
                                                  matchLabels:
                                                    additionalProperties:
                                                      type: string
                                                    type: object
                                              matchLabelKeys:
                                                type: array
                                                items:
                                                  type: string
                                              mismatchLabelKeys:
                                                type: array
                                                items:
                                                  type: string
                                              namespaceSelector:
                                                type: object
                                                properties:
                                                  matchExpressions:
                                                    type: array
                                                    items:
                                                      type: object
                                                      properties:
                                                        key:
                                                          type: string
                                                        operator:
                                                          type: string
                                                        values:
                                                          type: array
                                                          items:
                                                            type: string
                                                  matchLabels:
                                                    additionalProperties:
                                                      type: string
                                                    type: object
                                              namespaces:
                                                type: array
                                                items:
                                                  type: string
                                              topologyKey:
                                                type: string
                                          weight:
                                            type: integer
                                    requiredDuringSchedulingIgnoredDuringExecution:
                                      type: array
                                      items:
                                        type: object
                                        properties:
                                          labelSelector:
                                            type: object
                                            properties:
                                              matchExpressions:
                                                type: array
                                                items:
                                                  type: object
                                                  properties:
                                                    key:
                                                      type: string
                                                    operator:
                                                      type: string
                                                    values:
                                                      type: array
                                                      items:
                                                        type: string
                                              matchLabels:
                                                additionalProperties:
                                                  type: string
                                                type: object
                                          matchLabelKeys:
                                            type: array
                                            items:
                                              type: string
                                          mismatchLabelKeys:
                                            type: array
                                            items:
                                              type: string
                                          namespaceSelector:
                                            type: object
                                            properties:
                                              matchExpressions:
                                                type: array
                                                items:
                                                  type: object
                                                  properties:
                                                    key:
                                                      type: string
                                                    operator:
                                                      type: string
                                                    values:
                                                      type: array
                                                      items:
                                                        type: string
                                              matchLabels:
                                                additionalProperties:
                                                  type: string
                                                type: object
                                          namespaces:
                                            type: array
                                            items:
                                              type: string
                                          topologyKey:
                                            type: string
                                podAntiAffinity:
                                  type: object
                                  properties:
                                    preferredDuringSchedulingIgnoredDuringExecution:
                                      type: array
                                      items:
                                        type: object
                                        properties:
                                          podAffinityTerm:
                                            type: object
                                            properties:
                                              labelSelector:
                                                type: object
                                                properties:
                                                  matchExpressions:
                                                    type: array
                                                    items:
                                                      type: object
                                                      properties:
                                                        key:
                                                          type: string
                                                        operator:
                                                          type: string
                                                        values:
                                                          type: array
                                                          items:
                                                            type: string
                                                  matchLabels:
                                                    additionalProperties:
                                                      type: string
                                                    type: object
                                              matchLabelKeys:
                                                type: array
                                                items:
                                                  type: string
                                              mismatchLabelKeys:
                                                type: array
                                                items:
                                                  type: string
                                              namespaceSelector:
                                                type: object
                                                properties:
                                                  matchExpressions:
                                                    type: array
                                                    items:
                                                      type: object
                                                      properties:
                                                        key:
                                                          type: string
                                                        operator:
                                                          type: string
                                                        values:
                                                          type: array
                                                          items:
                                                            type: string
                                                  matchLabels:
                                                    additionalProperties:
                                                      type: string
                                                    type: object
                                              namespaces:
                                                type: array
                                                items:
                                                  type: string
                                              topologyKey:
                                                type: string
                                          weight:
                                            type: integer
                                    requiredDuringSchedulingIgnoredDuringExecution:
                                      type: array
                                      items:
                                        type: object
                                        properties:
                                          labelSelector:
                                            type: object
                                            properties:
                                              matchExpressions:
                                                type: array
                                                items:
                                                  type: object
                                                  properties:
                                                    key:
                                                      type: string
                                                    operator:
                                                      type: string
                                                    values:
                                                      type: array
                                                      items:
                                                        type: string
                                              matchLabels:
                                                additionalProperties:
                                                  type: string
                                                type: object
                                          matchLabelKeys:
                                            type: array
                                            items:
                                              type: string
                                          mismatchLabelKeys:
                                            type: array
                                            items:
                                              type: string
                                          namespaceSelector:
                                            type: object
                                            properties:
                                              matchExpressions:
                                                type: array
                                                items:
                                                  type: object
                                                  properties:
                                                    key:
                                                      type: string
                                                    operator:
                                                      type: string
                                                    values:
                                                      type: array
                                                      items:
                                                        type: string
                                              matchLabels:
                                                additionalProperties:
                                                  type: string
                                                type: object
                                          namespaces:
                                            type: array
                                            items:
                                              type: string
                                          topologyKey:
                                            type: string
                              description: The pod's affinity rules.
                            tolerations:
                              type: array
                              items:
                                type: object
                                properties:
                                  effect:
                                    type: string
                                  key:
                                    type: string
                                  operator:
                                    type: string
                                  tolerationSeconds:
                                    type: integer
                                  value:
                                    type: string
                              description: The pod's tolerations.
                            topologySpreadConstraints:
                              type: array
                              items:
                                type: object
                                properties:
                                  labelSelector:
                                    type: object
                                    properties:
                                      matchExpressions:
                                        type: array
                                        items:
                                          type: object
                                          properties:
                                            key:
                                              type: string
                                            operator:
                                              type: string
                                            values:
                                              type: array
                                              items:
                                                type: string
                                      matchLabels:
                                        additionalProperties:
                                          type: string
                                        type: object
                                  matchLabelKeys:
                                    type: array
                                    items:
                                      type: string
                                  maxSkew:
                                    type: integer
                                  minDomains:
                                    type: integer
                                  nodeAffinityPolicy:
                                    type: string
                                  nodeTaintsPolicy:
                                    type: string
                                  topologyKey:
                                    type: string
                                  whenUnsatisfiable:
                                    type: string
                              description: The pod's topology spread constraints.
                            priorityClassName:
                              type: string
                              description: 'The name of the priority class used to assign priority to the pods. '
                            schedulerName:
                              type: string
                              description: "The name of the scheduler used to dispatch this `Pod`. If not specified, the default scheduler will be used."
                            hostAliases:
                              type: array
                              items:
                                type: object
                                properties:
                                  hostnames:
                                    type: array
                                    items:
                                      type: string
                                  ip:
                                    type: string
                              description: The pod's HostAliases. HostAliases is an optional list of hosts and IPs that will be injected into the Pod's hosts file if specified.
                            enableServiceLinks:
                              type: boolean
                              description: Indicates whether information about services should be injected into Pod's environment variables.
                            tmpDirSizeLimit:
                              type: string
                              pattern: "^([0-9.]+)([eEinumkKMGTP]*[-+]?[0-9]*)$"
<<<<<<< HEAD
                              description: Defines the total amount (for example `1Gi`) of local storage required for temporary EmptyDir volume (`/tmp`). Default value is `5Mi`.
                            volumes:
                              type: array
                              items:
                                type: object
                                properties:
                                  name:
                                    type: string
                                    description: Name to use for the volume. Required.
                                  secret:
                                    type: object
                                    properties:
                                      defaultMode:
                                        type: integer
                                      items:
                                        type: array
                                        items:
                                          type: object
                                          properties:
                                            key:
                                              type: string
                                            mode:
                                              type: integer
                                            path:
                                              type: string
                                      optional:
                                        type: boolean
                                      secretName:
                                        type: string
                                    description: Secret to use populate the volume.
                                  configMap:
                                    type: object
                                    properties:
                                      defaultMode:
                                        type: integer
                                      items:
                                        type: array
                                        items:
                                          type: object
                                          properties:
                                            key:
                                              type: string
                                            mode:
                                              type: integer
                                            path:
                                              type: string
                                      name:
                                        type: string
                                      optional:
                                        type: boolean
                                    description: ConfigMap to use to populate the volume.
                                  emptyDir:
                                    type: object
                                    properties:
                                      medium:
                                        type: string
                                      sizeLimit:
                                        type: object
                                        properties:
                                          amount:
                                            type: string
                                          format:
                                            type: string
                                    description: EmptyDir to use to populate the volume.
                                  persistentVolumeClaim:
                                    type: object
                                    properties:
                                      claimName:
                                        type: string
                                      readOnly:
                                        type: boolean
                                    description: PersistentVolumeClaim object to use to populate the volume.
                                oneOf:
                                  - properties:
                                      secret: {}
                                      configMap: {}
                                      emptyDir: {}
                                      persistentVolumeClaim: {}
                                    required: []
                              description: Additional volumes that can be mounted to the pod.
=======
                              description: "Defines the total amount of pod memory allocated for the temporary `EmptyDir` volume `/tmp`. Specify the allocation in memory units, for example, `100Mi` for 100 mebibytes. Default value is `5Mi`. The `/tmp` volume is backed by pod memory, not disk storage, so avoid setting a high value as it consumes pod memory resources."
>>>>>>> 8248643a
                          description: Template for JmxTrans `Pods`.
                        container:
                          type: object
                          properties:
                            env:
                              type: array
                              items:
                                type: object
                                properties:
                                  name:
                                    type: string
                                    description: The environment variable key.
                                  value:
                                    type: string
                                    description: The environment variable value.
                              description: Environment variables which should be applied to the container.
                            securityContext:
                              type: object
                              properties:
                                allowPrivilegeEscalation:
                                  type: boolean
                                appArmorProfile:
                                  type: object
                                  properties:
                                    localhostProfile:
                                      type: string
                                    type:
                                      type: string
                                capabilities:
                                  type: object
                                  properties:
                                    add:
                                      type: array
                                      items:
                                        type: string
                                    drop:
                                      type: array
                                      items:
                                        type: string
                                privileged:
                                  type: boolean
                                procMount:
                                  type: string
                                readOnlyRootFilesystem:
                                  type: boolean
                                runAsGroup:
                                  type: integer
                                runAsNonRoot:
                                  type: boolean
                                runAsUser:
                                  type: integer
                                seLinuxOptions:
                                  type: object
                                  properties:
                                    level:
                                      type: string
                                    role:
                                      type: string
                                    type:
                                      type: string
                                    user:
                                      type: string
                                seccompProfile:
                                  type: object
                                  properties:
                                    localhostProfile:
                                      type: string
                                    type:
                                      type: string
                                windowsOptions:
                                  type: object
                                  properties:
                                    gmsaCredentialSpec:
                                      type: string
                                    gmsaCredentialSpecName:
                                      type: string
                                    hostProcess:
                                      type: boolean
                                    runAsUserName:
                                      type: string
                              description: Security context for the container.
                            volumeMounts:
                              type: array
                              items:
                                type: object
                                properties:
                                  mountPath:
                                    type: string
                                  mountPropagation:
                                    type: string
                                  name:
                                    type: string
                                  readOnly:
                                    type: boolean
                                  recursiveReadOnly:
                                    type: string
                                  subPath:
                                    type: string
                                  subPathExpr:
                                    type: string
                              description: Additional volume mounts which should be applied to the container.
                          description: Template for JmxTrans container.
                        serviceAccount:
                          type: object
                          properties:
                            metadata:
                              type: object
                              properties:
                                labels:
                                  additionalProperties:
                                    type: string
                                  type: object
                                  description: Labels added to the Kubernetes resource.
                                annotations:
                                  additionalProperties:
                                    type: string
                                  type: object
                                  description: Annotations added to the Kubernetes resource.
                              description: Metadata applied to the resource.
                          description: Template for the JmxTrans service account.
                      description: Template for JmxTrans resources.
                  required:
                    - outputDefinitions
                    - kafkaQueries
                  description: "As of Strimzi 0.35.0, JMXTrans is not supported anymore and this option is ignored."
                kafkaExporter:
                  type: object
                  properties:
                    image:
                      type: string
                      description: "The container image used for the Kafka Exporter pods. If no image name is explicitly specified, the image name corresponds to the version specified in the Cluster Operator configuration. If an image name is not defined in the Cluster Operator configuration, a default value is used."
                    groupRegex:
                      type: string
                      description: Regular expression to specify which consumer groups to collect. Default value is `.*`.
                    topicRegex:
                      type: string
                      description: Regular expression to specify which topics to collect. Default value is `.*`.
                    groupExcludeRegex:
                      type: string
                      description: Regular expression to specify which consumer groups to exclude.
                    topicExcludeRegex:
                      type: string
                      description: Regular expression to specify which topics to exclude.
                    resources:
                      type: object
                      properties:
                        claims:
                          type: array
                          items:
                            type: object
                            properties:
                              name:
                                type: string
                        limits:
                          additionalProperties:
                            anyOf:
                              - type: integer
                              - type: string
                            pattern: "^(\\+|-)?(([0-9]+(\\.[0-9]*)?)|(\\.[0-9]+))(([KMGTPE]i)|[numkMGTPE]|([eE](\\+|-)?(([0-9]+(\\.[0-9]*)?)|(\\.[0-9]+))))?$"
                            x-kubernetes-int-or-string: true
                          type: object
                        requests:
                          additionalProperties:
                            anyOf:
                              - type: integer
                              - type: string
                            pattern: "^(\\+|-)?(([0-9]+(\\.[0-9]*)?)|(\\.[0-9]+))(([KMGTPE]i)|[numkMGTPE]|([eE](\\+|-)?(([0-9]+(\\.[0-9]*)?)|(\\.[0-9]+))))?$"
                            x-kubernetes-int-or-string: true
                          type: object
                      description: CPU and memory resources to reserve.
                    logging:
                      type: string
                      description: "Only log messages with the given severity or above. Valid levels: [`info`, `debug`, `trace`]. Default log level is `info`."
                    livenessProbe:
                      type: object
                      properties:
                        initialDelaySeconds:
                          type: integer
                          minimum: 0
                          description: The initial delay before first the health is first checked. Default to 15 seconds. Minimum value is 0.
                        timeoutSeconds:
                          type: integer
                          minimum: 1
                          description: The timeout for each attempted health check. Default to 5 seconds. Minimum value is 1.
                        periodSeconds:
                          type: integer
                          minimum: 1
                          description: How often (in seconds) to perform the probe. Default to 10 seconds. Minimum value is 1.
                        successThreshold:
                          type: integer
                          minimum: 1
                          description: Minimum consecutive successes for the probe to be considered successful after having failed. Defaults to 1. Must be 1 for liveness. Minimum value is 1.
                        failureThreshold:
                          type: integer
                          minimum: 1
                          description: Minimum consecutive failures for the probe to be considered failed after having succeeded. Defaults to 3. Minimum value is 1.
                      description: Pod liveness check.
                    readinessProbe:
                      type: object
                      properties:
                        initialDelaySeconds:
                          type: integer
                          minimum: 0
                          description: The initial delay before first the health is first checked. Default to 15 seconds. Minimum value is 0.
                        timeoutSeconds:
                          type: integer
                          minimum: 1
                          description: The timeout for each attempted health check. Default to 5 seconds. Minimum value is 1.
                        periodSeconds:
                          type: integer
                          minimum: 1
                          description: How often (in seconds) to perform the probe. Default to 10 seconds. Minimum value is 1.
                        successThreshold:
                          type: integer
                          minimum: 1
                          description: Minimum consecutive successes for the probe to be considered successful after having failed. Defaults to 1. Must be 1 for liveness. Minimum value is 1.
                        failureThreshold:
                          type: integer
                          minimum: 1
                          description: Minimum consecutive failures for the probe to be considered failed after having succeeded. Defaults to 3. Minimum value is 1.
                      description: Pod readiness check.
                    enableSaramaLogging:
                      type: boolean
                      description: "Enable Sarama logging, a Go client library used by the Kafka Exporter."
                    showAllOffsets:
                      type: boolean
                      description: "Whether show the offset/lag for all consumer group, otherwise, only show connected consumer groups."
                    template:
                      type: object
                      properties:
                        deployment:
                          type: object
                          properties:
                            metadata:
                              type: object
                              properties:
                                labels:
                                  additionalProperties:
                                    type: string
                                  type: object
                                  description: Labels added to the Kubernetes resource.
                                annotations:
                                  additionalProperties:
                                    type: string
                                  type: object
                                  description: Annotations added to the Kubernetes resource.
                              description: Metadata applied to the resource.
                            deploymentStrategy:
                              type: string
                              enum:
                                - RollingUpdate
                                - Recreate
                              description: Pod replacement strategy for deployment configuration changes. Valid values are `RollingUpdate` and `Recreate`. Defaults to `RollingUpdate`.
                          description: Template for Kafka Exporter `Deployment`.
                        pod:
                          type: object
                          properties:
                            metadata:
                              type: object
                              properties:
                                labels:
                                  additionalProperties:
                                    type: string
                                  type: object
                                  description: Labels added to the Kubernetes resource.
                                annotations:
                                  additionalProperties:
                                    type: string
                                  type: object
                                  description: Annotations added to the Kubernetes resource.
                              description: Metadata applied to the resource.
                            imagePullSecrets:
                              type: array
                              items:
                                type: object
                                properties:
                                  name:
                                    type: string
                              description: "List of references to secrets in the same namespace to use for pulling any of the images used by this Pod. When the `STRIMZI_IMAGE_PULL_SECRETS` environment variable in Cluster Operator and the `imagePullSecrets` option are specified, only the `imagePullSecrets` variable is used and the `STRIMZI_IMAGE_PULL_SECRETS` variable is ignored."
                            securityContext:
                              type: object
                              properties:
                                appArmorProfile:
                                  type: object
                                  properties:
                                    localhostProfile:
                                      type: string
                                    type:
                                      type: string
                                fsGroup:
                                  type: integer
                                fsGroupChangePolicy:
                                  type: string
                                runAsGroup:
                                  type: integer
                                runAsNonRoot:
                                  type: boolean
                                runAsUser:
                                  type: integer
                                seLinuxOptions:
                                  type: object
                                  properties:
                                    level:
                                      type: string
                                    role:
                                      type: string
                                    type:
                                      type: string
                                    user:
                                      type: string
                                seccompProfile:
                                  type: object
                                  properties:
                                    localhostProfile:
                                      type: string
                                    type:
                                      type: string
                                supplementalGroups:
                                  type: array
                                  items:
                                    type: integer
                                sysctls:
                                  type: array
                                  items:
                                    type: object
                                    properties:
                                      name:
                                        type: string
                                      value:
                                        type: string
                                windowsOptions:
                                  type: object
                                  properties:
                                    gmsaCredentialSpec:
                                      type: string
                                    gmsaCredentialSpecName:
                                      type: string
                                    hostProcess:
                                      type: boolean
                                    runAsUserName:
                                      type: string
                              description: Configures pod-level security attributes and common container settings.
                            terminationGracePeriodSeconds:
                              type: integer
                              minimum: 0
                              description: "The grace period is the duration in seconds after the processes running in the pod are sent a termination signal, and the time when the processes are forcibly halted with a kill signal. Set this value to longer than the expected cleanup time for your process. Value must be a non-negative integer. A zero value indicates delete immediately. You might need to increase the grace period for very large Kafka clusters, so that the Kafka brokers have enough time to transfer their work to another broker before they are terminated. Defaults to 30 seconds."
                            affinity:
                              type: object
                              properties:
                                nodeAffinity:
                                  type: object
                                  properties:
                                    preferredDuringSchedulingIgnoredDuringExecution:
                                      type: array
                                      items:
                                        type: object
                                        properties:
                                          preference:
                                            type: object
                                            properties:
                                              matchExpressions:
                                                type: array
                                                items:
                                                  type: object
                                                  properties:
                                                    key:
                                                      type: string
                                                    operator:
                                                      type: string
                                                    values:
                                                      type: array
                                                      items:
                                                        type: string
                                              matchFields:
                                                type: array
                                                items:
                                                  type: object
                                                  properties:
                                                    key:
                                                      type: string
                                                    operator:
                                                      type: string
                                                    values:
                                                      type: array
                                                      items:
                                                        type: string
                                          weight:
                                            type: integer
                                    requiredDuringSchedulingIgnoredDuringExecution:
                                      type: object
                                      properties:
                                        nodeSelectorTerms:
                                          type: array
                                          items:
                                            type: object
                                            properties:
                                              matchExpressions:
                                                type: array
                                                items:
                                                  type: object
                                                  properties:
                                                    key:
                                                      type: string
                                                    operator:
                                                      type: string
                                                    values:
                                                      type: array
                                                      items:
                                                        type: string
                                              matchFields:
                                                type: array
                                                items:
                                                  type: object
                                                  properties:
                                                    key:
                                                      type: string
                                                    operator:
                                                      type: string
                                                    values:
                                                      type: array
                                                      items:
                                                        type: string
                                podAffinity:
                                  type: object
                                  properties:
                                    preferredDuringSchedulingIgnoredDuringExecution:
                                      type: array
                                      items:
                                        type: object
                                        properties:
                                          podAffinityTerm:
                                            type: object
                                            properties:
                                              labelSelector:
                                                type: object
                                                properties:
                                                  matchExpressions:
                                                    type: array
                                                    items:
                                                      type: object
                                                      properties:
                                                        key:
                                                          type: string
                                                        operator:
                                                          type: string
                                                        values:
                                                          type: array
                                                          items:
                                                            type: string
                                                  matchLabels:
                                                    additionalProperties:
                                                      type: string
                                                    type: object
                                              matchLabelKeys:
                                                type: array
                                                items:
                                                  type: string
                                              mismatchLabelKeys:
                                                type: array
                                                items:
                                                  type: string
                                              namespaceSelector:
                                                type: object
                                                properties:
                                                  matchExpressions:
                                                    type: array
                                                    items:
                                                      type: object
                                                      properties:
                                                        key:
                                                          type: string
                                                        operator:
                                                          type: string
                                                        values:
                                                          type: array
                                                          items:
                                                            type: string
                                                  matchLabels:
                                                    additionalProperties:
                                                      type: string
                                                    type: object
                                              namespaces:
                                                type: array
                                                items:
                                                  type: string
                                              topologyKey:
                                                type: string
                                          weight:
                                            type: integer
                                    requiredDuringSchedulingIgnoredDuringExecution:
                                      type: array
                                      items:
                                        type: object
                                        properties:
                                          labelSelector:
                                            type: object
                                            properties:
                                              matchExpressions:
                                                type: array
                                                items:
                                                  type: object
                                                  properties:
                                                    key:
                                                      type: string
                                                    operator:
                                                      type: string
                                                    values:
                                                      type: array
                                                      items:
                                                        type: string
                                              matchLabels:
                                                additionalProperties:
                                                  type: string
                                                type: object
                                          matchLabelKeys:
                                            type: array
                                            items:
                                              type: string
                                          mismatchLabelKeys:
                                            type: array
                                            items:
                                              type: string
                                          namespaceSelector:
                                            type: object
                                            properties:
                                              matchExpressions:
                                                type: array
                                                items:
                                                  type: object
                                                  properties:
                                                    key:
                                                      type: string
                                                    operator:
                                                      type: string
                                                    values:
                                                      type: array
                                                      items:
                                                        type: string
                                              matchLabels:
                                                additionalProperties:
                                                  type: string
                                                type: object
                                          namespaces:
                                            type: array
                                            items:
                                              type: string
                                          topologyKey:
                                            type: string
                                podAntiAffinity:
                                  type: object
                                  properties:
                                    preferredDuringSchedulingIgnoredDuringExecution:
                                      type: array
                                      items:
                                        type: object
                                        properties:
                                          podAffinityTerm:
                                            type: object
                                            properties:
                                              labelSelector:
                                                type: object
                                                properties:
                                                  matchExpressions:
                                                    type: array
                                                    items:
                                                      type: object
                                                      properties:
                                                        key:
                                                          type: string
                                                        operator:
                                                          type: string
                                                        values:
                                                          type: array
                                                          items:
                                                            type: string
                                                  matchLabels:
                                                    additionalProperties:
                                                      type: string
                                                    type: object
                                              matchLabelKeys:
                                                type: array
                                                items:
                                                  type: string
                                              mismatchLabelKeys:
                                                type: array
                                                items:
                                                  type: string
                                              namespaceSelector:
                                                type: object
                                                properties:
                                                  matchExpressions:
                                                    type: array
                                                    items:
                                                      type: object
                                                      properties:
                                                        key:
                                                          type: string
                                                        operator:
                                                          type: string
                                                        values:
                                                          type: array
                                                          items:
                                                            type: string
                                                  matchLabels:
                                                    additionalProperties:
                                                      type: string
                                                    type: object
                                              namespaces:
                                                type: array
                                                items:
                                                  type: string
                                              topologyKey:
                                                type: string
                                          weight:
                                            type: integer
                                    requiredDuringSchedulingIgnoredDuringExecution:
                                      type: array
                                      items:
                                        type: object
                                        properties:
                                          labelSelector:
                                            type: object
                                            properties:
                                              matchExpressions:
                                                type: array
                                                items:
                                                  type: object
                                                  properties:
                                                    key:
                                                      type: string
                                                    operator:
                                                      type: string
                                                    values:
                                                      type: array
                                                      items:
                                                        type: string
                                              matchLabels:
                                                additionalProperties:
                                                  type: string
                                                type: object
                                          matchLabelKeys:
                                            type: array
                                            items:
                                              type: string
                                          mismatchLabelKeys:
                                            type: array
                                            items:
                                              type: string
                                          namespaceSelector:
                                            type: object
                                            properties:
                                              matchExpressions:
                                                type: array
                                                items:
                                                  type: object
                                                  properties:
                                                    key:
                                                      type: string
                                                    operator:
                                                      type: string
                                                    values:
                                                      type: array
                                                      items:
                                                        type: string
                                              matchLabels:
                                                additionalProperties:
                                                  type: string
                                                type: object
                                          namespaces:
                                            type: array
                                            items:
                                              type: string
                                          topologyKey:
                                            type: string
                              description: The pod's affinity rules.
                            tolerations:
                              type: array
                              items:
                                type: object
                                properties:
                                  effect:
                                    type: string
                                  key:
                                    type: string
                                  operator:
                                    type: string
                                  tolerationSeconds:
                                    type: integer
                                  value:
                                    type: string
                              description: The pod's tolerations.
                            topologySpreadConstraints:
                              type: array
                              items:
                                type: object
                                properties:
                                  labelSelector:
                                    type: object
                                    properties:
                                      matchExpressions:
                                        type: array
                                        items:
                                          type: object
                                          properties:
                                            key:
                                              type: string
                                            operator:
                                              type: string
                                            values:
                                              type: array
                                              items:
                                                type: string
                                      matchLabels:
                                        additionalProperties:
                                          type: string
                                        type: object
                                  matchLabelKeys:
                                    type: array
                                    items:
                                      type: string
                                  maxSkew:
                                    type: integer
                                  minDomains:
                                    type: integer
                                  nodeAffinityPolicy:
                                    type: string
                                  nodeTaintsPolicy:
                                    type: string
                                  topologyKey:
                                    type: string
                                  whenUnsatisfiable:
                                    type: string
                              description: The pod's topology spread constraints.
                            priorityClassName:
                              type: string
                              description: 'The name of the priority class used to assign priority to the pods. '
                            schedulerName:
                              type: string
                              description: "The name of the scheduler used to dispatch this `Pod`. If not specified, the default scheduler will be used."
                            hostAliases:
                              type: array
                              items:
                                type: object
                                properties:
                                  hostnames:
                                    type: array
                                    items:
                                      type: string
                                  ip:
                                    type: string
                              description: The pod's HostAliases. HostAliases is an optional list of hosts and IPs that will be injected into the Pod's hosts file if specified.
                            enableServiceLinks:
                              type: boolean
                              description: Indicates whether information about services should be injected into Pod's environment variables.
                            tmpDirSizeLimit:
                              type: string
                              pattern: "^([0-9.]+)([eEinumkKMGTP]*[-+]?[0-9]*)$"
<<<<<<< HEAD
                              description: Defines the total amount (for example `1Gi`) of local storage required for temporary EmptyDir volume (`/tmp`). Default value is `5Mi`.
                            volumes:
                              type: array
                              items:
                                type: object
                                properties:
                                  name:
                                    type: string
                                    description: Name to use for the volume. Required.
                                  secret:
                                    type: object
                                    properties:
                                      defaultMode:
                                        type: integer
                                      items:
                                        type: array
                                        items:
                                          type: object
                                          properties:
                                            key:
                                              type: string
                                            mode:
                                              type: integer
                                            path:
                                              type: string
                                      optional:
                                        type: boolean
                                      secretName:
                                        type: string
                                    description: Secret to use populate the volume.
                                  configMap:
                                    type: object
                                    properties:
                                      defaultMode:
                                        type: integer
                                      items:
                                        type: array
                                        items:
                                          type: object
                                          properties:
                                            key:
                                              type: string
                                            mode:
                                              type: integer
                                            path:
                                              type: string
                                      name:
                                        type: string
                                      optional:
                                        type: boolean
                                    description: ConfigMap to use to populate the volume.
                                  emptyDir:
                                    type: object
                                    properties:
                                      medium:
                                        type: string
                                      sizeLimit:
                                        type: object
                                        properties:
                                          amount:
                                            type: string
                                          format:
                                            type: string
                                    description: EmptyDir to use to populate the volume.
                                  persistentVolumeClaim:
                                    type: object
                                    properties:
                                      claimName:
                                        type: string
                                      readOnly:
                                        type: boolean
                                    description: PersistentVolumeClaim object to use to populate the volume.
                                oneOf:
                                  - properties:
                                      secret: {}
                                      configMap: {}
                                      emptyDir: {}
                                      persistentVolumeClaim: {}
                                    required: []
                              description: Additional volumes that can be mounted to the pod.
=======
                              description: "Defines the total amount of pod memory allocated for the temporary `EmptyDir` volume `/tmp`. Specify the allocation in memory units, for example, `100Mi` for 100 mebibytes. Default value is `5Mi`. The `/tmp` volume is backed by pod memory, not disk storage, so avoid setting a high value as it consumes pod memory resources."
>>>>>>> 8248643a
                          description: Template for Kafka Exporter `Pods`.
                        service:
                          type: object
                          properties:
                            metadata:
                              type: object
                              properties:
                                labels:
                                  additionalProperties:
                                    type: string
                                  type: object
                                  description: Labels added to the Kubernetes resource.
                                annotations:
                                  additionalProperties:
                                    type: string
                                  type: object
                                  description: Annotations added to the Kubernetes resource.
                              description: Metadata applied to the resource.
                          description: Template for Kafka Exporter `Service`.
                        container:
                          type: object
                          properties:
                            env:
                              type: array
                              items:
                                type: object
                                properties:
                                  name:
                                    type: string
                                    description: The environment variable key.
                                  value:
                                    type: string
                                    description: The environment variable value.
                              description: Environment variables which should be applied to the container.
                            securityContext:
                              type: object
                              properties:
                                allowPrivilegeEscalation:
                                  type: boolean
                                appArmorProfile:
                                  type: object
                                  properties:
                                    localhostProfile:
                                      type: string
                                    type:
                                      type: string
                                capabilities:
                                  type: object
                                  properties:
                                    add:
                                      type: array
                                      items:
                                        type: string
                                    drop:
                                      type: array
                                      items:
                                        type: string
                                privileged:
                                  type: boolean
                                procMount:
                                  type: string
                                readOnlyRootFilesystem:
                                  type: boolean
                                runAsGroup:
                                  type: integer
                                runAsNonRoot:
                                  type: boolean
                                runAsUser:
                                  type: integer
                                seLinuxOptions:
                                  type: object
                                  properties:
                                    level:
                                      type: string
                                    role:
                                      type: string
                                    type:
                                      type: string
                                    user:
                                      type: string
                                seccompProfile:
                                  type: object
                                  properties:
                                    localhostProfile:
                                      type: string
                                    type:
                                      type: string
                                windowsOptions:
                                  type: object
                                  properties:
                                    gmsaCredentialSpec:
                                      type: string
                                    gmsaCredentialSpecName:
                                      type: string
                                    hostProcess:
                                      type: boolean
                                    runAsUserName:
                                      type: string
                              description: Security context for the container.
                            volumeMounts:
                              type: array
                              items:
                                type: object
                                properties:
                                  mountPath:
                                    type: string
                                  mountPropagation:
                                    type: string
                                  name:
                                    type: string
                                  readOnly:
                                    type: boolean
                                  recursiveReadOnly:
                                    type: string
                                  subPath:
                                    type: string
                                  subPathExpr:
                                    type: string
                              description: Additional volume mounts which should be applied to the container.
                          description: Template for the Kafka Exporter container.
                        serviceAccount:
                          type: object
                          properties:
                            metadata:
                              type: object
                              properties:
                                labels:
                                  additionalProperties:
                                    type: string
                                  type: object
                                  description: Labels added to the Kubernetes resource.
                                annotations:
                                  additionalProperties:
                                    type: string
                                  type: object
                                  description: Annotations added to the Kubernetes resource.
                              description: Metadata applied to the resource.
                          description: Template for the Kafka Exporter service account.
                      description: Customization of deployment templates and pods.
                  description: "Configuration of the Kafka Exporter. Kafka Exporter can provide additional metrics, for example lag of consumer group at topic/partition."
                maintenanceTimeWindows:
                  type: array
                  items:
                    type: string
                  description: "A list of time windows for maintenance tasks (that is, certificates renewal). Each time window is defined by a cron expression."
              required:
                - kafka
              description: "The specification of the Kafka and ZooKeeper clusters, and Topic Operator."
            status:
              type: object
              properties:
                conditions:
                  type: array
                  items:
                    type: object
                    properties:
                      type:
                        type: string
                        description: "The unique identifier of a condition, used to distinguish between other conditions in the resource."
                      status:
                        type: string
                        description: "The status of the condition, either True, False or Unknown."
                      lastTransitionTime:
                        type: string
                        description: "Last time the condition of a type changed from one status to another. The required format is 'yyyy-MM-ddTHH:mm:ssZ', in the UTC time zone."
                      reason:
                        type: string
                        description: The reason for the condition's last transition (a single word in CamelCase).
                      message:
                        type: string
                        description: Human-readable message indicating details about the condition's last transition.
                  description: List of status conditions.
                observedGeneration:
                  type: integer
                  description: The generation of the CRD that was last reconciled by the operator.
                listeners:
                  type: array
                  items:
                    type: object
                    properties:
                      type:
                        type: string
                        description: The name of the listener.
                      name:
                        type: string
                        description: The name of the listener.
                      addresses:
                        type: array
                        items:
                          type: object
                          properties:
                            host:
                              type: string
                              description: The DNS name or IP address of the Kafka bootstrap service.
                            port:
                              type: integer
                              description: The port of the Kafka bootstrap service.
                        description: A list of the addresses for this listener.
                      bootstrapServers:
                        type: string
                        description: A comma-separated list of `host:port` pairs for connecting to the Kafka cluster using this listener.
                      certificates:
                        type: array
                        items:
                          type: string
                        description: A list of TLS certificates which can be used to verify the identity of the server when connecting to the given listener. Set only for `tls` and `external` listeners.
                  description: Addresses of the internal and external listeners.
                kafkaNodePools:
                  type: array
                  items:
                    type: object
                    properties:
                      name:
                        type: string
                        description: The name of the KafkaNodePool used by this Kafka resource.
                  description: List of the KafkaNodePools used by this Kafka cluster.
                clusterId:
                  type: string
                  description: Kafka cluster Id.
                operatorLastSuccessfulVersion:
                  type: string
                  description: The version of the Strimzi Cluster Operator which performed the last successful reconciliation.
                kafkaVersion:
                  type: string
                  description: The version of Kafka currently deployed in the cluster.
                kafkaMetadataVersion:
                  type: string
                  description: The KRaft metadata.version currently used by the Kafka cluster.
                kafkaMetadataState:
                  type: string
                  enum:
                    - ZooKeeper
                    - KRaftMigration
                    - KRaftDualWriting
                    - KRaftPostMigration
                    - PreKRaft
                    - KRaft
                  description: "Defines where cluster metadata are stored. Possible values are: ZooKeeper if the metadata are stored in ZooKeeper; KRaftMigration if the controllers are connected to ZooKeeper, brokers are being rolled with Zookeeper migration enabled and connection information to controllers, and the metadata migration process is running; KRaftDualWriting if the metadata migration process finished and the cluster is in dual-write mode; KRaftPostMigration if the brokers are fully KRaft-based but controllers being rolled to disconnect from ZooKeeper; PreKRaft if brokers and controller are fully KRaft-based, metadata are stored in KRaft, but ZooKeeper must be deleted; KRaft if the metadata are stored in KRaft."
              description: "The status of the Kafka and ZooKeeper clusters, and Topic Operator."<|MERGE_RESOLUTION|>--- conflicted
+++ resolved
@@ -1489,8 +1489,7 @@
                             tmpDirSizeLimit:
                               type: string
                               pattern: "^([0-9.]+)([eEinumkKMGTP]*[-+]?[0-9]*)$"
-<<<<<<< HEAD
-                              description: Defines the total amount (for example `1Gi`) of local storage required for temporary EmptyDir volume (`/tmp`). Default value is `5Mi`.
+                              description: "Defines the total amount of pod memory allocated for the temporary `EmptyDir` volume `/tmp`. Specify the allocation in memory units, for example, `100Mi` for 100 mebibytes. Default value is `5Mi`. The `/tmp` volume is backed by pod memory, not disk storage, so avoid setting a high value as it consumes pod memory resources."
                             volumes:
                               type: array
                               items:
@@ -1570,9 +1569,6 @@
                                       persistentVolumeClaim: {}
                                     required: []
                               description: Additional volumes that can be mounted to the pod.
-=======
-                              description: "Defines the total amount of pod memory allocated for the temporary `EmptyDir` volume `/tmp`. Specify the allocation in memory units, for example, `100Mi` for 100 mebibytes. Default value is `5Mi`. The `/tmp` volume is backed by pod memory, not disk storage, so avoid setting a high value as it consumes pod memory resources."
->>>>>>> 8248643a
                           description: Template for Kafka `Pods`.
                         bootstrapService:
                           type: object
@@ -2944,8 +2940,7 @@
                             tmpDirSizeLimit:
                               type: string
                               pattern: "^([0-9.]+)([eEinumkKMGTP]*[-+]?[0-9]*)$"
-<<<<<<< HEAD
-                              description: Defines the total amount (for example `1Gi`) of local storage required for temporary EmptyDir volume (`/tmp`). Default value is `5Mi`.
+                              description: "Defines the total amount of pod memory allocated for the temporary `EmptyDir` volume `/tmp`. Specify the allocation in memory units, for example, `100Mi` for 100 mebibytes. Default value is `5Mi`. The `/tmp` volume is backed by pod memory, not disk storage, so avoid setting a high value as it consumes pod memory resources."
                             volumes:
                               type: array
                               items:
@@ -3025,9 +3020,6 @@
                                       persistentVolumeClaim: {}
                                     required: []
                               description: Additional volumes that can be mounted to the pod.
-=======
-                              description: "Defines the total amount of pod memory allocated for the temporary `EmptyDir` volume `/tmp`. Specify the allocation in memory units, for example, `100Mi` for 100 mebibytes. Default value is `5Mi`. The `/tmp` volume is backed by pod memory, not disk storage, so avoid setting a high value as it consumes pod memory resources."
->>>>>>> 8248643a
                           description: Template for ZooKeeper `Pods`.
                         clientService:
                           type: object
@@ -4255,8 +4247,7 @@
                             tmpDirSizeLimit:
                               type: string
                               pattern: "^([0-9.]+)([eEinumkKMGTP]*[-+]?[0-9]*)$"
-<<<<<<< HEAD
-                              description: Defines the total amount (for example `1Gi`) of local storage required for temporary EmptyDir volume (`/tmp`). Default value is `5Mi`.
+                              description: "Defines the total amount of pod memory allocated for the temporary `EmptyDir` volume `/tmp`. Specify the allocation in memory units, for example, `100Mi` for 100 mebibytes. Default value is `5Mi`. The `/tmp` volume is backed by pod memory, not disk storage, so avoid setting a high value as it consumes pod memory resources."
                             volumes:
                               type: array
                               items:
@@ -4336,9 +4327,6 @@
                                       persistentVolumeClaim: {}
                                     required: []
                               description: Additional volumes that can be mounted to the pod.
-=======
-                              description: "Defines the total amount of pod memory allocated for the temporary `EmptyDir` volume `/tmp`. Specify the allocation in memory units, for example, `100Mi` for 100 mebibytes. Default value is `5Mi`. The `/tmp` volume is backed by pod memory, not disk storage, so avoid setting a high value as it consumes pod memory resources."
->>>>>>> 8248643a
                           description: Template for Entity Operator `Pods`.
                         topicOperatorContainer:
                           type: object
@@ -5533,8 +5521,7 @@
                             tmpDirSizeLimit:
                               type: string
                               pattern: "^([0-9.]+)([eEinumkKMGTP]*[-+]?[0-9]*)$"
-<<<<<<< HEAD
-                              description: Defines the total amount (for example `1Gi`) of local storage required for temporary EmptyDir volume (`/tmp`). Default value is `5Mi`.
+                              description: "Defines the total amount of pod memory allocated for the temporary `EmptyDir` volume `/tmp`. Specify the allocation in memory units, for example, `100Mi` for 100 mebibytes. Default value is `5Mi`. The `/tmp` volume is backed by pod memory, not disk storage, so avoid setting a high value as it consumes pod memory resources."
                             volumes:
                               type: array
                               items:
@@ -5614,9 +5601,6 @@
                                       persistentVolumeClaim: {}
                                     required: []
                               description: Additional volumes that can be mounted to the pod.
-=======
-                              description: "Defines the total amount of pod memory allocated for the temporary `EmptyDir` volume `/tmp`. Specify the allocation in memory units, for example, `100Mi` for 100 mebibytes. Default value is `5Mi`. The `/tmp` volume is backed by pod memory, not disk storage, so avoid setting a high value as it consumes pod memory resources."
->>>>>>> 8248643a
                           description: Template for Cruise Control `Pods`.
                         apiService:
                           type: object
@@ -6593,8 +6577,7 @@
                             tmpDirSizeLimit:
                               type: string
                               pattern: "^([0-9.]+)([eEinumkKMGTP]*[-+]?[0-9]*)$"
-<<<<<<< HEAD
-                              description: Defines the total amount (for example `1Gi`) of local storage required for temporary EmptyDir volume (`/tmp`). Default value is `5Mi`.
+                              description: "Defines the total amount of pod memory allocated for the temporary `EmptyDir` volume `/tmp`. Specify the allocation in memory units, for example, `100Mi` for 100 mebibytes. Default value is `5Mi`. The `/tmp` volume is backed by pod memory, not disk storage, so avoid setting a high value as it consumes pod memory resources."
                             volumes:
                               type: array
                               items:
@@ -6674,9 +6657,6 @@
                                       persistentVolumeClaim: {}
                                     required: []
                               description: Additional volumes that can be mounted to the pod.
-=======
-                              description: "Defines the total amount of pod memory allocated for the temporary `EmptyDir` volume `/tmp`. Specify the allocation in memory units, for example, `100Mi` for 100 mebibytes. Default value is `5Mi`. The `/tmp` volume is backed by pod memory, not disk storage, so avoid setting a high value as it consumes pod memory resources."
->>>>>>> 8248643a
                           description: Template for JmxTrans `Pods`.
                         container:
                           type: object
@@ -7434,8 +7414,7 @@
                             tmpDirSizeLimit:
                               type: string
                               pattern: "^([0-9.]+)([eEinumkKMGTP]*[-+]?[0-9]*)$"
-<<<<<<< HEAD
-                              description: Defines the total amount (for example `1Gi`) of local storage required for temporary EmptyDir volume (`/tmp`). Default value is `5Mi`.
+                              description: "Defines the total amount of pod memory allocated for the temporary `EmptyDir` volume `/tmp`. Specify the allocation in memory units, for example, `100Mi` for 100 mebibytes. Default value is `5Mi`. The `/tmp` volume is backed by pod memory, not disk storage, so avoid setting a high value as it consumes pod memory resources."
                             volumes:
                               type: array
                               items:
@@ -7515,9 +7494,6 @@
                                       persistentVolumeClaim: {}
                                     required: []
                               description: Additional volumes that can be mounted to the pod.
-=======
-                              description: "Defines the total amount of pod memory allocated for the temporary `EmptyDir` volume `/tmp`. Specify the allocation in memory units, for example, `100Mi` for 100 mebibytes. Default value is `5Mi`. The `/tmp` volume is backed by pod memory, not disk storage, so avoid setting a high value as it consumes pod memory resources."
->>>>>>> 8248643a
                           description: Template for Kafka Exporter `Pods`.
                         service:
                           type: object
