--- conflicted
+++ resolved
@@ -22,12 +22,8 @@
     private static final Logger LOGGER = LogManager.getLogger(HelmClient.class);
 
     private static final String HELM_CMD = "helm";
-<<<<<<< HEAD
-    private static final String INSTALL_TIMEOUT_SECONDS = "90";
-=======
     private static final String HELM_3_CMD = "helm3";
     private static final String INSTALL_TIMEOUT_SECONDS = "120s";
->>>>>>> 902ec063
 
     private boolean initialized;
     private String namespace;
