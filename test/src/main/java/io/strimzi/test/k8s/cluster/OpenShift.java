/*
 * Copyright Strimzi authors.
 * License: Apache License 2.0 (see the file LICENSE or http://apache.org/licenses/LICENSE-2.0.html).
 */
package io.strimzi.test.k8s.cluster;

import io.strimzi.test.executor.Exec;
import io.strimzi.test.k8s.exceptions.KubeClusterException;
import io.strimzi.test.k8s.cmdClient.KubeCmdClient;
import io.strimzi.test.k8s.cmdClient.Oc;
<<<<<<< HEAD
=======
import org.apache.logging.log4j.LogManager;
import org.apache.logging.log4j.Logger;
>>>>>>> 902ec063

public class OpenShift implements KubeCluster {

    private static final String OC = "oc";
    private static final String OLM_NAMESPACE = "openshift-operators";
<<<<<<< HEAD
=======
    private static final Logger LOGGER = LogManager.getLogger(OpenShift.class);
>>>>>>> 902ec063

    @Override
    public boolean isAvailable() {
        return Exec.isExecutableOnPath(OC);
    }

    @Override
    public boolean isClusterUp() {
        try {
            return Exec.exec(OC, "status").exitStatus() && Exec.exec(OC, "api-resources").out().contains("openshift.io");
        } catch (KubeClusterException e) {
            LOGGER.debug("Error:", e);
            return false;
        }
    }

    @Override
    public KubeCmdClient defaultCmdClient() {
        return new Oc();
    }

    public String toString() {
        return OC;
    }

    @Override
    public String defaultOlmNamespace() {
        return OLM_NAMESPACE;
    }
}<|MERGE_RESOLUTION|>--- conflicted
+++ resolved
@@ -8,20 +8,14 @@
 import io.strimzi.test.k8s.exceptions.KubeClusterException;
 import io.strimzi.test.k8s.cmdClient.KubeCmdClient;
 import io.strimzi.test.k8s.cmdClient.Oc;
-<<<<<<< HEAD
-=======
 import org.apache.logging.log4j.LogManager;
 import org.apache.logging.log4j.Logger;
->>>>>>> 902ec063
 
 public class OpenShift implements KubeCluster {
 
     private static final String OC = "oc";
     private static final String OLM_NAMESPACE = "openshift-operators";
-<<<<<<< HEAD
-=======
     private static final Logger LOGGER = LogManager.getLogger(OpenShift.class);
->>>>>>> 902ec063
 
     @Override
     public boolean isAvailable() {
