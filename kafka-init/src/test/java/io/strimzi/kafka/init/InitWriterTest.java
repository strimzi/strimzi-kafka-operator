/*
 * Copyright Strimzi authors.
 * License: Apache License 2.0 (see the file LICENSE or http://apache.org/licenses/LICENSE-2.0.html).
 */
package io.strimzi.kafka.init;

import io.fabric8.kubernetes.api.model.Node;
import io.fabric8.kubernetes.api.model.NodeAddress;
import io.fabric8.kubernetes.api.model.NodeAddressBuilder;
import io.fabric8.kubernetes.api.model.NodeStatus;
import io.fabric8.kubernetes.api.model.ObjectMeta;
import io.fabric8.kubernetes.client.KubernetesClient;
import io.fabric8.kubernetes.client.dsl.NonNamespaceOperation;
import io.fabric8.kubernetes.client.dsl.Resource;
import org.junit.jupiter.api.Test;
import org.junit.jupiter.api.io.TempDir;

import java.io.File;
<<<<<<< HEAD
=======
import java.io.IOException;
import java.nio.file.Files;
import java.nio.file.Paths;
>>>>>>> 902ec063
import java.util.ArrayList;
import java.util.Collections;
import java.util.HashMap;
import java.util.List;
import java.util.Map;

import static org.hamcrest.CoreMatchers.is;
import static org.hamcrest.MatcherAssert.assertThat;
<<<<<<< HEAD
import static org.hamcrest.Matchers.nullValue;
=======
>>>>>>> 902ec063
import static org.mockito.Mockito.mock;
import static org.mockito.Mockito.when;

public class InitWriterTest {

    @TempDir
    public File tempDir;

    private static Map<String, String> envVars = new HashMap<>(3);
    private static Map<String, String> labels = new HashMap<>(4);
    private static List<NodeAddress> addresses = new ArrayList<>(3);

    static {
        envVars.put(InitWriterConfig.NODE_NAME, "localhost");
        envVars.put(InitWriterConfig.RACK_TOPOLOGY_KEY, "failure-domain.beta.kubernetes.io/zone");
        envVars.put(InitWriterConfig.EXTERNAL_ADDRESS, "true");

        // metadata labels related to the Kubernetes cluster node
        labels.put("beta.kubernetes.io/arch", "amd64");
        labels.put("beta.kubernetes.io", "linux");
        labels.put("kubernetes.io/hostname", "localhost");
        labels.put("failure-domain.beta.kubernetes.io/zone", "eu-zone1");

        addresses.add(new NodeAddressBuilder().withType("ExternalDNS").withAddress("my.external.address").build());
        addresses.add(new NodeAddressBuilder().withType("InternalDNS").withAddress("my.internal.address").build());
        addresses.add(new NodeAddressBuilder().withType("InternalIP").withAddress("192.168.2.94").build());
    }

    @Test
    public void testWriteRackId() {

        // create and configure (env vars) the path to the rack-id file
        File kafkaFolder = new File(tempDir.getPath() + "opt/kafka");
        String rackFolder = kafkaFolder.getAbsolutePath() + "/rack";
        new File(rackFolder).mkdirs();

        Map<String, String> envVars = new HashMap<>(InitWriterTest.envVars);
        envVars.put(InitWriterConfig.INIT_FOLDER, rackFolder);

        InitWriterConfig config = InitWriterConfig.fromMap(envVars);

        KubernetesClient client = mockKubernetesClient(config.getNodeName(), labels, Collections.EMPTY_LIST);

        InitWriter writer = new InitWriter(client, config);
        assertThat(writer.writeRack(), is(true));
        assertThat(readFile(rackFolder + "/rack.id"), is("eu-zone1"));
    }

    @Test
    public void testWriteExternalAddress() {

        // create and configure (env vars) the path to the rack-id file
        File kafkaFolder = new File(tempDir.getPath(), "/opt/kafka");
        String addressFolder = kafkaFolder.getAbsolutePath() + "/external.address";
        new File(addressFolder).mkdirs();

        Map<String, String> envVars = new HashMap<>(InitWriterTest.envVars);
        envVars.put(InitWriterConfig.INIT_FOLDER, addressFolder);

        InitWriterConfig config = InitWriterConfig.fromMap(envVars);

        KubernetesClient client = mockKubernetesClient(config.getNodeName(), Collections.EMPTY_MAP, addresses);

        InitWriter writer = new InitWriter(client, config);
        assertThat(writer.writeExternalAddress(), is(true));
        assertThat(readFile(addressFolder + "/external.address"), is("my.external.address"));
    }

    @Test
    public void testWriteRackFailWithMissingKubernetesZoneLabel() {

        // the cluster node will not have the requested label
        Map<String, String> labels = new HashMap<>(InitWriterTest.labels);
        labels.remove("failure-domain.beta.kubernetes.io/zone");

        InitWriterConfig config = InitWriterConfig.fromMap(envVars);

        KubernetesClient client = mockKubernetesClient(config.getNodeName(), labels, Collections.EMPTY_LIST);

        InitWriter writer = new InitWriter(client, config);
        assertThat(writer.writeRack(), is(false));
    }

    @Test
    public void testWriteRackFailsWhenInitFolderDoesNotExist() {

        // specify a not existing folder for emulating IOException in the rack writer
        Map<String, String> envVars = new HashMap<>(InitWriterTest.envVars);
        envVars.put(InitWriterConfig.INIT_FOLDER, "/no-folder");

        InitWriterConfig config = InitWriterConfig.fromMap(envVars);

        KubernetesClient client = mockKubernetesClient(config.getNodeName(), labels, addresses);

        InitWriter writer = new InitWriter(client, config);
        assertThat(writer.writeRack(), is(false));
    }

<<<<<<< HEAD
    @Test
    public void testFindAddressWithAddressType()   {
        Map<String, String> envs = new HashMap<>(envVars);
        envs.put(InitWriterConfig.EXTERNAL_ADDRESS_TYPE, "InternalDNS");

        InitWriterConfig config = InitWriterConfig.fromMap(envs);
        KubernetesClient client = mockKubernetesClient(config.getNodeName(), labels, addresses);

        InitWriter writer = new InitWriter(client, config);
        String address = writer.findAddress(addresses);

        assertThat(address, is("my.internal.address"));
    }

    @Test
    public void testFindAddressReturnsExternalAddress()   {
        InitWriterConfig config = InitWriterConfig.fromMap(envVars);
        KubernetesClient client = mockKubernetesClient(config.getNodeName(), labels, addresses);
        InitWriter writer = new InitWriter(client, config);
        String address = writer.findAddress(addresses);

        assertThat(address, is("my.external.address"));
    }

    @Test
    public void testFindAddressNullWithInvalidAddressTypes()   {
        List<NodeAddress> addresses = new ArrayList<>(3);
        addresses.add(new NodeAddressBuilder().withType("SomeAddress").withAddress("my.external.address").build());
        addresses.add(new NodeAddressBuilder().withType("SomeOtherAddress").withAddress("my.internal.address").build());
        addresses.add(new NodeAddressBuilder().withType("YetAnotherAddress").withAddress("192.168.2.94").build());

        InitWriterConfig config = InitWriterConfig.fromMap(envVars);
        KubernetesClient client = mockKubernetesClient(config.getNodeName(), labels, addresses);
        InitWriter writer = new InitWriter(client, config);
        String address = writer.findAddress(addresses);

        assertThat(address, is(nullValue()));
    }

    @Test
    public void testFindAddressNullWhenAddressesNull()   {
        List<NodeAddress> addresses = null;

        InitWriterConfig config = InitWriterConfig.fromMap(envVars);
        KubernetesClient client = mockKubernetesClient(config.getNodeName(), labels, addresses);
        InitWriter writer = new InitWriter(client, config);
        String address = writer.findAddress(addresses);

        assertThat(address, is(nullValue()));
=======
    private String readFile(String file) throws IOException {
        return new String(Files.readAllBytes(Paths.get(file)));
>>>>>>> 902ec063
    }

    /**
     * Mock a Kubernetes client for getting cluster node information
     *
     * @param nodeName cluster node name
     * @param labels metadata labels to be returned for the provided cluster node name
     * @return mocked Kubernetes client
     */
    private KubernetesClient mockKubernetesClient(String nodeName, Map<String, String> labels, List<NodeAddress> addresses) {

        KubernetesClient client = mock(KubernetesClient.class);
        NonNamespaceOperation mockNodes = mock(NonNamespaceOperation.class);
        Resource mockResource = mock(Resource.class);
        Node mockNode = mock(Node.class);
        ObjectMeta mockNodeMetadata = mock(ObjectMeta.class);
        NodeStatus mockNodeStatus = mock(NodeStatus.class);

        when(client.nodes()).thenReturn(mockNodes);
        when(mockNodes.withName(nodeName)).thenReturn(mockResource);
        when(mockResource.get()).thenReturn(mockNode);
        when(mockNode.getMetadata()).thenReturn(mockNodeMetadata);
        when(mockNodeMetadata.getLabels()).thenReturn(labels);
        when(mockNode.getStatus()).thenReturn(mockNodeStatus);
        when(mockNodeStatus.getAddresses()).thenReturn(addresses);

        return client;
    }
}<|MERGE_RESOLUTION|>--- conflicted
+++ resolved
@@ -16,12 +16,9 @@
 import org.junit.jupiter.api.io.TempDir;
 
 import java.io.File;
-<<<<<<< HEAD
-=======
 import java.io.IOException;
 import java.nio.file.Files;
 import java.nio.file.Paths;
->>>>>>> 902ec063
 import java.util.ArrayList;
 import java.util.Collections;
 import java.util.HashMap;
@@ -30,10 +27,6 @@
 
 import static org.hamcrest.CoreMatchers.is;
 import static org.hamcrest.MatcherAssert.assertThat;
-<<<<<<< HEAD
-import static org.hamcrest.Matchers.nullValue;
-=======
->>>>>>> 902ec063
 import static org.mockito.Mockito.mock;
 import static org.mockito.Mockito.when;
 
@@ -63,7 +56,7 @@
     }
 
     @Test
-    public void testWriteRackId() {
+    public void testWriteRackId() throws IOException {
 
         // create and configure (env vars) the path to the rack-id file
         File kafkaFolder = new File(tempDir.getPath() + "opt/kafka");
@@ -83,7 +76,7 @@
     }
 
     @Test
-    public void testWriteExternalAddress() {
+    public void testWriteExternalAddress() throws IOException {
 
         // create and configure (env vars) the path to the rack-id file
         File kafkaFolder = new File(tempDir.getPath(), "/opt/kafka");
@@ -132,60 +125,8 @@
         assertThat(writer.writeRack(), is(false));
     }
 
-<<<<<<< HEAD
-    @Test
-    public void testFindAddressWithAddressType()   {
-        Map<String, String> envs = new HashMap<>(envVars);
-        envs.put(InitWriterConfig.EXTERNAL_ADDRESS_TYPE, "InternalDNS");
-
-        InitWriterConfig config = InitWriterConfig.fromMap(envs);
-        KubernetesClient client = mockKubernetesClient(config.getNodeName(), labels, addresses);
-
-        InitWriter writer = new InitWriter(client, config);
-        String address = writer.findAddress(addresses);
-
-        assertThat(address, is("my.internal.address"));
-    }
-
-    @Test
-    public void testFindAddressReturnsExternalAddress()   {
-        InitWriterConfig config = InitWriterConfig.fromMap(envVars);
-        KubernetesClient client = mockKubernetesClient(config.getNodeName(), labels, addresses);
-        InitWriter writer = new InitWriter(client, config);
-        String address = writer.findAddress(addresses);
-
-        assertThat(address, is("my.external.address"));
-    }
-
-    @Test
-    public void testFindAddressNullWithInvalidAddressTypes()   {
-        List<NodeAddress> addresses = new ArrayList<>(3);
-        addresses.add(new NodeAddressBuilder().withType("SomeAddress").withAddress("my.external.address").build());
-        addresses.add(new NodeAddressBuilder().withType("SomeOtherAddress").withAddress("my.internal.address").build());
-        addresses.add(new NodeAddressBuilder().withType("YetAnotherAddress").withAddress("192.168.2.94").build());
-
-        InitWriterConfig config = InitWriterConfig.fromMap(envVars);
-        KubernetesClient client = mockKubernetesClient(config.getNodeName(), labels, addresses);
-        InitWriter writer = new InitWriter(client, config);
-        String address = writer.findAddress(addresses);
-
-        assertThat(address, is(nullValue()));
-    }
-
-    @Test
-    public void testFindAddressNullWhenAddressesNull()   {
-        List<NodeAddress> addresses = null;
-
-        InitWriterConfig config = InitWriterConfig.fromMap(envVars);
-        KubernetesClient client = mockKubernetesClient(config.getNodeName(), labels, addresses);
-        InitWriter writer = new InitWriter(client, config);
-        String address = writer.findAddress(addresses);
-
-        assertThat(address, is(nullValue()));
-=======
     private String readFile(String file) throws IOException {
         return new String(Files.readAllBytes(Paths.get(file)));
->>>>>>> 902ec063
     }
 
     /**
